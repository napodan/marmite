/*
 * Copyright (c) 2006-2008 Intel Corporation
 * Copyright (c) 2007 Dave Airlie <airlied@linux.ie>
 *
 * DRM core CRTC related functions
 *
 * Permission to use, copy, modify, distribute, and sell this software and its
 * documentation for any purpose is hereby granted without fee, provided that
 * the above copyright notice appear in all copies and that both that copyright
 * notice and this permission notice appear in supporting documentation, and
 * that the name of the copyright holders not be used in advertising or
 * publicity pertaining to distribution of the software without specific,
 * written prior permission.  The copyright holders make no representations
 * about the suitability of this software for any purpose.  It is provided "as
 * is" without express or implied warranty.
 *
 * THE COPYRIGHT HOLDERS DISCLAIM ALL WARRANTIES WITH REGARD TO THIS SOFTWARE,
 * INCLUDING ALL IMPLIED WARRANTIES OF MERCHANTABILITY AND FITNESS, IN NO
 * EVENT SHALL THE COPYRIGHT HOLDERS BE LIABLE FOR ANY SPECIAL, INDIRECT OR
 * CONSEQUENTIAL DAMAGES OR ANY DAMAGES WHATSOEVER RESULTING FROM LOSS OF USE,
 * DATA OR PROFITS, WHETHER IN AN ACTION OF CONTRACT, NEGLIGENCE OR OTHER
 * TORTIOUS ACTION, ARISING OUT OF OR IN CONNECTION WITH THE USE OR PERFORMANCE
 * OF THIS SOFTWARE.
 *
 * Authors:
 *      Keith Packard
 *	Eric Anholt <eric@anholt.net>
 *      Dave Airlie <airlied@linux.ie>
 *      Jesse Barnes <jesse.barnes@intel.com>
 */

#include "drmP.h"
#include "drm_crtc.h"
#include "drm_crtc_helper.h"
#include "drm_fb_helper.h"

static bool drm_kms_helper_poll = true;
module_param_named(poll, drm_kms_helper_poll, bool, 0600);

static void drm_mode_validate_flag(struct drm_connector *connector,
				   int flags)
{
	struct drm_display_mode *mode, *t;

	if (flags == (DRM_MODE_FLAG_DBLSCAN | DRM_MODE_FLAG_INTERLACE))
		return;

	list_for_each_entry_safe(mode, t, &connector->modes, head) {
		if ((mode->flags & DRM_MODE_FLAG_INTERLACE) &&
				!(flags & DRM_MODE_FLAG_INTERLACE))
			mode->status = MODE_NO_INTERLACE;
		if ((mode->flags & DRM_MODE_FLAG_DBLSCAN) &&
				!(flags & DRM_MODE_FLAG_DBLSCAN))
			mode->status = MODE_NO_DBLESCAN;
	}

	return;
}

/**
 * drm_helper_probe_single_connector_modes - get complete set of display modes
 * @dev: DRM device
 * @maxX: max width for modes
 * @maxY: max height for modes
 *
 * LOCKING:
 * Caller must hold mode config lock.
 *
 * Based on @dev's mode_config layout, scan all the connectors and try to detect
 * modes on them.  Modes will first be added to the connector's probed_modes
 * list, then culled (based on validity and the @maxX, @maxY parameters) and
 * put into the normal modes list.
 *
 * Intended to be used either at bootup time or when major configuration
 * changes have occurred.
 *
 * FIXME: take into account monitor limits
 *
 * RETURNS:
 * Number of modes found on @connector.
 */
int drm_helper_probe_single_connector_modes(struct drm_connector *connector,
					    uint32_t maxX, uint32_t maxY)
{
	struct drm_device *dev = connector->dev;
	struct drm_display_mode *mode, *t;
	struct drm_connector_helper_funcs *connector_funcs =
		connector->helper_private;
	int count = 0;
	int mode_flags = 0;

	DRM_DEBUG_KMS("[CONNECTOR:%d:%s]\n", connector->base.id,
			drm_get_connector_name(connector));
	/* set all modes to the unverified state */
	list_for_each_entry_safe(mode, t, &connector->modes, head)
		mode->status = MODE_UNVERIFIED;

	if (connector->force) {
		if (connector->force == DRM_FORCE_ON)
			connector->status = connector_status_connected;
		else
			connector->status = connector_status_disconnected;
		if (connector->funcs->force)
			connector->funcs->force(connector);
	} else {
		connector->status = connector->funcs->detect(connector, true);
		drm_kms_helper_poll_enable(dev);
	}

	if (connector->status == connector_status_disconnected) {
		DRM_DEBUG_KMS("[CONNECTOR:%d:%s] disconnected\n",
			connector->base.id, drm_get_connector_name(connector));
		drm_mode_connector_update_edid_property(connector, NULL);
		goto prune;
	}

	count = (*connector_funcs->get_modes)(connector);
	if (count == 0 && connector->status == connector_status_connected)
		count = drm_add_modes_noedid(connector, 1024, 768);
	if (count == 0)
		goto prune;

	drm_mode_connector_list_update(connector);

	if (maxX && maxY)
		drm_mode_validate_size(dev, &connector->modes, maxX,
				       maxY, 0);

	if (connector->interlace_allowed)
		mode_flags |= DRM_MODE_FLAG_INTERLACE;
	if (connector->doublescan_allowed)
		mode_flags |= DRM_MODE_FLAG_DBLSCAN;
	drm_mode_validate_flag(connector, mode_flags);

	list_for_each_entry_safe(mode, t, &connector->modes, head) {
		if (mode->status == MODE_OK)
			mode->status = connector_funcs->mode_valid(connector,
								   mode);
	}

prune:
	drm_mode_prune_invalid(dev, &connector->modes, true);

	if (list_empty(&connector->modes))
		return 0;

	drm_mode_sort(&connector->modes);

	DRM_DEBUG_KMS("[CONNECTOR:%d:%s] probed modes :\n", connector->base.id,
			drm_get_connector_name(connector));
	list_for_each_entry_safe(mode, t, &connector->modes, head) {
		mode->vrefresh = drm_mode_vrefresh(mode);

		drm_mode_set_crtcinfo(mode, CRTC_INTERLACE_HALVE_V);
		drm_mode_debug_printmodeline(mode);
	}

	return count;
}
EXPORT_SYMBOL(drm_helper_probe_single_connector_modes);

/**
 * drm_helper_encoder_in_use - check if a given encoder is in use
 * @encoder: encoder to check
 *
 * LOCKING:
 * Caller must hold mode config lock.
 *
 * Walk @encoders's DRM device's mode_config and see if it's in use.
 *
 * RETURNS:
 * True if @encoder is part of the mode_config, false otherwise.
 */
bool drm_helper_encoder_in_use(struct drm_encoder *encoder)
{
	struct drm_connector *connector;
	struct drm_device *dev = encoder->dev;
	list_for_each_entry(connector, &dev->mode_config.connector_list, head)
		if (connector->encoder == encoder)
			return true;
	return false;
}
EXPORT_SYMBOL(drm_helper_encoder_in_use);

/**
 * drm_helper_crtc_in_use - check if a given CRTC is in a mode_config
 * @crtc: CRTC to check
 *
 * LOCKING:
 * Caller must hold mode config lock.
 *
 * Walk @crtc's DRM device's mode_config and see if it's in use.
 *
 * RETURNS:
 * True if @crtc is part of the mode_config, false otherwise.
 */
bool drm_helper_crtc_in_use(struct drm_crtc *crtc)
{
	struct drm_encoder *encoder;
	struct drm_device *dev = crtc->dev;
	/* FIXME: Locking around list access? */
	list_for_each_entry(encoder, &dev->mode_config.encoder_list, head)
		if (encoder->crtc == crtc && drm_helper_encoder_in_use(encoder))
			return true;
	return false;
}
EXPORT_SYMBOL(drm_helper_crtc_in_use);

static void
drm_encoder_disable(struct drm_encoder *encoder)
{
	struct drm_encoder_helper_funcs *encoder_funcs = encoder->helper_private;

	if (encoder_funcs->disable)
		(*encoder_funcs->disable)(encoder);
	else
		(*encoder_funcs->dpms)(encoder, DRM_MODE_DPMS_OFF);
}

/**
 * drm_helper_disable_unused_functions - disable unused objects
 * @dev: DRM device
 *
 * LOCKING:
 * Caller must hold mode config lock.
 *
 * If an connector or CRTC isn't part of @dev's mode_config, it can be disabled
 * by calling its dpms function, which should power it off.
 */
void drm_helper_disable_unused_functions(struct drm_device *dev)
{
	struct drm_encoder *encoder;
	struct drm_connector *connector;
	struct drm_crtc *crtc;

	list_for_each_entry(connector, &dev->mode_config.connector_list, head) {
		if (!connector->encoder)
			continue;
		if (connector->status == connector_status_disconnected)
			connector->encoder = NULL;
	}

	list_for_each_entry(encoder, &dev->mode_config.encoder_list, head) {
		if (!drm_helper_encoder_in_use(encoder)) {
			drm_encoder_disable(encoder);
			/* disconnector encoder from any connector */
			encoder->crtc = NULL;
		}
	}

	list_for_each_entry(crtc, &dev->mode_config.crtc_list, head) {
		struct drm_crtc_helper_funcs *crtc_funcs = crtc->helper_private;
		crtc->enabled = drm_helper_crtc_in_use(crtc);
		if (!crtc->enabled) {
			if (crtc_funcs->disable)
				(*crtc_funcs->disable)(crtc);
			else
				(*crtc_funcs->dpms)(crtc, DRM_MODE_DPMS_OFF);
			crtc->fb = NULL;
		}
	}
}
EXPORT_SYMBOL(drm_helper_disable_unused_functions);

/**
 * drm_encoder_crtc_ok - can a given crtc drive a given encoder?
 * @encoder: encoder to test
 * @crtc: crtc to test
 *
 * Return false if @encoder can't be driven by @crtc, true otherwise.
 */
static bool drm_encoder_crtc_ok(struct drm_encoder *encoder,
				struct drm_crtc *crtc)
{
	struct drm_device *dev;
	struct drm_crtc *tmp;
	int crtc_mask = 1;

	WARN(!crtc, "checking null crtc?\n");

	dev = crtc->dev;

	list_for_each_entry(tmp, &dev->mode_config.crtc_list, head) {
		if (tmp == crtc)
			break;
		crtc_mask <<= 1;
	}

	if (encoder->possible_crtcs & crtc_mask)
		return true;
	return false;
}

/*
 * Check the CRTC we're going to map each output to vs. its current
 * CRTC.  If they don't match, we have to disable the output and the CRTC
 * since the driver will have to re-route things.
 */
static void
drm_crtc_prepare_encoders(struct drm_device *dev)
{
	struct drm_encoder_helper_funcs *encoder_funcs;
	struct drm_encoder *encoder;

	list_for_each_entry(encoder, &dev->mode_config.encoder_list, head) {
		encoder_funcs = encoder->helper_private;
		/* Disable unused encoders */
		if (encoder->crtc == NULL)
			drm_encoder_disable(encoder);
		/* Disable encoders whose CRTC is about to change */
		if (encoder_funcs->get_crtc &&
		    encoder->crtc != (*encoder_funcs->get_crtc)(encoder))
			drm_encoder_disable(encoder);
	}
}

/**
 * drm_crtc_set_mode - set a mode
 * @crtc: CRTC to program
 * @mode: mode to use
 * @x: width of mode
 * @y: height of mode
 *
 * LOCKING:
 * Caller must hold mode config lock.
 *
 * Try to set @mode on @crtc.  Give @crtc and its associated connectors a chance
 * to fixup or reject the mode prior to trying to set it.
 *
 * RETURNS:
 * True if the mode was set successfully, or false otherwise.
 */
bool drm_crtc_helper_set_mode(struct drm_crtc *crtc,
			      struct drm_display_mode *mode,
			      int x, int y,
			      struct drm_framebuffer *old_fb)
{
	struct drm_device *dev = crtc->dev;
	struct drm_display_mode *adjusted_mode, saved_mode, saved_hwmode;
	struct drm_crtc_helper_funcs *crtc_funcs = crtc->helper_private;
	struct drm_encoder_helper_funcs *encoder_funcs;
	int saved_x, saved_y;
	struct drm_encoder *encoder;
	bool ret = true;

	crtc->enabled = drm_helper_crtc_in_use(crtc);
	if (!crtc->enabled)
		return true;

	adjusted_mode = drm_mode_duplicate(dev, mode);

	saved_hwmode = crtc->hwmode;
	saved_mode = crtc->mode;
	saved_x = crtc->x;
	saved_y = crtc->y;

	/* Update crtc values up front so the driver can rely on them for mode
	 * setting.
	 */
	crtc->mode = *mode;
	crtc->x = x;
	crtc->y = y;

	/* Pass our mode to the connectors and the CRTC to give them a chance to
	 * adjust it according to limitations or connector properties, and also
	 * a chance to reject the mode entirely.
	 */
	list_for_each_entry(encoder, &dev->mode_config.encoder_list, head) {

		if (encoder->crtc != crtc)
			continue;
		encoder_funcs = encoder->helper_private;
		if (!(ret = encoder_funcs->mode_fixup(encoder, mode,
						      adjusted_mode))) {
			goto done;
		}
	}

	if (!(ret = crtc_funcs->mode_fixup(crtc, mode, adjusted_mode))) {
		goto done;
	}
	DRM_DEBUG_KMS("[CRTC:%d]\n", crtc->base.id);

	/* Prepare the encoders and CRTCs before setting the mode. */
	list_for_each_entry(encoder, &dev->mode_config.encoder_list, head) {

		if (encoder->crtc != crtc)
			continue;
		encoder_funcs = encoder->helper_private;
		/* Disable the encoders as the first thing we do. */
		encoder_funcs->prepare(encoder);
	}

	drm_crtc_prepare_encoders(dev);

	crtc_funcs->prepare(crtc);

	/* Set up the DPLL and any encoders state that needs to adjust or depend
	 * on the DPLL.
	 */
	ret = !crtc_funcs->mode_set(crtc, mode, adjusted_mode, x, y, old_fb);
	if (!ret)
	    goto done;

	list_for_each_entry(encoder, &dev->mode_config.encoder_list, head) {

		if (encoder->crtc != crtc)
			continue;

		DRM_DEBUG_KMS("[ENCODER:%d:%s] set [MODE:%d:%s]\n",
			encoder->base.id, drm_get_encoder_name(encoder),
			mode->base.id, mode->name);
		encoder_funcs = encoder->helper_private;
		encoder_funcs->mode_set(encoder, mode, adjusted_mode);
	}

	/* Now enable the clocks, plane, pipe, and connectors that we set up. */
	crtc_funcs->commit(crtc);

	list_for_each_entry(encoder, &dev->mode_config.encoder_list, head) {

		if (encoder->crtc != crtc)
			continue;

		encoder_funcs = encoder->helper_private;
		encoder_funcs->commit(encoder);

	}

	/* Store real post-adjustment hardware mode. */
	crtc->hwmode = *adjusted_mode;

	/* Calculate and store various constants which
	 * are later needed by vblank and swap-completion
	 * timestamping. They are derived from true hwmode.
	 */
	drm_calc_timestamping_constants(crtc);

	/* FIXME: add subpixel order */
done:
	drm_mode_destroy(dev, adjusted_mode);
	if (!ret) {
		crtc->hwmode = saved_hwmode;
		crtc->mode = saved_mode;
		crtc->x = saved_x;
		crtc->y = saved_y;
	}

	return ret;
}
EXPORT_SYMBOL(drm_crtc_helper_set_mode);


/**
 * drm_crtc_helper_set_config - set a new config from userspace
 * @crtc: CRTC to setup
 * @crtc_info: user provided configuration
 * @new_mode: new mode to set
 * @connector_set: set of connectors for the new config
 * @fb: new framebuffer
 *
 * LOCKING:
 * Caller must hold mode config lock.
 *
 * Setup a new configuration, provided by the user in @crtc_info, and enable
 * it.
 *
 * RETURNS:
 * Zero. (FIXME)
 */
int drm_crtc_helper_set_config(struct drm_mode_set *set)
{
	struct drm_device *dev;
	struct drm_crtc *save_crtcs, *new_crtc, *crtc;
	struct drm_encoder *save_encoders, *new_encoder, *encoder;
	struct drm_framebuffer *old_fb = NULL;
	bool mode_changed = false; /* if true do a full mode set */
	bool fb_changed = false; /* if true and !mode_changed just do a flip */
	struct drm_connector *save_connectors, *connector;
	int count = 0, ro, fail = 0;
	struct drm_crtc_helper_funcs *crtc_funcs;
	int ret = 0;
	int i;

	DRM_DEBUG_KMS("\n");

	if (!set)
		return -EINVAL;

	if (!set->crtc)
		return -EINVAL;

	if (!set->crtc->helper_private)
		return -EINVAL;

	crtc_funcs = set->crtc->helper_private;

	if (!set->mode)
		set->fb = NULL;

	if (set->fb) {
		DRM_DEBUG_KMS("[CRTC:%d] [FB:%d] #connectors=%d (x y) (%i %i)\n",
				set->crtc->base.id, set->fb->base.id,
				(int)set->num_connectors, set->x, set->y);
	} else {
		DRM_DEBUG_KMS("[CRTC:%d] [NOFB]\n", set->crtc->base.id);
		set->mode = NULL;
		set->num_connectors = 0;
	}

	dev = set->crtc->dev;

	/* Allocate space for the backup of all (non-pointer) crtc, encoder and
	 * connector data. */
	save_crtcs = kzalloc(dev->mode_config.num_crtc *
			     sizeof(struct drm_crtc), GFP_KERNEL);
	if (!save_crtcs)
		return -ENOMEM;

	save_encoders = kzalloc(dev->mode_config.num_encoder *
				sizeof(struct drm_encoder), GFP_KERNEL);
	if (!save_encoders) {
		kfree(save_crtcs);
		return -ENOMEM;
	}

	save_connectors = kzalloc(dev->mode_config.num_connector *
				sizeof(struct drm_connector), GFP_KERNEL);
	if (!save_connectors) {
		kfree(save_crtcs);
		kfree(save_encoders);
		return -ENOMEM;
	}

	/* Copy data. Note that driver private data is not affected.
	 * Should anything bad happen only the expected state is
	 * restored, not the drivers personal bookkeeping.
	 */
	count = 0;
	list_for_each_entry(crtc, &dev->mode_config.crtc_list, head) {
		save_crtcs[count++] = *crtc;
	}

	count = 0;
	list_for_each_entry(encoder, &dev->mode_config.encoder_list, head) {
		save_encoders[count++] = *encoder;
	}

	count = 0;
	list_for_each_entry(connector, &dev->mode_config.connector_list, head) {
		save_connectors[count++] = *connector;
	}

	/* We should be able to check here if the fb has the same properties
	 * and then just flip_or_move it */
	if (set->crtc->fb != set->fb) {
		/* If we have no fb then treat it as a full mode set */
		if (set->crtc->fb == NULL) {
			DRM_DEBUG_KMS("crtc has no fb, full mode set\n");
			mode_changed = true;
		} else if (set->fb == NULL) {
			mode_changed = true;
		} else
			fb_changed = true;
	}

	if (set->x != set->crtc->x || set->y != set->crtc->y)
		fb_changed = true;

	if (set->mode && !drm_mode_equal(set->mode, &set->crtc->mode)) {
		DRM_DEBUG_KMS("modes are different, full mode set\n");
		drm_mode_debug_printmodeline(&set->crtc->mode);
		drm_mode_debug_printmodeline(set->mode);
		mode_changed = true;
	}

	/* a) traverse passed in connector list and get encoders for them */
	count = 0;
	list_for_each_entry(connector, &dev->mode_config.connector_list, head) {
		struct drm_connector_helper_funcs *connector_funcs =
			connector->helper_private;
		new_encoder = connector->encoder;
		for (ro = 0; ro < set->num_connectors; ro++) {
			if (set->connectors[ro] == connector) {
				new_encoder = connector_funcs->best_encoder(connector);
				/* if we can't get an encoder for a connector
				   we are setting now - then fail */
				if (new_encoder == NULL)
					/* don't break so fail path works correct */
					fail = 1;
				break;
			}
		}

		if (new_encoder != connector->encoder) {
			DRM_DEBUG_KMS("encoder changed, full mode switch\n");
			mode_changed = true;
			/* If the encoder is reused for another connector, then
			 * the appropriate crtc will be set later.
			 */
			if (connector->encoder)
				connector->encoder->crtc = NULL;
			connector->encoder = new_encoder;
		}
	}

	if (fail) {
		ret = -EINVAL;
		goto fail;
	}

	count = 0;
	list_for_each_entry(connector, &dev->mode_config.connector_list, head) {
		if (!connector->encoder)
			continue;

		if (connector->encoder->crtc == set->crtc)
			new_crtc = NULL;
		else
			new_crtc = connector->encoder->crtc;

		for (ro = 0; ro < set->num_connectors; ro++) {
			if (set->connectors[ro] == connector)
				new_crtc = set->crtc;
		}

		/* Make sure the new CRTC will work with the encoder */
		if (new_crtc &&
		    !drm_encoder_crtc_ok(connector->encoder, new_crtc)) {
			ret = -EINVAL;
			goto fail;
		}
		if (new_crtc != connector->encoder->crtc) {
			DRM_DEBUG_KMS("crtc changed, full mode switch\n");
			mode_changed = true;
			connector->encoder->crtc = new_crtc;
		}
		if (new_crtc) {
			DRM_DEBUG_KMS("[CONNECTOR:%d:%s] to [CRTC:%d]\n",
				connector->base.id, drm_get_connector_name(connector),
				new_crtc->base.id);
		} else {
			DRM_DEBUG_KMS("[CONNECTOR:%d:%s] to [NOCRTC]\n",
				connector->base.id, drm_get_connector_name(connector));
		}
	}

	/* mode_set_base is not a required function */
	if (fb_changed && !crtc_funcs->mode_set_base)
		mode_changed = true;

	if (mode_changed) {
<<<<<<< HEAD
		set->crtc->enabled = (set->mode != NULL);
		if (set->mode != NULL) {
=======
		set->crtc->enabled = drm_helper_crtc_in_use(set->crtc);
		if (set->crtc->enabled) {
>>>>>>> b55e9ac4
			DRM_DEBUG_KMS("attempting to set mode from"
					" userspace\n");
			drm_mode_debug_printmodeline(set->mode);
			old_fb = set->crtc->fb;
			set->crtc->fb = set->fb;
			if (!drm_crtc_helper_set_mode(set->crtc, set->mode,
						      set->x, set->y,
						      old_fb)) {
				DRM_ERROR("failed to set mode on [CRTC:%d]\n",
					  set->crtc->base.id);
				set->crtc->fb = old_fb;
				ret = -EINVAL;
				goto fail;
			}
			DRM_DEBUG_KMS("Setting connector DPMS state to on\n");
			for (i = 0; i < set->num_connectors; i++) {
				DRM_DEBUG_KMS("\t[CONNECTOR:%d:%s] set DPMS on\n", set->connectors[i]->base.id,
					      drm_get_connector_name(set->connectors[i]));
				set->connectors[i]->dpms = DRM_MODE_DPMS_ON;
			}
		}
		drm_helper_disable_unused_functions(dev);
	} else if (fb_changed) {
		set->crtc->x = set->x;
		set->crtc->y = set->y;

		old_fb = set->crtc->fb;
		if (set->crtc->fb != set->fb)
			set->crtc->fb = set->fb;
		ret = crtc_funcs->mode_set_base(set->crtc,
						set->x, set->y, old_fb);
		if (ret != 0) {
			set->crtc->fb = old_fb;
			goto fail;
		}
	}

	kfree(save_connectors);
	kfree(save_encoders);
	kfree(save_crtcs);
	return 0;

fail:
	/* Restore all previous data. */
	count = 0;
	list_for_each_entry(crtc, &dev->mode_config.crtc_list, head) {
		*crtc = save_crtcs[count++];
	}

	count = 0;
	list_for_each_entry(encoder, &dev->mode_config.encoder_list, head) {
		*encoder = save_encoders[count++];
	}

	count = 0;
	list_for_each_entry(connector, &dev->mode_config.connector_list, head) {
		*connector = save_connectors[count++];
	}

	kfree(save_connectors);
	kfree(save_encoders);
	kfree(save_crtcs);
	return ret;
}
EXPORT_SYMBOL(drm_crtc_helper_set_config);

static int drm_helper_choose_encoder_dpms(struct drm_encoder *encoder)
{
	int dpms = DRM_MODE_DPMS_OFF;
	struct drm_connector *connector;
	struct drm_device *dev = encoder->dev;

	list_for_each_entry(connector, &dev->mode_config.connector_list, head)
		if (connector->encoder == encoder)
			if (connector->dpms < dpms)
				dpms = connector->dpms;
	return dpms;
}

static int drm_helper_choose_crtc_dpms(struct drm_crtc *crtc)
{
	int dpms = DRM_MODE_DPMS_OFF;
	struct drm_connector *connector;
	struct drm_device *dev = crtc->dev;

	list_for_each_entry(connector, &dev->mode_config.connector_list, head)
		if (connector->encoder && connector->encoder->crtc == crtc)
			if (connector->dpms < dpms)
				dpms = connector->dpms;
	return dpms;
}

/**
 * drm_helper_connector_dpms
 * @connector affected connector
 * @mode DPMS mode
 *
 * Calls the low-level connector DPMS function, then
 * calls appropriate encoder and crtc DPMS functions as well
 */
void drm_helper_connector_dpms(struct drm_connector *connector, int mode)
{
	struct drm_encoder *encoder = connector->encoder;
	struct drm_crtc *crtc = encoder ? encoder->crtc : NULL;
	int old_dpms;

	if (mode == connector->dpms)
		return;

	old_dpms = connector->dpms;
	connector->dpms = mode;

	/* from off to on, do crtc then encoder */
	if (mode < old_dpms) {
		if (crtc) {
			struct drm_crtc_helper_funcs *crtc_funcs = crtc->helper_private;
			if (crtc_funcs->dpms)
				(*crtc_funcs->dpms) (crtc,
						     drm_helper_choose_crtc_dpms(crtc));
		}
		if (encoder) {
			struct drm_encoder_helper_funcs *encoder_funcs = encoder->helper_private;
			if (encoder_funcs->dpms)
				(*encoder_funcs->dpms) (encoder,
							drm_helper_choose_encoder_dpms(encoder));
		}
	}

	/* from on to off, do encoder then crtc */
	if (mode > old_dpms) {
		if (encoder) {
			struct drm_encoder_helper_funcs *encoder_funcs = encoder->helper_private;
			if (encoder_funcs->dpms)
				(*encoder_funcs->dpms) (encoder,
							drm_helper_choose_encoder_dpms(encoder));
		}
		if (crtc) {
			struct drm_crtc_helper_funcs *crtc_funcs = crtc->helper_private;
			if (crtc_funcs->dpms)
				(*crtc_funcs->dpms) (crtc,
						     drm_helper_choose_crtc_dpms(crtc));
		}
	}

	return;
}
EXPORT_SYMBOL(drm_helper_connector_dpms);

int drm_helper_mode_fill_fb_struct(struct drm_framebuffer *fb,
				   struct drm_mode_fb_cmd *mode_cmd)
{
	fb->width = mode_cmd->width;
	fb->height = mode_cmd->height;
	fb->pitch = mode_cmd->pitch;
	fb->bits_per_pixel = mode_cmd->bpp;
	fb->depth = mode_cmd->depth;

	return 0;
}
EXPORT_SYMBOL(drm_helper_mode_fill_fb_struct);

int drm_helper_resume_force_mode(struct drm_device *dev)
{
	struct drm_crtc *crtc;
	struct drm_encoder *encoder;
	struct drm_encoder_helper_funcs *encoder_funcs;
	struct drm_crtc_helper_funcs *crtc_funcs;
	int ret;

	list_for_each_entry(crtc, &dev->mode_config.crtc_list, head) {

		if (!crtc->enabled)
			continue;

		ret = drm_crtc_helper_set_mode(crtc, &crtc->mode,
					       crtc->x, crtc->y, crtc->fb);

		if (ret == false)
			DRM_ERROR("failed to set mode on crtc %p\n", crtc);

		/* Turn off outputs that were already powered off */
		if (drm_helper_choose_crtc_dpms(crtc)) {
			list_for_each_entry(encoder, &dev->mode_config.encoder_list, head) {

				if(encoder->crtc != crtc)
					continue;

				encoder_funcs = encoder->helper_private;
				if (encoder_funcs->dpms)
					(*encoder_funcs->dpms) (encoder,
								drm_helper_choose_encoder_dpms(encoder));
			}

			crtc_funcs = crtc->helper_private;
			if (crtc_funcs->dpms)
				(*crtc_funcs->dpms) (crtc,
						     drm_helper_choose_crtc_dpms(crtc));
		}
	}
	/* disable the unused connectors while restoring the modesetting */
	drm_helper_disable_unused_functions(dev);
	return 0;
}
EXPORT_SYMBOL(drm_helper_resume_force_mode);

#define DRM_OUTPUT_POLL_PERIOD (10*HZ)
static void output_poll_execute(struct work_struct *work)
{
	struct delayed_work *delayed_work = to_delayed_work(work);
	struct drm_device *dev = container_of(delayed_work, struct drm_device, mode_config.output_poll_work);
	struct drm_connector *connector;
	enum drm_connector_status old_status;
	bool repoll = false, changed = false;

	if (!drm_kms_helper_poll)
		return;

	mutex_lock(&dev->mode_config.mutex);
	list_for_each_entry(connector, &dev->mode_config.connector_list, head) {

		/* if this is HPD or polled don't check it -
		   TV out for instance */
		if (!connector->polled)
			continue;

		else if (connector->polled & (DRM_CONNECTOR_POLL_CONNECT | DRM_CONNECTOR_POLL_DISCONNECT))
			repoll = true;

		old_status = connector->status;
		/* if we are connected and don't want to poll for disconnect
		   skip it */
		if (old_status == connector_status_connected &&
		    !(connector->polled & DRM_CONNECTOR_POLL_DISCONNECT) &&
		    !(connector->polled & DRM_CONNECTOR_POLL_HPD))
			continue;

		connector->status = connector->funcs->detect(connector, false);
		DRM_DEBUG_KMS("[CONNECTOR:%d:%s] status updated from %d to %d\n",
			      connector->base.id,
			      drm_get_connector_name(connector),
			      old_status, connector->status);
		if (old_status != connector->status)
			changed = true;
	}

	mutex_unlock(&dev->mode_config.mutex);

	if (changed) {
		/* send a uevent + call fbdev */
		drm_sysfs_hotplug_event(dev);
		if (dev->mode_config.funcs->output_poll_changed)
			dev->mode_config.funcs->output_poll_changed(dev);
	}

	if (repoll)
		queue_delayed_work(system_nrt_wq, delayed_work, DRM_OUTPUT_POLL_PERIOD);
}

void drm_kms_helper_poll_disable(struct drm_device *dev)
{
	if (!dev->mode_config.poll_enabled)
		return;
	cancel_delayed_work_sync(&dev->mode_config.output_poll_work);
}
EXPORT_SYMBOL(drm_kms_helper_poll_disable);

void drm_kms_helper_poll_enable(struct drm_device *dev)
{
	bool poll = false;
	struct drm_connector *connector;

	if (!dev->mode_config.poll_enabled || !drm_kms_helper_poll)
		return;

	list_for_each_entry(connector, &dev->mode_config.connector_list, head) {
		if (connector->polled)
			poll = true;
	}

	if (poll)
		queue_delayed_work(system_nrt_wq, &dev->mode_config.output_poll_work, DRM_OUTPUT_POLL_PERIOD);
}
EXPORT_SYMBOL(drm_kms_helper_poll_enable);

void drm_kms_helper_poll_init(struct drm_device *dev)
{
	INIT_DELAYED_WORK(&dev->mode_config.output_poll_work, output_poll_execute);
	dev->mode_config.poll_enabled = true;

	drm_kms_helper_poll_enable(dev);
}
EXPORT_SYMBOL(drm_kms_helper_poll_init);

void drm_kms_helper_poll_fini(struct drm_device *dev)
{
	drm_kms_helper_poll_disable(dev);
}
EXPORT_SYMBOL(drm_kms_helper_poll_fini);

void drm_helper_hpd_irq_event(struct drm_device *dev)
{
	if (!dev->mode_config.poll_enabled)
		return;

	/* kill timer and schedule immediate execution, this doesn't block */
	cancel_delayed_work(&dev->mode_config.output_poll_work);
	if (drm_kms_helper_poll)
		queue_delayed_work(system_nrt_wq, &dev->mode_config.output_poll_work, 0);
}
EXPORT_SYMBOL(drm_helper_hpd_irq_event);<|MERGE_RESOLUTION|>--- conflicted
+++ resolved
@@ -650,13 +650,8 @@
 		mode_changed = true;
 
 	if (mode_changed) {
-<<<<<<< HEAD
-		set->crtc->enabled = (set->mode != NULL);
-		if (set->mode != NULL) {
-=======
 		set->crtc->enabled = drm_helper_crtc_in_use(set->crtc);
 		if (set->crtc->enabled) {
->>>>>>> b55e9ac4
 			DRM_DEBUG_KMS("attempting to set mode from"
 					" userspace\n");
 			drm_mode_debug_printmodeline(set->mode);
