--- conflicted
+++ resolved
@@ -26,10 +26,7 @@
 #include <linux/interrupt.h>
 #include <linux/sched.h>
 #include <linux/async.h>
-<<<<<<< HEAD
-=======
 #include <linux/suspend.h>
->>>>>>> b55e9ac4
 #include <linux/timer.h>
 
 #include "../base.h"
@@ -54,22 +51,12 @@
 static pm_message_t pm_transition;
 
 static void dpm_drv_timeout(unsigned long data);
-<<<<<<< HEAD
-static DEFINE_TIMER(dpm_drv_wd, dpm_drv_timeout, 0, 0);
-
-/*
- * Set once the preparation of devices for a PM transition has started, reset
- * before starting to resume devices.  Protected by dpm_list_mtx.
- */
-static bool transition_started;
-=======
 struct dpm_drv_wd_data {
 	struct device *dev;
 	struct task_struct *tsk;
 };
 
 static int async_error;
->>>>>>> b55e9ac4
 
 /**
  * device_pm_init - Initialize the PM-related part of a device object.
@@ -81,11 +68,8 @@
 	dev->power.is_suspended = false;
 	init_completion(&dev->power.completion);
 	complete_all(&dev->power.completion);
-<<<<<<< HEAD
-=======
 	dev->power.wakeup = NULL;
 	spin_lock_init(&dev->power.lock);
->>>>>>> b55e9ac4
 	pm_runtime_init(dev);
 	INIT_LIST_HEAD(&dev->power.entry);
 }
@@ -532,8 +516,7 @@
 	TRACE_DEVICE(dev);
 	TRACE_RESUME(0);
 
-	if (dev->parent && dev->parent->power.status >= DPM_OFF)
-		dpm_wait(dev->parent, async);
+	dpm_wait(dev->parent, async);
 	device_lock(dev);
 
 	/*
@@ -618,34 +601,6 @@
  */
 static void dpm_drv_timeout(unsigned long data)
 {
-<<<<<<< HEAD
-	struct device *dev = (struct device *) data;
-
-	printk(KERN_EMERG "**** DPM device timeout: %s (%s)\n", dev_name(dev),
-	       (dev->driver ? dev->driver->name : "no driver"));
-	BUG();
-}
-
-/**
- *	dpm_drv_wdset - Sets up driver suspend/resume watchdog timer.
- *	@dev: struct device which we're guarding.
- *
- */
-static void dpm_drv_wdset(struct device *dev)
-{
-	dpm_drv_wd.data = (unsigned long) dev;
-	mod_timer(&dpm_drv_wd, jiffies + (HZ * 3));
-}
-
-/**
- *	dpm_drv_wdclr - clears driver suspend/resume watchdog timer.
- *	@dev: struct device which we're no longer guarding.
- *
- */
-static void dpm_drv_wdclr(struct device *dev)
-{
-	del_timer_sync(&dpm_drv_wd);
-=======
 	struct dpm_drv_wd_data *wd_data = (void *)data;
 	struct device *dev = wd_data->dev;
 	struct task_struct *tsk = wd_data->tsk;
@@ -657,7 +612,6 @@
 	show_stack(tsk, NULL);
 
 	BUG();
->>>>>>> b55e9ac4
 }
 
 /**
@@ -1037,9 +991,7 @@
 		get_device(dev);
 		mutex_unlock(&dpm_list_mtx);
 
-		dpm_drv_wdset(dev);
 		error = device_suspend(dev);
-		dpm_drv_wdclr(dev);
 
 		mutex_lock(&dpm_list_mtx);
 		if (error) {
