#
# Makefile for the Linux filesystems.
#
# 14 Sep 2000, Christoph Hellwig <hch@infradead.org>
# Rewritten to use lists instead of if-statements.
# 

obj-y :=	open.o read_write.o file_table.o super.o \
		char_dev.o stat.o exec.o pipe.o namei.o fcntl.o \
		ioctl.o readdir.o select.o fifo.o dcache.o inode.o \
		attr.o bad_inode.o file.o filesystems.o namespace.o \
		seq_file.o xattr.o libfs.o fs-writeback.o \
		pnode.o drop_caches.o splice.o sync.o utimes.o \
		stack.o fs_struct.o statfs.o

ifeq ($(CONFIG_BLOCK),y)
obj-y +=	buffer.o bio.o block_dev.o direct-io.o mpage.o ioprio.o
else
obj-y +=	no-block.o
endif

obj-$(CONFIG_BLK_DEV_INTEGRITY) += bio-integrity.o
obj-y				+= notify/
obj-$(CONFIG_EPOLL)		+= eventpoll.o
obj-$(CONFIG_ANON_INODES)	+= anon_inodes.o
obj-$(CONFIG_SIGNALFD)		+= signalfd.o
obj-$(CONFIG_TIMERFD)		+= timerfd.o
obj-$(CONFIG_EVENTFD)		+= eventfd.o
obj-$(CONFIG_AIO)               += aio.o
obj-$(CONFIG_FILE_LOCKING)      += locks.o
obj-$(CONFIG_COMPAT)		+= compat.o compat_ioctl.o
obj-$(CONFIG_NFSD_DEPRECATED)	+= nfsctl.o
obj-$(CONFIG_BINFMT_AOUT)	+= binfmt_aout.o
obj-$(CONFIG_BINFMT_EM86)	+= binfmt_em86.o
obj-$(CONFIG_BINFMT_MISC)	+= binfmt_misc.o

# binfmt_script is always there
obj-y				+= binfmt_script.o

obj-$(CONFIG_BINFMT_ELF)	+= binfmt_elf.o
obj-$(CONFIG_COMPAT_BINFMT_ELF)	+= compat_binfmt_elf.o
obj-$(CONFIG_BINFMT_ELF_FDPIC)	+= binfmt_elf_fdpic.o
obj-$(CONFIG_BINFMT_SOM)	+= binfmt_som.o
obj-$(CONFIG_BINFMT_FLAT)	+= binfmt_flat.o

obj-$(CONFIG_FS_MBCACHE)	+= mbcache.o
obj-$(CONFIG_FS_POSIX_ACL)	+= posix_acl.o xattr_acl.o
obj-$(CONFIG_NFS_COMMON)	+= nfs_common/
obj-$(CONFIG_GENERIC_ACL)	+= generic_acl.o

obj-$(CONFIG_FHANDLE)		+= fhandle.o

obj-y				+= quota/

obj-$(CONFIG_PROC_FS)		+= proc/
obj-y				+= partitions/
obj-$(CONFIG_SYSFS)		+= sysfs/
obj-$(CONFIG_CONFIGFS_FS)	+= configfs/
obj-y				+= devpts/

obj-$(CONFIG_PROFILING)		+= dcookies.o
obj-$(CONFIG_DLM)		+= dlm/
 
# Do not add any filesystems before this line
obj-$(CONFIG_FSCACHE)		+= fscache/
obj-$(CONFIG_REISERFS_FS)	+= reiserfs/
obj-$(CONFIG_EXT3_FS)		+= ext3/ # Before ext2 so root fs can be ext3
obj-$(CONFIG_EXT2_FS)		+= ext2/
# We place ext4 after ext2 so plain ext2 root fs's are mounted using ext2
# unless explicitly requested by rootfstype
obj-$(CONFIG_EXT4_FS)		+= ext4/
obj-$(CONFIG_JBD)		+= jbd/
obj-$(CONFIG_JBD2)		+= jbd2/
obj-$(CONFIG_CRAMFS)		+= cramfs/
obj-$(CONFIG_SQUASHFS)		+= squashfs/
obj-y				+= ramfs/
obj-$(CONFIG_HUGETLBFS)		+= hugetlbfs/
obj-$(CONFIG_CODA_FS)		+= coda/
obj-$(CONFIG_MINIX_FS)		+= minix/
obj-$(CONFIG_FAT_FS)		+= fat/
obj-$(CONFIG_BFS_FS)		+= bfs/
obj-$(CONFIG_ISO9660_FS)	+= isofs/
obj-$(CONFIG_HFSPLUS_FS)	+= hfsplus/ # Before hfs to find wrapped HFS+
obj-$(CONFIG_HFS_FS)		+= hfs/
obj-$(CONFIG_ECRYPT_FS)		+= ecryptfs/
obj-$(CONFIG_VXFS_FS)		+= freevxfs/
obj-$(CONFIG_NFS_FS)		+= nfs/
obj-$(CONFIG_EXPORTFS)		+= exportfs/
obj-$(CONFIG_NFSD)		+= nfsd/
obj-$(CONFIG_LOCKD)		+= lockd/
obj-$(CONFIG_NLS)		+= nls/
obj-$(CONFIG_SYSV_FS)		+= sysv/
obj-$(CONFIG_CIFS)		+= cifs/
obj-$(CONFIG_NCP_FS)		+= ncpfs/
obj-$(CONFIG_HPFS_FS)		+= hpfs/
obj-$(CONFIG_NTFS_FS)		+= ntfs/
obj-$(CONFIG_UFS_FS)		+= ufs/
obj-$(CONFIG_EFS_FS)		+= efs/
obj-$(CONFIG_JFFS2_FS)		+= jffs2/
obj-$(CONFIG_LOGFS)		+= logfs/
obj-$(CONFIG_UBIFS_FS)		+= ubifs/
obj-$(CONFIG_AFFS_FS)		+= affs/
obj-$(CONFIG_ROMFS_FS)		+= romfs/
obj-$(CONFIG_QNX4FS_FS)		+= qnx4/
obj-$(CONFIG_AUTOFS4_FS)	+= autofs4/
obj-$(CONFIG_ADFS_FS)		+= adfs/
obj-$(CONFIG_FUSE_FS)		+= fuse/
obj-$(CONFIG_UDF_FS)		+= udf/
obj-$(CONFIG_SUN_OPENPROMFS)	+= openpromfs/
obj-$(CONFIG_OMFS_FS)		+= omfs/
obj-$(CONFIG_JFS_FS)		+= jfs/
obj-$(CONFIG_XFS_FS)		+= xfs/
obj-$(CONFIG_9P_FS)		+= 9p/
obj-$(CONFIG_AFS_FS)		+= afs/
obj-$(CONFIG_NILFS2_FS)		+= nilfs2/
obj-$(CONFIG_BEFS_FS)		+= befs/
obj-$(CONFIG_HOSTFS)		+= hostfs/
obj-$(CONFIG_HPPFS)		+= hppfs/
obj-$(CONFIG_CACHEFILES)	+= cachefiles/
obj-$(CONFIG_DEBUG_FS)		+= debugfs/
obj-$(CONFIG_OCFS2_FS)		+= ocfs2/
obj-$(CONFIG_BTRFS_FS)		+= btrfs/
obj-$(CONFIG_GFS2_FS)           += gfs2/
obj-$(CONFIG_EXOFS_FS)          += exofs/
obj-$(CONFIG_CEPH_FS)		+= ceph/
<<<<<<< HEAD
=======
obj-$(CONFIG_PSTORE)		+= pstore/
>>>>>>> b55e9ac4

# Patched by YAFFS
obj-$(CONFIG_YAFFS_FS)		+= yaffs2/<|MERGE_RESOLUTION|>--- conflicted
+++ resolved
@@ -123,10 +123,7 @@
 obj-$(CONFIG_GFS2_FS)           += gfs2/
 obj-$(CONFIG_EXOFS_FS)          += exofs/
 obj-$(CONFIG_CEPH_FS)		+= ceph/
-<<<<<<< HEAD
-=======
 obj-$(CONFIG_PSTORE)		+= pstore/
->>>>>>> b55e9ac4
 
 # Patched by YAFFS
 obj-$(CONFIG_YAFFS_FS)		+= yaffs2/