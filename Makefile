--- conflicted
+++ resolved
@@ -1,10 +1,6 @@
 VERSION = 3
 PATCHLEVEL = 0
-<<<<<<< HEAD
-SUBLEVEL = 46
-=======
 SUBLEVEL = 47
->>>>>>> e4965373
 EXTRAVERSION =
 NAME = Sneaky Weasel
 
