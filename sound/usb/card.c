--- conflicted
+++ resolved
@@ -509,17 +509,6 @@
 			goto __error;
 	}
 
-<<<<<<< HEAD
-	/*
-	 * For devices with more than one control interface, we assume the
-	 * first contains the audio controls. We might need a more specific
-	 * check here in the future.
-	 */
-	if (!chip->ctrl_intf)
-		chip->ctrl_intf = alts;
-
-=======
->>>>>>> b55e9ac4
 	if (err > 0) {
 		/* create normal USB audio interfaces */
 		if (snd_usb_create_streams(chip, ifnum) < 0 ||
