#ifndef __LINUX_KSM_H
#define __LINUX_KSM_H
/*
 * Memory merging support.
 *
 * This code enables dynamic sharing of identical pages found in different
 * memory areas, even if they are not shared by fork().
 */

#include <linux/bitops.h>
#include <linux/mm.h>
#include <linux/pagemap.h>
#include <linux/rmap.h>
#include <linux/sched.h>

struct stable_node;
struct mem_cgroup;

struct page *ksm_does_need_to_copy(struct page *page,
			struct vm_area_struct *vma, unsigned long address);

#ifdef CONFIG_KSM
int ksm_madvise(struct vm_area_struct *vma, unsigned long start,
		unsigned long end, int advice, unsigned long *vm_flags);
int __ksm_enter(struct mm_struct *mm);
void __ksm_exit(struct mm_struct *mm);

static inline int ksm_fork(struct mm_struct *mm, struct mm_struct *oldmm)
{
	if (test_bit(MMF_VM_MERGEABLE, &oldmm->flags))
		return __ksm_enter(mm);
	return 0;
}

static inline void ksm_exit(struct mm_struct *mm)
{
	if (test_bit(MMF_VM_MERGEABLE, &mm->flags))
		__ksm_exit(mm);
}

/*
 * A KSM page is one of those write-protected "shared pages" or "merged pages"
 * which KSM maps into multiple mms, wherever identical anonymous page content
 * is found in VM_MERGEABLE vmas.  It's a PageAnon page, pointing not to any
 * anon_vma, but to that page's node of the stable tree.
 */
static inline int PageKsm(struct page *page)
{
	return ((unsigned long)page->mapping & PAGE_MAPPING_FLAGS) ==
				(PAGE_MAPPING_ANON | PAGE_MAPPING_KSM);
}

static inline struct stable_node *page_stable_node(struct page *page)
{
	return PageKsm(page) ? page_rmapping(page) : NULL;
}

static inline void set_page_stable_node(struct page *page,
					struct stable_node *stable_node)
{
	page->mapping = (void *)stable_node +
				(PAGE_MAPPING_ANON | PAGE_MAPPING_KSM);
}

/*
 * When do_swap_page() first faults in from swap what used to be a KSM page,
 * no problem, it will be assigned to this vma's anon_vma; but thereafter,
 * it might be faulted into a different anon_vma (or perhaps to a different
 * offset in the same anon_vma).  do_swap_page() cannot do all the locking
 * needed to reconstitute a cross-anon_vma KSM page: for now it has to make
 * a copy, and leave remerging the pages to a later pass of ksmd.
 *
 * We'd like to make this conditional on vma->vm_flags & VM_MERGEABLE,
 * but what if the vma was unmerged while the page was swapped out?
 */
static inline int ksm_might_need_to_copy(struct page *page,
			struct vm_area_struct *vma, unsigned long address)
{
	struct anon_vma *anon_vma = page_anon_vma(page);

	return anon_vma &&
<<<<<<< HEAD
		(anon_vma != vma->anon_vma ||
=======
		(anon_vma->root != vma->anon_vma->root ||
>>>>>>> b55e9ac4
		 page->index != linear_page_index(vma, address));
}

int page_referenced_ksm(struct page *page,
			struct mem_cgroup *memcg, unsigned long *vm_flags);
int try_to_unmap_ksm(struct page *page, enum ttu_flags flags);
int rmap_walk_ksm(struct page *page, int (*rmap_one)(struct page *,
		  struct vm_area_struct *, unsigned long, void *), void *arg);
void ksm_migrate_page(struct page *newpage, struct page *oldpage);

#else  /* !CONFIG_KSM */

static inline int ksm_fork(struct mm_struct *mm, struct mm_struct *oldmm)
{
	return 0;
}

static inline void ksm_exit(struct mm_struct *mm)
{
}

static inline int PageKsm(struct page *page)
{
	return 0;
}

#ifdef CONFIG_MMU
static inline int ksm_madvise(struct vm_area_struct *vma, unsigned long start,
		unsigned long end, int advice, unsigned long *vm_flags)
{
	return 0;
}

static inline int ksm_might_need_to_copy(struct page *page,
			struct vm_area_struct *vma, unsigned long address)
{
	return 0;
}

static inline int page_referenced_ksm(struct page *page,
			struct mem_cgroup *memcg, unsigned long *vm_flags)
{
	return 0;
}

static inline int try_to_unmap_ksm(struct page *page, enum ttu_flags flags)
{
	return 0;
}

static inline int rmap_walk_ksm(struct page *page, int (*rmap_one)(struct page*,
		struct vm_area_struct *, unsigned long, void *), void *arg)
{
	return 0;
}

static inline void ksm_migrate_page(struct page *newpage, struct page *oldpage)
{
}
#endif /* CONFIG_MMU */
#endif /* !CONFIG_KSM */

#endif /* __LINUX_KSM_H */<|MERGE_RESOLUTION|>--- conflicted
+++ resolved
@@ -79,11 +79,7 @@
 	struct anon_vma *anon_vma = page_anon_vma(page);
 
 	return anon_vma &&
-<<<<<<< HEAD
-		(anon_vma != vma->anon_vma ||
-=======
 		(anon_vma->root != vma->anon_vma->root ||
->>>>>>> b55e9ac4
 		 page->index != linear_page_index(vma, address));
 }
 
