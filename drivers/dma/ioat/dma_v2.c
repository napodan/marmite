--- conflicted
+++ resolved
@@ -549,16 +549,11 @@
 	ioat2_start_null_desc(ioat);
 
 	/* check that we got off the ground */
-<<<<<<< HEAD
-	udelay(5);
-	status = ioat_chansts(chan);
-=======
 	do {
 		udelay(1);
 		status = ioat_chansts(chan);
 	} while (i++ < 20 && !is_ioat_active(status) && !is_ioat_idle(status));
 
->>>>>>> b55e9ac4
 	if (is_ioat_active(status) || is_ioat_idle(status)) {
 		set_bit(IOAT_RUN, &chan->state);
 		return 1 << ioat->alloc_order;
