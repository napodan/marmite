/*
 * Kernel-based Virtual Machine driver for Linux
 *
 * This module enables machines with Intel VT-x extensions to run virtual
 * machines without emulation or binary translation.
 *
 * MMU support
 *
 * Copyright (C) 2006 Qumranet, Inc.
 * Copyright 2010 Red Hat, Inc. and/or its affiliates.
 *
 * Authors:
 *   Yaniv Kamay  <yaniv@qumranet.com>
 *   Avi Kivity   <avi@qumranet.com>
 *
 * This work is licensed under the terms of the GNU GPL, version 2.  See
 * the COPYING file in the top-level directory.
 *
 */

/*
 * We need the mmu code to access both 32-bit and 64-bit guest ptes,
 * so the code in this file is compiled twice, once per pte size.
 */

#if PTTYPE == 64
	#define pt_element_t u64
	#define guest_walker guest_walker64
	#define FNAME(name) paging##64_##name
	#define PT_BASE_ADDR_MASK PT64_BASE_ADDR_MASK
	#define PT_LVL_ADDR_MASK(lvl) PT64_LVL_ADDR_MASK(lvl)
	#define PT_LVL_OFFSET_MASK(lvl) PT64_LVL_OFFSET_MASK(lvl)
	#define PT_INDEX(addr, level) PT64_INDEX(addr, level)
	#define PT_LEVEL_BITS PT64_LEVEL_BITS
	#ifdef CONFIG_X86_64
	#define PT_MAX_FULL_LEVELS 4
	#define CMPXCHG cmpxchg
	#else
	#define CMPXCHG cmpxchg64
	#define PT_MAX_FULL_LEVELS 2
	#endif
#elif PTTYPE == 32
	#define pt_element_t u32
	#define guest_walker guest_walker32
	#define FNAME(name) paging##32_##name
	#define PT_BASE_ADDR_MASK PT32_BASE_ADDR_MASK
	#define PT_LVL_ADDR_MASK(lvl) PT32_LVL_ADDR_MASK(lvl)
	#define PT_LVL_OFFSET_MASK(lvl) PT32_LVL_OFFSET_MASK(lvl)
	#define PT_INDEX(addr, level) PT32_INDEX(addr, level)
	#define PT_LEVEL_BITS PT32_LEVEL_BITS
	#define PT_MAX_FULL_LEVELS 2
	#define CMPXCHG cmpxchg
#else
	#error Invalid PTTYPE value
#endif

#define gpte_to_gfn_lvl FNAME(gpte_to_gfn_lvl)
#define gpte_to_gfn(pte) gpte_to_gfn_lvl((pte), PT_PAGE_TABLE_LEVEL)

/*
 * The guest_walker structure emulates the behavior of the hardware page
 * table walker.
 */
struct guest_walker {
	int level;
	gfn_t table_gfn[PT_MAX_FULL_LEVELS];
	pt_element_t ptes[PT_MAX_FULL_LEVELS];
	pt_element_t prefetch_ptes[PTE_PREFETCH_NUM];
	gpa_t pte_gpa[PT_MAX_FULL_LEVELS];
	unsigned pt_access;
	unsigned pte_access;
	gfn_t gfn;
	struct x86_exception fault;
};

static gfn_t gpte_to_gfn_lvl(pt_element_t gpte, int lvl)
{
	return (gpte & PT_LVL_ADDR_MASK(lvl)) >> PAGE_SHIFT;
}

static int FNAME(cmpxchg_gpte)(struct kvm_vcpu *vcpu, struct kvm_mmu *mmu,
			       pt_element_t __user *ptep_user, unsigned index,
			       pt_element_t orig_pte, pt_element_t new_pte)
{
	int npages;
	pt_element_t ret;
	pt_element_t *table;
	struct page *page;

	npages = get_user_pages_fast((unsigned long)ptep_user, 1, 1, &page);
	/* Check if the user is doing something meaningless. */
	if (unlikely(npages != 1))
		return -EFAULT;

	table = kmap_atomic(page, KM_USER0);
	ret = CMPXCHG(&table[index], orig_pte, new_pte);
	kunmap_atomic(table, KM_USER0);

	kvm_release_page_dirty(page);

	return (ret != orig_pte);
}

static unsigned FNAME(gpte_access)(struct kvm_vcpu *vcpu, pt_element_t gpte)
{
	unsigned access;

	access = (gpte & (PT_WRITABLE_MASK | PT_USER_MASK)) | ACC_EXEC_MASK;
#if PTTYPE == 64
	if (vcpu->arch.mmu.nx)
		access &= ~(gpte >> PT64_NX_SHIFT);
#endif
	return access;
}

/*
 * Fetch a guest pte for a guest virtual address
 */
static int FNAME(walk_addr_generic)(struct guest_walker *walker,
				    struct kvm_vcpu *vcpu, struct kvm_mmu *mmu,
				    gva_t addr, u32 access)
{
	pt_element_t pte;
	pt_element_t __user *uninitialized_var(ptep_user);
	gfn_t table_gfn;
	unsigned index, pt_access, uninitialized_var(pte_access);
	gpa_t pte_gpa;
	bool eperm, present, rsvd_fault;
	int offset, write_fault, user_fault, fetch_fault;

	write_fault = access & PFERR_WRITE_MASK;
	user_fault = access & PFERR_USER_MASK;
	fetch_fault = access & PFERR_FETCH_MASK;

	trace_kvm_mmu_pagetable_walk(addr, write_fault, user_fault,
				     fetch_fault);
walk:
	present = true;
	eperm = rsvd_fault = false;
	walker->level = mmu->root_level;
	pte           = mmu->get_cr3(vcpu);

#if PTTYPE == 64
	if (walker->level == PT32E_ROOT_LEVEL) {
		pte = kvm_pdptr_read_mmu(vcpu, mmu, (addr >> 30) & 3);
		trace_kvm_mmu_paging_element(pte, walker->level);
		if (!is_present_gpte(pte)) {
			present = false;
			goto error;
		}
		--walker->level;
	}
#endif
	ASSERT((!is_long_mode(vcpu) && is_pae(vcpu)) ||
	       (mmu->get_cr3(vcpu) & CR3_NONPAE_RESERVED_BITS) == 0);

	pt_access = ACC_ALL;

	for (;;) {
		gfn_t real_gfn;
		unsigned long host_addr;

		index = PT_INDEX(addr, walker->level);

		table_gfn = gpte_to_gfn(pte);
		offset    = index * sizeof(pt_element_t);
		pte_gpa   = gfn_to_gpa(table_gfn) + offset;
		walker->table_gfn[walker->level - 1] = table_gfn;
		walker->pte_gpa[walker->level - 1] = pte_gpa;

		real_gfn = mmu->translate_gpa(vcpu, gfn_to_gpa(table_gfn),
					      PFERR_USER_MASK|PFERR_WRITE_MASK);
		if (unlikely(real_gfn == UNMAPPED_GVA)) {
			present = false;
			break;
		}
		real_gfn = gpa_to_gfn(real_gfn);

		host_addr = gfn_to_hva(vcpu->kvm, real_gfn);
		if (unlikely(kvm_is_error_hva(host_addr))) {
			present = false;
			break;
		}

		ptep_user = (pt_element_t __user *)((void *)host_addr + offset);
		if (unlikely(__copy_from_user(&pte, ptep_user, sizeof(pte)))) {
			present = false;
			break;
		}

		trace_kvm_mmu_paging_element(pte, walker->level);

		if (unlikely(!is_present_gpte(pte))) {
			present = false;
			break;
		}

		if (unlikely(is_rsvd_bits_set(&vcpu->arch.mmu, pte,
					      walker->level))) {
			rsvd_fault = true;
			break;
		}

		if (unlikely(write_fault && !is_writable_pte(pte)
			     && (user_fault || is_write_protection(vcpu))))
			eperm = true;

		if (unlikely(user_fault && !(pte & PT_USER_MASK)))
			eperm = true;

#if PTTYPE == 64
		if (unlikely(fetch_fault && (pte & PT64_NX_MASK)))
			eperm = true;
#endif

		if (!eperm && !rsvd_fault
		    && unlikely(!(pte & PT_ACCESSED_MASK))) {
			int ret;
			trace_kvm_mmu_set_accessed_bit(table_gfn, index,
						       sizeof(pte));
			ret = FNAME(cmpxchg_gpte)(vcpu, mmu, ptep_user, index,
						  pte, pte|PT_ACCESSED_MASK);
			if (unlikely(ret < 0)) {
				present = false;
				break;
			} else if (ret)
				goto walk;

			mark_page_dirty(vcpu->kvm, table_gfn);
			pte |= PT_ACCESSED_MASK;
		}

		pte_access = pt_access & FNAME(gpte_access)(vcpu, pte);

		walker->ptes[walker->level - 1] = pte;

		if ((walker->level == PT_PAGE_TABLE_LEVEL) ||
		    ((walker->level == PT_DIRECTORY_LEVEL) &&
				is_large_pte(pte) &&
				(PTTYPE == 64 || is_pse(vcpu))) ||
		    ((walker->level == PT_PDPE_LEVEL) &&
				is_large_pte(pte) &&
				mmu->root_level == PT64_ROOT_LEVEL)) {
			int lvl = walker->level;
			gpa_t real_gpa;
			gfn_t gfn;
			u32 ac;

			gfn = gpte_to_gfn_lvl(pte, lvl);
			gfn += (addr & PT_LVL_OFFSET_MASK(lvl)) >> PAGE_SHIFT;

			if (PTTYPE == 32 &&
			    walker->level == PT_DIRECTORY_LEVEL &&
			    is_cpuid_PSE36())
				gfn += pse36_gfn_delta(pte);

			ac = write_fault | fetch_fault | user_fault;

			real_gpa = mmu->translate_gpa(vcpu, gfn_to_gpa(gfn),
						      ac);
			if (real_gpa == UNMAPPED_GVA)
				return 0;

			walker->gfn = real_gpa >> PAGE_SHIFT;

			break;
		}

		pt_access = pte_access;
		--walker->level;
	}

	if (unlikely(!present || eperm || rsvd_fault))
		goto error;

	if (write_fault && unlikely(!is_dirty_gpte(pte))) {
		int ret;

		trace_kvm_mmu_set_dirty_bit(table_gfn, index, sizeof(pte));
		ret = FNAME(cmpxchg_gpte)(vcpu, mmu, ptep_user, index,
					  pte, pte|PT_DIRTY_MASK);
		if (unlikely(ret < 0)) {
			present = false;
			goto error;
		} else if (ret)
			goto walk;

		mark_page_dirty(vcpu->kvm, table_gfn);
		pte |= PT_DIRTY_MASK;
		walker->ptes[walker->level - 1] = pte;
	}

	walker->pt_access = pt_access;
	walker->pte_access = pte_access;
	pgprintk("%s: pte %llx pte_access %x pt_access %x\n",
		 __func__, (u64)pte, pte_access, pt_access);
	return 1;

error:
	walker->fault.vector = PF_VECTOR;
	walker->fault.error_code_valid = true;
	walker->fault.error_code = 0;
	if (present)
		walker->fault.error_code |= PFERR_PRESENT_MASK;

	walker->fault.error_code |= write_fault | user_fault;

	if (fetch_fault && mmu->nx)
		walker->fault.error_code |= PFERR_FETCH_MASK;
	if (rsvd_fault)
		walker->fault.error_code |= PFERR_RSVD_MASK;

	walker->fault.address = addr;
	walker->fault.nested_page_fault = mmu != vcpu->arch.walk_mmu;

	trace_kvm_mmu_walker_error(walker->fault.error_code);
	return 0;
}

static int FNAME(walk_addr)(struct guest_walker *walker,
			    struct kvm_vcpu *vcpu, gva_t addr, u32 access)
{
	return FNAME(walk_addr_generic)(walker, vcpu, &vcpu->arch.mmu, addr,
					access);
}

static int FNAME(walk_addr_nested)(struct guest_walker *walker,
				   struct kvm_vcpu *vcpu, gva_t addr,
				   u32 access)
{
	return FNAME(walk_addr_generic)(walker, vcpu, &vcpu->arch.nested_mmu,
					addr, access);
}

static bool FNAME(prefetch_invalid_gpte)(struct kvm_vcpu *vcpu,
				    struct kvm_mmu_page *sp, u64 *spte,
				    pt_element_t gpte)
{
	u64 nonpresent = shadow_trap_nonpresent_pte;

	if (is_rsvd_bits_set(&vcpu->arch.mmu, gpte, PT_PAGE_TABLE_LEVEL))
		goto no_present;

	if (!is_present_gpte(gpte)) {
		if (!sp->unsync)
			nonpresent = shadow_notrap_nonpresent_pte;
		goto no_present;
	}

	if (!(gpte & PT_ACCESSED_MASK))
		goto no_present;

	return false;

no_present:
	drop_spte(vcpu->kvm, spte, nonpresent);
	return true;
}

static void FNAME(update_pte)(struct kvm_vcpu *vcpu, struct kvm_mmu_page *sp,
			      u64 *spte, const void *pte)
{
	pt_element_t gpte;
	unsigned pte_access;
	pfn_t pfn;

	gpte = *(const pt_element_t *)pte;
	if (FNAME(prefetch_invalid_gpte)(vcpu, sp, spte, gpte))
		return;

	pgprintk("%s: gpte %llx spte %p\n", __func__, (u64)gpte, spte);
	pte_access = sp->role.access & FNAME(gpte_access)(vcpu, gpte);
	pfn = gfn_to_pfn_atomic(vcpu->kvm, gpte_to_gfn(gpte));
	if (is_error_pfn(pfn)) {
		kvm_release_pfn_clean(pfn);
		return;
	}

	/*
	 * we call mmu_set_spte() with host_writable = true because that
	 * vcpu->arch.update_pte.pfn was fetched from get_user_pages(write = 1).
	 */
	mmu_set_spte(vcpu, spte, sp->role.access, pte_access, 0, 0,
		     is_dirty_gpte(gpte), NULL, PT_PAGE_TABLE_LEVEL,
		     gpte_to_gfn(gpte), pfn, true, true);
}

static bool FNAME(gpte_changed)(struct kvm_vcpu *vcpu,
				struct guest_walker *gw, int level)
{
	pt_element_t curr_pte;
	gpa_t base_gpa, pte_gpa = gw->pte_gpa[level - 1];
	u64 mask;
	int r, index;

	if (level == PT_PAGE_TABLE_LEVEL) {
		mask = PTE_PREFETCH_NUM * sizeof(pt_element_t) - 1;
		base_gpa = pte_gpa & ~mask;
		index = (pte_gpa - base_gpa) / sizeof(pt_element_t);

		r = kvm_read_guest_atomic(vcpu->kvm, base_gpa,
				gw->prefetch_ptes, sizeof(gw->prefetch_ptes));
		curr_pte = gw->prefetch_ptes[index];
	} else
		r = kvm_read_guest_atomic(vcpu->kvm, pte_gpa,
				  &curr_pte, sizeof(curr_pte));

	return r || curr_pte != gw->ptes[level - 1];
}

static void FNAME(pte_prefetch)(struct kvm_vcpu *vcpu, struct guest_walker *gw,
				u64 *sptep)
{
	struct kvm_mmu_page *sp;
	pt_element_t *gptep = gw->prefetch_ptes;
	u64 *spte;
	int i;

	sp = page_header(__pa(sptep));

	if (sp->role.level > PT_PAGE_TABLE_LEVEL)
		return;

	if (sp->role.direct)
		return __direct_pte_prefetch(vcpu, sp, sptep);

	i = (sptep - sp->spt) & ~(PTE_PREFETCH_NUM - 1);
	spte = sp->spt + i;

	for (i = 0; i < PTE_PREFETCH_NUM; i++, spte++) {
		pt_element_t gpte;
		unsigned pte_access;
		gfn_t gfn;
		pfn_t pfn;
		bool dirty;

		if (spte == sptep)
			continue;

		if (*spte != shadow_trap_nonpresent_pte)
			continue;

		gpte = gptep[i];

		if (FNAME(prefetch_invalid_gpte)(vcpu, sp, spte, gpte))
			continue;

		pte_access = sp->role.access & FNAME(gpte_access)(vcpu, gpte);
		gfn = gpte_to_gfn(gpte);
		dirty = is_dirty_gpte(gpte);
		pfn = pte_prefetch_gfn_to_pfn(vcpu, gfn,
				      (pte_access & ACC_WRITE_MASK) && dirty);
		if (is_error_pfn(pfn)) {
			kvm_release_pfn_clean(pfn);
			break;
		}

		mmu_set_spte(vcpu, spte, sp->role.access, pte_access, 0, 0,
			     dirty, NULL, PT_PAGE_TABLE_LEVEL, gfn,
			     pfn, true, true);
	}
}

/*
 * Fetch a shadow pte for a specific level in the paging hierarchy.
 */
static u64 *FNAME(fetch)(struct kvm_vcpu *vcpu, gva_t addr,
			 struct guest_walker *gw,
			 int user_fault, int write_fault, int hlevel,
			 int *ptwrite, pfn_t pfn, bool map_writable,
			 bool prefault)
{
	unsigned access = gw->pt_access;
	struct kvm_mmu_page *sp = NULL;
	bool dirty = is_dirty_gpte(gw->ptes[gw->level - 1]);
	int top_level;
	unsigned direct_access;
	struct kvm_shadow_walk_iterator it;

	if (!is_present_gpte(gw->ptes[gw->level - 1]))
		return NULL;

	direct_access = gw->pt_access & gw->pte_access;
	if (!dirty)
		direct_access &= ~ACC_WRITE_MASK;

<<<<<<< HEAD
		if (is_shadow_present_pte(*sptep) && !is_large_pte(*sptep)) {
			struct kvm_mmu_page *child;
			unsigned direct_access;

			if (level != gw->level)
				continue;

			/*
			 * For the direct sp, if the guest pte's dirty bit
			 * changed form clean to dirty, it will corrupt the
			 * sp's access: allow writable in the read-only sp,
			 * so we should update the spte at this point to get
			 * a new sp with the correct access.
			 */
			direct_access = gw->pt_access & gw->pte_access;
			if (!is_dirty_gpte(gw->ptes[gw->level - 1]))
				direct_access &= ~ACC_WRITE_MASK;

			child = page_header(*sptep & PT64_BASE_ADDR_MASK);
			if (child->role.access == direct_access)
				continue;

			mmu_page_remove_parent_pte(child, sptep);
			__set_spte(sptep, shadow_trap_nonpresent_pte);
			kvm_flush_remote_tlbs(vcpu->kvm);
		}
=======
	top_level = vcpu->arch.mmu.root_level;
	if (top_level == PT32E_ROOT_LEVEL)
		top_level = PT32_ROOT_LEVEL;
	/*
	 * Verify that the top-level gpte is still there.  Since the page
	 * is a root page, it is either write protected (and cannot be
	 * changed from now on) or it is invalid (in which case, we don't
	 * really care if it changes underneath us after this point).
	 */
	if (FNAME(gpte_changed)(vcpu, gw, top_level))
		goto out_gpte_changed;
>>>>>>> b55e9ac4

	for (shadow_walk_init(&it, vcpu, addr);
	     shadow_walk_okay(&it) && it.level > gw->level;
	     shadow_walk_next(&it)) {
		gfn_t table_gfn;

		drop_large_spte(vcpu, it.sptep);

		sp = NULL;
		if (!is_shadow_present_pte(*it.sptep)) {
			table_gfn = gw->table_gfn[it.level - 2];
			sp = kvm_mmu_get_page(vcpu, table_gfn, addr, it.level-1,
					      false, access, it.sptep);
		}

		/*
		 * Verify that the gpte in the page we've just write
		 * protected is still there.
		 */
		if (FNAME(gpte_changed)(vcpu, gw, it.level - 1))
			goto out_gpte_changed;

		if (sp)
			link_shadow_page(it.sptep, sp);
	}

	for (;
	     shadow_walk_okay(&it) && it.level > hlevel;
	     shadow_walk_next(&it)) {
		gfn_t direct_gfn;

		validate_direct_spte(vcpu, it.sptep, direct_access);

		drop_large_spte(vcpu, it.sptep);

		if (is_shadow_present_pte(*it.sptep))
			continue;

		direct_gfn = gw->gfn & ~(KVM_PAGES_PER_HPAGE(it.level) - 1);

		sp = kvm_mmu_get_page(vcpu, direct_gfn, addr, it.level-1,
				      true, direct_access, it.sptep);
		link_shadow_page(it.sptep, sp);
	}

	mmu_set_spte(vcpu, it.sptep, access, gw->pte_access & access,
		     user_fault, write_fault, dirty, ptwrite, it.level,
		     gw->gfn, pfn, prefault, map_writable);
	FNAME(pte_prefetch)(vcpu, gw, it.sptep);

	return it.sptep;

out_gpte_changed:
	if (sp)
		kvm_mmu_put_page(sp, it.sptep);
	kvm_release_pfn_clean(pfn);
	return NULL;
}

/*
 * Page fault handler.  There are several causes for a page fault:
 *   - there is no shadow pte for the guest pte
 *   - write access through a shadow pte marked read only so that we can set
 *     the dirty bit
 *   - write access to a shadow pte marked read only so we can update the page
 *     dirty bitmap, when userspace requests it
 *   - mmio access; in this case we will never install a present shadow pte
 *   - normal guest page fault due to the guest pte marked not present, not
 *     writable, or not executable
 *
 *  Returns: 1 if we need to emulate the instruction, 0 otherwise, or
 *           a negative value on error.
 */
static int FNAME(page_fault)(struct kvm_vcpu *vcpu, gva_t addr, u32 error_code,
			     bool prefault)
{
	int write_fault = error_code & PFERR_WRITE_MASK;
	int user_fault = error_code & PFERR_USER_MASK;
	struct guest_walker walker;
	u64 *sptep;
	int write_pt = 0;
	int r;
	pfn_t pfn;
	int level = PT_PAGE_TABLE_LEVEL;
	int force_pt_level;
	unsigned long mmu_seq;
	bool map_writable;

	pgprintk("%s: addr %lx err %x\n", __func__, addr, error_code);

	r = mmu_topup_memory_caches(vcpu);
	if (r)
		return r;

	/*
	 * Look up the guest pte for the faulting address.
	 */
	r = FNAME(walk_addr)(&walker, vcpu, addr, error_code);

	/*
	 * The page is not mapped by the guest.  Let the guest handle it.
	 */
	if (!r) {
		pgprintk("%s: guest page fault\n", __func__);
		if (!prefault) {
			inject_page_fault(vcpu, &walker.fault);
			/* reset fork detector */
			vcpu->arch.last_pt_write_count = 0;
		}
		return 0;
	}

	if (walker.level >= PT_DIRECTORY_LEVEL)
		force_pt_level = mapping_level_dirty_bitmap(vcpu, walker.gfn);
	else
		force_pt_level = 1;
	if (!force_pt_level) {
		level = min(walker.level, mapping_level(vcpu, walker.gfn));
		walker.gfn = walker.gfn & ~(KVM_PAGES_PER_HPAGE(level) - 1);
	}

	mmu_seq = vcpu->kvm->mmu_notifier_seq;
	smp_rmb();

	if (try_async_pf(vcpu, prefault, walker.gfn, addr, &pfn, write_fault,
			 &map_writable))
		return 0;

	/* mmio */
	if (is_error_pfn(pfn))
		return kvm_handle_bad_page(vcpu->kvm, walker.gfn, pfn);

	spin_lock(&vcpu->kvm->mmu_lock);
	if (mmu_notifier_retry(vcpu, mmu_seq))
		goto out_unlock;

	trace_kvm_mmu_audit(vcpu, AUDIT_PRE_PAGE_FAULT);
	kvm_mmu_free_some_pages(vcpu);
	if (!force_pt_level)
		transparent_hugepage_adjust(vcpu, &walker.gfn, &pfn, &level);
	sptep = FNAME(fetch)(vcpu, addr, &walker, user_fault, write_fault,
			     level, &write_pt, pfn, map_writable, prefault);
	(void)sptep;
	pgprintk("%s: shadow pte %p %llx ptwrite %d\n", __func__,
		 sptep, *sptep, write_pt);

	if (!write_pt)
		vcpu->arch.last_pt_write_count = 0; /* reset fork detector */

	++vcpu->stat.pf_fixed;
	trace_kvm_mmu_audit(vcpu, AUDIT_POST_PAGE_FAULT);
	spin_unlock(&vcpu->kvm->mmu_lock);

	return write_pt;

out_unlock:
	spin_unlock(&vcpu->kvm->mmu_lock);
	kvm_release_pfn_clean(pfn);
	return 0;
}

static void FNAME(invlpg)(struct kvm_vcpu *vcpu, gva_t gva)
{
	struct kvm_shadow_walk_iterator iterator;
	struct kvm_mmu_page *sp;
	gpa_t pte_gpa = -1;
	int level;
	u64 *sptep;
	int need_flush = 0;

	spin_lock(&vcpu->kvm->mmu_lock);

	for_each_shadow_entry(vcpu, gva, iterator) {
		level = iterator.level;
		sptep = iterator.sptep;

		sp = page_header(__pa(sptep));
		if (is_last_spte(*sptep, level)) {
			int offset, shift;

			if (!sp->unsync)
				break;

			shift = PAGE_SHIFT -
				  (PT_LEVEL_BITS - PT64_LEVEL_BITS) * level;
			offset = sp->role.quadrant << shift;

			pte_gpa = (sp->gfn << PAGE_SHIFT) + offset;
			pte_gpa += (sptep - sp->spt) * sizeof(pt_element_t);

			if (is_shadow_present_pte(*sptep)) {
				if (is_large_pte(*sptep))
					--vcpu->kvm->stat.lpages;
				drop_spte(vcpu->kvm, sptep,
					  shadow_trap_nonpresent_pte);
				need_flush = 1;
			} else
				__set_spte(sptep, shadow_trap_nonpresent_pte);
			break;
		}

		if (!is_shadow_present_pte(*sptep) || !sp->unsync_children)
			break;
	}

	if (need_flush)
		kvm_flush_remote_tlbs(vcpu->kvm);

	atomic_inc(&vcpu->kvm->arch.invlpg_counter);

	spin_unlock(&vcpu->kvm->mmu_lock);

	if (pte_gpa == -1)
		return;

	if (mmu_topup_memory_caches(vcpu))
		return;
	kvm_mmu_pte_write(vcpu, pte_gpa, NULL, sizeof(pt_element_t), 0);
}

static gpa_t FNAME(gva_to_gpa)(struct kvm_vcpu *vcpu, gva_t vaddr, u32 access,
			       struct x86_exception *exception)
{
	struct guest_walker walker;
	gpa_t gpa = UNMAPPED_GVA;
	int r;

	r = FNAME(walk_addr)(&walker, vcpu, vaddr, access);

	if (r) {
		gpa = gfn_to_gpa(walker.gfn);
		gpa |= vaddr & ~PAGE_MASK;
	} else if (exception)
		*exception = walker.fault;

	return gpa;
}

static gpa_t FNAME(gva_to_gpa_nested)(struct kvm_vcpu *vcpu, gva_t vaddr,
				      u32 access,
				      struct x86_exception *exception)
{
	struct guest_walker walker;
	gpa_t gpa = UNMAPPED_GVA;
	int r;

	r = FNAME(walk_addr_nested)(&walker, vcpu, vaddr, access);

	if (r) {
		gpa = gfn_to_gpa(walker.gfn);
		gpa |= vaddr & ~PAGE_MASK;
	} else if (exception)
		*exception = walker.fault;

	return gpa;
}

static void FNAME(prefetch_page)(struct kvm_vcpu *vcpu,
				 struct kvm_mmu_page *sp)
{
	int i, j, offset, r;
	pt_element_t pt[256 / sizeof(pt_element_t)];
	gpa_t pte_gpa;

	if (sp->role.direct
	    || (PTTYPE == 32 && sp->role.level > PT_PAGE_TABLE_LEVEL)) {
		nonpaging_prefetch_page(vcpu, sp);
		return;
	}

	pte_gpa = gfn_to_gpa(sp->gfn);
	if (PTTYPE == 32) {
		offset = sp->role.quadrant << PT64_LEVEL_BITS;
		pte_gpa += offset * sizeof(pt_element_t);
	}

	for (i = 0; i < PT64_ENT_PER_PAGE; i += ARRAY_SIZE(pt)) {
		r = kvm_read_guest_atomic(vcpu->kvm, pte_gpa, pt, sizeof pt);
		pte_gpa += ARRAY_SIZE(pt) * sizeof(pt_element_t);
		for (j = 0; j < ARRAY_SIZE(pt); ++j)
			if (r || is_present_gpte(pt[j]))
				sp->spt[i+j] = shadow_trap_nonpresent_pte;
			else
				sp->spt[i+j] = shadow_notrap_nonpresent_pte;
	}
}

/*
 * Using the cached information from sp->gfns is safe because:
 * - The spte has a reference to the struct page, so the pfn for a given gfn
 *   can't change unless all sptes pointing to it are nuked first.
 *
 * Note:
 *   We should flush all tlbs if spte is dropped even though guest is
 *   responsible for it. Since if we don't, kvm_mmu_notifier_invalidate_page
 *   and kvm_mmu_notifier_invalidate_range_start detect the mapping page isn't
 *   used by guest then tlbs are not flushed, so guest is allowed to access the
 *   freed pages.
 *   And we increase kvm->tlbs_dirty to delay tlbs flush in this case.
 */
static int FNAME(sync_page)(struct kvm_vcpu *vcpu, struct kvm_mmu_page *sp)
{
	int i, offset, nr_present;
	bool host_writable;
	gpa_t first_pte_gpa;

	offset = nr_present = 0;

	/* direct kvm_mmu_page can not be unsync. */
	BUG_ON(sp->role.direct);

	if (PTTYPE == 32)
		offset = sp->role.quadrant << PT64_LEVEL_BITS;

	first_pte_gpa = gfn_to_gpa(sp->gfn) + offset * sizeof(pt_element_t);

	for (i = 0; i < PT64_ENT_PER_PAGE; i++) {
		unsigned pte_access;
		pt_element_t gpte;
		gpa_t pte_gpa;
		gfn_t gfn;

		if (!is_shadow_present_pte(sp->spt[i]))
			continue;

		pte_gpa = first_pte_gpa + i * sizeof(pt_element_t);

		if (kvm_read_guest_atomic(vcpu->kvm, pte_gpa, &gpte,
					  sizeof(pt_element_t)))
			return -EINVAL;

		gfn = gpte_to_gfn(gpte);

		if (FNAME(prefetch_invalid_gpte)(vcpu, sp, &sp->spt[i], gpte)) {
			vcpu->kvm->tlbs_dirty++;
			continue;
		}

		if (gfn != sp->gfns[i]) {
			drop_spte(vcpu->kvm, &sp->spt[i],
				      shadow_trap_nonpresent_pte);
			vcpu->kvm->tlbs_dirty++;
			continue;
		}

		nr_present++;
		pte_access = sp->role.access & FNAME(gpte_access)(vcpu, gpte);
		host_writable = sp->spt[i] & SPTE_HOST_WRITEABLE;

		set_spte(vcpu, &sp->spt[i], pte_access, 0, 0,
			 is_dirty_gpte(gpte), PT_PAGE_TABLE_LEVEL, gfn,
			 spte_to_pfn(sp->spt[i]), true, false,
			 host_writable);
	}

	return !nr_present;
}

#undef pt_element_t
#undef guest_walker
#undef FNAME
#undef PT_BASE_ADDR_MASK
#undef PT_INDEX
#undef PT_LVL_ADDR_MASK
#undef PT_LVL_OFFSET_MASK
#undef PT_LEVEL_BITS
#undef PT_MAX_FULL_LEVELS
#undef gpte_to_gfn
#undef gpte_to_gfn_lvl
#undef CMPXCHG<|MERGE_RESOLUTION|>--- conflicted
+++ resolved
@@ -484,34 +484,6 @@
 	if (!dirty)
 		direct_access &= ~ACC_WRITE_MASK;
 
-<<<<<<< HEAD
-		if (is_shadow_present_pte(*sptep) && !is_large_pte(*sptep)) {
-			struct kvm_mmu_page *child;
-			unsigned direct_access;
-
-			if (level != gw->level)
-				continue;
-
-			/*
-			 * For the direct sp, if the guest pte's dirty bit
-			 * changed form clean to dirty, it will corrupt the
-			 * sp's access: allow writable in the read-only sp,
-			 * so we should update the spte at this point to get
-			 * a new sp with the correct access.
-			 */
-			direct_access = gw->pt_access & gw->pte_access;
-			if (!is_dirty_gpte(gw->ptes[gw->level - 1]))
-				direct_access &= ~ACC_WRITE_MASK;
-
-			child = page_header(*sptep & PT64_BASE_ADDR_MASK);
-			if (child->role.access == direct_access)
-				continue;
-
-			mmu_page_remove_parent_pte(child, sptep);
-			__set_spte(sptep, shadow_trap_nonpresent_pte);
-			kvm_flush_remote_tlbs(vcpu->kvm);
-		}
-=======
 	top_level = vcpu->arch.mmu.root_level;
 	if (top_level == PT32E_ROOT_LEVEL)
 		top_level = PT32_ROOT_LEVEL;
@@ -523,7 +495,6 @@
 	 */
 	if (FNAME(gpte_changed)(vcpu, gw, top_level))
 		goto out_gpte_changed;
->>>>>>> b55e9ac4
 
 	for (shadow_walk_init(&it, vcpu, addr);
 	     shadow_walk_okay(&it) && it.level > gw->level;
