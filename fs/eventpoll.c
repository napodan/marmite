--- conflicted
+++ resolved
@@ -1168,18 +1168,6 @@
 static int ep_poll(struct eventpoll *ep, struct epoll_event __user *events,
 		   int maxevents, long timeout)
 {
-<<<<<<< HEAD
-	int res, eavail, timed_out = 0;
-	unsigned long flags;
-	long slack;
-	wait_queue_t wait;
-	struct timespec end_time;
-	ktime_t expires, *to = NULL;
-
-	if (timeout > 0) {
-		ktime_get_ts(&end_time);
-		timespec_add_ns(&end_time, (u64)timeout * NSEC_PER_MSEC);
-=======
 	int res = 0, eavail, timed_out = 0;
 	unsigned long flags;
 	long slack = 0;
@@ -1189,14 +1177,10 @@
 	if (timeout > 0) {
 		struct timespec end_time = ep_set_mstimeout(timeout);
 
->>>>>>> b55e9ac4
 		slack = select_estimate_accuracy(&end_time);
 		to = &expires;
 		*to = timespec_to_ktime(end_time);
 	} else if (timeout == 0) {
-<<<<<<< HEAD
-		timed_out = 1;
-=======
 		/*
 		 * Avoid the unnecessary trip to the wait queue loop, if the
 		 * caller specified a non blocking operation.
@@ -1204,7 +1188,6 @@
 		timed_out = 1;
 		spin_lock_irqsave(&ep->lock, flags);
 		goto check_events;
->>>>>>> b55e9ac4
 	}
 
 fetch_events:
@@ -1226,11 +1209,7 @@
 			 * to TASK_INTERRUPTIBLE before doing the checks.
 			 */
 			set_current_state(TASK_INTERRUPTIBLE);
-<<<<<<< HEAD
-			if (!list_empty(&ep->rdllist) || timed_out)
-=======
 			if (ep_events_available(ep) || timed_out)
->>>>>>> b55e9ac4
 				break;
 			if (signal_pending(current)) {
 				res = -EINTR;
@@ -1260,11 +1239,7 @@
 	 */
 	if (!res && eavail &&
 	    !(res = ep_send_events(ep, events, maxevents)) && !timed_out)
-<<<<<<< HEAD
-		goto retry;
-=======
 		goto fetch_events;
->>>>>>> b55e9ac4
 
 	return res;
 }
