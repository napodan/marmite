/*
 * Copyright (c) 2008-2011 Atheros Communications Inc.
 *
 * Permission to use, copy, modify, and/or distribute this software for any
 * purpose with or without fee is hereby granted, provided that the above
 * copyright notice and this permission notice appear in all copies.
 *
 * THE SOFTWARE IS PROVIDED "AS IS" AND THE AUTHOR DISCLAIMS ALL WARRANTIES
 * WITH REGARD TO THIS SOFTWARE INCLUDING ALL IMPLIED WARRANTIES OF
 * MERCHANTABILITY AND FITNESS. IN NO EVENT SHALL THE AUTHOR BE LIABLE FOR
 * ANY SPECIAL, DIRECT, INDIRECT, OR CONSEQUENTIAL DAMAGES OR ANY DAMAGES
 * WHATSOEVER RESULTING FROM LOSS OF USE, DATA OR PROFITS, WHETHER IN AN
 * ACTION OF CONTRACT, NEGLIGENCE OR OTHER TORTIOUS ACTION, ARISING OUT OF
 * OR IN CONNECTION WITH THE USE OR PERFORMANCE OF THIS SOFTWARE.
 */

#include <linux/io.h>
#include <linux/slab.h>
#include <asm/unaligned.h>

#include "hw.h"
#include "hw-ops.h"
#include "rc.h"
#include "ar9003_mac.h"

static bool ath9k_hw_set_reset_reg(struct ath_hw *ah, u32 type);

MODULE_AUTHOR("Atheros Communications");
MODULE_DESCRIPTION("Support for Atheros 802.11n wireless LAN cards.");
MODULE_SUPPORTED_DEVICE("Atheros 802.11n WLAN cards");
MODULE_LICENSE("Dual BSD/GPL");

static int __init ath9k_init(void)
{
	return 0;
}
module_init(ath9k_init);

static void __exit ath9k_exit(void)
{
	return;
}
module_exit(ath9k_exit);

/* Private hardware callbacks */

static void ath9k_hw_init_cal_settings(struct ath_hw *ah)
{
	ath9k_hw_private_ops(ah)->init_cal_settings(ah);
}

static void ath9k_hw_init_mode_regs(struct ath_hw *ah)
{
	ath9k_hw_private_ops(ah)->init_mode_regs(ah);
}

static u32 ath9k_hw_compute_pll_control(struct ath_hw *ah,
					struct ath9k_channel *chan)
{
	return ath9k_hw_private_ops(ah)->compute_pll_control(ah, chan);
}

static void ath9k_hw_init_mode_gain_regs(struct ath_hw *ah)
{
	if (!ath9k_hw_private_ops(ah)->init_mode_gain_regs)
		return;

	ath9k_hw_private_ops(ah)->init_mode_gain_regs(ah);
}

static void ath9k_hw_ani_cache_ini_regs(struct ath_hw *ah)
{
	/* You will not have this callback if using the old ANI */
	if (!ath9k_hw_private_ops(ah)->ani_cache_ini_regs)
		return;

	ath9k_hw_private_ops(ah)->ani_cache_ini_regs(ah);
}

/********************/
/* Helper Functions */
/********************/

static void ath9k_hw_set_clockrate(struct ath_hw *ah)
{
	struct ieee80211_conf *conf = &ath9k_hw_common(ah)->hw->conf;
	struct ath_common *common = ath9k_hw_common(ah);
	unsigned int clockrate;

	if (!ah->curchan) /* should really check for CCK instead */
		clockrate = ATH9K_CLOCK_RATE_CCK;
	else if (conf->channel->band == IEEE80211_BAND_2GHZ)
		clockrate = ATH9K_CLOCK_RATE_2GHZ_OFDM;
	else if (ah->caps.hw_caps & ATH9K_HW_CAP_FASTCLOCK)
		clockrate = ATH9K_CLOCK_FAST_RATE_5GHZ_OFDM;
	else
		clockrate = ATH9K_CLOCK_RATE_5GHZ_OFDM;

	if (conf_is_ht40(conf))
		clockrate *= 2;

	common->clockrate = clockrate;
}

static u32 ath9k_hw_mac_to_clks(struct ath_hw *ah, u32 usecs)
{
	struct ath_common *common = ath9k_hw_common(ah);

	return usecs * common->clockrate;
}

bool ath9k_hw_wait(struct ath_hw *ah, u32 reg, u32 mask, u32 val, u32 timeout)
{
	int i;

	BUG_ON(timeout < AH_TIME_QUANTUM);

	for (i = 0; i < (timeout / AH_TIME_QUANTUM); i++) {
		if ((REG_READ(ah, reg) & mask) == val)
			return true;

		udelay(AH_TIME_QUANTUM);
	}

	ath_dbg(ath9k_hw_common(ah), ATH_DBG_ANY,
		"timeout (%d us) on reg 0x%x: 0x%08x & 0x%08x != 0x%08x\n",
		timeout, reg, REG_READ(ah, reg), mask, val);

	return false;
}
EXPORT_SYMBOL(ath9k_hw_wait);

void ath9k_hw_write_array(struct ath_hw *ah, struct ar5416IniArray *array,
			  int column, unsigned int *writecnt)
{
	int r;

	ENABLE_REGWRITE_BUFFER(ah);
	for (r = 0; r < array->ia_rows; r++) {
		REG_WRITE(ah, INI_RA(array, r, 0),
			  INI_RA(array, r, column));
		DO_DELAY(*writecnt);
	}
	REGWRITE_BUFFER_FLUSH(ah);
}

u32 ath9k_hw_reverse_bits(u32 val, u32 n)
{
	u32 retval;
	int i;

	for (i = 0, retval = 0; i < n; i++) {
		retval = (retval << 1) | (val & 1);
		val >>= 1;
	}
	return retval;
}

u16 ath9k_hw_computetxtime(struct ath_hw *ah,
			   u8 phy, int kbps,
			   u32 frameLen, u16 rateix,
			   bool shortPreamble)
{
	u32 bitsPerSymbol, numBits, numSymbols, phyTime, txTime;

	if (kbps == 0)
		return 0;

	switch (phy) {
	case WLAN_RC_PHY_CCK:
		phyTime = CCK_PREAMBLE_BITS + CCK_PLCP_BITS;
		if (shortPreamble)
			phyTime >>= 1;
		numBits = frameLen << 3;
		txTime = CCK_SIFS_TIME + phyTime + ((numBits * 1000) / kbps);
		break;
	case WLAN_RC_PHY_OFDM:
		if (ah->curchan && IS_CHAN_QUARTER_RATE(ah->curchan)) {
			bitsPerSymbol =	(kbps * OFDM_SYMBOL_TIME_QUARTER) / 1000;
			numBits = OFDM_PLCP_BITS + (frameLen << 3);
			numSymbols = DIV_ROUND_UP(numBits, bitsPerSymbol);
			txTime = OFDM_SIFS_TIME_QUARTER
				+ OFDM_PREAMBLE_TIME_QUARTER
				+ (numSymbols * OFDM_SYMBOL_TIME_QUARTER);
		} else if (ah->curchan &&
			   IS_CHAN_HALF_RATE(ah->curchan)) {
			bitsPerSymbol =	(kbps * OFDM_SYMBOL_TIME_HALF) / 1000;
			numBits = OFDM_PLCP_BITS + (frameLen << 3);
			numSymbols = DIV_ROUND_UP(numBits, bitsPerSymbol);
			txTime = OFDM_SIFS_TIME_HALF +
				OFDM_PREAMBLE_TIME_HALF
				+ (numSymbols * OFDM_SYMBOL_TIME_HALF);
		} else {
			bitsPerSymbol = (kbps * OFDM_SYMBOL_TIME) / 1000;
			numBits = OFDM_PLCP_BITS + (frameLen << 3);
			numSymbols = DIV_ROUND_UP(numBits, bitsPerSymbol);
			txTime = OFDM_SIFS_TIME + OFDM_PREAMBLE_TIME
				+ (numSymbols * OFDM_SYMBOL_TIME);
		}
		break;
	default:
		ath_err(ath9k_hw_common(ah),
			"Unknown phy %u (rate ix %u)\n", phy, rateix);
		txTime = 0;
		break;
	}

	return txTime;
}
EXPORT_SYMBOL(ath9k_hw_computetxtime);

void ath9k_hw_get_channel_centers(struct ath_hw *ah,
				  struct ath9k_channel *chan,
				  struct chan_centers *centers)
{
	int8_t extoff;

	if (!IS_CHAN_HT40(chan)) {
		centers->ctl_center = centers->ext_center =
			centers->synth_center = chan->channel;
		return;
	}

	if ((chan->chanmode == CHANNEL_A_HT40PLUS) ||
	    (chan->chanmode == CHANNEL_G_HT40PLUS)) {
		centers->synth_center =
			chan->channel + HT40_CHANNEL_CENTER_SHIFT;
		extoff = 1;
	} else {
		centers->synth_center =
			chan->channel - HT40_CHANNEL_CENTER_SHIFT;
		extoff = -1;
	}

	centers->ctl_center =
		centers->synth_center - (extoff * HT40_CHANNEL_CENTER_SHIFT);
	/* 25 MHz spacing is supported by hw but not on upper layers */
	centers->ext_center =
		centers->synth_center + (extoff * HT40_CHANNEL_CENTER_SHIFT);
}

/******************/
/* Chip Revisions */
/******************/

static void ath9k_hw_read_revisions(struct ath_hw *ah)
{
	u32 val;

	switch (ah->hw_version.devid) {
	case AR5416_AR9100_DEVID:
		ah->hw_version.macVersion = AR_SREV_VERSION_9100;
		break;
	case AR9300_DEVID_AR9340:
		ah->hw_version.macVersion = AR_SREV_VERSION_9340;
		val = REG_READ(ah, AR_SREV);
		ah->hw_version.macRev = MS(val, AR_SREV_REVISION2);
		return;
	}

	val = REG_READ(ah, AR_SREV) & AR_SREV_ID;

	if (val == 0xFF) {
		val = REG_READ(ah, AR_SREV);
		ah->hw_version.macVersion =
			(val & AR_SREV_VERSION2) >> AR_SREV_TYPE2_S;
		ah->hw_version.macRev = MS(val, AR_SREV_REVISION2);
		ah->is_pciexpress = (val & AR_SREV_TYPE2_HOST_MODE) ? 0 : 1;
	} else {
		if (!AR_SREV_9100(ah))
			ah->hw_version.macVersion = MS(val, AR_SREV_VERSION);

		ah->hw_version.macRev = val & AR_SREV_REVISION;

		if (ah->hw_version.macVersion == AR_SREV_VERSION_5416_PCIE)
			ah->is_pciexpress = true;
	}
}

/************************************/
/* HW Attach, Detach, Init Routines */
/************************************/

static void ath9k_hw_disablepcie(struct ath_hw *ah)
{
	if (!AR_SREV_5416(ah))
		return;

	REG_WRITE(ah, AR_PCIE_SERDES, 0x9248fc00);
	REG_WRITE(ah, AR_PCIE_SERDES, 0x24924924);
	REG_WRITE(ah, AR_PCIE_SERDES, 0x28000029);
	REG_WRITE(ah, AR_PCIE_SERDES, 0x57160824);
	REG_WRITE(ah, AR_PCIE_SERDES, 0x25980579);
	REG_WRITE(ah, AR_PCIE_SERDES, 0x00000000);
	REG_WRITE(ah, AR_PCIE_SERDES, 0x1aaabe40);
	REG_WRITE(ah, AR_PCIE_SERDES, 0xbe105554);
	REG_WRITE(ah, AR_PCIE_SERDES, 0x000e1007);

	REG_WRITE(ah, AR_PCIE_SERDES2, 0x00000000);
}

static void ath9k_hw_aspm_init(struct ath_hw *ah)
{
	struct ath_common *common = ath9k_hw_common(ah);

	if (common->bus_ops->aspm_init)
		common->bus_ops->aspm_init(common);
}

/* This should work for all families including legacy */
static bool ath9k_hw_chip_test(struct ath_hw *ah)
{
	struct ath_common *common = ath9k_hw_common(ah);
	u32 regAddr[2] = { AR_STA_ID0 };
	u32 regHold[2];
	static const u32 patternData[4] = {
		0x55555555, 0xaaaaaaaa, 0x66666666, 0x99999999
	};
	int i, j, loop_max;

	if (!AR_SREV_9300_20_OR_LATER(ah)) {
		loop_max = 2;
		regAddr[1] = AR_PHY_BASE + (8 << 2);
	} else
		loop_max = 1;

	for (i = 0; i < loop_max; i++) {
		u32 addr = regAddr[i];
		u32 wrData, rdData;

		regHold[i] = REG_READ(ah, addr);
		for (j = 0; j < 0x100; j++) {
			wrData = (j << 16) | j;
			REG_WRITE(ah, addr, wrData);
			rdData = REG_READ(ah, addr);
			if (rdData != wrData) {
				ath_err(common,
					"address test failed addr: 0x%08x - wr:0x%08x != rd:0x%08x\n",
					addr, wrData, rdData);
				return false;
			}
		}
		for (j = 0; j < 4; j++) {
			wrData = patternData[j];
			REG_WRITE(ah, addr, wrData);
			rdData = REG_READ(ah, addr);
			if (wrData != rdData) {
				ath_err(common,
					"address test failed addr: 0x%08x - wr:0x%08x != rd:0x%08x\n",
					addr, wrData, rdData);
				return false;
			}
		}
		REG_WRITE(ah, regAddr[i], regHold[i]);
	}
	udelay(100);

	return true;
}

static void ath9k_hw_init_config(struct ath_hw *ah)
{
	int i;

	ah->config.dma_beacon_response_time = 2;
	ah->config.sw_beacon_response_time = 10;
	ah->config.additional_swba_backoff = 0;
	ah->config.ack_6mb = 0x0;
	ah->config.cwm_ignore_extcca = 0;
	ah->config.pcie_clock_req = 0;
	ah->config.pcie_waen = 0;
	ah->config.analog_shiftreg = 1;
	ah->config.enable_ani = true;

	for (i = 0; i < AR_EEPROM_MODAL_SPURS; i++) {
		ah->config.spurchans[i][0] = AR_NO_SPUR;
		ah->config.spurchans[i][1] = AR_NO_SPUR;
	}

	/* PAPRD needs some more work to be enabled */
	ah->config.paprd_disable = 1;

	ah->config.rx_intr_mitigation = true;
	ah->config.pcieSerDesWrite = true;

	/*
	 * We need this for PCI devices only (Cardbus, PCI, miniPCI)
	 * _and_ if on non-uniprocessor systems (Multiprocessor/HT).
	 * This means we use it for all AR5416 devices, and the few
	 * minor PCI AR9280 devices out there.
	 *
	 * Serialization is required because these devices do not handle
	 * well the case of two concurrent reads/writes due to the latency
	 * involved. During one read/write another read/write can be issued
	 * on another CPU while the previous read/write may still be working
	 * on our hardware, if we hit this case the hardware poops in a loop.
	 * We prevent this by serializing reads and writes.
	 *
	 * This issue is not present on PCI-Express devices or pre-AR5416
	 * devices (legacy, 802.11abg).
	 */
	if (num_possible_cpus() > 1)
		ah->config.serialize_regmode = SER_REG_MODE_AUTO;
}

static void ath9k_hw_init_defaults(struct ath_hw *ah)
{
	struct ath_regulatory *regulatory = ath9k_hw_regulatory(ah);

	regulatory->country_code = CTRY_DEFAULT;
	regulatory->power_limit = MAX_RATE_POWER;
	regulatory->tp_scale = ATH9K_TP_SCALE_MAX;

	ah->hw_version.magic = AR5416_MAGIC;
	ah->hw_version.subvendorid = 0;

	ah->atim_window = 0;
	ah->sta_id1_defaults =
		AR_STA_ID1_CRPT_MIC_ENABLE |
		AR_STA_ID1_MCAST_KSRCH;
	if (AR_SREV_9100(ah))
		ah->sta_id1_defaults |= AR_STA_ID1_AR9100_BA_FIX;
	ah->enable_32kHz_clock = DONT_USE_32KHZ;
	ah->slottime = 20;
	ah->globaltxtimeout = (u32) -1;
	ah->power_mode = ATH9K_PM_UNDEFINED;
}

static int ath9k_hw_init_macaddr(struct ath_hw *ah)
{
	struct ath_common *common = ath9k_hw_common(ah);
	u32 sum;
	int i;
	u16 eeval;
	static const u32 EEP_MAC[] = { EEP_MAC_LSW, EEP_MAC_MID, EEP_MAC_MSW };

	sum = 0;
	for (i = 0; i < 3; i++) {
		eeval = ah->eep_ops->get_eeprom(ah, EEP_MAC[i]);
		sum += eeval;
		common->macaddr[2 * i] = eeval >> 8;
		common->macaddr[2 * i + 1] = eeval & 0xff;
	}
	if (sum == 0 || sum == 0xffff * 3)
		return -EADDRNOTAVAIL;

	return 0;
}

static int ath9k_hw_post_init(struct ath_hw *ah)
{
	struct ath_common *common = ath9k_hw_common(ah);
	int ecode;

	if (common->bus_ops->ath_bus_type != ATH_USB) {
		if (!ath9k_hw_chip_test(ah))
			return -ENODEV;
	}

	if (!AR_SREV_9300_20_OR_LATER(ah)) {
		ecode = ar9002_hw_rf_claim(ah);
		if (ecode != 0)
			return ecode;
	}

	ecode = ath9k_hw_eeprom_init(ah);
	if (ecode != 0)
		return ecode;

	ath_dbg(ath9k_hw_common(ah), ATH_DBG_CONFIG,
		"Eeprom VER: %d, REV: %d\n",
		ah->eep_ops->get_eeprom_ver(ah),
		ah->eep_ops->get_eeprom_rev(ah));

	ecode = ath9k_hw_rf_alloc_ext_banks(ah);
	if (ecode) {
		ath_err(ath9k_hw_common(ah),
			"Failed allocating banks for external radio\n");
		ath9k_hw_rf_free_ext_banks(ah);
		return ecode;
	}

	if (!AR_SREV_9100(ah) && !AR_SREV_9340(ah)) {
		ath9k_hw_ani_setup(ah);
		ath9k_hw_ani_init(ah);
	}

	return 0;
}

static void ath9k_hw_attach_ops(struct ath_hw *ah)
{
	if (AR_SREV_9300_20_OR_LATER(ah))
		ar9003_hw_attach_ops(ah);
	else
		ar9002_hw_attach_ops(ah);
}

/* Called for all hardware families */
static int __ath9k_hw_init(struct ath_hw *ah)
{
	struct ath_common *common = ath9k_hw_common(ah);
	int r = 0;

	ath9k_hw_read_revisions(ah);

	/*
	 * Read back AR_WA into a permanent copy and set bits 14 and 17.
	 * We need to do this to avoid RMW of this register. We cannot
	 * read the reg when chip is asleep.
	 */
	ah->WARegVal = REG_READ(ah, AR_WA);
	ah->WARegVal |= (AR_WA_D3_L1_DISABLE |
			 AR_WA_ASPM_TIMER_BASED_DISABLE);

	if (!ath9k_hw_set_reset_reg(ah, ATH9K_RESET_POWER_ON)) {
		ath_err(common, "Couldn't reset chip\n");
		return -EIO;
	}

	ath9k_hw_init_defaults(ah);
	ath9k_hw_init_config(ah);

	ath9k_hw_attach_ops(ah);

	if (!ath9k_hw_setpower(ah, ATH9K_PM_AWAKE)) {
		ath_err(common, "Couldn't wakeup chip\n");
		return -EIO;
	}

	if (ah->config.serialize_regmode == SER_REG_MODE_AUTO) {
		if (ah->hw_version.macVersion == AR_SREV_VERSION_5416_PCI ||
		    ((AR_SREV_9160(ah) || AR_SREV_9280(ah)) &&
		     !ah->is_pciexpress)) {
			ah->config.serialize_regmode =
				SER_REG_MODE_ON;
		} else {
			ah->config.serialize_regmode =
				SER_REG_MODE_OFF;
		}
	}

	ath_dbg(common, ATH_DBG_RESET, "serialize_regmode is %d\n",
		ah->config.serialize_regmode);

	if (AR_SREV_9285(ah) || AR_SREV_9271(ah))
		ah->config.max_txtrig_level = MAX_TX_FIFO_THRESHOLD >> 1;
	else
		ah->config.max_txtrig_level = MAX_TX_FIFO_THRESHOLD;

	switch (ah->hw_version.macVersion) {
	case AR_SREV_VERSION_5416_PCI:
	case AR_SREV_VERSION_5416_PCIE:
	case AR_SREV_VERSION_9160:
	case AR_SREV_VERSION_9100:
	case AR_SREV_VERSION_9280:
	case AR_SREV_VERSION_9285:
	case AR_SREV_VERSION_9287:
	case AR_SREV_VERSION_9271:
	case AR_SREV_VERSION_9300:
	case AR_SREV_VERSION_9485:
	case AR_SREV_VERSION_9340:
		break;
	default:
		ath_err(common,
			"Mac Chip Rev 0x%02x.%x is not supported by this driver\n",
			ah->hw_version.macVersion, ah->hw_version.macRev);
		return -EOPNOTSUPP;
	}

	if (AR_SREV_9271(ah) || AR_SREV_9100(ah) || AR_SREV_9340(ah))
		ah->is_pciexpress = false;

	ah->hw_version.phyRev = REG_READ(ah, AR_PHY_CHIP_ID);
	ath9k_hw_init_cal_settings(ah);

	ah->ani_function = ATH9K_ANI_ALL;
	if (AR_SREV_9280_20_OR_LATER(ah) && !AR_SREV_9300_20_OR_LATER(ah))
		ah->ani_function &= ~ATH9K_ANI_NOISE_IMMUNITY_LEVEL;
	if (!AR_SREV_9300_20_OR_LATER(ah))
		ah->ani_function &= ~ATH9K_ANI_MRC_CCK;

	ath9k_hw_init_mode_regs(ah);


	if (ah->is_pciexpress)
		ath9k_hw_aspm_init(ah);
	else
		ath9k_hw_disablepcie(ah);

	if (!AR_SREV_9300_20_OR_LATER(ah))
		ar9002_hw_cck_chan14_spread(ah);

	r = ath9k_hw_post_init(ah);
	if (r)
		return r;

	ath9k_hw_init_mode_gain_regs(ah);
	r = ath9k_hw_fill_cap_info(ah);
	if (r)
		return r;

	r = ath9k_hw_init_macaddr(ah);
	if (r) {
		ath_err(common, "Failed to initialize MAC address\n");
		return r;
	}

	if (AR_SREV_9285(ah) || AR_SREV_9271(ah))
		ah->tx_trig_level = (AR_FTRIG_256B >> AR_FTRIG_S);
	else
		ah->tx_trig_level = (AR_FTRIG_512B >> AR_FTRIG_S);

	ah->bb_watchdog_timeout_ms = 25;

	common->state = ATH_HW_INITIALIZED;

	return 0;
}

int ath9k_hw_init(struct ath_hw *ah)
{
	int ret;
	struct ath_common *common = ath9k_hw_common(ah);

	/* These are all the AR5008/AR9001/AR9002 hardware family of chipsets */
	switch (ah->hw_version.devid) {
	case AR5416_DEVID_PCI:
	case AR5416_DEVID_PCIE:
	case AR5416_AR9100_DEVID:
	case AR9160_DEVID_PCI:
	case AR9280_DEVID_PCI:
	case AR9280_DEVID_PCIE:
	case AR9285_DEVID_PCIE:
	case AR9287_DEVID_PCI:
	case AR9287_DEVID_PCIE:
	case AR2427_DEVID_PCIE:
	case AR9300_DEVID_PCIE:
	case AR9300_DEVID_AR9485_PCIE:
	case AR9300_DEVID_AR9340:
		break;
	default:
		if (common->bus_ops->ath_bus_type == ATH_USB)
			break;
		ath_err(common, "Hardware device ID 0x%04x not supported\n",
			ah->hw_version.devid);
		return -EOPNOTSUPP;
	}

	ret = __ath9k_hw_init(ah);
	if (ret) {
		ath_err(common,
			"Unable to initialize hardware; initialization status: %d\n",
			ret);
		return ret;
	}

	return 0;
}
EXPORT_SYMBOL(ath9k_hw_init);

static void ath9k_hw_init_qos(struct ath_hw *ah)
{
	ENABLE_REGWRITE_BUFFER(ah);

	REG_WRITE(ah, AR_MIC_QOS_CONTROL, 0x100aa);
	REG_WRITE(ah, AR_MIC_QOS_SELECT, 0x3210);

	REG_WRITE(ah, AR_QOS_NO_ACK,
		  SM(2, AR_QOS_NO_ACK_TWO_BIT) |
		  SM(5, AR_QOS_NO_ACK_BIT_OFF) |
		  SM(0, AR_QOS_NO_ACK_BYTE_OFF));

	REG_WRITE(ah, AR_TXOP_X, AR_TXOP_X_VAL);
	REG_WRITE(ah, AR_TXOP_0_3, 0xFFFFFFFF);
	REG_WRITE(ah, AR_TXOP_4_7, 0xFFFFFFFF);
	REG_WRITE(ah, AR_TXOP_8_11, 0xFFFFFFFF);
	REG_WRITE(ah, AR_TXOP_12_15, 0xFFFFFFFF);

	REGWRITE_BUFFER_FLUSH(ah);
}

u32 ar9003_get_pll_sqsum_dvc(struct ath_hw *ah)
{
	REG_CLR_BIT(ah, PLL3, PLL3_DO_MEAS_MASK);
	udelay(100);
	REG_SET_BIT(ah, PLL3, PLL3_DO_MEAS_MASK);

	while ((REG_READ(ah, PLL4) & PLL4_MEAS_DONE) == 0)
		udelay(100);

	return (REG_READ(ah, PLL3) & SQSUM_DVC_MASK) >> 3;
}
EXPORT_SYMBOL(ar9003_get_pll_sqsum_dvc);

static void ath9k_hw_init_pll(struct ath_hw *ah,
			      struct ath9k_channel *chan)
{
	u32 pll;

	if (AR_SREV_9485(ah)) {

		/* program BB PLL ki and kd value, ki=0x4, kd=0x40 */
		REG_RMW_FIELD(ah, AR_CH0_BB_DPLL2,
			      AR_CH0_BB_DPLL2_PLL_PWD, 0x1);
		REG_RMW_FIELD(ah, AR_CH0_BB_DPLL2,
			      AR_CH0_DPLL2_KD, 0x40);
		REG_RMW_FIELD(ah, AR_CH0_BB_DPLL2,
			      AR_CH0_DPLL2_KI, 0x4);

		REG_RMW_FIELD(ah, AR_CH0_BB_DPLL1,
			      AR_CH0_BB_DPLL1_REFDIV, 0x5);
		REG_RMW_FIELD(ah, AR_CH0_BB_DPLL1,
			      AR_CH0_BB_DPLL1_NINI, 0x58);
		REG_RMW_FIELD(ah, AR_CH0_BB_DPLL1,
			      AR_CH0_BB_DPLL1_NFRAC, 0x0);

		REG_RMW_FIELD(ah, AR_CH0_BB_DPLL2,
			      AR_CH0_BB_DPLL2_OUTDIV, 0x1);
		REG_RMW_FIELD(ah, AR_CH0_BB_DPLL2,
			      AR_CH0_BB_DPLL2_LOCAL_PLL, 0x1);
		REG_RMW_FIELD(ah, AR_CH0_BB_DPLL2,
			      AR_CH0_BB_DPLL2_EN_NEGTRIG, 0x1);

		/* program BB PLL phase_shift to 0x6 */
		REG_RMW_FIELD(ah, AR_CH0_BB_DPLL3,
			      AR_CH0_BB_DPLL3_PHASE_SHIFT, 0x6);

		REG_RMW_FIELD(ah, AR_CH0_BB_DPLL2,
			      AR_CH0_BB_DPLL2_PLL_PWD, 0x0);
		udelay(1000);
	} else if (AR_SREV_9340(ah)) {
		u32 regval, pll2_divint, pll2_divfrac, refdiv;

		REG_WRITE(ah, AR_RTC_PLL_CONTROL, 0x1142c);
		udelay(1000);

		REG_SET_BIT(ah, AR_PHY_PLL_MODE, 0x1 << 16);
		udelay(100);

		if (ah->is_clk_25mhz) {
			pll2_divint = 0x54;
			pll2_divfrac = 0x1eb85;
			refdiv = 3;
		} else {
			pll2_divint = 88;
			pll2_divfrac = 0;
			refdiv = 5;
		}

		regval = REG_READ(ah, AR_PHY_PLL_MODE);
		regval |= (0x1 << 16);
		REG_WRITE(ah, AR_PHY_PLL_MODE, regval);
		udelay(100);

		REG_WRITE(ah, AR_PHY_PLL_CONTROL, (refdiv << 27) |
			  (pll2_divint << 18) | pll2_divfrac);
		udelay(100);

		regval = REG_READ(ah, AR_PHY_PLL_MODE);
		regval = (regval & 0x80071fff) | (0x1 << 30) | (0x1 << 13) |
			 (0x4 << 26) | (0x18 << 19);
		REG_WRITE(ah, AR_PHY_PLL_MODE, regval);
		REG_WRITE(ah, AR_PHY_PLL_MODE,
			  REG_READ(ah, AR_PHY_PLL_MODE) & 0xfffeffff);
		udelay(1000);
	}

	pll = ath9k_hw_compute_pll_control(ah, chan);

	REG_WRITE(ah, AR_RTC_PLL_CONTROL, pll);

	if (AR_SREV_9485(ah) || AR_SREV_9340(ah))
		udelay(1000);

	/* Switch the core clock for ar9271 to 117Mhz */
	if (AR_SREV_9271(ah)) {
		udelay(500);
		REG_WRITE(ah, 0x50040, 0x304);
	}

	udelay(RTC_PLL_SETTLE_DELAY);

	REG_WRITE(ah, AR_RTC_SLEEP_CLK, AR_RTC_FORCE_DERIVED_CLK);

	if (AR_SREV_9340(ah)) {
		if (ah->is_clk_25mhz) {
			REG_WRITE(ah, AR_RTC_DERIVED_CLK, 0x17c << 1);
			REG_WRITE(ah, AR_SLP32_MODE, 0x0010f3d7);
			REG_WRITE(ah,  AR_SLP32_INC, 0x0001e7ae);
		} else {
			REG_WRITE(ah, AR_RTC_DERIVED_CLK, 0x261 << 1);
			REG_WRITE(ah, AR_SLP32_MODE, 0x0010f400);
			REG_WRITE(ah,  AR_SLP32_INC, 0x0001e800);
		}
		udelay(100);
	}
}

static void ath9k_hw_init_interrupt_masks(struct ath_hw *ah,
					  enum nl80211_iftype opmode)
{
	u32 sync_default = AR_INTR_SYNC_DEFAULT;
	u32 imr_reg = AR_IMR_TXERR |
		AR_IMR_TXURN |
		AR_IMR_RXERR |
		AR_IMR_RXORN |
		AR_IMR_BCNMISC;

	if (AR_SREV_9340(ah))
		sync_default &= ~AR_INTR_SYNC_HOST1_FATAL;

	if (AR_SREV_9300_20_OR_LATER(ah)) {
		imr_reg |= AR_IMR_RXOK_HP;
		if (ah->config.rx_intr_mitigation)
			imr_reg |= AR_IMR_RXINTM | AR_IMR_RXMINTR;
		else
			imr_reg |= AR_IMR_RXOK_LP;

	} else {
		if (ah->config.rx_intr_mitigation)
			imr_reg |= AR_IMR_RXINTM | AR_IMR_RXMINTR;
		else
			imr_reg |= AR_IMR_RXOK;
	}

	if (ah->config.tx_intr_mitigation)
		imr_reg |= AR_IMR_TXINTM | AR_IMR_TXMINTR;
	else
		imr_reg |= AR_IMR_TXOK;

	if (opmode == NL80211_IFTYPE_AP)
		imr_reg |= AR_IMR_MIB;

	ENABLE_REGWRITE_BUFFER(ah);

	REG_WRITE(ah, AR_IMR, imr_reg);
	ah->imrs2_reg |= AR_IMR_S2_GTT;
	REG_WRITE(ah, AR_IMR_S2, ah->imrs2_reg);

	if (!AR_SREV_9100(ah)) {
		REG_WRITE(ah, AR_INTR_SYNC_CAUSE, 0xFFFFFFFF);
		REG_WRITE(ah, AR_INTR_SYNC_ENABLE, sync_default);
		REG_WRITE(ah, AR_INTR_SYNC_MASK, 0);
	}

	REGWRITE_BUFFER_FLUSH(ah);

	if (AR_SREV_9300_20_OR_LATER(ah)) {
		REG_WRITE(ah, AR_INTR_PRIO_ASYNC_ENABLE, 0);
		REG_WRITE(ah, AR_INTR_PRIO_ASYNC_MASK, 0);
		REG_WRITE(ah, AR_INTR_PRIO_SYNC_ENABLE, 0);
		REG_WRITE(ah, AR_INTR_PRIO_SYNC_MASK, 0);
	}
}

static void ath9k_hw_setslottime(struct ath_hw *ah, u32 us)
{
	u32 val = ath9k_hw_mac_to_clks(ah, us);
	val = min(val, (u32) 0xFFFF);
	REG_WRITE(ah, AR_D_GBL_IFS_SLOT, val);
}

static void ath9k_hw_set_ack_timeout(struct ath_hw *ah, u32 us)
{
	u32 val = ath9k_hw_mac_to_clks(ah, us);
	val = min(val, (u32) MS(0xFFFFFFFF, AR_TIME_OUT_ACK));
	REG_RMW_FIELD(ah, AR_TIME_OUT, AR_TIME_OUT_ACK, val);
}

static void ath9k_hw_set_cts_timeout(struct ath_hw *ah, u32 us)
{
	u32 val = ath9k_hw_mac_to_clks(ah, us);
	val = min(val, (u32) MS(0xFFFFFFFF, AR_TIME_OUT_CTS));
	REG_RMW_FIELD(ah, AR_TIME_OUT, AR_TIME_OUT_CTS, val);
}

static bool ath9k_hw_set_global_txtimeout(struct ath_hw *ah, u32 tu)
{
	if (tu > 0xFFFF) {
		ath_dbg(ath9k_hw_common(ah), ATH_DBG_XMIT,
			"bad global tx timeout %u\n", tu);
		ah->globaltxtimeout = (u32) -1;
		return false;
	} else {
		REG_RMW_FIELD(ah, AR_GTXTO, AR_GTXTO_TIMEOUT_LIMIT, tu);
		ah->globaltxtimeout = tu;
		return true;
	}
}

void ath9k_hw_init_global_settings(struct ath_hw *ah)
{
	struct ieee80211_conf *conf = &ath9k_hw_common(ah)->hw->conf;
	int acktimeout;
	int slottime;
	int sifstime;

	ath_dbg(ath9k_hw_common(ah), ATH_DBG_RESET, "ah->misc_mode 0x%x\n",
		ah->misc_mode);

	if (ah->misc_mode != 0)
		REG_SET_BIT(ah, AR_PCU_MISC, ah->misc_mode);

	if (conf->channel && conf->channel->band == IEEE80211_BAND_5GHZ)
		sifstime = 16;
	else
		sifstime = 10;

	/* As defined by IEEE 802.11-2007 17.3.8.6 */
	slottime = ah->slottime + 3 * ah->coverage_class;
	acktimeout = slottime + sifstime;

	/*
	 * Workaround for early ACK timeouts, add an offset to match the
	 * initval's 64us ack timeout value.
	 * This was initially only meant to work around an issue with delayed
	 * BA frames in some implementations, but it has been found to fix ACK
	 * timeout issues in other cases as well.
	 */
	if (conf->channel && conf->channel->band == IEEE80211_BAND_2GHZ)
		acktimeout += 64 - sifstime - ah->slottime;

	ath9k_hw_setslottime(ah, ah->slottime);
	ath9k_hw_set_ack_timeout(ah, acktimeout);
	ath9k_hw_set_cts_timeout(ah, acktimeout);
	if (ah->globaltxtimeout != (u32) -1)
		ath9k_hw_set_global_txtimeout(ah, ah->globaltxtimeout);
}
EXPORT_SYMBOL(ath9k_hw_init_global_settings);

void ath9k_hw_deinit(struct ath_hw *ah)
{
	struct ath_common *common = ath9k_hw_common(ah);

	if (common->state < ATH_HW_INITIALIZED)
		goto free_hw;

	ath9k_hw_setpower(ah, ATH9K_PM_FULL_SLEEP);

free_hw:
	ath9k_hw_rf_free_ext_banks(ah);
}
EXPORT_SYMBOL(ath9k_hw_deinit);

/*******/
/* INI */
/*******/

u32 ath9k_regd_get_ctl(struct ath_regulatory *reg, struct ath9k_channel *chan)
{
	u32 ctl = ath_regd_get_band_ctl(reg, chan->chan->band);

	if (IS_CHAN_B(chan))
		ctl |= CTL_11B;
	else if (IS_CHAN_G(chan))
		ctl |= CTL_11G;
	else
		ctl |= CTL_11A;

	return ctl;
}

/****************************************/
/* Reset and Channel Switching Routines */
/****************************************/

static inline void ath9k_hw_set_dma(struct ath_hw *ah)
{
	struct ath_common *common = ath9k_hw_common(ah);

	ENABLE_REGWRITE_BUFFER(ah);

	/*
	 * set AHB_MODE not to do cacheline prefetches
	*/
	if (!AR_SREV_9300_20_OR_LATER(ah))
		REG_SET_BIT(ah, AR_AHB_MODE, AR_AHB_PREFETCH_RD_EN);

	/*
	 * let mac dma reads be in 128 byte chunks
	 */
	REG_RMW(ah, AR_TXCFG, AR_TXCFG_DMASZ_128B, AR_TXCFG_DMASZ_MASK);

	REGWRITE_BUFFER_FLUSH(ah);

	/*
	 * Restore TX Trigger Level to its pre-reset value.
	 * The initial value depends on whether aggregation is enabled, and is
	 * adjusted whenever underruns are detected.
	 */
	if (!AR_SREV_9300_20_OR_LATER(ah))
		REG_RMW_FIELD(ah, AR_TXCFG, AR_FTRIG, ah->tx_trig_level);

	ENABLE_REGWRITE_BUFFER(ah);

	/*
	 * let mac dma writes be in 128 byte chunks
	 */
	REG_RMW(ah, AR_RXCFG, AR_RXCFG_DMASZ_128B, AR_RXCFG_DMASZ_MASK);

	/*
	 * Setup receive FIFO threshold to hold off TX activities
	 */
	REG_WRITE(ah, AR_RXFIFO_CFG, 0x200);

	if (AR_SREV_9300_20_OR_LATER(ah)) {
		REG_RMW_FIELD(ah, AR_RXBP_THRESH, AR_RXBP_THRESH_HP, 0x1);
		REG_RMW_FIELD(ah, AR_RXBP_THRESH, AR_RXBP_THRESH_LP, 0x1);

		ath9k_hw_set_rx_bufsize(ah, common->rx_bufsize -
			ah->caps.rx_status_len);
	}

	/*
	 * reduce the number of usable entries in PCU TXBUF to avoid
	 * wrap around issues.
	 */
	if (AR_SREV_9285(ah)) {
		/* For AR9285 the number of Fifos are reduced to half.
		 * So set the usable tx buf size also to half to
		 * avoid data/delimiter underruns
		 */
		REG_WRITE(ah, AR_PCU_TXBUF_CTRL,
			  AR_9285_PCU_TXBUF_CTRL_USABLE_SIZE);
	} else if (!AR_SREV_9271(ah)) {
		REG_WRITE(ah, AR_PCU_TXBUF_CTRL,
			  AR_PCU_TXBUF_CTRL_USABLE_SIZE);
	}

	REGWRITE_BUFFER_FLUSH(ah);

	if (AR_SREV_9300_20_OR_LATER(ah))
		ath9k_hw_reset_txstatus_ring(ah);
}

static void ath9k_hw_set_operating_mode(struct ath_hw *ah, int opmode)
{
	u32 mask = AR_STA_ID1_STA_AP | AR_STA_ID1_ADHOC;
	u32 set = AR_STA_ID1_KSRCH_MODE;

	switch (opmode) {
	case NL80211_IFTYPE_ADHOC:
	case NL80211_IFTYPE_MESH_POINT:
		set |= AR_STA_ID1_ADHOC;
		REG_SET_BIT(ah, AR_CFG, AR_CFG_AP_ADHOC_INDICATION);
		break;
	case NL80211_IFTYPE_AP:
		set |= AR_STA_ID1_STA_AP;
		/* fall through */
	case NL80211_IFTYPE_STATION:
		REG_CLR_BIT(ah, AR_CFG, AR_CFG_AP_ADHOC_INDICATION);
		break;
	default:
		if (!ah->is_monitoring)
			set = 0;
		break;
	}
	REG_RMW(ah, AR_STA_ID1, set, mask);
}

void ath9k_hw_get_delta_slope_vals(struct ath_hw *ah, u32 coef_scaled,
				   u32 *coef_mantissa, u32 *coef_exponent)
{
	u32 coef_exp, coef_man;

	for (coef_exp = 31; coef_exp > 0; coef_exp--)
		if ((coef_scaled >> coef_exp) & 0x1)
			break;

	coef_exp = 14 - (coef_exp - COEF_SCALE_S);

	coef_man = coef_scaled + (1 << (COEF_SCALE_S - coef_exp - 1));

	*coef_mantissa = coef_man >> (COEF_SCALE_S - coef_exp);
	*coef_exponent = coef_exp - 16;
}

static bool ath9k_hw_set_reset(struct ath_hw *ah, int type)
{
	u32 rst_flags;
	u32 tmpReg;

	if (AR_SREV_9100(ah)) {
		REG_RMW_FIELD(ah, AR_RTC_DERIVED_CLK,
			      AR_RTC_DERIVED_CLK_PERIOD, 1);
		(void)REG_READ(ah, AR_RTC_DERIVED_CLK);
	}

	ENABLE_REGWRITE_BUFFER(ah);

	if (AR_SREV_9300_20_OR_LATER(ah)) {
		REG_WRITE(ah, AR_WA, ah->WARegVal);
		udelay(10);
	}

	REG_WRITE(ah, AR_RTC_FORCE_WAKE, AR_RTC_FORCE_WAKE_EN |
		  AR_RTC_FORCE_WAKE_ON_INT);

	if (AR_SREV_9100(ah)) {
		rst_flags = AR_RTC_RC_MAC_WARM | AR_RTC_RC_MAC_COLD |
			AR_RTC_RC_COLD_RESET | AR_RTC_RC_WARM_RESET;
	} else {
		tmpReg = REG_READ(ah, AR_INTR_SYNC_CAUSE);
		if (tmpReg &
		    (AR_INTR_SYNC_LOCAL_TIMEOUT |
		     AR_INTR_SYNC_RADM_CPL_TIMEOUT)) {
			u32 val;
			REG_WRITE(ah, AR_INTR_SYNC_ENABLE, 0);

			val = AR_RC_HOSTIF;
			if (!AR_SREV_9300_20_OR_LATER(ah))
				val |= AR_RC_AHB;
			REG_WRITE(ah, AR_RC, val);

		} else if (!AR_SREV_9300_20_OR_LATER(ah))
			REG_WRITE(ah, AR_RC, AR_RC_AHB);

		rst_flags = AR_RTC_RC_MAC_WARM;
		if (type == ATH9K_RESET_COLD)
			rst_flags |= AR_RTC_RC_MAC_COLD;
	}

	REG_WRITE(ah, AR_RTC_RC, rst_flags);

	REGWRITE_BUFFER_FLUSH(ah);

	udelay(50);

	REG_WRITE(ah, AR_RTC_RC, 0);
	if (!ath9k_hw_wait(ah, AR_RTC_RC, AR_RTC_RC_M, 0, AH_WAIT_TIMEOUT)) {
		ath_dbg(ath9k_hw_common(ah), ATH_DBG_RESET,
			"RTC stuck in MAC reset\n");
		return false;
	}

	if (!AR_SREV_9100(ah))
		REG_WRITE(ah, AR_RC, 0);

	if (AR_SREV_9100(ah))
		udelay(50);

	return true;
}

static bool ath9k_hw_set_reset_power_on(struct ath_hw *ah)
{
	ENABLE_REGWRITE_BUFFER(ah);

	if (AR_SREV_9300_20_OR_LATER(ah)) {
		REG_WRITE(ah, AR_WA, ah->WARegVal);
		udelay(10);
	}

	REG_WRITE(ah, AR_RTC_FORCE_WAKE, AR_RTC_FORCE_WAKE_EN |
		  AR_RTC_FORCE_WAKE_ON_INT);

	if (!AR_SREV_9100(ah) && !AR_SREV_9300_20_OR_LATER(ah))
		REG_WRITE(ah, AR_RC, AR_RC_AHB);

	REG_WRITE(ah, AR_RTC_RESET, 0);

	REGWRITE_BUFFER_FLUSH(ah);

	if (!AR_SREV_9300_20_OR_LATER(ah))
		udelay(2);

	if (!AR_SREV_9100(ah) && !AR_SREV_9300_20_OR_LATER(ah))
		REG_WRITE(ah, AR_RC, 0);

	REG_WRITE(ah, AR_RTC_RESET, 1);

	if (!ath9k_hw_wait(ah,
			   AR_RTC_STATUS,
			   AR_RTC_STATUS_M,
			   AR_RTC_STATUS_ON,
			   AH_WAIT_TIMEOUT)) {
		ath_dbg(ath9k_hw_common(ah), ATH_DBG_RESET,
			"RTC not waking up\n");
		return false;
	}

	return ath9k_hw_set_reset(ah, ATH9K_RESET_WARM);
}

static bool ath9k_hw_set_reset_reg(struct ath_hw *ah, u32 type)
{
	if (AR_SREV_9300_20_OR_LATER(ah)) {
		REG_WRITE(ah, AR_WA, ah->WARegVal);
		udelay(10);
	}

	REG_WRITE(ah, AR_RTC_FORCE_WAKE,
		  AR_RTC_FORCE_WAKE_EN | AR_RTC_FORCE_WAKE_ON_INT);

	switch (type) {
	case ATH9K_RESET_POWER_ON:
		return ath9k_hw_set_reset_power_on(ah);
	case ATH9K_RESET_WARM:
	case ATH9K_RESET_COLD:
		return ath9k_hw_set_reset(ah, type);
	default:
		return false;
	}
}

static bool ath9k_hw_chip_reset(struct ath_hw *ah,
				struct ath9k_channel *chan)
{
	if (AR_SREV_9280(ah) && ah->eep_ops->get_eeprom(ah, EEP_OL_PWRCTRL)) {
		if (!ath9k_hw_set_reset_reg(ah, ATH9K_RESET_POWER_ON))
			return false;
	} else if (!ath9k_hw_set_reset_reg(ah, ATH9K_RESET_WARM))
		return false;

	if (!ath9k_hw_setpower(ah, ATH9K_PM_AWAKE))
		return false;

	ah->chip_fullsleep = false;
	ath9k_hw_init_pll(ah, chan);
	ath9k_hw_set_rfmode(ah, chan);

	return true;
}

static bool ath9k_hw_channel_change(struct ath_hw *ah,
				    struct ath9k_channel *chan)
{
	struct ath_regulatory *regulatory = ath9k_hw_regulatory(ah);
	struct ath_common *common = ath9k_hw_common(ah);
	struct ieee80211_channel *channel = chan->chan;
	u32 qnum;
	int r;

	for (qnum = 0; qnum < AR_NUM_QCU; qnum++) {
		if (ath9k_hw_numtxpending(ah, qnum)) {
			ath_dbg(common, ATH_DBG_QUEUE,
				"Transmit frames pending on queue %d\n", qnum);
			return false;
		}
	}

	if (!ath9k_hw_rfbus_req(ah)) {
		ath_err(common, "Could not kill baseband RX\n");
		return false;
	}

	ath9k_hw_set_channel_regs(ah, chan);

	r = ath9k_hw_rf_set_freq(ah, chan);
	if (r) {
		ath_err(common, "Failed to set channel\n");
		return false;
	}
	ath9k_hw_set_clockrate(ah);

	ah->eep_ops->set_txpower(ah, chan,
			     ath9k_regd_get_ctl(regulatory, chan),
			     channel->max_antenna_gain * 2,
			     channel->max_power * 2,
			     min((u32) MAX_RATE_POWER,
			     (u32) regulatory->power_limit), false);

	ath9k_hw_rfbus_done(ah);

	if (IS_CHAN_OFDM(chan) || IS_CHAN_HT(chan))
		ath9k_hw_set_delta_slope(ah, chan);

	ath9k_hw_spur_mitigate_freq(ah, chan);

	return true;
}

static void ath9k_hw_apply_gpio_override(struct ath_hw *ah)
{
	u32 gpio_mask = ah->gpio_mask;
	int i;

	for (i = 0; gpio_mask; i++, gpio_mask >>= 1) {
		if (!(gpio_mask & 1))
			continue;

		ath9k_hw_cfg_output(ah, i, AR_GPIO_OUTPUT_MUX_AS_OUTPUT);
		ath9k_hw_set_gpio(ah, i, !!(ah->gpio_val & BIT(i)));
	}
}

bool ath9k_hw_check_alive(struct ath_hw *ah)
{
	int count = 50;
	u32 reg;

	if (AR_SREV_9285_12_OR_LATER(ah))
		return true;

	do {
		reg = REG_READ(ah, AR_OBS_BUS_1);

		if ((reg & 0x7E7FFFEF) == 0x00702400)
			continue;

		switch (reg & 0x7E000B00) {
		case 0x1E000000:
		case 0x52000B00:
		case 0x18000B00:
			continue;
		default:
			return true;
		}
	} while (count-- > 0);

	return false;
}
EXPORT_SYMBOL(ath9k_hw_check_alive);

int ath9k_hw_reset(struct ath_hw *ah, struct ath9k_channel *chan,
		   struct ath9k_hw_cal_data *caldata, bool bChannelChange)
{
	struct ath_common *common = ath9k_hw_common(ah);
	u32 saveLedState;
	struct ath9k_channel *curchan = ah->curchan;
	u32 saveDefAntenna;
	u32 macStaId1;
	u64 tsf = 0;
	int i, r;

	ah->txchainmask = common->tx_chainmask;
	ah->rxchainmask = common->rx_chainmask;

<<<<<<< HEAD
	if (!ah->chip_fullsleep) {
		ath9k_hw_abortpcurecv(ah);
		if (!ath9k_hw_stopdmarecv(ah)) {
			ath_print(common, ATH_DBG_XMIT,
				"Failed to stop receive dma\n");
			bChannelChange = false;
		}
	}

=======
>>>>>>> b55e9ac4
	if (!ath9k_hw_setpower(ah, ATH9K_PM_AWAKE))
		return -EIO;

	if (curchan && !ah->chip_fullsleep)
		ath9k_hw_getnf(ah, curchan);

	ah->caldata = caldata;
	if (caldata &&
	    (chan->channel != caldata->channel ||
	     (chan->channelFlags & ~CHANNEL_CW_INT) !=
	     (caldata->channelFlags & ~CHANNEL_CW_INT))) {
		/* Operating channel changed, reset channel calibration data */
		memset(caldata, 0, sizeof(*caldata));
		ath9k_init_nfcal_hist_buffer(ah, chan);
	}

	if (bChannelChange &&
	    (ah->chip_fullsleep != true) &&
	    (ah->curchan != NULL) &&
	    (chan->channel != ah->curchan->channel) &&
	    ((chan->channelFlags & CHANNEL_ALL) ==
	     (ah->curchan->channelFlags & CHANNEL_ALL)) &&
	    (!AR_SREV_9280(ah) || AR_DEVID_7010(ah))) {

		if (ath9k_hw_channel_change(ah, chan)) {
			ath9k_hw_loadnf(ah, ah->curchan);
			ath9k_hw_start_nfcal(ah, true);
			if (AR_SREV_9271(ah))
				ar9002_hw_load_ani_reg(ah, chan);
			return 0;
		}
	}

	saveDefAntenna = REG_READ(ah, AR_DEF_ANTENNA);
	if (saveDefAntenna == 0)
		saveDefAntenna = 1;

	macStaId1 = REG_READ(ah, AR_STA_ID1) & AR_STA_ID1_BASE_RATE_11B;

	/* For chips on which RTC reset is done, save TSF before it gets cleared */
	if (AR_SREV_9100(ah) ||
	    (AR_SREV_9280(ah) && ah->eep_ops->get_eeprom(ah, EEP_OL_PWRCTRL)))
		tsf = ath9k_hw_gettsf64(ah);

	saveLedState = REG_READ(ah, AR_CFG_LED) &
		(AR_CFG_LED_ASSOC_CTL | AR_CFG_LED_MODE_SEL |
		 AR_CFG_LED_BLINK_THRESH_SEL | AR_CFG_LED_BLINK_SLOW);

	ath9k_hw_mark_phy_inactive(ah);

	ah->paprd_table_write_done = false;

	/* Only required on the first reset */
	if (AR_SREV_9271(ah) && ah->htc_reset_init) {
		REG_WRITE(ah,
			  AR9271_RESET_POWER_DOWN_CONTROL,
			  AR9271_RADIO_RF_RST);
		udelay(50);
	}

	if (!ath9k_hw_chip_reset(ah, chan)) {
		ath_err(common, "Chip reset failed\n");
		return -EINVAL;
	}

	/* Only required on the first reset */
	if (AR_SREV_9271(ah) && ah->htc_reset_init) {
		ah->htc_reset_init = false;
		REG_WRITE(ah,
			  AR9271_RESET_POWER_DOWN_CONTROL,
			  AR9271_GATE_MAC_CTL);
		udelay(50);
	}

	/* Restore TSF */
	if (tsf)
		ath9k_hw_settsf64(ah, tsf);

	if (AR_SREV_9280_20_OR_LATER(ah))
		REG_SET_BIT(ah, AR_GPIO_INPUT_EN_VAL, AR_GPIO_JTAG_DISABLE);

	if (!AR_SREV_9300_20_OR_LATER(ah))
		ar9002_hw_enable_async_fifo(ah);

	r = ath9k_hw_process_ini(ah, chan);
	if (r)
		return r;

	/*
	 * Some AR91xx SoC devices frequently fail to accept TSF writes
	 * right after the chip reset. When that happens, write a new
	 * value after the initvals have been applied, with an offset
	 * based on measured time difference
	 */
	if (AR_SREV_9100(ah) && (ath9k_hw_gettsf64(ah) < tsf)) {
		tsf += 1500;
		ath9k_hw_settsf64(ah, tsf);
	}

	/* Setup MFP options for CCMP */
	if (AR_SREV_9280_20_OR_LATER(ah)) {
		/* Mask Retry(b11), PwrMgt(b12), MoreData(b13) to 0 in mgmt
		 * frames when constructing CCMP AAD. */
		REG_RMW_FIELD(ah, AR_AES_MUTE_MASK1, AR_AES_MUTE_MASK1_FC_MGMT,
			      0xc7ff);
		ah->sw_mgmt_crypto = false;
	} else if (AR_SREV_9160_10_OR_LATER(ah)) {
		/* Disable hardware crypto for management frames */
		REG_CLR_BIT(ah, AR_PCU_MISC_MODE2,
			    AR_PCU_MISC_MODE2_MGMT_CRYPTO_ENABLE);
		REG_SET_BIT(ah, AR_PCU_MISC_MODE2,
			    AR_PCU_MISC_MODE2_NO_CRYPTO_FOR_NON_DATA_PKT);
		ah->sw_mgmt_crypto = true;
	} else
		ah->sw_mgmt_crypto = true;

	if (IS_CHAN_OFDM(chan) || IS_CHAN_HT(chan))
		ath9k_hw_set_delta_slope(ah, chan);

	ath9k_hw_spur_mitigate_freq(ah, chan);
	ah->eep_ops->set_board_values(ah, chan);

	ENABLE_REGWRITE_BUFFER(ah);

	REG_WRITE(ah, AR_STA_ID0, get_unaligned_le32(common->macaddr));
	REG_WRITE(ah, AR_STA_ID1, get_unaligned_le16(common->macaddr + 4)
		  | macStaId1
		  | AR_STA_ID1_RTS_USE_DEF
		  | (ah->config.
		     ack_6mb ? AR_STA_ID1_ACKCTS_6MB : 0)
		  | ah->sta_id1_defaults);
	ath_hw_setbssidmask(common);
	REG_WRITE(ah, AR_DEF_ANTENNA, saveDefAntenna);
	ath9k_hw_write_associd(ah);
	REG_WRITE(ah, AR_ISR, ~0);
	REG_WRITE(ah, AR_RSSI_THR, INIT_RSSI_THR);

	REGWRITE_BUFFER_FLUSH(ah);

	ath9k_hw_set_operating_mode(ah, ah->opmode);

	r = ath9k_hw_rf_set_freq(ah, chan);
	if (r)
		return r;

	ath9k_hw_set_clockrate(ah);

	ENABLE_REGWRITE_BUFFER(ah);

	for (i = 0; i < AR_NUM_DCU; i++)
		REG_WRITE(ah, AR_DQCUMASK(i), 1 << i);

	REGWRITE_BUFFER_FLUSH(ah);

	ah->intr_txqs = 0;
	for (i = 0; i < ATH9K_NUM_TX_QUEUES; i++)
		ath9k_hw_resettxqueue(ah, i);

	ath9k_hw_init_interrupt_masks(ah, ah->opmode);
	ath9k_hw_ani_cache_ini_regs(ah);
	ath9k_hw_init_qos(ah);

	if (ah->caps.hw_caps & ATH9K_HW_CAP_RFSILENT)
		ath9k_hw_cfg_gpio_input(ah, ah->rfkill_gpio);

	ath9k_hw_init_global_settings(ah);

	if (!AR_SREV_9300_20_OR_LATER(ah)) {
		ar9002_hw_update_async_fifo(ah);
		ar9002_hw_enable_wep_aggregation(ah);
	}

	REG_SET_BIT(ah, AR_STA_ID1, AR_STA_ID1_PRESERVE_SEQNUM);

	ath9k_hw_set_dma(ah);

	REG_WRITE(ah, AR_OBS, 8);

	if (ah->config.rx_intr_mitigation) {
		REG_RMW_FIELD(ah, AR_RIMT, AR_RIMT_LAST, 500);
		REG_RMW_FIELD(ah, AR_RIMT, AR_RIMT_FIRST, 2000);
	}

	if (ah->config.tx_intr_mitigation) {
		REG_RMW_FIELD(ah, AR_TIMT, AR_TIMT_LAST, 300);
		REG_RMW_FIELD(ah, AR_TIMT, AR_TIMT_FIRST, 750);
	}

	ath9k_hw_init_bb(ah, chan);

	if (!ath9k_hw_init_cal(ah, chan))
		return -EIO;

	ENABLE_REGWRITE_BUFFER(ah);

	ath9k_hw_restore_chainmask(ah);
	REG_WRITE(ah, AR_CFG_LED, saveLedState | AR_CFG_SCLK_32KHZ);

	REGWRITE_BUFFER_FLUSH(ah);

	/*
	 * For big endian systems turn on swapping for descriptors
	 */
	if (AR_SREV_9100(ah)) {
		u32 mask;
		mask = REG_READ(ah, AR_CFG);
		if (mask & (AR_CFG_SWRB | AR_CFG_SWTB | AR_CFG_SWRG)) {
			ath_dbg(common, ATH_DBG_RESET,
				"CFG Byte Swap Set 0x%x\n", mask);
		} else {
			mask =
				INIT_CONFIG_STATUS | AR_CFG_SWRB | AR_CFG_SWTB;
			REG_WRITE(ah, AR_CFG, mask);
			ath_dbg(common, ATH_DBG_RESET,
				"Setting CFG 0x%x\n", REG_READ(ah, AR_CFG));
		}
	} else {
		if (common->bus_ops->ath_bus_type == ATH_USB) {
			/* Configure AR9271 target WLAN */
			if (AR_SREV_9271(ah))
				REG_WRITE(ah, AR_CFG, AR_CFG_SWRB | AR_CFG_SWTB);
			else
				REG_WRITE(ah, AR_CFG, AR_CFG_SWTD | AR_CFG_SWRD);
		}
#ifdef __BIG_ENDIAN
		else if (AR_SREV_9340(ah))
			REG_RMW(ah, AR_CFG, AR_CFG_SWRB | AR_CFG_SWTB, 0);
		else
			REG_WRITE(ah, AR_CFG, AR_CFG_SWTD | AR_CFG_SWRD);
#endif
	}

	if (ah->btcoex_hw.enabled)
		ath9k_hw_btcoex_enable(ah);

	if (AR_SREV_9300_20_OR_LATER(ah)) {
		ar9003_hw_bb_watchdog_config(ah);

		ar9003_hw_disable_phy_restart(ah);
	}

	ath9k_hw_apply_gpio_override(ah);

	return 0;
}
EXPORT_SYMBOL(ath9k_hw_reset);

/******************************/
/* Power Management (Chipset) */
/******************************/

/*
 * Notify Power Mgt is disabled in self-generated frames.
 * If requested, force chip to sleep.
 */
static void ath9k_set_power_sleep(struct ath_hw *ah, int setChip)
{
	REG_SET_BIT(ah, AR_STA_ID1, AR_STA_ID1_PWR_SAV);
	if (setChip) {
		/*
		 * Clear the RTC force wake bit to allow the
		 * mac to go to sleep.
		 */
		REG_CLR_BIT(ah, AR_RTC_FORCE_WAKE,
			    AR_RTC_FORCE_WAKE_EN);
		if (!AR_SREV_9100(ah) && !AR_SREV_9300_20_OR_LATER(ah))
			REG_WRITE(ah, AR_RC, AR_RC_AHB | AR_RC_HOSTIF);

		/* Shutdown chip. Active low */
		if (!AR_SREV_5416(ah) && !AR_SREV_9271(ah))
			REG_CLR_BIT(ah, (AR_RTC_RESET),
				    AR_RTC_RESET_EN);
	}

	/* Clear Bit 14 of AR_WA after putting chip into Full Sleep mode. */
	if (AR_SREV_9300_20_OR_LATER(ah))
		REG_WRITE(ah, AR_WA,
			  ah->WARegVal & ~AR_WA_D3_L1_DISABLE);
}

/*
 * Notify Power Management is enabled in self-generating
 * frames. If request, set power mode of chip to
 * auto/normal.  Duration in units of 128us (1/8 TU).
 */
static void ath9k_set_power_network_sleep(struct ath_hw *ah, int setChip)
{
	REG_SET_BIT(ah, AR_STA_ID1, AR_STA_ID1_PWR_SAV);
	if (setChip) {
		struct ath9k_hw_capabilities *pCap = &ah->caps;

		if (!(pCap->hw_caps & ATH9K_HW_CAP_AUTOSLEEP)) {
			/* Set WakeOnInterrupt bit; clear ForceWake bit */
			REG_WRITE(ah, AR_RTC_FORCE_WAKE,
				  AR_RTC_FORCE_WAKE_ON_INT);
		} else {
			/*
			 * Clear the RTC force wake bit to allow the
			 * mac to go to sleep.
			 */
			REG_CLR_BIT(ah, AR_RTC_FORCE_WAKE,
				    AR_RTC_FORCE_WAKE_EN);
		}
	}

	/* Clear Bit 14 of AR_WA after putting chip into Net Sleep mode. */
	if (AR_SREV_9300_20_OR_LATER(ah))
		REG_WRITE(ah, AR_WA, ah->WARegVal & ~AR_WA_D3_L1_DISABLE);
}

static bool ath9k_hw_set_power_awake(struct ath_hw *ah, int setChip)
{
	u32 val;
	int i;

	/* Set Bits 14 and 17 of AR_WA before powering on the chip. */
	if (AR_SREV_9300_20_OR_LATER(ah)) {
		REG_WRITE(ah, AR_WA, ah->WARegVal);
		udelay(10);
	}

	if (setChip) {
		if ((REG_READ(ah, AR_RTC_STATUS) &
		     AR_RTC_STATUS_M) == AR_RTC_STATUS_SHUTDOWN) {
			if (ath9k_hw_set_reset_reg(ah,
					   ATH9K_RESET_POWER_ON) != true) {
				return false;
			}
			if (!AR_SREV_9300_20_OR_LATER(ah))
				ath9k_hw_init_pll(ah, NULL);
		}
		if (AR_SREV_9100(ah))
			REG_SET_BIT(ah, AR_RTC_RESET,
				    AR_RTC_RESET_EN);

		REG_SET_BIT(ah, AR_RTC_FORCE_WAKE,
			    AR_RTC_FORCE_WAKE_EN);
		udelay(50);

		for (i = POWER_UP_TIME / 50; i > 0; i--) {
			val = REG_READ(ah, AR_RTC_STATUS) & AR_RTC_STATUS_M;
			if (val == AR_RTC_STATUS_ON)
				break;
			udelay(50);
			REG_SET_BIT(ah, AR_RTC_FORCE_WAKE,
				    AR_RTC_FORCE_WAKE_EN);
		}
		if (i == 0) {
			ath_err(ath9k_hw_common(ah),
				"Failed to wakeup in %uus\n",
				POWER_UP_TIME / 20);
			return false;
		}
	}

	REG_CLR_BIT(ah, AR_STA_ID1, AR_STA_ID1_PWR_SAV);

	return true;
}

bool ath9k_hw_setpower(struct ath_hw *ah, enum ath9k_power_mode mode)
{
	struct ath_common *common = ath9k_hw_common(ah);
	int status = true, setChip = true;
	static const char *modes[] = {
		"AWAKE",
		"FULL-SLEEP",
		"NETWORK SLEEP",
		"UNDEFINED"
	};

	if (ah->power_mode == mode)
		return status;

	ath_dbg(common, ATH_DBG_RESET, "%s -> %s\n",
		modes[ah->power_mode], modes[mode]);

	switch (mode) {
	case ATH9K_PM_AWAKE:
		status = ath9k_hw_set_power_awake(ah, setChip);
		break;
	case ATH9K_PM_FULL_SLEEP:
		ath9k_set_power_sleep(ah, setChip);
		ah->chip_fullsleep = true;
		break;
	case ATH9K_PM_NETWORK_SLEEP:
		ath9k_set_power_network_sleep(ah, setChip);
		break;
	default:
		ath_err(common, "Unknown power mode %u\n", mode);
		return false;
	}
	ah->power_mode = mode;

	/*
	 * XXX: If this warning never comes up after a while then
	 * simply keep the ATH_DBG_WARN_ON_ONCE() but make
	 * ath9k_hw_setpower() return type void.
	 */

	if (!(ah->ah_flags & AH_UNPLUGGED))
		ATH_DBG_WARN_ON_ONCE(!status);

	return status;
}
EXPORT_SYMBOL(ath9k_hw_setpower);

/*******************/
/* Beacon Handling */
/*******************/

void ath9k_hw_beaconinit(struct ath_hw *ah, u32 next_beacon, u32 beacon_period)
{
	int flags = 0;

	ENABLE_REGWRITE_BUFFER(ah);

	switch (ah->opmode) {
	case NL80211_IFTYPE_ADHOC:
	case NL80211_IFTYPE_MESH_POINT:
		REG_SET_BIT(ah, AR_TXCFG,
			    AR_TXCFG_ADHOC_BEACON_ATIM_TX_POLICY);
		REG_WRITE(ah, AR_NEXT_NDP_TIMER, next_beacon +
			  TU_TO_USEC(ah->atim_window ? ah->atim_window : 1));
		flags |= AR_NDP_TIMER_EN;
	case NL80211_IFTYPE_AP:
		REG_WRITE(ah, AR_NEXT_TBTT_TIMER, next_beacon);
		REG_WRITE(ah, AR_NEXT_DMA_BEACON_ALERT, next_beacon -
			  TU_TO_USEC(ah->config.dma_beacon_response_time));
		REG_WRITE(ah, AR_NEXT_SWBA, next_beacon -
			  TU_TO_USEC(ah->config.sw_beacon_response_time));
		flags |=
			AR_TBTT_TIMER_EN | AR_DBA_TIMER_EN | AR_SWBA_TIMER_EN;
		break;
	default:
		ath_dbg(ath9k_hw_common(ah), ATH_DBG_BEACON,
			"%s: unsupported opmode: %d\n",
			__func__, ah->opmode);
		return;
		break;
	}

	REG_WRITE(ah, AR_BEACON_PERIOD, beacon_period);
	REG_WRITE(ah, AR_DMA_BEACON_PERIOD, beacon_period);
	REG_WRITE(ah, AR_SWBA_PERIOD, beacon_period);
	REG_WRITE(ah, AR_NDP_PERIOD, beacon_period);

	REGWRITE_BUFFER_FLUSH(ah);

	REG_SET_BIT(ah, AR_TIMER_MODE, flags);
}
EXPORT_SYMBOL(ath9k_hw_beaconinit);

void ath9k_hw_set_sta_beacon_timers(struct ath_hw *ah,
				    const struct ath9k_beacon_state *bs)
{
	u32 nextTbtt, beaconintval, dtimperiod, beacontimeout;
	struct ath9k_hw_capabilities *pCap = &ah->caps;
	struct ath_common *common = ath9k_hw_common(ah);

	ENABLE_REGWRITE_BUFFER(ah);

	REG_WRITE(ah, AR_NEXT_TBTT_TIMER, TU_TO_USEC(bs->bs_nexttbtt));

	REG_WRITE(ah, AR_BEACON_PERIOD,
		  TU_TO_USEC(bs->bs_intval & ATH9K_BEACON_PERIOD));
	REG_WRITE(ah, AR_DMA_BEACON_PERIOD,
		  TU_TO_USEC(bs->bs_intval & ATH9K_BEACON_PERIOD));

	REGWRITE_BUFFER_FLUSH(ah);

	REG_RMW_FIELD(ah, AR_RSSI_THR,
		      AR_RSSI_THR_BM_THR, bs->bs_bmissthreshold);

	beaconintval = bs->bs_intval & ATH9K_BEACON_PERIOD;

	if (bs->bs_sleepduration > beaconintval)
		beaconintval = bs->bs_sleepduration;

	dtimperiod = bs->bs_dtimperiod;
	if (bs->bs_sleepduration > dtimperiod)
		dtimperiod = bs->bs_sleepduration;

	if (beaconintval == dtimperiod)
		nextTbtt = bs->bs_nextdtim;
	else
		nextTbtt = bs->bs_nexttbtt;

	ath_dbg(common, ATH_DBG_BEACON, "next DTIM %d\n", bs->bs_nextdtim);
	ath_dbg(common, ATH_DBG_BEACON, "next beacon %d\n", nextTbtt);
	ath_dbg(common, ATH_DBG_BEACON, "beacon period %d\n", beaconintval);
	ath_dbg(common, ATH_DBG_BEACON, "DTIM period %d\n", dtimperiod);

	ENABLE_REGWRITE_BUFFER(ah);

	REG_WRITE(ah, AR_NEXT_DTIM,
		  TU_TO_USEC(bs->bs_nextdtim - SLEEP_SLOP));
	REG_WRITE(ah, AR_NEXT_TIM, TU_TO_USEC(nextTbtt - SLEEP_SLOP));

	REG_WRITE(ah, AR_SLEEP1,
		  SM((CAB_TIMEOUT_VAL << 3), AR_SLEEP1_CAB_TIMEOUT)
		  | AR_SLEEP1_ASSUME_DTIM);

	if (pCap->hw_caps & ATH9K_HW_CAP_AUTOSLEEP)
		beacontimeout = (BEACON_TIMEOUT_VAL << 3);
	else
		beacontimeout = MIN_BEACON_TIMEOUT_VAL;

	REG_WRITE(ah, AR_SLEEP2,
		  SM(beacontimeout, AR_SLEEP2_BEACON_TIMEOUT));

	REG_WRITE(ah, AR_TIM_PERIOD, TU_TO_USEC(beaconintval));
	REG_WRITE(ah, AR_DTIM_PERIOD, TU_TO_USEC(dtimperiod));

	REGWRITE_BUFFER_FLUSH(ah);

	REG_SET_BIT(ah, AR_TIMER_MODE,
		    AR_TBTT_TIMER_EN | AR_TIM_TIMER_EN |
		    AR_DTIM_TIMER_EN);

	/* TSF Out of Range Threshold */
	REG_WRITE(ah, AR_TSFOOR_THRESHOLD, bs->bs_tsfoor_threshold);
}
EXPORT_SYMBOL(ath9k_hw_set_sta_beacon_timers);

/*******************/
/* HW Capabilities */
/*******************/

int ath9k_hw_fill_cap_info(struct ath_hw *ah)
{
	struct ath9k_hw_capabilities *pCap = &ah->caps;
	struct ath_regulatory *regulatory = ath9k_hw_regulatory(ah);
	struct ath_common *common = ath9k_hw_common(ah);
	struct ath_btcoex_hw *btcoex_hw = &ah->btcoex_hw;

	u16 eeval;
	u8 ant_div_ctl1, tx_chainmask, rx_chainmask;

	eeval = ah->eep_ops->get_eeprom(ah, EEP_REG_0);
	regulatory->current_rd = eeval;

	eeval = ah->eep_ops->get_eeprom(ah, EEP_REG_1);
	if (AR_SREV_9285_12_OR_LATER(ah))
		eeval |= AR9285_RDEXT_DEFAULT;
	regulatory->current_rd_ext = eeval;

	if (ah->opmode != NL80211_IFTYPE_AP &&
	    ah->hw_version.subvendorid == AR_SUBVENDOR_ID_NEW_A) {
		if (regulatory->current_rd == 0x64 ||
		    regulatory->current_rd == 0x65)
			regulatory->current_rd += 5;
		else if (regulatory->current_rd == 0x41)
			regulatory->current_rd = 0x43;
		ath_dbg(common, ATH_DBG_REGULATORY,
			"regdomain mapped to 0x%x\n", regulatory->current_rd);
	}

	eeval = ah->eep_ops->get_eeprom(ah, EEP_OP_MODE);
	if ((eeval & (AR5416_OPFLAGS_11G | AR5416_OPFLAGS_11A)) == 0) {
		ath_err(common,
			"no band has been marked as supported in EEPROM\n");
		return -EINVAL;
	}

	if (eeval & AR5416_OPFLAGS_11A)
		pCap->hw_caps |= ATH9K_HW_CAP_5GHZ;

	if (eeval & AR5416_OPFLAGS_11G)
		pCap->hw_caps |= ATH9K_HW_CAP_2GHZ;

	pCap->tx_chainmask = ah->eep_ops->get_eeprom(ah, EEP_TX_MASK);
	/*
	 * For AR9271 we will temporarilly uses the rx chainmax as read from
	 * the EEPROM.
	 */
	if ((ah->hw_version.devid == AR5416_DEVID_PCI) &&
	    !(eeval & AR5416_OPFLAGS_11A) &&
	    !(AR_SREV_9271(ah)))
		/* CB71: GPIO 0 is pulled down to indicate 3 rx chains */
		pCap->rx_chainmask = ath9k_hw_gpio_get(ah, 0) ? 0x5 : 0x7;
	else if (AR_SREV_9100(ah))
		pCap->rx_chainmask = 0x7;
	else
		/* Use rx_chainmask from EEPROM. */
		pCap->rx_chainmask = ah->eep_ops->get_eeprom(ah, EEP_RX_MASK);

	ah->misc_mode |= AR_PCU_MIC_NEW_LOC_ENA;

	/* enable key search for every frame in an aggregate */
	if (AR_SREV_9300_20_OR_LATER(ah))
		ah->misc_mode |= AR_PCU_ALWAYS_PERFORM_KEYSEARCH;

	common->crypt_caps |= ATH_CRYPT_CAP_CIPHER_AESCCM;

	if (ah->hw_version.devid != AR2427_DEVID_PCIE)
		pCap->hw_caps |= ATH9K_HW_CAP_HT;
	else
		pCap->hw_caps &= ~ATH9K_HW_CAP_HT;

	if (AR_SREV_9271(ah))
		pCap->num_gpio_pins = AR9271_NUM_GPIO;
	else if (AR_DEVID_7010(ah))
		pCap->num_gpio_pins = AR7010_NUM_GPIO;
	else if (AR_SREV_9285_12_OR_LATER(ah))
		pCap->num_gpio_pins = AR9285_NUM_GPIO;
	else if (AR_SREV_9280_20_OR_LATER(ah))
		pCap->num_gpio_pins = AR928X_NUM_GPIO;
	else
		pCap->num_gpio_pins = AR_NUM_GPIO;

	if (AR_SREV_9160_10_OR_LATER(ah) || AR_SREV_9100(ah)) {
		pCap->hw_caps |= ATH9K_HW_CAP_CST;
		pCap->rts_aggr_limit = ATH_AMPDU_LIMIT_MAX;
	} else {
		pCap->rts_aggr_limit = (8 * 1024);
	}

#if defined(CONFIG_RFKILL) || defined(CONFIG_RFKILL_MODULE)
	ah->rfsilent = ah->eep_ops->get_eeprom(ah, EEP_RF_SILENT);
	if (ah->rfsilent & EEP_RFSILENT_ENABLED) {
		ah->rfkill_gpio =
			MS(ah->rfsilent, EEP_RFSILENT_GPIO_SEL);
		ah->rfkill_polarity =
			MS(ah->rfsilent, EEP_RFSILENT_POLARITY);

		pCap->hw_caps |= ATH9K_HW_CAP_RFSILENT;
	}
#endif
	if (AR_SREV_9271(ah) || AR_SREV_9300_20_OR_LATER(ah))
		pCap->hw_caps |= ATH9K_HW_CAP_AUTOSLEEP;
	else
		pCap->hw_caps &= ~ATH9K_HW_CAP_AUTOSLEEP;

	if (AR_SREV_9280(ah) || AR_SREV_9285(ah))
		pCap->hw_caps &= ~ATH9K_HW_CAP_4KB_SPLITTRANS;
	else
		pCap->hw_caps |= ATH9K_HW_CAP_4KB_SPLITTRANS;

	if (common->btcoex_enabled) {
		if (AR_SREV_9300_20_OR_LATER(ah)) {
			btcoex_hw->scheme = ATH_BTCOEX_CFG_3WIRE;
			btcoex_hw->btactive_gpio = ATH_BTACTIVE_GPIO_9300;
			btcoex_hw->wlanactive_gpio = ATH_WLANACTIVE_GPIO_9300;
			btcoex_hw->btpriority_gpio = ATH_BTPRIORITY_GPIO_9300;
		} else if (AR_SREV_9280_20_OR_LATER(ah)) {
			btcoex_hw->btactive_gpio = ATH_BTACTIVE_GPIO_9280;
			btcoex_hw->wlanactive_gpio = ATH_WLANACTIVE_GPIO_9280;

			if (AR_SREV_9285(ah)) {
				btcoex_hw->scheme = ATH_BTCOEX_CFG_3WIRE;
				btcoex_hw->btpriority_gpio =
						ATH_BTPRIORITY_GPIO_9285;
			} else {
				btcoex_hw->scheme = ATH_BTCOEX_CFG_2WIRE;
			}
		}
	} else {
		btcoex_hw->scheme = ATH_BTCOEX_CFG_NONE;
	}

	if (AR_SREV_9300_20_OR_LATER(ah)) {
		pCap->hw_caps |= ATH9K_HW_CAP_EDMA | ATH9K_HW_CAP_FASTCLOCK;
		if (!AR_SREV_9485(ah))
			pCap->hw_caps |= ATH9K_HW_CAP_LDPC;

		pCap->rx_hp_qdepth = ATH9K_HW_RX_HP_QDEPTH;
		pCap->rx_lp_qdepth = ATH9K_HW_RX_LP_QDEPTH;
		pCap->rx_status_len = sizeof(struct ar9003_rxs);
		pCap->tx_desc_len = sizeof(struct ar9003_txc);
		pCap->txs_len = sizeof(struct ar9003_txs);
		if (!ah->config.paprd_disable &&
		    ah->eep_ops->get_eeprom(ah, EEP_PAPRD))
			pCap->hw_caps |= ATH9K_HW_CAP_PAPRD;
	} else {
		pCap->tx_desc_len = sizeof(struct ath_desc);
		if (AR_SREV_9280_20(ah) &&
		    ((ah->eep_ops->get_eeprom(ah, EEP_MINOR_REV) <=
		      AR5416_EEP_MINOR_VER_16) ||
		     ah->eep_ops->get_eeprom(ah, EEP_FSTCLK_5G)))
			pCap->hw_caps |= ATH9K_HW_CAP_FASTCLOCK;
	}

	if (AR_SREV_9300_20_OR_LATER(ah))
		pCap->hw_caps |= ATH9K_HW_CAP_RAC_SUPPORTED;

	if (AR_SREV_9300_20_OR_LATER(ah))
		ah->ent_mode = REG_READ(ah, AR_ENT_OTP);

	if (AR_SREV_9287_11_OR_LATER(ah) || AR_SREV_9271(ah))
		pCap->hw_caps |= ATH9K_HW_CAP_SGI_20;

	if (AR_SREV_9285(ah))
		if (ah->eep_ops->get_eeprom(ah, EEP_MODAL_VER) >= 3) {
			ant_div_ctl1 =
				ah->eep_ops->get_eeprom(ah, EEP_ANT_DIV_CTL1);
			if ((ant_div_ctl1 & 0x1) && ((ant_div_ctl1 >> 3) & 0x1))
				pCap->hw_caps |= ATH9K_HW_CAP_ANT_DIV_COMB;
		}
	if (AR_SREV_9300_20_OR_LATER(ah)) {
		if (ah->eep_ops->get_eeprom(ah, EEP_CHAIN_MASK_REDUCE))
			pCap->hw_caps |= ATH9K_HW_CAP_APM;
	}


	if (AR_SREV_9485(ah)) {
		ant_div_ctl1 = ah->eep_ops->get_eeprom(ah, EEP_ANT_DIV_CTL1);
		/*
		 * enable the diversity-combining algorithm only when
		 * both enable_lna_div and enable_fast_div are set
		 *		Table for Diversity
		 * ant_div_alt_lnaconf		bit 0-1
		 * ant_div_main_lnaconf		bit 2-3
		 * ant_div_alt_gaintb		bit 4
		 * ant_div_main_gaintb		bit 5
		 * enable_ant_div_lnadiv	bit 6
		 * enable_ant_fast_div		bit 7
		 */
		if ((ant_div_ctl1 >> 0x6) == 0x3)
			pCap->hw_caps |= ATH9K_HW_CAP_ANT_DIV_COMB;
	}

	if (AR_SREV_9485_10(ah)) {
		pCap->pcie_lcr_extsync_en = true;
		pCap->pcie_lcr_offset = 0x80;
	}

	tx_chainmask = pCap->tx_chainmask;
	rx_chainmask = pCap->rx_chainmask;
	while (tx_chainmask || rx_chainmask) {
		if (tx_chainmask & BIT(0))
			pCap->max_txchains++;
		if (rx_chainmask & BIT(0))
			pCap->max_rxchains++;

		tx_chainmask >>= 1;
		rx_chainmask >>= 1;
	}

	return 0;
}

/****************************/
/* GPIO / RFKILL / Antennae */
/****************************/

static void ath9k_hw_gpio_cfg_output_mux(struct ath_hw *ah,
					 u32 gpio, u32 type)
{
	int addr;
	u32 gpio_shift, tmp;

	if (gpio > 11)
		addr = AR_GPIO_OUTPUT_MUX3;
	else if (gpio > 5)
		addr = AR_GPIO_OUTPUT_MUX2;
	else
		addr = AR_GPIO_OUTPUT_MUX1;

	gpio_shift = (gpio % 6) * 5;

	if (AR_SREV_9280_20_OR_LATER(ah)
	    || (addr != AR_GPIO_OUTPUT_MUX1)) {
		REG_RMW(ah, addr, (type << gpio_shift),
			(0x1f << gpio_shift));
	} else {
		tmp = REG_READ(ah, addr);
		tmp = ((tmp & 0x1F0) << 1) | (tmp & ~0x1F0);
		tmp &= ~(0x1f << gpio_shift);
		tmp |= (type << gpio_shift);
		REG_WRITE(ah, addr, tmp);
	}
}

void ath9k_hw_cfg_gpio_input(struct ath_hw *ah, u32 gpio)
{
	u32 gpio_shift;

	BUG_ON(gpio >= ah->caps.num_gpio_pins);

	if (AR_DEVID_7010(ah)) {
		gpio_shift = gpio;
		REG_RMW(ah, AR7010_GPIO_OE,
			(AR7010_GPIO_OE_AS_INPUT << gpio_shift),
			(AR7010_GPIO_OE_MASK << gpio_shift));
		return;
	}

	gpio_shift = gpio << 1;
	REG_RMW(ah,
		AR_GPIO_OE_OUT,
		(AR_GPIO_OE_OUT_DRV_NO << gpio_shift),
		(AR_GPIO_OE_OUT_DRV << gpio_shift));
}
EXPORT_SYMBOL(ath9k_hw_cfg_gpio_input);

u32 ath9k_hw_gpio_get(struct ath_hw *ah, u32 gpio)
{
#define MS_REG_READ(x, y) \
	(MS(REG_READ(ah, AR_GPIO_IN_OUT), x##_GPIO_IN_VAL) & (AR_GPIO_BIT(y)))

	if (gpio >= ah->caps.num_gpio_pins)
		return 0xffffffff;

	if (AR_DEVID_7010(ah)) {
		u32 val;
		val = REG_READ(ah, AR7010_GPIO_IN);
		return (MS(val, AR7010_GPIO_IN_VAL) & AR_GPIO_BIT(gpio)) == 0;
	} else if (AR_SREV_9300_20_OR_LATER(ah))
		return (MS(REG_READ(ah, AR_GPIO_IN), AR9300_GPIO_IN_VAL) &
			AR_GPIO_BIT(gpio)) != 0;
	else if (AR_SREV_9271(ah))
		return MS_REG_READ(AR9271, gpio) != 0;
	else if (AR_SREV_9287_11_OR_LATER(ah))
		return MS_REG_READ(AR9287, gpio) != 0;
	else if (AR_SREV_9285_12_OR_LATER(ah))
		return MS_REG_READ(AR9285, gpio) != 0;
	else if (AR_SREV_9280_20_OR_LATER(ah))
		return MS_REG_READ(AR928X, gpio) != 0;
	else
		return MS_REG_READ(AR, gpio) != 0;
}
EXPORT_SYMBOL(ath9k_hw_gpio_get);

void ath9k_hw_cfg_output(struct ath_hw *ah, u32 gpio,
			 u32 ah_signal_type)
{
	u32 gpio_shift;

	if (AR_DEVID_7010(ah)) {
		gpio_shift = gpio;
		REG_RMW(ah, AR7010_GPIO_OE,
			(AR7010_GPIO_OE_AS_OUTPUT << gpio_shift),
			(AR7010_GPIO_OE_MASK << gpio_shift));
		return;
	}

	ath9k_hw_gpio_cfg_output_mux(ah, gpio, ah_signal_type);
	gpio_shift = 2 * gpio;
	REG_RMW(ah,
		AR_GPIO_OE_OUT,
		(AR_GPIO_OE_OUT_DRV_ALL << gpio_shift),
		(AR_GPIO_OE_OUT_DRV << gpio_shift));
}
EXPORT_SYMBOL(ath9k_hw_cfg_output);

void ath9k_hw_set_gpio(struct ath_hw *ah, u32 gpio, u32 val)
{
	if (AR_DEVID_7010(ah)) {
		val = val ? 0 : 1;
		REG_RMW(ah, AR7010_GPIO_OUT, ((val&1) << gpio),
			AR_GPIO_BIT(gpio));
		return;
	}

	if (AR_SREV_9271(ah))
		val = ~val;

	REG_RMW(ah, AR_GPIO_IN_OUT, ((val & 1) << gpio),
		AR_GPIO_BIT(gpio));
}
EXPORT_SYMBOL(ath9k_hw_set_gpio);

u32 ath9k_hw_getdefantenna(struct ath_hw *ah)
{
	return REG_READ(ah, AR_DEF_ANTENNA) & 0x7;
}
EXPORT_SYMBOL(ath9k_hw_getdefantenna);

void ath9k_hw_setantenna(struct ath_hw *ah, u32 antenna)
{
	REG_WRITE(ah, AR_DEF_ANTENNA, (antenna & 0x7));
}
EXPORT_SYMBOL(ath9k_hw_setantenna);

/*********************/
/* General Operation */
/*********************/

u32 ath9k_hw_getrxfilter(struct ath_hw *ah)
{
	u32 bits = REG_READ(ah, AR_RX_FILTER);
	u32 phybits = REG_READ(ah, AR_PHY_ERR);

	if (phybits & AR_PHY_ERR_RADAR)
		bits |= ATH9K_RX_FILTER_PHYRADAR;
	if (phybits & (AR_PHY_ERR_OFDM_TIMING | AR_PHY_ERR_CCK_TIMING))
		bits |= ATH9K_RX_FILTER_PHYERR;

	return bits;
}
EXPORT_SYMBOL(ath9k_hw_getrxfilter);

void ath9k_hw_setrxfilter(struct ath_hw *ah, u32 bits)
{
	u32 phybits;

	ENABLE_REGWRITE_BUFFER(ah);

	REG_WRITE(ah, AR_RX_FILTER, bits);

	phybits = 0;
	if (bits & ATH9K_RX_FILTER_PHYRADAR)
		phybits |= AR_PHY_ERR_RADAR;
	if (bits & ATH9K_RX_FILTER_PHYERR)
		phybits |= AR_PHY_ERR_OFDM_TIMING | AR_PHY_ERR_CCK_TIMING;
	REG_WRITE(ah, AR_PHY_ERR, phybits);

	if (phybits)
		REG_SET_BIT(ah, AR_RXCFG, AR_RXCFG_ZLFDMA);
	else
		REG_CLR_BIT(ah, AR_RXCFG, AR_RXCFG_ZLFDMA);

	REGWRITE_BUFFER_FLUSH(ah);
}
EXPORT_SYMBOL(ath9k_hw_setrxfilter);

bool ath9k_hw_phy_disable(struct ath_hw *ah)
{
	if (!ath9k_hw_set_reset_reg(ah, ATH9K_RESET_WARM))
		return false;

	ath9k_hw_init_pll(ah, NULL);
	return true;
}
EXPORT_SYMBOL(ath9k_hw_phy_disable);

bool ath9k_hw_disable(struct ath_hw *ah)
{
	if (!ath9k_hw_setpower(ah, ATH9K_PM_AWAKE))
		return false;

	if (!ath9k_hw_set_reset_reg(ah, ATH9K_RESET_COLD))
		return false;

	ath9k_hw_init_pll(ah, NULL);
	return true;
}
EXPORT_SYMBOL(ath9k_hw_disable);

void ath9k_hw_set_txpowerlimit(struct ath_hw *ah, u32 limit, bool test)
{
	struct ath_regulatory *regulatory = ath9k_hw_regulatory(ah);
	struct ath9k_channel *chan = ah->curchan;
	struct ieee80211_channel *channel = chan->chan;

	regulatory->power_limit = min(limit, (u32) MAX_RATE_POWER);

	ah->eep_ops->set_txpower(ah, chan,
				 ath9k_regd_get_ctl(regulatory, chan),
				 channel->max_antenna_gain * 2,
				 channel->max_power * 2,
				 min((u32) MAX_RATE_POWER,
				 (u32) regulatory->power_limit), test);
}
EXPORT_SYMBOL(ath9k_hw_set_txpowerlimit);

void ath9k_hw_setopmode(struct ath_hw *ah)
{
	ath9k_hw_set_operating_mode(ah, ah->opmode);
}
EXPORT_SYMBOL(ath9k_hw_setopmode);

void ath9k_hw_setmcastfilter(struct ath_hw *ah, u32 filter0, u32 filter1)
{
	REG_WRITE(ah, AR_MCAST_FIL0, filter0);
	REG_WRITE(ah, AR_MCAST_FIL1, filter1);
}
EXPORT_SYMBOL(ath9k_hw_setmcastfilter);

void ath9k_hw_write_associd(struct ath_hw *ah)
{
	struct ath_common *common = ath9k_hw_common(ah);

	REG_WRITE(ah, AR_BSS_ID0, get_unaligned_le32(common->curbssid));
	REG_WRITE(ah, AR_BSS_ID1, get_unaligned_le16(common->curbssid + 4) |
		  ((common->curaid & 0x3fff) << AR_BSS_ID1_AID_S));
}
EXPORT_SYMBOL(ath9k_hw_write_associd);

#define ATH9K_MAX_TSF_READ 10

u64 ath9k_hw_gettsf64(struct ath_hw *ah)
{
	u32 tsf_lower, tsf_upper1, tsf_upper2;
	int i;

	tsf_upper1 = REG_READ(ah, AR_TSF_U32);
	for (i = 0; i < ATH9K_MAX_TSF_READ; i++) {
		tsf_lower = REG_READ(ah, AR_TSF_L32);
		tsf_upper2 = REG_READ(ah, AR_TSF_U32);
		if (tsf_upper2 == tsf_upper1)
			break;
		tsf_upper1 = tsf_upper2;
	}

	WARN_ON( i == ATH9K_MAX_TSF_READ );

	return (((u64)tsf_upper1 << 32) | tsf_lower);
}
EXPORT_SYMBOL(ath9k_hw_gettsf64);

void ath9k_hw_settsf64(struct ath_hw *ah, u64 tsf64)
{
	REG_WRITE(ah, AR_TSF_L32, tsf64 & 0xffffffff);
	REG_WRITE(ah, AR_TSF_U32, (tsf64 >> 32) & 0xffffffff);
}
EXPORT_SYMBOL(ath9k_hw_settsf64);

void ath9k_hw_reset_tsf(struct ath_hw *ah)
{
	if (!ath9k_hw_wait(ah, AR_SLP32_MODE, AR_SLP32_TSF_WRITE_STATUS, 0,
			   AH_TSF_WRITE_TIMEOUT))
		ath_dbg(ath9k_hw_common(ah), ATH_DBG_RESET,
			"AR_SLP32_TSF_WRITE_STATUS limit exceeded\n");

	REG_WRITE(ah, AR_RESET_TSF, AR_RESET_TSF_ONCE);
}
EXPORT_SYMBOL(ath9k_hw_reset_tsf);

void ath9k_hw_set_tsfadjust(struct ath_hw *ah, u32 setting)
{
	if (setting)
		ah->misc_mode |= AR_PCU_TX_ADD_TSF;
	else
		ah->misc_mode &= ~AR_PCU_TX_ADD_TSF;
}
EXPORT_SYMBOL(ath9k_hw_set_tsfadjust);

void ath9k_hw_set11nmac2040(struct ath_hw *ah)
{
	struct ieee80211_conf *conf = &ath9k_hw_common(ah)->hw->conf;
	u32 macmode;

	if (conf_is_ht40(conf) && !ah->config.cwm_ignore_extcca)
		macmode = AR_2040_JOINED_RX_CLEAR;
	else
		macmode = 0;

	REG_WRITE(ah, AR_2040_MODE, macmode);
}

/* HW Generic timers configuration */

static const struct ath_gen_timer_configuration gen_tmr_configuration[] =
{
	{AR_NEXT_NDP_TIMER, AR_NDP_PERIOD, AR_TIMER_MODE, 0x0080},
	{AR_NEXT_NDP_TIMER, AR_NDP_PERIOD, AR_TIMER_MODE, 0x0080},
	{AR_NEXT_NDP_TIMER, AR_NDP_PERIOD, AR_TIMER_MODE, 0x0080},
	{AR_NEXT_NDP_TIMER, AR_NDP_PERIOD, AR_TIMER_MODE, 0x0080},
	{AR_NEXT_NDP_TIMER, AR_NDP_PERIOD, AR_TIMER_MODE, 0x0080},
	{AR_NEXT_NDP_TIMER, AR_NDP_PERIOD, AR_TIMER_MODE, 0x0080},
	{AR_NEXT_NDP_TIMER, AR_NDP_PERIOD, AR_TIMER_MODE, 0x0080},
	{AR_NEXT_NDP_TIMER, AR_NDP_PERIOD, AR_TIMER_MODE, 0x0080},
	{AR_NEXT_NDP2_TIMER, AR_NDP2_PERIOD, AR_NDP2_TIMER_MODE, 0x0001},
	{AR_NEXT_NDP2_TIMER + 1*4, AR_NDP2_PERIOD + 1*4,
				AR_NDP2_TIMER_MODE, 0x0002},
	{AR_NEXT_NDP2_TIMER + 2*4, AR_NDP2_PERIOD + 2*4,
				AR_NDP2_TIMER_MODE, 0x0004},
	{AR_NEXT_NDP2_TIMER + 3*4, AR_NDP2_PERIOD + 3*4,
				AR_NDP2_TIMER_MODE, 0x0008},
	{AR_NEXT_NDP2_TIMER + 4*4, AR_NDP2_PERIOD + 4*4,
				AR_NDP2_TIMER_MODE, 0x0010},
	{AR_NEXT_NDP2_TIMER + 5*4, AR_NDP2_PERIOD + 5*4,
				AR_NDP2_TIMER_MODE, 0x0020},
	{AR_NEXT_NDP2_TIMER + 6*4, AR_NDP2_PERIOD + 6*4,
				AR_NDP2_TIMER_MODE, 0x0040},
	{AR_NEXT_NDP2_TIMER + 7*4, AR_NDP2_PERIOD + 7*4,
				AR_NDP2_TIMER_MODE, 0x0080}
};

/* HW generic timer primitives */

/* compute and clear index of rightmost 1 */
static u32 rightmost_index(struct ath_gen_timer_table *timer_table, u32 *mask)
{
	u32 b;

	b = *mask;
	b &= (0-b);
	*mask &= ~b;
	b *= debruijn32;
	b >>= 27;

	return timer_table->gen_timer_index[b];
}

u32 ath9k_hw_gettsf32(struct ath_hw *ah)
{
	return REG_READ(ah, AR_TSF_L32);
}
EXPORT_SYMBOL(ath9k_hw_gettsf32);

struct ath_gen_timer *ath_gen_timer_alloc(struct ath_hw *ah,
					  void (*trigger)(void *),
					  void (*overflow)(void *),
					  void *arg,
					  u8 timer_index)
{
	struct ath_gen_timer_table *timer_table = &ah->hw_gen_timers;
	struct ath_gen_timer *timer;

	timer = kzalloc(sizeof(struct ath_gen_timer), GFP_KERNEL);

	if (timer == NULL) {
		ath_err(ath9k_hw_common(ah),
			"Failed to allocate memory for hw timer[%d]\n",
			timer_index);
		return NULL;
	}

	/* allocate a hardware generic timer slot */
	timer_table->timers[timer_index] = timer;
	timer->index = timer_index;
	timer->trigger = trigger;
	timer->overflow = overflow;
	timer->arg = arg;

	return timer;
}
EXPORT_SYMBOL(ath_gen_timer_alloc);

void ath9k_hw_gen_timer_start(struct ath_hw *ah,
			      struct ath_gen_timer *timer,
			      u32 trig_timeout,
			      u32 timer_period)
{
	struct ath_gen_timer_table *timer_table = &ah->hw_gen_timers;
	u32 tsf, timer_next;

	BUG_ON(!timer_period);

	set_bit(timer->index, &timer_table->timer_mask.timer_bits);

	tsf = ath9k_hw_gettsf32(ah);

	timer_next = tsf + trig_timeout;

	ath_dbg(ath9k_hw_common(ah), ATH_DBG_HWTIMER,
		"current tsf %x period %x timer_next %x\n",
		tsf, timer_period, timer_next);

	/*
	 * Program generic timer registers
	 */
	REG_WRITE(ah, gen_tmr_configuration[timer->index].next_addr,
		 timer_next);
	REG_WRITE(ah, gen_tmr_configuration[timer->index].period_addr,
		  timer_period);
	REG_SET_BIT(ah, gen_tmr_configuration[timer->index].mode_addr,
		    gen_tmr_configuration[timer->index].mode_mask);

	/* Enable both trigger and thresh interrupt masks */
	REG_SET_BIT(ah, AR_IMR_S5,
		(SM(AR_GENTMR_BIT(timer->index), AR_IMR_S5_GENTIMER_THRESH) |
		SM(AR_GENTMR_BIT(timer->index), AR_IMR_S5_GENTIMER_TRIG)));
}
EXPORT_SYMBOL(ath9k_hw_gen_timer_start);

void ath9k_hw_gen_timer_stop(struct ath_hw *ah, struct ath_gen_timer *timer)
{
	struct ath_gen_timer_table *timer_table = &ah->hw_gen_timers;

	if ((timer->index < AR_FIRST_NDP_TIMER) ||
		(timer->index >= ATH_MAX_GEN_TIMER)) {
		return;
	}

	/* Clear generic timer enable bits. */
	REG_CLR_BIT(ah, gen_tmr_configuration[timer->index].mode_addr,
			gen_tmr_configuration[timer->index].mode_mask);

	/* Disable both trigger and thresh interrupt masks */
	REG_CLR_BIT(ah, AR_IMR_S5,
		(SM(AR_GENTMR_BIT(timer->index), AR_IMR_S5_GENTIMER_THRESH) |
		SM(AR_GENTMR_BIT(timer->index), AR_IMR_S5_GENTIMER_TRIG)));

	clear_bit(timer->index, &timer_table->timer_mask.timer_bits);
}
EXPORT_SYMBOL(ath9k_hw_gen_timer_stop);

void ath_gen_timer_free(struct ath_hw *ah, struct ath_gen_timer *timer)
{
	struct ath_gen_timer_table *timer_table = &ah->hw_gen_timers;

	/* free the hardware generic timer slot */
	timer_table->timers[timer->index] = NULL;
	kfree(timer);
}
EXPORT_SYMBOL(ath_gen_timer_free);

/*
 * Generic Timer Interrupts handling
 */
void ath_gen_timer_isr(struct ath_hw *ah)
{
	struct ath_gen_timer_table *timer_table = &ah->hw_gen_timers;
	struct ath_gen_timer *timer;
	struct ath_common *common = ath9k_hw_common(ah);
	u32 trigger_mask, thresh_mask, index;

	/* get hardware generic timer interrupt status */
	trigger_mask = ah->intr_gen_timer_trigger;
	thresh_mask = ah->intr_gen_timer_thresh;
	trigger_mask &= timer_table->timer_mask.val;
	thresh_mask &= timer_table->timer_mask.val;

	trigger_mask &= ~thresh_mask;

	while (thresh_mask) {
		index = rightmost_index(timer_table, &thresh_mask);
		timer = timer_table->timers[index];
		BUG_ON(!timer);
		ath_dbg(common, ATH_DBG_HWTIMER,
			"TSF overflow for Gen timer %d\n", index);
		timer->overflow(timer->arg);
	}

	while (trigger_mask) {
		index = rightmost_index(timer_table, &trigger_mask);
		timer = timer_table->timers[index];
		BUG_ON(!timer);
		ath_dbg(common, ATH_DBG_HWTIMER,
			"Gen timer[%d] trigger\n", index);
		timer->trigger(timer->arg);
	}
}
EXPORT_SYMBOL(ath_gen_timer_isr);

/********/
/* HTC  */
/********/

void ath9k_hw_htc_resetinit(struct ath_hw *ah)
{
	ah->htc_reset_init = true;
}
EXPORT_SYMBOL(ath9k_hw_htc_resetinit);

static struct {
	u32 version;
	const char * name;
} ath_mac_bb_names[] = {
	/* Devices with external radios */
	{ AR_SREV_VERSION_5416_PCI,	"5416" },
	{ AR_SREV_VERSION_5416_PCIE,	"5418" },
	{ AR_SREV_VERSION_9100,		"9100" },
	{ AR_SREV_VERSION_9160,		"9160" },
	/* Single-chip solutions */
	{ AR_SREV_VERSION_9280,		"9280" },
	{ AR_SREV_VERSION_9285,		"9285" },
	{ AR_SREV_VERSION_9287,         "9287" },
	{ AR_SREV_VERSION_9271,         "9271" },
	{ AR_SREV_VERSION_9300,         "9300" },
	{ AR_SREV_VERSION_9485,         "9485" },
};

/* For devices with external radios */
static struct {
	u16 version;
	const char * name;
} ath_rf_names[] = {
	{ 0,				"5133" },
	{ AR_RAD5133_SREV_MAJOR,	"5133" },
	{ AR_RAD5122_SREV_MAJOR,	"5122" },
	{ AR_RAD2133_SREV_MAJOR,	"2133" },
	{ AR_RAD2122_SREV_MAJOR,	"2122" }
};

/*
 * Return the MAC/BB name. "????" is returned if the MAC/BB is unknown.
 */
static const char *ath9k_hw_mac_bb_name(u32 mac_bb_version)
{
	int i;

	for (i=0; i<ARRAY_SIZE(ath_mac_bb_names); i++) {
		if (ath_mac_bb_names[i].version == mac_bb_version) {
			return ath_mac_bb_names[i].name;
		}
	}

	return "????";
}

/*
 * Return the RF name. "????" is returned if the RF is unknown.
 * Used for devices with external radios.
 */
static const char *ath9k_hw_rf_name(u16 rf_version)
{
	int i;

	for (i=0; i<ARRAY_SIZE(ath_rf_names); i++) {
		if (ath_rf_names[i].version == rf_version) {
			return ath_rf_names[i].name;
		}
	}

	return "????";
}

void ath9k_hw_name(struct ath_hw *ah, char *hw_name, size_t len)
{
	int used;

	/* chipsets >= AR9280 are single-chip */
	if (AR_SREV_9280_20_OR_LATER(ah)) {
		used = snprintf(hw_name, len,
			       "Atheros AR%s Rev:%x",
			       ath9k_hw_mac_bb_name(ah->hw_version.macVersion),
			       ah->hw_version.macRev);
	}
	else {
		used = snprintf(hw_name, len,
			       "Atheros AR%s MAC/BB Rev:%x AR%s RF Rev:%x",
			       ath9k_hw_mac_bb_name(ah->hw_version.macVersion),
			       ah->hw_version.macRev,
			       ath9k_hw_rf_name((ah->hw_version.analog5GhzRev &
						AR_RADIO_SREV_MAJOR)),
			       ah->hw_version.phyRev);
	}

	hw_name[used] = '\0';
}
EXPORT_SYMBOL(ath9k_hw_name);<|MERGE_RESOLUTION|>--- conflicted
+++ resolved
@@ -1327,18 +1327,6 @@
 	ah->txchainmask = common->tx_chainmask;
 	ah->rxchainmask = common->rx_chainmask;
 
-<<<<<<< HEAD
-	if (!ah->chip_fullsleep) {
-		ath9k_hw_abortpcurecv(ah);
-		if (!ath9k_hw_stopdmarecv(ah)) {
-			ath_print(common, ATH_DBG_XMIT,
-				"Failed to stop receive dma\n");
-			bChannelChange = false;
-		}
-	}
-
-=======
->>>>>>> b55e9ac4
 	if (!ath9k_hw_setpower(ah, ATH9K_PM_AWAKE))
 		return -EIO;
 
