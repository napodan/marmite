--- conflicted
+++ resolved
@@ -85,139 +85,6 @@
 MODULE_VERSION(DRV_VERSION);
 MODULE_AUTHOR(DRV_COPYRIGHT " " DRV_AUTHOR);
 MODULE_LICENSE("GPL");
-<<<<<<< HEAD
-MODULE_ALIAS("iwl4965");
-
-/**
- * iwl_commit_rxon - commit staging_rxon to hardware
- *
- * The RXON command in staging_rxon is committed to the hardware and
- * the active_rxon structure is updated with the new data.  This
- * function correctly transitions out of the RXON_ASSOC_MSK state if
- * a HW tune is required based on the RXON structure changes.
- */
-int iwl_commit_rxon(struct iwl_priv *priv)
-{
-	/* cast away the const for active_rxon in this function */
-	struct iwl_rxon_cmd *active_rxon = (void *)&priv->active_rxon;
-	int ret;
-	bool new_assoc =
-		!!(priv->staging_rxon.filter_flags & RXON_FILTER_ASSOC_MSK);
-
-	if (!iwl_is_alive(priv))
-		return -EBUSY;
-
-	/* always get timestamp with Rx frame */
-	priv->staging_rxon.flags |= RXON_FLG_TSF2HOST_MSK;
-
-	ret = iwl_check_rxon_cmd(priv);
-	if (ret) {
-		IWL_ERR(priv, "Invalid RXON configuration.  Not committing.\n");
-		return -EINVAL;
-	}
-
-	/*
-	 * receive commit_rxon request
-	 * abort any previous channel switch if still in process
-	 */
-	if (priv->switch_rxon.switch_in_progress &&
-	    (priv->switch_rxon.channel != priv->staging_rxon.channel)) {
-		IWL_DEBUG_11H(priv, "abort channel switch on %d\n",
-		      le16_to_cpu(priv->switch_rxon.channel));
-		priv->switch_rxon.switch_in_progress = false;
-	}
-
-	/* If we don't need to send a full RXON, we can use
-	 * iwl_rxon_assoc_cmd which is used to reconfigure filter
-	 * and other flags for the current radio configuration. */
-	if (!iwl_full_rxon_required(priv)) {
-		ret = iwl_send_rxon_assoc(priv);
-		if (ret) {
-			IWL_ERR(priv, "Error setting RXON_ASSOC (%d)\n", ret);
-			return ret;
-		}
-
-		memcpy(active_rxon, &priv->staging_rxon, sizeof(*active_rxon));
-		iwl_print_rx_config_cmd(priv);
-		return 0;
-	}
-
-	/* If we are currently associated and the new config requires
-	 * an RXON_ASSOC and the new config wants the associated mask enabled,
-	 * we must clear the associated from the active configuration
-	 * before we apply the new config */
-	if (iwl_is_associated(priv) && new_assoc) {
-		IWL_DEBUG_INFO(priv, "Toggling associated bit on current RXON\n");
-		active_rxon->filter_flags &= ~RXON_FILTER_ASSOC_MSK;
-
-		ret = iwl_send_cmd_pdu(priv, REPLY_RXON,
-				      sizeof(struct iwl_rxon_cmd),
-				      &priv->active_rxon);
-
-		/* If the mask clearing failed then we set
-		 * active_rxon back to what it was previously */
-		if (ret) {
-			active_rxon->filter_flags |= RXON_FILTER_ASSOC_MSK;
-			IWL_ERR(priv, "Error clearing ASSOC_MSK (%d)\n", ret);
-			return ret;
-		}
-		iwl_clear_ucode_stations(priv);
-		iwl_restore_stations(priv);
-		ret = iwl_restore_default_wep_keys(priv);
-		if (ret) {
-			IWL_ERR(priv, "Failed to restore WEP keys (%d)\n", ret);
-			return ret;
-		}
-	}
-
-	IWL_DEBUG_INFO(priv, "Sending RXON\n"
-		       "* with%s RXON_FILTER_ASSOC_MSK\n"
-		       "* channel = %d\n"
-		       "* bssid = %pM\n",
-		       (new_assoc ? "" : "out"),
-		       le16_to_cpu(priv->staging_rxon.channel),
-		       priv->staging_rxon.bssid_addr);
-
-	iwl_set_rxon_hwcrypto(priv, !priv->cfg->mod_params->sw_crypto);
-
-	/* Apply the new configuration
-	 * RXON unassoc clears the station table in uCode so restoration of
-	 * stations is needed after it (the RXON command) completes
-	 */
-	if (!new_assoc) {
-		ret = iwl_send_cmd_pdu(priv, REPLY_RXON,
-			      sizeof(struct iwl_rxon_cmd), &priv->staging_rxon);
-		if (ret) {
-			IWL_ERR(priv, "Error setting new RXON (%d)\n", ret);
-			return ret;
-		}
-		IWL_DEBUG_INFO(priv, "Return from !new_assoc RXON.\n");
-		memcpy(active_rxon, &priv->staging_rxon, sizeof(*active_rxon));
-		iwl_clear_ucode_stations(priv);
-		iwl_restore_stations(priv);
-		ret = iwl_restore_default_wep_keys(priv);
-		if (ret) {
-			IWL_ERR(priv, "Failed to restore WEP keys (%d)\n", ret);
-			return ret;
-		}
-	}
-
-	priv->start_calib = 0;
-	if (new_assoc) {
-		/* Apply the new configuration
-		 * RXON assoc doesn't clear the station table in uCode,
-		 */
-		ret = iwl_send_cmd_pdu(priv, REPLY_RXON,
-			      sizeof(struct iwl_rxon_cmd), &priv->staging_rxon);
-		if (ret) {
-			IWL_ERR(priv, "Error setting new RXON (%d)\n", ret);
-			return ret;
-		}
-		memcpy(active_rxon, &priv->staging_rxon, sizeof(*active_rxon));
-	}
-	iwl_print_rx_config_cmd(priv);
-=======
->>>>>>> b55e9ac4
 
 static int iwlagn_ant_coupling;
 static bool iwlagn_bt_ch_announce = 1;
@@ -2845,45 +2712,7 @@
 			IWL_DEBUG_HT(priv, "priv->_agn.agg_tids_count = %u\n",
 				     priv->_agn.agg_tids_count);
 		}
-		if (priv->cfg->use_rts_for_ht) {
-			struct iwl_station_priv *sta_priv =
-				(void *) sta->drv_priv;
-			/*
-			 * switch off RTS/CTS if it was previously enabled
-			 */
-
-			sta_priv->lq_sta.lq.general_params.flags &=
-				~LINK_QUAL_FLAGS_SET_STA_TLC_RTS_MSK;
-			iwl_send_lq_cmd(priv, &sta_priv->lq_sta.lq,
-				CMD_ASYNC, false);
-		}
- 		break;
 		if (test_bit(STATUS_EXIT_PENDING, &priv->status))
-<<<<<<< HEAD
-			return 0;
-		else
-			return ret;
-	case IEEE80211_AMPDU_TX_OPERATIONAL:
-		if (priv->cfg->use_rts_for_ht) {
-			struct iwl_station_priv *sta_priv =
-				(void *) sta->drv_priv;
-
-			/*
-			 * switch to RTS/CTS if it is the prefer protection
-			 * method for HT traffic
-			 */
-
-			sta_priv->lq_sta.lq.general_params.flags |=
-				LINK_QUAL_FLAGS_SET_STA_TLC_RTS_MSK;
-			iwl_send_lq_cmd(priv, &sta_priv->lq_sta.lq,
-				CMD_ASYNC, false);
-		}
-		ret = 0;
-		break;
-	default:
-		IWL_DEBUG_HT(priv, "unknown\n");
-		return -EINVAL;
-=======
 			ret = 0;
 		if (priv->cfg->ht_params &&
 		    priv->cfg->ht_params->use_rts_for_aggregation) {
@@ -2898,7 +2727,6 @@
 			iwl_send_lq_cmd(priv, iwl_rxon_ctx_from_vif(vif),
 					&sta_priv->lq_sta.lq, CMD_ASYNC, false);
 		}
->>>>>>> b55e9ac4
 		break;
 	case IEEE80211_AMPDU_TX_OPERATIONAL:
 		buf_size = min_t(int, buf_size, LINK_QUAL_AGG_FRAME_LIMIT_DEF);
@@ -2992,8 +2820,6 @@
 	return 0;
 }
 
-<<<<<<< HEAD
-=======
 static void iwlagn_mac_channel_switch(struct ieee80211_hw *hw,
 				struct ieee80211_channel_switch *ch_switch)
 {
@@ -3093,7 +2919,6 @@
 	IWL_DEBUG_MAC80211(priv, "leave\n");
 }
 
->>>>>>> b55e9ac4
 static void iwlagn_configure_filter(struct ieee80211_hw *hw,
 				    unsigned int changed_flags,
 				    unsigned int *total_flags,
@@ -3101,10 +2926,7 @@
 {
 	struct iwl_priv *priv = hw->priv;
 	__le32 filter_or = 0, filter_nand = 0;
-<<<<<<< HEAD
-=======
 	struct iwl_rxon_context *ctx;
->>>>>>> b55e9ac4
 
 #define CHK(test, flag)	do { \
 	if (*total_flags & (test))		\
@@ -3117,24 +2939,14 @@
 			changed_flags, *total_flags);
 
 	CHK(FIF_OTHER_BSS | FIF_PROMISC_IN_BSS, RXON_FILTER_PROMISC_MSK);
-<<<<<<< HEAD
-	CHK(FIF_CONTROL, RXON_FILTER_CTL2HOST_MSK);
-=======
 	/* Setting _just_ RXON_FILTER_CTL2HOST_MSK causes FH errors */
 	CHK(FIF_CONTROL, RXON_FILTER_CTL2HOST_MSK | RXON_FILTER_PROMISC_MSK);
->>>>>>> b55e9ac4
 	CHK(FIF_BCN_PRBRESP_PROMISC, RXON_FILTER_BCON_AWARE_MSK);
 
 #undef CHK
 
 	mutex_lock(&priv->mutex);
 
-<<<<<<< HEAD
-	priv->staging_rxon.filter_flags &= ~filter_nand;
-	priv->staging_rxon.filter_flags |= filter_or;
-
-	iwlcore_commit_rxon(priv);
-=======
 	for_each_context(priv, ctx) {
 		ctx->staging.filter_flags &= ~filter_nand;
 		ctx->staging.filter_flags |= filter_or;
@@ -3144,7 +2956,6 @@
 		 * but we'll eventually commit the filter flags change anyway.
 		 */
 	}
->>>>>>> b55e9ac4
 
 	mutex_unlock(&priv->mutex);
 
@@ -3158,8 +2969,6 @@
 			FIF_BCN_PRBRESP_PROMISC | FIF_CONTROL;
 }
 
-<<<<<<< HEAD
-=======
 static void iwlagn_mac_flush(struct ieee80211_hw *hw, bool drop)
 {
 	struct iwl_priv *priv = hw->priv;
@@ -3287,7 +3096,6 @@
 	return 0;
 }
 
->>>>>>> b55e9ac4
 /*****************************************************************************
  *
  * driver setup and teardown
@@ -3448,18 +3256,11 @@
 	.stop = iwlagn_mac_stop,
 	.add_interface = iwl_mac_add_interface,
 	.remove_interface = iwl_mac_remove_interface,
-<<<<<<< HEAD
-	.config = iwl_mac_config,
-	.configure_filter = iwlagn_configure_filter,
-	.set_key = iwl_mac_set_key,
-	.update_tkip_key = iwl_mac_update_tkip_key,
-=======
 	.change_interface = iwl_mac_change_interface,
 	.config = iwlagn_mac_config,
 	.configure_filter = iwlagn_configure_filter,
 	.set_key = iwlagn_mac_set_key,
 	.update_tkip_key = iwlagn_mac_update_tkip_key,
->>>>>>> b55e9ac4
 	.conf_tx = iwl_mac_conf_tx,
 	.bss_info_changed = iwlagn_bss_info_changed,
 	.ampdu_action = iwlagn_mac_ampdu_action,
