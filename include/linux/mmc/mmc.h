/*
 * Header for MultiMediaCard (MMC)
 *
 * Copyright 2002 Hewlett-Packard Company
 *
 * Use consistent with the GNU GPL is permitted,
 * provided that this copyright notice is
 * preserved in its entirety in all copies and derived works.
 *
 * HEWLETT-PACKARD COMPANY MAKES NO WARRANTIES, EXPRESSED OR IMPLIED,
 * AS TO THE USEFULNESS OR CORRECTNESS OF THIS CODE OR ITS
 * FITNESS FOR ANY PARTICULAR PURPOSE.
 *
 * Many thanks to Alessandro Rubini and Jonathan Corbet!
 *
 * Based strongly on code by:
 *
 * Author: Yong-iL Joh <tolkien@mizi.com>
 *
 * Author:  Andrew Christian
 *          15 May 2002
 */

#ifndef MMC_MMC_H
#define MMC_MMC_H

/* Standard MMC commands (4.1)           type  argument     response */
   /* class 1 */
#define MMC_GO_IDLE_STATE         0   /* bc                          */
#define MMC_SEND_OP_COND          1   /* bcr  [31:0] OCR         R3  */
#define MMC_ALL_SEND_CID          2   /* bcr                     R2  */
#define MMC_SET_RELATIVE_ADDR     3   /* ac   [31:16] RCA        R1  */
#define MMC_SET_DSR               4   /* bc   [31:16] RCA            */
#define MMC_SLEEP_AWAKE		  5   /* ac   [31:16] RCA 15:flg R1b */
#define MMC_SWITCH                6   /* ac   [31:0] See below   R1b */
#define MMC_SELECT_CARD           7   /* ac   [31:16] RCA        R1  */
#define MMC_SEND_EXT_CSD          8   /* adtc                    R1  */
#define MMC_SEND_CSD              9   /* ac   [31:16] RCA        R2  */
#define MMC_SEND_CID             10   /* ac   [31:16] RCA        R2  */
#define MMC_READ_DAT_UNTIL_STOP  11   /* adtc [31:0] dadr        R1  */
#define MMC_STOP_TRANSMISSION    12   /* ac                      R1b */
#define MMC_SEND_STATUS          13   /* ac   [31:16] RCA        R1  */
#define MMC_BUS_TEST_R           14   /* adtc                    R1  */
#define MMC_GO_INACTIVE_STATE    15   /* ac   [31:16] RCA            */
#define MMC_BUS_TEST_W           19   /* adtc                    R1  */
#define MMC_SPI_READ_OCR         58   /* spi                  spi_R3 */
#define MMC_SPI_CRC_ON_OFF       59   /* spi  [0:0] flag      spi_R1 */

  /* class 2 */
#define MMC_SET_BLOCKLEN         16   /* ac   [31:0] block len   R1  */
#define MMC_READ_SINGLE_BLOCK    17   /* adtc [31:0] data addr   R1  */
#define MMC_READ_MULTIPLE_BLOCK  18   /* adtc [31:0] data addr   R1  */
#define MMC_SEND_TUNING_BLOCK    19   /* adtc                    R1  */

  /* class 3 */
#define MMC_WRITE_DAT_UNTIL_STOP 20   /* adtc [31:0] data addr   R1  */

  /* class 4 */
#define MMC_SET_BLOCK_COUNT      23   /* adtc [31:0] data addr   R1  */
#define MMC_WRITE_BLOCK          24   /* adtc [31:0] data addr   R1  */
#define MMC_WRITE_MULTIPLE_BLOCK 25   /* adtc                    R1  */
#define MMC_PROGRAM_CID          26   /* adtc                    R1  */
#define MMC_PROGRAM_CSD          27   /* adtc                    R1  */

  /* class 6 */
#define MMC_SET_WRITE_PROT       28   /* ac   [31:0] data addr   R1b */
#define MMC_CLR_WRITE_PROT       29   /* ac   [31:0] data addr   R1b */
#define MMC_SEND_WRITE_PROT      30   /* adtc [31:0] wpdata addr R1  */

  /* class 5 */
#define MMC_ERASE_GROUP_START    35   /* ac   [31:0] data addr   R1  */
#define MMC_ERASE_GROUP_END      36   /* ac   [31:0] data addr   R1  */
#define MMC_ERASE                38   /* ac                      R1b */

  /* class 9 */
#define MMC_FAST_IO              39   /* ac   <Complex>          R4  */
#define MMC_GO_IRQ_STATE         40   /* bcr                     R5  */

  /* class 7 */
#define MMC_LOCK_UNLOCK          42   /* adtc                    R1b */

  /* class 8 */
#define MMC_APP_CMD              55   /* ac   [31:16] RCA        R1  */
#define MMC_GEN_CMD              56   /* adtc [0] RD/WR          R1  */

static inline bool mmc_op_multi(u32 opcode)
{
	return opcode == MMC_WRITE_MULTIPLE_BLOCK ||
	       opcode == MMC_READ_MULTIPLE_BLOCK;
}

/*
 * MMC_SWITCH argument format:
 *
 *	[31:26] Always 0
 *	[25:24] Access Mode
 *	[23:16] Location of target Byte in EXT_CSD
 *	[15:08] Value Byte
 *	[07:03] Always 0
 *	[02:00] Command Set
 */

/*
  MMC status in R1, for native mode (SPI bits are different)
  Type
	e : error bit
	s : status bit
	r : detected and set for the actual command response
	x : detected and set during command execution. the host must poll
            the card by sending status command in order to read these bits.
  Clear condition
	a : according to the card state
	b : always related to the previous command. Reception of
            a valid command will clear it (with a delay of one command)
	c : clear by read
 */

#define R1_OUT_OF_RANGE		(1 << 31)	/* er, c */
#define R1_ADDRESS_ERROR	(1 << 30)	/* erx, c */
#define R1_BLOCK_LEN_ERROR	(1 << 29)	/* er, c */
#define R1_ERASE_SEQ_ERROR      (1 << 28)	/* er, c */
#define R1_ERASE_PARAM		(1 << 27)	/* ex, c */
#define R1_WP_VIOLATION		(1 << 26)	/* erx, c */
#define R1_CARD_IS_LOCKED	(1 << 25)	/* sx, a */
#define R1_LOCK_UNLOCK_FAILED	(1 << 24)	/* erx, c */
#define R1_COM_CRC_ERROR	(1 << 23)	/* er, b */
#define R1_ILLEGAL_COMMAND	(1 << 22)	/* er, b */
#define R1_CARD_ECC_FAILED	(1 << 21)	/* ex, c */
#define R1_CC_ERROR		(1 << 20)	/* erx, c */
#define R1_ERROR		(1 << 19)	/* erx, c */
#define R1_UNDERRUN		(1 << 18)	/* ex, c */
#define R1_OVERRUN		(1 << 17)	/* ex, c */
#define R1_CID_CSD_OVERWRITE	(1 << 16)	/* erx, c, CID/CSD overwrite */
#define R1_WP_ERASE_SKIP	(1 << 15)	/* sx, c */
#define R1_CARD_ECC_DISABLED	(1 << 14)	/* sx, a */
#define R1_ERASE_RESET		(1 << 13)	/* sr, c */
#define R1_STATUS(x)            (x & 0xFFFFE000)
#define R1_CURRENT_STATE(x)	((x & 0x00001E00) >> 9)	/* sx, b (4 bits) */
#define R1_READY_FOR_DATA	(1 << 8)	/* sx, a */
#define R1_SWITCH_ERROR		(1 << 7)	/* sx, c */
#define R1_APP_CMD		(1 << 5)	/* sr, c */

#define R1_STATE_IDLE	0
#define R1_STATE_READY	1
#define R1_STATE_IDENT	2
#define R1_STATE_STBY	3
#define R1_STATE_TRAN	4
#define R1_STATE_DATA	5
#define R1_STATE_RCV	6
#define R1_STATE_PRG	7
#define R1_STATE_DIS	8

/*
 * MMC/SD in SPI mode reports R1 status always, and R2 for SEND_STATUS
 * R1 is the low order byte; R2 is the next highest byte, when present.
 */
#define R1_SPI_IDLE		(1 << 0)
#define R1_SPI_ERASE_RESET	(1 << 1)
#define R1_SPI_ILLEGAL_COMMAND	(1 << 2)
#define R1_SPI_COM_CRC		(1 << 3)
#define R1_SPI_ERASE_SEQ	(1 << 4)
#define R1_SPI_ADDRESS		(1 << 5)
#define R1_SPI_PARAMETER	(1 << 6)
/* R1 bit 7 is always zero */
#define R2_SPI_CARD_LOCKED	(1 << 8)
#define R2_SPI_WP_ERASE_SKIP	(1 << 9)	/* or lock/unlock fail */
#define R2_SPI_LOCK_UNLOCK_FAIL	R2_SPI_WP_ERASE_SKIP
#define R2_SPI_ERROR		(1 << 10)
#define R2_SPI_CC_ERROR		(1 << 11)
#define R2_SPI_CARD_ECC_ERROR	(1 << 12)
#define R2_SPI_WP_VIOLATION	(1 << 13)
#define R2_SPI_ERASE_PARAM	(1 << 14)
#define R2_SPI_OUT_OF_RANGE	(1 << 15)	/* or CSD overwrite */
#define R2_SPI_CSD_OVERWRITE	R2_SPI_OUT_OF_RANGE

/* These are unpacked versions of the actual responses */

struct _mmc_csd {
	u8  csd_structure;
	u8  spec_vers;
	u8  taac;
	u8  nsac;
	u8  tran_speed;
	u16 ccc;
	u8  read_bl_len;
	u8  read_bl_partial;
	u8  write_blk_misalign;
	u8  read_blk_misalign;
	u8  dsr_imp;
	u16 c_size;
	u8  vdd_r_curr_min;
	u8  vdd_r_curr_max;
	u8  vdd_w_curr_min;
	u8  vdd_w_curr_max;
	u8  c_size_mult;
	union {
		struct { /* MMC system specification version 3.1 */
			u8  erase_grp_size;
			u8  erase_grp_mult;
		} v31;
		struct { /* MMC system specification version 2.2 */
			u8  sector_size;
			u8  erase_grp_size;
		} v22;
	} erase;
	u8  wp_grp_size;
	u8  wp_grp_enable;
	u8  default_ecc;
	u8  r2w_factor;
	u8  write_bl_len;
	u8  write_bl_partial;
	u8  file_format_grp;
	u8  copy;
	u8  perm_write_protect;
	u8  tmp_write_protect;
	u8  file_format;
	u8  ecc;
};

/*
 * OCR bits are mostly in host.h
 */
#define MMC_CARD_BUSY	0x80000000	/* Card Power up status bit */

/*
 * Card Command Classes (CCC)
 */
#define CCC_BASIC		(1<<0)	/* (0) Basic protocol functions */
					/* (CMD0,1,2,3,4,7,9,10,12,13,15) */
					/* (and for SPI, CMD58,59) */
#define CCC_STREAM_READ		(1<<1)	/* (1) Stream read commands */
					/* (CMD11) */
#define CCC_BLOCK_READ		(1<<2)	/* (2) Block read commands */
					/* (CMD16,17,18) */
#define CCC_STREAM_WRITE	(1<<3)	/* (3) Stream write commands */
					/* (CMD20) */
#define CCC_BLOCK_WRITE		(1<<4)	/* (4) Block write commands */
					/* (CMD16,24,25,26,27) */
#define CCC_ERASE		(1<<5)	/* (5) Ability to erase blocks */
					/* (CMD32,33,34,35,36,37,38,39) */
#define CCC_WRITE_PROT		(1<<6)	/* (6) Able to write protect blocks */
					/* (CMD28,29,30) */
#define CCC_LOCK_CARD		(1<<7)	/* (7) Able to lock down card */
					/* (CMD16,CMD42) */
#define CCC_APP_SPEC		(1<<8)	/* (8) Application specific */
					/* (CMD55,56,57,ACMD*) */
#define CCC_IO_MODE		(1<<9)	/* (9) I/O mode */
					/* (CMD5,39,40,52,53) */
#define CCC_SWITCH		(1<<10)	/* (10) High speed switch */
					/* (CMD6,34,35,36,37,50) */
					/* (11) Reserved */
					/* (CMD?) */

/*
 * CSD field definitions
 */

#define CSD_STRUCT_VER_1_0  0           /* Valid for system specification 1.0 - 1.2 */
#define CSD_STRUCT_VER_1_1  1           /* Valid for system specification 1.4 - 2.2 */
#define CSD_STRUCT_VER_1_2  2           /* Valid for system specification 3.1 - 3.2 - 3.31 - 4.0 - 4.1 */
#define CSD_STRUCT_EXT_CSD  3           /* Version is coded in CSD_STRUCTURE in EXT_CSD */

#define CSD_SPEC_VER_0      0           /* Implements system specification 1.0 - 1.2 */
#define CSD_SPEC_VER_1      1           /* Implements system specification 1.4 */
#define CSD_SPEC_VER_2      2           /* Implements system specification 2.0 - 2.2 */
#define CSD_SPEC_VER_3      3           /* Implements system specification 3.1 - 3.2 - 3.31 */
#define CSD_SPEC_VER_4      4           /* Implements system specification 4.0 - 4.1 */

/*
 * EXT_CSD fields
 */

<<<<<<< HEAD
#define EXT_CSD_BUS_WIDTH	183	/* R/W */
#define EXT_CSD_HS_TIMING	185	/* R/W */
#define EXT_CSD_CARD_TYPE	196	/* RO */
#define EXT_CSD_STRUCTURE	194	/* RO */
#define EXT_CSD_REV		192	/* RO */
#define EXT_CSD_SEC_CNT		212	/* RO, 4 bytes */
#define EXT_CSD_S_A_TIMEOUT	217
=======
#define EXT_CSD_PARTITION_ATTRIBUTE	156	/* R/W */
#define EXT_CSD_PARTITION_SUPPORT	160	/* RO */
#define EXT_CSD_WR_REL_PARAM		166	/* RO */
#define EXT_CSD_ERASE_GROUP_DEF		175	/* R/W */
#define EXT_CSD_PART_CONFIG		179	/* R/W */
#define EXT_CSD_ERASED_MEM_CONT		181	/* RO */
#define EXT_CSD_BUS_WIDTH		183	/* R/W */
#define EXT_CSD_HS_TIMING		185	/* R/W */
#define EXT_CSD_REV			192	/* RO */
#define EXT_CSD_STRUCTURE		194	/* RO */
#define EXT_CSD_CARD_TYPE		196	/* RO */
#define EXT_CSD_PART_SWITCH_TIME        199     /* RO */
#define EXT_CSD_SEC_CNT			212	/* RO, 4 bytes */
#define EXT_CSD_S_A_TIMEOUT		217	/* RO */
#define EXT_CSD_REL_WR_SEC_C		222	/* RO */
#define EXT_CSD_HC_WP_GRP_SIZE		221	/* RO */
#define EXT_CSD_ERASE_TIMEOUT_MULT	223	/* RO */
#define EXT_CSD_HC_ERASE_GRP_SIZE	224	/* RO */
#define EXT_CSD_BOOT_MULT		226	/* RO */
#define EXT_CSD_SEC_TRIM_MULT		229	/* RO */
#define EXT_CSD_SEC_ERASE_MULT		230	/* RO */
#define EXT_CSD_SEC_FEATURE_SUPPORT	231	/* RO */
#define EXT_CSD_TRIM_MULT		232	/* RO */
>>>>>>> b55e9ac4

/*
 * EXT_CSD field definitions
 */

#define EXT_CSD_WR_REL_PARAM_EN		(1<<2)

#define EXT_CSD_PART_CONFIG_ACC_MASK	(0x7)
#define EXT_CSD_PART_CONFIG_ACC_BOOT0	(0x1)
#define EXT_CSD_PART_CONFIG_ACC_BOOT1	(0x2)

#define EXT_CSD_CMD_SET_NORMAL		(1<<0)
#define EXT_CSD_CMD_SET_SECURE		(1<<1)
#define EXT_CSD_CMD_SET_CPSECURE	(1<<2)

#define EXT_CSD_CARD_TYPE_26	(1<<0)	/* Card can run at 26MHz */
#define EXT_CSD_CARD_TYPE_52	(1<<1)	/* Card can run at 52MHz */
#define EXT_CSD_CARD_TYPE_MASK	0xF	/* Mask out reserved bits */
#define EXT_CSD_CARD_TYPE_DDR_1_8V  (1<<2)   /* Card can run at 52MHz */
					     /* DDR mode @1.8V or 3V I/O */
#define EXT_CSD_CARD_TYPE_DDR_1_2V  (1<<3)   /* Card can run at 52MHz */
					     /* DDR mode @1.2V I/O */
#define EXT_CSD_CARD_TYPE_DDR_52       (EXT_CSD_CARD_TYPE_DDR_1_8V  \
					| EXT_CSD_CARD_TYPE_DDR_1_2V)

#define EXT_CSD_BUS_WIDTH_1	0	/* Card is in 1 bit mode */
#define EXT_CSD_BUS_WIDTH_4	1	/* Card is in 4 bit mode */
#define EXT_CSD_BUS_WIDTH_8	2	/* Card is in 8 bit mode */
#define EXT_CSD_DDR_BUS_WIDTH_4	5	/* Card is in 4 bit DDR mode */
#define EXT_CSD_DDR_BUS_WIDTH_8	6	/* Card is in 8 bit DDR mode */

#define EXT_CSD_SEC_ER_EN	BIT(0)
#define EXT_CSD_SEC_BD_BLK_EN	BIT(2)
#define EXT_CSD_SEC_GB_CL_EN	BIT(4)

/*
 * MMC_SWITCH access modes
 */

#define MMC_SWITCH_MODE_CMD_SET		0x00	/* Change the command set */
#define MMC_SWITCH_MODE_SET_BITS	0x01	/* Set bits which are 1 in value */
#define MMC_SWITCH_MODE_CLEAR_BITS	0x02	/* Clear bits which are 1 in value */
#define MMC_SWITCH_MODE_WRITE_BYTE	0x03	/* Set target to value */

#endif  /* MMC_MMC_PROTOCOL_H */
<|MERGE_RESOLUTION|>--- conflicted
+++ resolved
@@ -270,15 +270,6 @@
  * EXT_CSD fields
  */
 
-<<<<<<< HEAD
-#define EXT_CSD_BUS_WIDTH	183	/* R/W */
-#define EXT_CSD_HS_TIMING	185	/* R/W */
-#define EXT_CSD_CARD_TYPE	196	/* RO */
-#define EXT_CSD_STRUCTURE	194	/* RO */
-#define EXT_CSD_REV		192	/* RO */
-#define EXT_CSD_SEC_CNT		212	/* RO, 4 bytes */
-#define EXT_CSD_S_A_TIMEOUT	217
-=======
 #define EXT_CSD_PARTITION_ATTRIBUTE	156	/* R/W */
 #define EXT_CSD_PARTITION_SUPPORT	160	/* RO */
 #define EXT_CSD_WR_REL_PARAM		166	/* RO */
@@ -302,7 +293,6 @@
 #define EXT_CSD_SEC_ERASE_MULT		230	/* RO */
 #define EXT_CSD_SEC_FEATURE_SUPPORT	231	/* RO */
 #define EXT_CSD_TRIM_MULT		232	/* RO */
->>>>>>> b55e9ac4
 
 /*
  * EXT_CSD field definitions
