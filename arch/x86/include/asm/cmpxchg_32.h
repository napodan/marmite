#ifndef _ASM_X86_CMPXCHG_32_H
#define _ASM_X86_CMPXCHG_32_H

#include <linux/bitops.h> /* for LOCK_PREFIX */

/*
 * Note: if you use set64_bit(), __cmpxchg64(), or their variants, you
 *       you need to test for the feature in boot_cpu_data.
 */

extern void __xchg_wrong_size(void);

/*
 * Note: no "lock" prefix even on SMP: xchg always implies lock anyway.
 * Since this is generally used to protect other memory information, we
 * use "asm volatile" and "memory" clobbers to prevent gcc from moving
 * information around.
 */
#define __xchg(x, ptr, size)						\
({									\
	__typeof(*(ptr)) __x = (x);					\
	switch (size) {							\
	case 1:								\
<<<<<<< HEAD
		asm volatile("xchgb %b0,%1"				\
			     : "=q" (__x), "+m" (*__xg(ptr))		\
=======
	{								\
		volatile u8 *__ptr = (volatile u8 *)(ptr);		\
		asm volatile("xchgb %0,%1"				\
			     : "=q" (__x), "+m" (*__ptr)		\
>>>>>>> b55e9ac4
			     : "0" (__x)				\
			     : "memory");				\
		break;							\
	}								\
	case 2:								\
<<<<<<< HEAD
		asm volatile("xchgw %w0,%1"				\
			     : "=r" (__x), "+m" (*__xg(ptr))		\
=======
	{								\
		volatile u16 *__ptr = (volatile u16 *)(ptr);		\
		asm volatile("xchgw %0,%1"				\
			     : "=r" (__x), "+m" (*__ptr)		\
>>>>>>> b55e9ac4
			     : "0" (__x)				\
			     : "memory");				\
		break;							\
	}								\
	case 4:								\
	{								\
		volatile u32 *__ptr = (volatile u32 *)(ptr);		\
		asm volatile("xchgl %0,%1"				\
<<<<<<< HEAD
			     : "=r" (__x), "+m" (*__xg(ptr))		\
=======
			     : "=r" (__x), "+m" (*__ptr)		\
>>>>>>> b55e9ac4
			     : "0" (__x)				\
			     : "memory");				\
		break;							\
	}								\
	default:							\
		__xchg_wrong_size();					\
	}								\
	__x;								\
})

#define xchg(ptr, v)							\
	__xchg((v), (ptr), sizeof(*ptr))

/*
 * CMPXCHG8B only writes to the target if we had the previous
 * value in registers, otherwise it acts as a read and gives us the
 * "new previous" value.  That is why there is a loop.  Preloading
 * EDX:EAX is a performance optimization: in the common case it means
 * we need only one locked operation.
 *
 * A SIMD/3DNOW!/MMX/FPU 64-bit store here would require at the very
 * least an FPU save and/or %cr0.ts manipulation.
 *
 * cmpxchg8b must be used with the lock prefix here to allow the
 * instruction to be executed atomically.  We need to have the reader
 * side to see the coherent 64bit value.
 */
static inline void set_64bit(volatile u64 *ptr, u64 value)
{
	u32 low  = value;
	u32 high = value >> 32;
	u64 prev = *ptr;

	asm volatile("\n1:\t"
		     LOCK_PREFIX "cmpxchg8b %0\n\t"
		     "jnz 1b"
		     : "=m" (*ptr), "+A" (prev)
		     : "b" (low), "c" (high)
		     : "memory");
}

extern void __cmpxchg_wrong_size(void);

/*
 * Atomic compare and exchange.  Compare OLD with MEM, if identical,
 * store NEW in MEM.  Return the initial value in MEM.  Success is
 * indicated by comparing RETURN with OLD.
 */
#define __raw_cmpxchg(ptr, old, new, size, lock)			\
({									\
	__typeof__(*(ptr)) __ret;					\
	__typeof__(*(ptr)) __old = (old);				\
	__typeof__(*(ptr)) __new = (new);				\
	switch (size) {							\
	case 1:								\
<<<<<<< HEAD
		asm volatile(lock "cmpxchgb %b2,%1"			\
			     : "=a" (__ret), "+m" (*__xg(ptr))		\
=======
	{								\
		volatile u8 *__ptr = (volatile u8 *)(ptr);		\
		asm volatile(lock "cmpxchgb %2,%1"			\
			     : "=a" (__ret), "+m" (*__ptr)		\
>>>>>>> b55e9ac4
			     : "q" (__new), "0" (__old)			\
			     : "memory");				\
		break;							\
	}								\
	case 2:								\
<<<<<<< HEAD
		asm volatile(lock "cmpxchgw %w2,%1"			\
			     : "=a" (__ret), "+m" (*__xg(ptr))		\
=======
	{								\
		volatile u16 *__ptr = (volatile u16 *)(ptr);		\
		asm volatile(lock "cmpxchgw %2,%1"			\
			     : "=a" (__ret), "+m" (*__ptr)		\
>>>>>>> b55e9ac4
			     : "r" (__new), "0" (__old)			\
			     : "memory");				\
		break;							\
	}								\
	case 4:								\
<<<<<<< HEAD
		asm volatile(lock "cmpxchgl %2,%1"			\
			     : "=a" (__ret), "+m" (*__xg(ptr))		\
=======
	{								\
		volatile u32 *__ptr = (volatile u32 *)(ptr);		\
		asm volatile(lock "cmpxchgl %2,%1"			\
			     : "=a" (__ret), "+m" (*__ptr)		\
>>>>>>> b55e9ac4
			     : "r" (__new), "0" (__old)			\
			     : "memory");				\
		break;							\
	}								\
	default:							\
		__cmpxchg_wrong_size();					\
	}								\
	__ret;								\
})

#define __cmpxchg(ptr, old, new, size)					\
	__raw_cmpxchg((ptr), (old), (new), (size), LOCK_PREFIX)

#define __sync_cmpxchg(ptr, old, new, size)				\
	__raw_cmpxchg((ptr), (old), (new), (size), "lock; ")

#define __cmpxchg_local(ptr, old, new, size)				\
	__raw_cmpxchg((ptr), (old), (new), (size), "")

#ifdef CONFIG_X86_CMPXCHG
#define __HAVE_ARCH_CMPXCHG 1

#define cmpxchg(ptr, old, new)						\
	__cmpxchg((ptr), (old), (new), sizeof(*ptr))

#define sync_cmpxchg(ptr, old, new)					\
	__sync_cmpxchg((ptr), (old), (new), sizeof(*ptr))

#define cmpxchg_local(ptr, old, new)					\
	__cmpxchg_local((ptr), (old), (new), sizeof(*ptr))
#endif

#ifdef CONFIG_X86_CMPXCHG64
#define cmpxchg64(ptr, o, n)						\
	((__typeof__(*(ptr)))__cmpxchg64((ptr), (unsigned long long)(o), \
					 (unsigned long long)(n)))
#define cmpxchg64_local(ptr, o, n)					\
	((__typeof__(*(ptr)))__cmpxchg64_local((ptr), (unsigned long long)(o), \
					       (unsigned long long)(n)))
#endif

static inline u64 __cmpxchg64(volatile u64 *ptr, u64 old, u64 new)
{
<<<<<<< HEAD
	unsigned long long prev;
	asm volatile(LOCK_PREFIX "cmpxchg8b %1"
		     : "=A" (prev),
		       "+m" (*__xg(ptr))
		     : "b" ((unsigned long)new),
		       "c" ((unsigned long)(new >> 32)),
=======
	u64 prev;
	asm volatile(LOCK_PREFIX "cmpxchg8b %1"
		     : "=A" (prev),
		       "+m" (*ptr)
		     : "b" ((u32)new),
		       "c" ((u32)(new >> 32)),
>>>>>>> b55e9ac4
		       "0" (old)
		     : "memory");
	return prev;
}

static inline u64 __cmpxchg64_local(volatile u64 *ptr, u64 old, u64 new)
{
<<<<<<< HEAD
	unsigned long long prev;
	asm volatile("cmpxchg8b %1"
		     : "=A" (prev),
		       "+m" (*__xg(ptr))
		     : "b" ((unsigned long)new),
		       "c" ((unsigned long)(new >> 32)),
=======
	u64 prev;
	asm volatile("cmpxchg8b %1"
		     : "=A" (prev),
		       "+m" (*ptr)
		     : "b" ((u32)new),
		       "c" ((u32)(new >> 32)),
>>>>>>> b55e9ac4
		       "0" (old)
		     : "memory");
	return prev;
}

#ifndef CONFIG_X86_CMPXCHG
/*
 * Building a kernel capable running on 80386. It may be necessary to
 * simulate the cmpxchg on the 80386 CPU. For that purpose we define
 * a function for each of the sizes we support.
 */

extern unsigned long cmpxchg_386_u8(volatile void *, u8, u8);
extern unsigned long cmpxchg_386_u16(volatile void *, u16, u16);
extern unsigned long cmpxchg_386_u32(volatile void *, u32, u32);

static inline unsigned long cmpxchg_386(volatile void *ptr, unsigned long old,
					unsigned long new, int size)
{
	switch (size) {
	case 1:
		return cmpxchg_386_u8(ptr, old, new);
	case 2:
		return cmpxchg_386_u16(ptr, old, new);
	case 4:
		return cmpxchg_386_u32(ptr, old, new);
	}
	return old;
}

#define cmpxchg(ptr, o, n)						\
({									\
	__typeof__(*(ptr)) __ret;					\
	if (likely(boot_cpu_data.x86 > 3))				\
		__ret = (__typeof__(*(ptr)))__cmpxchg((ptr),		\
				(unsigned long)(o), (unsigned long)(n),	\
				sizeof(*(ptr)));			\
	else								\
		__ret = (__typeof__(*(ptr)))cmpxchg_386((ptr),		\
				(unsigned long)(o), (unsigned long)(n),	\
				sizeof(*(ptr)));			\
	__ret;								\
})
#define cmpxchg_local(ptr, o, n)					\
({									\
	__typeof__(*(ptr)) __ret;					\
	if (likely(boot_cpu_data.x86 > 3))				\
		__ret = (__typeof__(*(ptr)))__cmpxchg_local((ptr),	\
				(unsigned long)(o), (unsigned long)(n),	\
				sizeof(*(ptr)));			\
	else								\
		__ret = (__typeof__(*(ptr)))cmpxchg_386((ptr),		\
				(unsigned long)(o), (unsigned long)(n),	\
				sizeof(*(ptr)));			\
	__ret;								\
})
#endif

#ifndef CONFIG_X86_CMPXCHG64
/*
 * Building a kernel capable running on 80386 and 80486. It may be necessary
 * to simulate the cmpxchg8b on the 80386 and 80486 CPU.
 */

#define cmpxchg64(ptr, o, n)					\
({								\
	__typeof__(*(ptr)) __ret;				\
	__typeof__(*(ptr)) __old = (o);				\
	__typeof__(*(ptr)) __new = (n);				\
	alternative_io(LOCK_PREFIX_HERE				\
			"call cmpxchg8b_emu",			\
			"lock; cmpxchg8b (%%esi)" ,		\
		       X86_FEATURE_CX8,				\
		       "=A" (__ret),				\
		       "S" ((ptr)), "0" (__old),		\
		       "b" ((unsigned int)__new),		\
		       "c" ((unsigned int)(__new>>32))		\
		       : "memory");				\
	__ret; })


#define cmpxchg64_local(ptr, o, n)				\
({								\
	__typeof__(*(ptr)) __ret;				\
	__typeof__(*(ptr)) __old = (o);				\
	__typeof__(*(ptr)) __new = (n);				\
	alternative_io("call cmpxchg8b_emu",			\
		       "cmpxchg8b (%%esi)" ,			\
		       X86_FEATURE_CX8,				\
		       "=A" (__ret),				\
		       "S" ((ptr)), "0" (__old),		\
		       "b" ((unsigned int)__new),		\
		       "c" ((unsigned int)(__new>>32))		\
		       : "memory");				\
	__ret; })

#endif

#endif /* _ASM_X86_CMPXCHG_32_H */<|MERGE_RESOLUTION|>--- conflicted
+++ resolved
@@ -21,29 +21,19 @@
 	__typeof(*(ptr)) __x = (x);					\
 	switch (size) {							\
 	case 1:								\
-<<<<<<< HEAD
-		asm volatile("xchgb %b0,%1"				\
-			     : "=q" (__x), "+m" (*__xg(ptr))		\
-=======
 	{								\
 		volatile u8 *__ptr = (volatile u8 *)(ptr);		\
 		asm volatile("xchgb %0,%1"				\
 			     : "=q" (__x), "+m" (*__ptr)		\
->>>>>>> b55e9ac4
 			     : "0" (__x)				\
 			     : "memory");				\
 		break;							\
 	}								\
 	case 2:								\
-<<<<<<< HEAD
-		asm volatile("xchgw %w0,%1"				\
-			     : "=r" (__x), "+m" (*__xg(ptr))		\
-=======
 	{								\
 		volatile u16 *__ptr = (volatile u16 *)(ptr);		\
 		asm volatile("xchgw %0,%1"				\
 			     : "=r" (__x), "+m" (*__ptr)		\
->>>>>>> b55e9ac4
 			     : "0" (__x)				\
 			     : "memory");				\
 		break;							\
@@ -52,11 +42,7 @@
 	{								\
 		volatile u32 *__ptr = (volatile u32 *)(ptr);		\
 		asm volatile("xchgl %0,%1"				\
-<<<<<<< HEAD
-			     : "=r" (__x), "+m" (*__xg(ptr))		\
-=======
 			     : "=r" (__x), "+m" (*__ptr)		\
->>>>>>> b55e9ac4
 			     : "0" (__x)				\
 			     : "memory");				\
 		break;							\
@@ -112,43 +98,28 @@
 	__typeof__(*(ptr)) __new = (new);				\
 	switch (size) {							\
 	case 1:								\
-<<<<<<< HEAD
-		asm volatile(lock "cmpxchgb %b2,%1"			\
-			     : "=a" (__ret), "+m" (*__xg(ptr))		\
-=======
 	{								\
 		volatile u8 *__ptr = (volatile u8 *)(ptr);		\
 		asm volatile(lock "cmpxchgb %2,%1"			\
 			     : "=a" (__ret), "+m" (*__ptr)		\
->>>>>>> b55e9ac4
 			     : "q" (__new), "0" (__old)			\
 			     : "memory");				\
 		break;							\
 	}								\
 	case 2:								\
-<<<<<<< HEAD
-		asm volatile(lock "cmpxchgw %w2,%1"			\
-			     : "=a" (__ret), "+m" (*__xg(ptr))		\
-=======
 	{								\
 		volatile u16 *__ptr = (volatile u16 *)(ptr);		\
 		asm volatile(lock "cmpxchgw %2,%1"			\
 			     : "=a" (__ret), "+m" (*__ptr)		\
->>>>>>> b55e9ac4
 			     : "r" (__new), "0" (__old)			\
 			     : "memory");				\
 		break;							\
 	}								\
 	case 4:								\
-<<<<<<< HEAD
-		asm volatile(lock "cmpxchgl %2,%1"			\
-			     : "=a" (__ret), "+m" (*__xg(ptr))		\
-=======
 	{								\
 		volatile u32 *__ptr = (volatile u32 *)(ptr);		\
 		asm volatile(lock "cmpxchgl %2,%1"			\
 			     : "=a" (__ret), "+m" (*__ptr)		\
->>>>>>> b55e9ac4
 			     : "r" (__new), "0" (__old)			\
 			     : "memory");				\
 		break;							\
@@ -192,21 +163,12 @@
 
 static inline u64 __cmpxchg64(volatile u64 *ptr, u64 old, u64 new)
 {
-<<<<<<< HEAD
-	unsigned long long prev;
-	asm volatile(LOCK_PREFIX "cmpxchg8b %1"
-		     : "=A" (prev),
-		       "+m" (*__xg(ptr))
-		     : "b" ((unsigned long)new),
-		       "c" ((unsigned long)(new >> 32)),
-=======
 	u64 prev;
 	asm volatile(LOCK_PREFIX "cmpxchg8b %1"
 		     : "=A" (prev),
 		       "+m" (*ptr)
 		     : "b" ((u32)new),
 		       "c" ((u32)(new >> 32)),
->>>>>>> b55e9ac4
 		       "0" (old)
 		     : "memory");
 	return prev;
@@ -214,21 +176,12 @@
 
 static inline u64 __cmpxchg64_local(volatile u64 *ptr, u64 old, u64 new)
 {
-<<<<<<< HEAD
-	unsigned long long prev;
-	asm volatile("cmpxchg8b %1"
-		     : "=A" (prev),
-		       "+m" (*__xg(ptr))
-		     : "b" ((unsigned long)new),
-		       "c" ((unsigned long)(new >> 32)),
-=======
 	u64 prev;
 	asm volatile("cmpxchg8b %1"
 		     : "=A" (prev),
 		       "+m" (*ptr)
 		     : "b" ((u32)new),
 		       "c" ((u32)(new >> 32)),
->>>>>>> b55e9ac4
 		       "0" (old)
 		     : "memory");
 	return prev;
