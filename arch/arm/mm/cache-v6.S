/*
 *  linux/arch/arm/mm/cache-v6.S
 *
 *  Copyright (C) 2001 Deep Blue Solutions Ltd.
 *
 * This program is free software; you can redistribute it and/or modify
 * it under the terms of the GNU General Public License version 2 as
 * published by the Free Software Foundation.
 *
 *  This is the "shell" of the ARMv6 processor support.
 */
#include <linux/linkage.h>
#include <linux/init.h>
#include <asm/assembler.h>
#include <asm/unwind.h>

#include "proc-macros.S"

#define HARVARD_CACHE
#define CACHE_LINE_SIZE		32
#define D_CACHE_LINE_SIZE	32
#define BTB_FLUSH_SIZE		8

/*
 *	v6_flush_icache_all()
 *
 *	Flush the whole I-cache.
 *
 *	ARM1136 erratum 411920 - Invalidate Instruction Cache operation can fail.
 *	This erratum is present in 1136, 1156 and 1176. It does not affect the
 *	MPCore.
 *
 *	Registers:
 *	r0 - set to 0
 *	r1 - corrupted
 */
ENTRY(v6_flush_icache_all)
	mov	r0, #0
#ifdef CONFIG_ARM_ERRATA_411920
	mrs	r1, cpsr
	cpsid	ifa				@ disable interrupts
	mcr	p15, 0, r0, c7, c5, 0		@ invalidate entire I-cache
	mcr	p15, 0, r0, c7, c5, 0		@ invalidate entire I-cache
	mcr	p15, 0, r0, c7, c5, 0		@ invalidate entire I-cache
	mcr	p15, 0, r0, c7, c5, 0		@ invalidate entire I-cache
	msr	cpsr_cx, r1			@ restore interrupts
	.rept	11				@ ARM Ltd recommends at least
	nop					@ 11 NOPs
	.endr
#else
	mcr	p15, 0, r0, c7, c5, 0		@ invalidate I-cache
#endif
	mov	pc, lr
ENDPROC(v6_flush_icache_all)

/*
 *	v6_flush_cache_all()
 *
 *	Flush the entire cache.
 *
 *	It is assumed that:
 */
ENTRY(v6_flush_kern_cache_all)
	mov	r0, #0
#ifdef HARVARD_CACHE
	mcr	p15, 0, r0, c7, c14, 0		@ D cache clean+invalidate
#ifndef CONFIG_ARM_ERRATA_411920
	mcr	p15, 0, r0, c7, c5, 0		@ I+BTB cache invalidate
#else
	b	v6_flush_icache_all
#endif
#else
	mcr	p15, 0, r0, c7, c15, 0		@ Cache clean+invalidate
#endif
	mov	pc, lr

/*
 *	v6_flush_cache_all()
 *
 *	Flush all TLB entries in a particular address space
 *
 *	- mm    - mm_struct describing address space
 */
ENTRY(v6_flush_user_cache_all)
	/*FALLTHROUGH*/

/*
 *	v6_flush_cache_range(start, end, flags)
 *
 *	Flush a range of TLB entries in the specified address space.
 *
 *	- start - start address (may not be aligned)
 *	- end   - end address (exclusive, may not be aligned)
 *	- flags	- vm_area_struct flags describing address space
 *
 *	It is assumed that:
 *	- we have a VIPT cache.
 */
ENTRY(v6_flush_user_cache_range)
	mov	pc, lr

/*
 *	v6_coherent_kern_range(start,end)
 *
 *	Ensure that the I and D caches are coherent within specified
 *	region.  This is typically used when code has been written to
 *	a memory region, and will be executed.
 *
 *	- start   - virtual start address of region
 *	- end     - virtual end address of region
 *
 *	It is assumed that:
 *	- the Icache does not read data from the write buffer
 */
ENTRY(v6_coherent_kern_range)
	/* FALLTHROUGH */

/*
 *	v6_coherent_user_range(start,end)
 *
 *	Ensure that the I and D caches are coherent within specified
 *	region.  This is typically used when code has been written to
 *	a memory region, and will be executed.
 *
 *	- start   - virtual start address of region
 *	- end     - virtual end address of region
 *
 *	It is assumed that:
 *	- the Icache does not read data from the write buffer
 */
ENTRY(v6_coherent_user_range)
 UNWIND(.fnstart		)
#ifdef HARVARD_CACHE
	bic	r0, r0, #CACHE_LINE_SIZE - 1
1:
 USER(	mcr	p15, 0, r0, c7, c10, 1	)	@ clean D line
	add	r0, r0, #CACHE_LINE_SIZE
2:
	cmp	r0, r1
	blo	1b
#endif
	mov	r0, #0
#ifdef HARVARD_CACHE
	mcr	p15, 0, r0, c7, c10, 4		@ drain write buffer
#ifndef CONFIG_ARM_ERRATA_411920
	mcr	p15, 0, r0, c7, c5, 0		@ I+BTB cache invalidate
#else
	b	v6_flush_icache_all
#endif
#else
	mcr	p15, 0, r0, c7, c5, 6		@ invalidate BTB
#endif
	mov	pc, lr

/*
 * Fault handling for the cache operation above. If the virtual address in r0
 * isn't mapped, just try the next page.
 */
9001:
	mov	r0, r0, lsr #12
	mov	r0, r0, lsl #12
	add	r0, r0, #4096
	b	2b
 UNWIND(.fnend		)
ENDPROC(v6_coherent_user_range)
ENDPROC(v6_coherent_kern_range)

/*
 *	v6_flush_kern_dcache_area(void *addr, size_t size)
 *
 *	Ensure that the data held in the page kaddr is written back
 *	to the page in question.
 *
 *	- addr	- kernel address
 *	- size	- region size
 */
ENTRY(v6_flush_kern_dcache_area)
	add	r1, r0, r1
	bic	r0, r0, #D_CACHE_LINE_SIZE - 1
1:
#ifdef HARVARD_CACHE
	mcr	p15, 0, r0, c7, c14, 1		@ clean & invalidate D line
#else
	mcr	p15, 0, r0, c7, c15, 1		@ clean & invalidate unified line
#endif	
	add	r0, r0, #D_CACHE_LINE_SIZE
	cmp	r0, r1
	blo	1b
#ifdef HARVARD_CACHE
	mov	r0, #0
	mcr	p15, 0, r0, c7, c10, 4
#endif
	mov	pc, lr


/*
 *	v6_dma_inv_range(start,end)
 *
 *	Invalidate the data cache within the specified region; we will
 *	be performing a DMA operation in this region and we want to
 *	purge old data in the cache.
 *
 *	- start   - virtual start address of region
 *	- end     - virtual end address of region
 */
v6_dma_inv_range:
#ifdef CONFIG_DMA_CACHE_RWFO
	ldrb	r2, [r0]			@ read for ownership
	strb	r2, [r0]			@ write for ownership
#endif
	tst	r0, #D_CACHE_LINE_SIZE - 1
	bic	r0, r0, #D_CACHE_LINE_SIZE - 1
#ifdef HARVARD_CACHE
	mcrne	p15, 0, r0, c7, c10, 1		@ clean D line
#else
	mcrne	p15, 0, r0, c7, c11, 1		@ clean unified line
#endif
	tst	r1, #D_CACHE_LINE_SIZE - 1
#ifdef CONFIG_DMA_CACHE_RWFO
	ldrneb	r2, [r1, #-1]			@ read for ownership
	strneb	r2, [r1, #-1]			@ write for ownership
#endif
	bic	r1, r1, #D_CACHE_LINE_SIZE - 1
#ifdef HARVARD_CACHE
	mcrne	p15, 0, r1, c7, c14, 1		@ clean & invalidate D line
#else
	mcrne	p15, 0, r1, c7, c15, 1		@ clean & invalidate unified line
#endif
1:
#ifdef HARVARD_CACHE
	mcr	p15, 0, r0, c7, c6, 1		@ invalidate D line
#else
	mcr	p15, 0, r0, c7, c7, 1		@ invalidate unified line
#endif
	add	r0, r0, #D_CACHE_LINE_SIZE
	cmp	r0, r1
#ifdef CONFIG_DMA_CACHE_RWFO
	ldrlo	r2, [r0]			@ read for ownership
	strlo	r2, [r0]			@ write for ownership
#endif
	blo	1b
	mov	r0, #0
	mcr	p15, 0, r0, c7, c10, 4		@ drain write buffer
	mov	pc, lr

/*
 *	v6_dma_clean_range(start,end)
 *	- start   - virtual start address of region
 *	- end     - virtual end address of region
 */
v6_dma_clean_range:
	bic	r0, r0, #D_CACHE_LINE_SIZE - 1
1:
#ifdef CONFIG_DMA_CACHE_RWFO
	ldr	r2, [r0]			@ read for ownership
#endif
#ifdef HARVARD_CACHE
	mcr	p15, 0, r0, c7, c10, 1		@ clean D line
#else
	mcr	p15, 0, r0, c7, c11, 1		@ clean unified line
#endif
	add	r0, r0, #D_CACHE_LINE_SIZE
	cmp	r0, r1
	blo	1b
	mov	r0, #0
	mcr	p15, 0, r0, c7, c10, 4		@ drain write buffer
	mov	pc, lr

/*
 *	v6_dma_flush_range(start,end)
 *	- start   - virtual start address of region
 *	- end     - virtual end address of region
 */
ENTRY(v6_dma_flush_range)
#ifdef CONFIG_CACHE_FLUSH_RANGE_LIMIT
	sub	r2, r1, r0
	cmp	r2, #CONFIG_CACHE_FLUSH_RANGE_LIMIT
	bhi	v6_dma_flush_dcache_all
#endif
<<<<<<< HEAD
	bic	r0, r0, #D_CACHE_LINE_SIZE - 1
1:
=======
>>>>>>> b55e9ac4
#ifdef CONFIG_DMA_CACHE_RWFO
	ldrb	r2, [r0]		@ read for ownership
	strb	r2, [r0]		@ write for ownership
#endif
	bic	r0, r0, #D_CACHE_LINE_SIZE - 1
1:
#ifdef HARVARD_CACHE
	mcr	p15, 0, r0, c7, c14, 1		@ clean & invalidate D line
#else
	mcr	p15, 0, r0, c7, c15, 1		@ clean & invalidate line
#endif
	add	r0, r0, #D_CACHE_LINE_SIZE
	cmp	r0, r1
#ifdef CONFIG_DMA_CACHE_RWFO
	ldrlob	r2, [r0]			@ read for ownership
	strlob	r2, [r0]			@ write for ownership
#endif
	blo	1b
	mov	r0, #0
	mcr	p15, 0, r0, c7, c10, 4		@ drain write buffer
	mov	pc, lr

#ifdef CONFIG_CACHE_FLUSH_RANGE_LIMIT
v6_dma_flush_dcache_all:
	mov	r0, #0
#ifdef HARVARD_CACHE
	mcr	p15, 0, r0, c7, c14, 0		@ D cache clean+invalidate
#else
	mcr	p15, 0, r0, c7, c15, 0		@ Cache clean+invalidate
#endif
	mcr	p15, 0, r0, c7, c10, 4		@ drain write buffer
	mov	pc, lr
#endif

/*
 *	dma_map_area(start, size, dir)
 *	- start	- kernel virtual start address
 *	- size	- size of region
 *	- dir	- DMA direction
 */
ENTRY(v6_dma_map_area)
	add	r1, r1, r0
	teq	r2, #DMA_FROM_DEVICE
	beq	v6_dma_inv_range
#ifndef CONFIG_DMA_CACHE_RWFO
	b	v6_dma_clean_range
#else
	teq	r2, #DMA_TO_DEVICE
	beq	v6_dma_clean_range
	b	v6_dma_flush_range
#endif
ENDPROC(v6_dma_map_area)

/*
 *	dma_unmap_area(start, size, dir)
 *	- start	- kernel virtual start address
 *	- size	- size of region
 *	- dir	- DMA direction
 */
ENTRY(v6_dma_unmap_area)
#ifndef CONFIG_DMA_CACHE_RWFO
	add	r1, r1, r0
	teq	r2, #DMA_TO_DEVICE
	bne	v6_dma_inv_range
#endif
	mov	pc, lr
ENDPROC(v6_dma_unmap_area)

	__INITDATA

	.type	v6_cache_fns, #object
ENTRY(v6_cache_fns)
	.long	v6_flush_icache_all
	.long	v6_flush_kern_cache_all
	.long	v6_flush_user_cache_all
	.long	v6_flush_user_cache_range
	.long	v6_coherent_kern_range
	.long	v6_coherent_user_range
	.long	v6_flush_kern_dcache_area
	.long	v6_dma_map_area
	.long	v6_dma_unmap_area
	.long	v6_dma_flush_range
	.size	v6_cache_fns, . - v6_cache_fns<|MERGE_RESOLUTION|>--- conflicted
+++ resolved
@@ -277,11 +277,6 @@
 	cmp	r2, #CONFIG_CACHE_FLUSH_RANGE_LIMIT
 	bhi	v6_dma_flush_dcache_all
 #endif
-<<<<<<< HEAD
-	bic	r0, r0, #D_CACHE_LINE_SIZE - 1
-1:
-=======
->>>>>>> b55e9ac4
 #ifdef CONFIG_DMA_CACHE_RWFO
 	ldrb	r2, [r0]		@ read for ownership
 	strb	r2, [r0]		@ write for ownership
