--- conflicted
+++ resolved
@@ -3099,13 +3099,8 @@
 	.open = ftrace_filter_open,
 	.read = seq_read,
 	.write = ftrace_filter_write,
-<<<<<<< HEAD
-	.llseek = no_llseek,
-	.release = ftrace_filter_release,
-=======
 	.llseek = ftrace_regex_lseek,
 	.release = ftrace_regex_release,
->>>>>>> b55e9ac4
 };
 
 static const struct file_operations ftrace_notrace_fops = {
