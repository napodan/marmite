/*
 * Copyright 2008 Advanced Micro Devices, Inc.
 * Copyright 2008 Red Hat Inc.
 * Copyright 2009 Jerome Glisse.
 *
 * Permission is hereby granted, free of charge, to any person obtaining a
 * copy of this software and associated documentation files (the "Software"),
 * to deal in the Software without restriction, including without limitation
 * the rights to use, copy, modify, merge, publish, distribute, sublicense,
 * and/or sell copies of the Software, and to permit persons to whom the
 * Software is furnished to do so, subject to the following conditions:
 *
 * The above copyright notice and this permission notice shall be included in
 * all copies or substantial portions of the Software.
 *
 * THE SOFTWARE IS PROVIDED "AS IS", WITHOUT WARRANTY OF ANY KIND, EXPRESS OR
 * IMPLIED, INCLUDING BUT NOT LIMITED TO THE WARRANTIES OF MERCHANTABILITY,
 * FITNESS FOR A PARTICULAR PURPOSE AND NONINFRINGEMENT.  IN NO EVENT SHALL
 * THE COPYRIGHT HOLDER(S) OR AUTHOR(S) BE LIABLE FOR ANY CLAIM, DAMAGES OR
 * OTHER LIABILITY, WHETHER IN AN ACTION OF CONTRACT, TORT OR OTHERWISE,
 * ARISING FROM, OUT OF OR IN CONNECTION WITH THE SOFTWARE OR THE USE OR
 * OTHER DEALINGS IN THE SOFTWARE.
 *
 * Authors: Dave Airlie
 *          Alex Deucher
 *          Jerome Glisse
 */
#include "drmP.h"
#include "drm_crtc_helper.h"
#include "radeon_drm.h"
#include "radeon_reg.h"
#include "radeon.h"
#include "atom.h"

irqreturn_t radeon_driver_irq_handler_kms(DRM_IRQ_ARGS)
{
	struct drm_device *dev = (struct drm_device *) arg;
	struct radeon_device *rdev = dev->dev_private;

	return radeon_irq_process(rdev);
}

/*
 * Handle hotplug events outside the interrupt handler proper.
 */
static void radeon_hotplug_work_func(struct work_struct *work)
{
	struct radeon_device *rdev = container_of(work, struct radeon_device,
						  hotplug_work);
	struct drm_device *dev = rdev->ddev;
	struct drm_mode_config *mode_config = &dev->mode_config;
	struct drm_connector *connector;

	if (mode_config->num_connector) {
		list_for_each_entry(connector, &mode_config->connector_list, head)
			radeon_connector_hotplug(connector);
	}
	/* Just fire off a uevent and let userspace tell us what to do */
	drm_helper_hpd_irq_event(dev);
}

void radeon_driver_irq_preinstall_kms(struct drm_device *dev)
{
	struct radeon_device *rdev = dev->dev_private;
	unsigned i;

	/* Disable *all* interrupts */
	rdev->irq.sw_int = false;
	rdev->irq.gui_idle = false;
	for (i = 0; i < rdev->num_crtc; i++)
		rdev->irq.crtc_vblank_int[i] = false;
	for (i = 0; i < 6; i++) {
		rdev->irq.hpd[i] = false;
		rdev->irq.pflip[i] = false;
	}
	radeon_irq_set(rdev);
	/* Clear bits */
	radeon_irq_process(rdev);
}

int radeon_driver_irq_postinstall_kms(struct drm_device *dev)
{
	struct radeon_device *rdev = dev->dev_private;

	dev->max_vblank_count = 0x001fffff;
	rdev->irq.sw_int = true;
	radeon_irq_set(rdev);
	return 0;
}

void radeon_driver_irq_uninstall_kms(struct drm_device *dev)
{
	struct radeon_device *rdev = dev->dev_private;
	unsigned i;

	if (rdev == NULL) {
		return;
	}
	/* Disable *all* interrupts */
	rdev->irq.sw_int = false;
	rdev->irq.gui_idle = false;
	for (i = 0; i < rdev->num_crtc; i++)
		rdev->irq.crtc_vblank_int[i] = false;
	for (i = 0; i < 6; i++) {
		rdev->irq.hpd[i] = false;
		rdev->irq.pflip[i] = false;
	}
	radeon_irq_set(rdev);
}

int radeon_irq_kms_init(struct radeon_device *rdev)
{
	int i;
	int r = 0;

	INIT_WORK(&rdev->hotplug_work, radeon_hotplug_work_func);

	spin_lock_init(&rdev->irq.sw_lock);
	for (i = 0; i < rdev->num_crtc; i++)
		spin_lock_init(&rdev->irq.pflip_lock[i]);
	r = drm_vblank_init(rdev->ddev, rdev->num_crtc);
	if (r) {
		return r;
	}
	/* enable msi */
	rdev->msi_enabled = 0;
	/* MSIs don't seem to work reliably on all IGP
	 * chips.  Disable MSI on them for now.
	 */
	if ((rdev->family >= CHIP_RV380) &&
<<<<<<< HEAD
	    (!(rdev->flags & RADEON_IS_IGP)) &&
=======
	    ((!(rdev->flags & RADEON_IS_IGP)) || (rdev->family >= CHIP_PALM)) &&
>>>>>>> b55e9ac4
	    (!(rdev->flags & RADEON_IS_AGP))) {
		int ret = pci_enable_msi(rdev->pdev);
		if (!ret) {
			rdev->msi_enabled = 1;
			dev_info(rdev->dev, "radeon: using MSI.\n");
		}
	}
	rdev->irq.installed = true;
	r = drm_irq_install(rdev->ddev);
	if (r) {
		rdev->irq.installed = false;
		return r;
	}
	DRM_INFO("radeon: irq initialized.\n");
	return 0;
}

void radeon_irq_kms_fini(struct radeon_device *rdev)
{
	drm_vblank_cleanup(rdev->ddev);
	if (rdev->irq.installed) {
		drm_irq_uninstall(rdev->ddev);
		rdev->irq.installed = false;
		if (rdev->msi_enabled)
			pci_disable_msi(rdev->pdev);
	}
	flush_work_sync(&rdev->hotplug_work);
}

void radeon_irq_kms_sw_irq_get(struct radeon_device *rdev)
{
	unsigned long irqflags;

	spin_lock_irqsave(&rdev->irq.sw_lock, irqflags);
	if (rdev->ddev->irq_enabled && (++rdev->irq.sw_refcount == 1)) {
		rdev->irq.sw_int = true;
		radeon_irq_set(rdev);
	}
	spin_unlock_irqrestore(&rdev->irq.sw_lock, irqflags);
}

void radeon_irq_kms_sw_irq_put(struct radeon_device *rdev)
{
	unsigned long irqflags;

	spin_lock_irqsave(&rdev->irq.sw_lock, irqflags);
	BUG_ON(rdev->ddev->irq_enabled && rdev->irq.sw_refcount <= 0);
	if (rdev->ddev->irq_enabled && (--rdev->irq.sw_refcount == 0)) {
		rdev->irq.sw_int = false;
		radeon_irq_set(rdev);
	}
	spin_unlock_irqrestore(&rdev->irq.sw_lock, irqflags);
}

void radeon_irq_kms_pflip_irq_get(struct radeon_device *rdev, int crtc)
{
	unsigned long irqflags;

	if (crtc < 0 || crtc >= rdev->num_crtc)
		return;

	spin_lock_irqsave(&rdev->irq.pflip_lock[crtc], irqflags);
	if (rdev->ddev->irq_enabled && (++rdev->irq.pflip_refcount[crtc] == 1)) {
		rdev->irq.pflip[crtc] = true;
		radeon_irq_set(rdev);
	}
	spin_unlock_irqrestore(&rdev->irq.pflip_lock[crtc], irqflags);
}

void radeon_irq_kms_pflip_irq_put(struct radeon_device *rdev, int crtc)
{
	unsigned long irqflags;

	if (crtc < 0 || crtc >= rdev->num_crtc)
		return;

	spin_lock_irqsave(&rdev->irq.pflip_lock[crtc], irqflags);
	BUG_ON(rdev->ddev->irq_enabled && rdev->irq.pflip_refcount[crtc] <= 0);
	if (rdev->ddev->irq_enabled && (--rdev->irq.pflip_refcount[crtc] == 0)) {
		rdev->irq.pflip[crtc] = false;
		radeon_irq_set(rdev);
	}
	spin_unlock_irqrestore(&rdev->irq.pflip_lock[crtc], irqflags);
}
<|MERGE_RESOLUTION|>--- conflicted
+++ resolved
@@ -128,11 +128,7 @@
 	 * chips.  Disable MSI on them for now.
 	 */
 	if ((rdev->family >= CHIP_RV380) &&
-<<<<<<< HEAD
-	    (!(rdev->flags & RADEON_IS_IGP)) &&
-=======
 	    ((!(rdev->flags & RADEON_IS_IGP)) || (rdev->family >= CHIP_PALM)) &&
->>>>>>> b55e9ac4
 	    (!(rdev->flags & RADEON_IS_AGP))) {
 		int ret = pci_enable_msi(rdev->pdev);
 		if (!ret) {
