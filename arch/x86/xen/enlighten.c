/*
 * Core of Xen paravirt_ops implementation.
 *
 * This file contains the xen_paravirt_ops structure itself, and the
 * implementations for:
 * - privileged instructions
 * - interrupt flags
 * - segment operations
 * - booting and setup
 *
 * Jeremy Fitzhardinge <jeremy@xensource.com>, XenSource Inc, 2007
 */

#include <linux/cpu.h>
#include <linux/kernel.h>
#include <linux/init.h>
#include <linux/smp.h>
#include <linux/preempt.h>
#include <linux/hardirq.h>
#include <linux/percpu.h>
#include <linux/delay.h>
#include <linux/start_kernel.h>
#include <linux/sched.h>
#include <linux/kprobes.h>
#include <linux/bootmem.h>
#include <linux/module.h>
#include <linux/mm.h>
#include <linux/page-flags.h>
#include <linux/highmem.h>
#include <linux/console.h>
#include <linux/pci.h>
#include <linux/gfp.h>
#include <linux/memblock.h>

#include <xen/xen.h>
#include <xen/interface/xen.h>
#include <xen/interface/version.h>
#include <xen/interface/physdev.h>
#include <xen/interface/vcpu.h>
#include <xen/interface/memory.h>
#include <xen/features.h>
#include <xen/page.h>
#include <xen/hvm.h>
#include <xen/hvc-console.h>

#include <asm/paravirt.h>
#include <asm/apic.h>
#include <asm/page.h>
#include <asm/xen/pci.h>
#include <asm/xen/hypercall.h>
#include <asm/xen/hypervisor.h>
#include <asm/fixmap.h>
#include <asm/processor.h>
#include <asm/proto.h>
#include <asm/msr-index.h>
#include <asm/traps.h>
#include <asm/setup.h>
#include <asm/desc.h>
#include <asm/pgalloc.h>
#include <asm/pgtable.h>
#include <asm/tlbflush.h>
#include <asm/reboot.h>
#include <asm/stackprotector.h>
#include <asm/hypervisor.h>

#include "xen-ops.h"
#include "mmu.h"
#include "multicalls.h"

EXPORT_SYMBOL_GPL(hypercall_page);

DEFINE_PER_CPU(struct vcpu_info *, xen_vcpu);
DEFINE_PER_CPU(struct vcpu_info, xen_vcpu_info);

enum xen_domain_type xen_domain_type = XEN_NATIVE;
EXPORT_SYMBOL_GPL(xen_domain_type);

unsigned long *machine_to_phys_mapping = (void *)MACH2PHYS_VIRT_START;
EXPORT_SYMBOL(machine_to_phys_mapping);
unsigned long  machine_to_phys_nr;
EXPORT_SYMBOL(machine_to_phys_nr);

struct start_info *xen_start_info;
EXPORT_SYMBOL_GPL(xen_start_info);

struct shared_info xen_dummy_shared_info;

void *xen_initial_gdt;

RESERVE_BRK(shared_info_page_brk, PAGE_SIZE);
__read_mostly int xen_have_vector_callback;
EXPORT_SYMBOL_GPL(xen_have_vector_callback);

/*
 * Point at some empty memory to start with. We map the real shared_info
 * page as soon as fixmap is up and running.
 */
struct shared_info *HYPERVISOR_shared_info = (void *)&xen_dummy_shared_info;

/*
 * Flag to determine whether vcpu info placement is available on all
 * VCPUs.  We assume it is to start with, and then set it to zero on
 * the first failure.  This is because it can succeed on some VCPUs
 * and not others, since it can involve hypervisor memory allocation,
 * or because the guest failed to guarantee all the appropriate
 * constraints on all VCPUs (ie buffer can't cross a page boundary).
 *
 * Note that any particular CPU may be using a placed vcpu structure,
 * but we can only optimise if the all are.
 *
 * 0: not available, 1: available
 */
static int have_vcpu_info_placement = 1;

static void clamp_max_cpus(void)
{
#ifdef CONFIG_SMP
	if (setup_max_cpus > MAX_VIRT_CPUS)
		setup_max_cpus = MAX_VIRT_CPUS;
#endif
}

static void xen_vcpu_setup(int cpu)
{
	struct vcpu_register_vcpu_info info;
	int err;
	struct vcpu_info *vcpup;

	BUG_ON(HYPERVISOR_shared_info == &xen_dummy_shared_info);

	if (cpu < MAX_VIRT_CPUS)
		per_cpu(xen_vcpu,cpu) = &HYPERVISOR_shared_info->vcpu_info[cpu];

	if (!have_vcpu_info_placement) {
		if (cpu >= MAX_VIRT_CPUS)
			clamp_max_cpus();
		return;
	}

	vcpup = &per_cpu(xen_vcpu_info, cpu);
	info.mfn = arbitrary_virt_to_mfn(vcpup);
	info.offset = offset_in_page(vcpup);

	/* Check to see if the hypervisor will put the vcpu_info
	   structure where we want it, which allows direct access via
	   a percpu-variable. */
	err = HYPERVISOR_vcpu_op(VCPUOP_register_vcpu_info, cpu, &info);

	if (err) {
		printk(KERN_DEBUG "register_vcpu_info failed: err=%d\n", err);
		have_vcpu_info_placement = 0;
		clamp_max_cpus();
	} else {
		/* This cpu is using the registered vcpu info, even if
		   later ones fail to. */
		per_cpu(xen_vcpu, cpu) = vcpup;
	}
}

/*
 * On restore, set the vcpu placement up again.
 * If it fails, then we're in a bad state, since
 * we can't back out from using it...
 */
void xen_vcpu_restore(void)
{
	int cpu;

	for_each_online_cpu(cpu) {
		bool other_cpu = (cpu != smp_processor_id());

		if (other_cpu &&
		    HYPERVISOR_vcpu_op(VCPUOP_down, cpu, NULL))
			BUG();

		xen_setup_runstate_info(cpu);

		if (have_vcpu_info_placement)
			xen_vcpu_setup(cpu);

		if (other_cpu &&
		    HYPERVISOR_vcpu_op(VCPUOP_up, cpu, NULL))
			BUG();
	}
}

static void __init xen_banner(void)
{
	unsigned version = HYPERVISOR_xen_version(XENVER_version, NULL);
	struct xen_extraversion extra;
	HYPERVISOR_xen_version(XENVER_extraversion, &extra);

	printk(KERN_INFO "Booting paravirtualized kernel on %s\n",
	       pv_info.name);
	printk(KERN_INFO "Xen version: %d.%d%s%s\n",
	       version >> 16, version & 0xffff, extra.extraversion,
	       xen_feature(XENFEAT_mmu_pt_update_preserve_ad) ? " (preserve-AD)" : "");
}

static __read_mostly unsigned int cpuid_leaf1_edx_mask = ~0;
static __read_mostly unsigned int cpuid_leaf1_ecx_mask = ~0;

static void xen_cpuid(unsigned int *ax, unsigned int *bx,
		      unsigned int *cx, unsigned int *dx)
{
	unsigned maskebx = ~0;
	unsigned maskecx = ~0;
	unsigned maskedx = ~0;

	/*
	 * Mask out inconvenient features, to try and disable as many
	 * unsupported kernel subsystems as possible.
	 */
	switch (*ax) {
	case 1:
		maskecx = cpuid_leaf1_ecx_mask;
		maskedx = cpuid_leaf1_edx_mask;
		break;

	case 0xb:
		/* Suppress extended topology stuff */
		maskebx = 0;
		break;
	}

	asm(XEN_EMULATE_PREFIX "cpuid"
		: "=a" (*ax),
		  "=b" (*bx),
		  "=c" (*cx),
		  "=d" (*dx)
		: "0" (*ax), "2" (*cx));

	*bx &= maskebx;
	*cx &= maskecx;
	*dx &= maskedx;
}

static void __init xen_init_cpuid_mask(void)
{
	unsigned int ax, bx, cx, dx;
	unsigned int xsave_mask;

	cpuid_leaf1_edx_mask =
		~((1 << X86_FEATURE_MCE)  |  /* disable MCE */
		  (1 << X86_FEATURE_MCA)  |  /* disable MCA */
		  (1 << X86_FEATURE_MTRR) |  /* disable MTRR */
		  (1 << X86_FEATURE_ACC));   /* thermal monitoring */

	if (!xen_initial_domain())
		cpuid_leaf1_edx_mask &=
			~((1 << X86_FEATURE_APIC) |  /* disable local APIC */
			  (1 << X86_FEATURE_ACPI));  /* disable ACPI */
	ax = 1;
	xen_cpuid(&ax, &bx, &cx, &dx);

	xsave_mask =
		(1 << (X86_FEATURE_XSAVE % 32)) |
		(1 << (X86_FEATURE_OSXSAVE % 32));

	/* Xen will set CR4.OSXSAVE if supported and not disabled by force */
	if ((cx & xsave_mask) != xsave_mask)
		cpuid_leaf1_ecx_mask &= ~xsave_mask; /* disable XSAVE & OSXSAVE */
}

static void xen_set_debugreg(int reg, unsigned long val)
{
	HYPERVISOR_set_debugreg(reg, val);
}

static unsigned long xen_get_debugreg(int reg)
{
	return HYPERVISOR_get_debugreg(reg);
}

static void xen_end_context_switch(struct task_struct *next)
{
	xen_mc_flush();
	paravirt_end_context_switch(next);
}

static unsigned long xen_store_tr(void)
{
	return 0;
}

/*
 * Set the page permissions for a particular virtual address.  If the
 * address is a vmalloc mapping (or other non-linear mapping), then
 * find the linear mapping of the page and also set its protections to
 * match.
 */
static void set_aliased_prot(void *v, pgprot_t prot)
{
	int level;
	pte_t *ptep;
	pte_t pte;
	unsigned long pfn;
	struct page *page;

	ptep = lookup_address((unsigned long)v, &level);
	BUG_ON(ptep == NULL);

	pfn = pte_pfn(*ptep);
	page = pfn_to_page(pfn);

	pte = pfn_pte(pfn, prot);

	if (HYPERVISOR_update_va_mapping((unsigned long)v, pte, 0))
		BUG();

	if (!PageHighMem(page)) {
		void *av = __va(PFN_PHYS(pfn));

		if (av != v)
			if (HYPERVISOR_update_va_mapping((unsigned long)av, pte, 0))
				BUG();
	} else
		kmap_flush_unused();
}

static void xen_alloc_ldt(struct desc_struct *ldt, unsigned entries)
{
	const unsigned entries_per_page = PAGE_SIZE / LDT_ENTRY_SIZE;
	int i;

	for(i = 0; i < entries; i += entries_per_page)
		set_aliased_prot(ldt + i, PAGE_KERNEL_RO);
}

static void xen_free_ldt(struct desc_struct *ldt, unsigned entries)
{
	const unsigned entries_per_page = PAGE_SIZE / LDT_ENTRY_SIZE;
	int i;

	for(i = 0; i < entries; i += entries_per_page)
		set_aliased_prot(ldt + i, PAGE_KERNEL);
}

static void xen_set_ldt(const void *addr, unsigned entries)
{
	struct mmuext_op *op;
	struct multicall_space mcs = xen_mc_entry(sizeof(*op));

	op = mcs.args;
	op->cmd = MMUEXT_SET_LDT;
	op->arg1.linear_addr = (unsigned long)addr;
	op->arg2.nr_ents = entries;

	MULTI_mmuext_op(mcs.mc, op, 1, NULL, DOMID_SELF);

	xen_mc_issue(PARAVIRT_LAZY_CPU);
}

static void xen_load_gdt(const struct desc_ptr *dtr)
{
	unsigned long va = dtr->address;
	unsigned int size = dtr->size + 1;
	unsigned pages = (size + PAGE_SIZE - 1) / PAGE_SIZE;
	unsigned long frames[pages];
	int f;

	/*
	 * A GDT can be up to 64k in size, which corresponds to 8192
	 * 8-byte entries, or 16 4k pages..
	 */

	BUG_ON(size > 65536);
	BUG_ON(va & ~PAGE_MASK);

	for (f = 0; va < dtr->address + size; va += PAGE_SIZE, f++) {
		int level;
		pte_t *ptep;
		unsigned long pfn, mfn;
		void *virt;

		/*
		 * The GDT is per-cpu and is in the percpu data area.
		 * That can be virtually mapped, so we need to do a
		 * page-walk to get the underlying MFN for the
		 * hypercall.  The page can also be in the kernel's
		 * linear range, so we need to RO that mapping too.
		 */
		ptep = lookup_address(va, &level);
		BUG_ON(ptep == NULL);

		pfn = pte_pfn(*ptep);
		mfn = pfn_to_mfn(pfn);
		virt = __va(PFN_PHYS(pfn));

		frames[f] = mfn;

		make_lowmem_page_readonly((void *)va);
		make_lowmem_page_readonly(virt);
	}

	if (HYPERVISOR_set_gdt(frames, size / sizeof(struct desc_struct)))
		BUG();
}

/*
 * load_gdt for early boot, when the gdt is only mapped once
 */
static void __init xen_load_gdt_boot(const struct desc_ptr *dtr)
{
	unsigned long va = dtr->address;
	unsigned int size = dtr->size + 1;
	unsigned pages = (size + PAGE_SIZE - 1) / PAGE_SIZE;
	unsigned long frames[pages];
	int f;

	/*
	 * A GDT can be up to 64k in size, which corresponds to 8192
	 * 8-byte entries, or 16 4k pages..
	 */

	BUG_ON(size > 65536);
	BUG_ON(va & ~PAGE_MASK);

	for (f = 0; va < dtr->address + size; va += PAGE_SIZE, f++) {
		pte_t pte;
		unsigned long pfn, mfn;

		pfn = virt_to_pfn(va);
		mfn = pfn_to_mfn(pfn);

		pte = pfn_pte(pfn, PAGE_KERNEL_RO);

		if (HYPERVISOR_update_va_mapping((unsigned long)va, pte, 0))
			BUG();

		frames[f] = mfn;
	}

	if (HYPERVISOR_set_gdt(frames, size / sizeof(struct desc_struct)))
		BUG();
}

static void load_TLS_descriptor(struct thread_struct *t,
				unsigned int cpu, unsigned int i)
{
	struct desc_struct *gdt = get_cpu_gdt_table(cpu);
	xmaddr_t maddr = arbitrary_virt_to_machine(&gdt[GDT_ENTRY_TLS_MIN+i]);
	struct multicall_space mc = __xen_mc_entry(0);

	MULTI_update_descriptor(mc.mc, maddr.maddr, t->tls_array[i]);
}

static void xen_load_tls(struct thread_struct *t, unsigned int cpu)
{
	/*
	 * XXX sleazy hack: If we're being called in a lazy-cpu zone
	 * and lazy gs handling is enabled, it means we're in a
	 * context switch, and %gs has just been saved.  This means we
	 * can zero it out to prevent faults on exit from the
	 * hypervisor if the next process has no %gs.  Either way, it
	 * has been saved, and the new value will get loaded properly.
	 * This will go away as soon as Xen has been modified to not
	 * save/restore %gs for normal hypercalls.
	 *
	 * On x86_64, this hack is not used for %gs, because gs points
	 * to KERNEL_GS_BASE (and uses it for PDA references), so we
	 * must not zero %gs on x86_64
	 *
	 * For x86_64, we need to zero %fs, otherwise we may get an
	 * exception between the new %fs descriptor being loaded and
	 * %fs being effectively cleared at __switch_to().
	 */
	if (paravirt_get_lazy_mode() == PARAVIRT_LAZY_CPU) {
#ifdef CONFIG_X86_32
		lazy_load_gs(0);
#else
		loadsegment(fs, 0);
#endif
	}

	xen_mc_batch();

	load_TLS_descriptor(t, cpu, 0);
	load_TLS_descriptor(t, cpu, 1);
	load_TLS_descriptor(t, cpu, 2);

	xen_mc_issue(PARAVIRT_LAZY_CPU);
}

#ifdef CONFIG_X86_64
static void xen_load_gs_index(unsigned int idx)
{
	if (HYPERVISOR_set_segment_base(SEGBASE_GS_USER_SEL, idx))
		BUG();
}
#endif

static void xen_write_ldt_entry(struct desc_struct *dt, int entrynum,
				const void *ptr)
{
	xmaddr_t mach_lp = arbitrary_virt_to_machine(&dt[entrynum]);
	u64 entry = *(u64 *)ptr;

	preempt_disable();

	xen_mc_flush();
	if (HYPERVISOR_update_descriptor(mach_lp.maddr, entry))
		BUG();

	preempt_enable();
}

static int cvt_gate_to_trap(int vector, const gate_desc *val,
			    struct trap_info *info)
{
	unsigned long addr;

	if (val->type != GATE_TRAP && val->type != GATE_INTERRUPT)
		return 0;

	info->vector = vector;

	addr = gate_offset(*val);
#ifdef CONFIG_X86_64
	/*
	 * Look for known traps using IST, and substitute them
	 * appropriately.  The debugger ones are the only ones we care
	 * about.  Xen will handle faults like double_fault and
	 * machine_check, so we should never see them.  Warn if
	 * there's an unexpected IST-using fault handler.
	 */
	if (addr == (unsigned long)debug)
		addr = (unsigned long)xen_debug;
	else if (addr == (unsigned long)int3)
		addr = (unsigned long)xen_int3;
	else if (addr == (unsigned long)stack_segment)
		addr = (unsigned long)xen_stack_segment;
	else if (addr == (unsigned long)double_fault ||
		 addr == (unsigned long)nmi) {
		/* Don't need to handle these */
		return 0;
#ifdef CONFIG_X86_MCE
	} else if (addr == (unsigned long)machine_check) {
		return 0;
#endif
	} else {
		/* Some other trap using IST? */
		if (WARN_ON(val->ist != 0))
			return 0;
	}
#endif	/* CONFIG_X86_64 */
	info->address = addr;

	info->cs = gate_segment(*val);
	info->flags = val->dpl;
	/* interrupt gates clear IF */
	if (val->type == GATE_INTERRUPT)
		info->flags |= 1 << 2;

	return 1;
}

/* Locations of each CPU's IDT */
static DEFINE_PER_CPU(struct desc_ptr, idt_desc);

/* Set an IDT entry.  If the entry is part of the current IDT, then
   also update Xen. */
static void xen_write_idt_entry(gate_desc *dt, int entrynum, const gate_desc *g)
{
	unsigned long p = (unsigned long)&dt[entrynum];
	unsigned long start, end;

	preempt_disable();

	start = __this_cpu_read(idt_desc.address);
	end = start + __this_cpu_read(idt_desc.size) + 1;

	xen_mc_flush();

	native_write_idt_entry(dt, entrynum, g);

	if (p >= start && (p + 8) <= end) {
		struct trap_info info[2];

		info[1].address = 0;

		if (cvt_gate_to_trap(entrynum, g, &info[0]))
			if (HYPERVISOR_set_trap_table(info))
				BUG();
	}

	preempt_enable();
}

static void xen_convert_trap_info(const struct desc_ptr *desc,
				  struct trap_info *traps)
{
	unsigned in, out, count;

	count = (desc->size+1) / sizeof(gate_desc);
	BUG_ON(count > 256);

	for (in = out = 0; in < count; in++) {
		gate_desc *entry = (gate_desc*)(desc->address) + in;

		if (cvt_gate_to_trap(in, entry, &traps[out]))
			out++;
	}
	traps[out].address = 0;
}

void xen_copy_trap_info(struct trap_info *traps)
{
	const struct desc_ptr *desc = &__get_cpu_var(idt_desc);

	xen_convert_trap_info(desc, traps);
}

/* Load a new IDT into Xen.  In principle this can be per-CPU, so we
   hold a spinlock to protect the static traps[] array (static because
   it avoids allocation, and saves stack space). */
static void xen_load_idt(const struct desc_ptr *desc)
{
	static DEFINE_SPINLOCK(lock);
	static struct trap_info traps[257];

	spin_lock(&lock);

	__get_cpu_var(idt_desc) = *desc;

	xen_convert_trap_info(desc, traps);

	xen_mc_flush();
	if (HYPERVISOR_set_trap_table(traps))
		BUG();

	spin_unlock(&lock);
}

/* Write a GDT descriptor entry.  Ignore LDT descriptors, since
   they're handled differently. */
static void xen_write_gdt_entry(struct desc_struct *dt, int entry,
				const void *desc, int type)
{
	preempt_disable();

	switch (type) {
	case DESC_LDT:
	case DESC_TSS:
		/* ignore */
		break;

	default: {
		xmaddr_t maddr = arbitrary_virt_to_machine(&dt[entry]);

		xen_mc_flush();
		if (HYPERVISOR_update_descriptor(maddr.maddr, *(u64 *)desc))
			BUG();
	}

	}

	preempt_enable();
}

/*
 * Version of write_gdt_entry for use at early boot-time needed to
 * update an entry as simply as possible.
 */
static void __init xen_write_gdt_entry_boot(struct desc_struct *dt, int entry,
					    const void *desc, int type)
{
	switch (type) {
	case DESC_LDT:
	case DESC_TSS:
		/* ignore */
		break;

	default: {
		xmaddr_t maddr = virt_to_machine(&dt[entry]);

		if (HYPERVISOR_update_descriptor(maddr.maddr, *(u64 *)desc))
			dt[entry] = *(struct desc_struct *)desc;
	}

	}
}

static void xen_load_sp0(struct tss_struct *tss,
			 struct thread_struct *thread)
{
	struct multicall_space mcs = xen_mc_entry(0);
	MULTI_stack_switch(mcs.mc, __KERNEL_DS, thread->sp0);
	xen_mc_issue(PARAVIRT_LAZY_CPU);
}

static void xen_set_iopl_mask(unsigned mask)
{
	struct physdev_set_iopl set_iopl;

	/* Force the change at ring 0. */
	set_iopl.iopl = (mask == 0) ? 1 : (mask >> 12) & 3;
	HYPERVISOR_physdev_op(PHYSDEVOP_set_iopl, &set_iopl);
}

static void xen_io_delay(void)
{
}

#ifdef CONFIG_X86_LOCAL_APIC
static u32 xen_apic_read(u32 reg)
{
	return 0;
}

static void xen_apic_write(u32 reg, u32 val)
{
	/* Warn to see if there's any stray references */
	WARN_ON(1);
}

static u64 xen_apic_icr_read(void)
{
	return 0;
}

static void xen_apic_icr_write(u32 low, u32 id)
{
	/* Warn to see if there's any stray references */
	WARN_ON(1);
}

static void xen_apic_wait_icr_idle(void)
{
        return;
}

static u32 xen_safe_apic_wait_icr_idle(void)
{
        return 0;
}

static void set_xen_basic_apic_ops(void)
{
	apic->read = xen_apic_read;
	apic->write = xen_apic_write;
	apic->icr_read = xen_apic_icr_read;
	apic->icr_write = xen_apic_icr_write;
	apic->wait_icr_idle = xen_apic_wait_icr_idle;
	apic->safe_wait_icr_idle = xen_safe_apic_wait_icr_idle;
}

#endif

static void xen_clts(void)
{
	struct multicall_space mcs;

	mcs = xen_mc_entry(0);

	MULTI_fpu_taskswitch(mcs.mc, 0);

	xen_mc_issue(PARAVIRT_LAZY_CPU);
}

static DEFINE_PER_CPU(unsigned long, xen_cr0_value);

static unsigned long xen_read_cr0(void)
{
	unsigned long cr0 = percpu_read(xen_cr0_value);

	if (unlikely(cr0 == 0)) {
		cr0 = native_read_cr0();
		percpu_write(xen_cr0_value, cr0);
	}

	return cr0;
}

static void xen_write_cr0(unsigned long cr0)
{
	struct multicall_space mcs;

	percpu_write(xen_cr0_value, cr0);

	/* Only pay attention to cr0.TS; everything else is
	   ignored. */
	mcs = xen_mc_entry(0);

	MULTI_fpu_taskswitch(mcs.mc, (cr0 & X86_CR0_TS) != 0);

	xen_mc_issue(PARAVIRT_LAZY_CPU);
}

static void xen_write_cr4(unsigned long cr4)
{
	cr4 &= ~X86_CR4_PGE;
	cr4 &= ~X86_CR4_PSE;

	native_write_cr4(cr4);
}

static int xen_write_msr_safe(unsigned int msr, unsigned low, unsigned high)
{
	int ret;

	ret = 0;

	switch (msr) {
#ifdef CONFIG_X86_64
		unsigned which;
		u64 base;

	case MSR_FS_BASE:		which = SEGBASE_FS; goto set;
	case MSR_KERNEL_GS_BASE:	which = SEGBASE_GS_USER; goto set;
	case MSR_GS_BASE:		which = SEGBASE_GS_KERNEL; goto set;

	set:
		base = ((u64)high << 32) | low;
		if (HYPERVISOR_set_segment_base(which, base) != 0)
			ret = -EIO;
		break;
#endif

	case MSR_STAR:
	case MSR_CSTAR:
	case MSR_LSTAR:
	case MSR_SYSCALL_MASK:
	case MSR_IA32_SYSENTER_CS:
	case MSR_IA32_SYSENTER_ESP:
	case MSR_IA32_SYSENTER_EIP:
		/* Fast syscall setup is all done in hypercalls, so
		   these are all ignored.  Stub them out here to stop
		   Xen console noise. */
		break;

	case MSR_IA32_CR_PAT:
		if (smp_processor_id() == 0)
			xen_set_pat(((u64)high << 32) | low);
		break;

	default:
		ret = native_write_msr_safe(msr, low, high);
	}

	return ret;
}

void xen_setup_shared_info(void)
{
	if (!xen_feature(XENFEAT_auto_translated_physmap)) {
		set_fixmap(FIX_PARAVIRT_BOOTMAP,
			   xen_start_info->shared_info);

		HYPERVISOR_shared_info =
			(struct shared_info *)fix_to_virt(FIX_PARAVIRT_BOOTMAP);
	} else
		HYPERVISOR_shared_info =
			(struct shared_info *)__va(xen_start_info->shared_info);

#ifndef CONFIG_SMP
	/* In UP this is as good a place as any to set up shared info */
	xen_setup_vcpu_info_placement();
#endif

	xen_setup_mfn_list_list();
}

/* This is called once we have the cpu_possible_map */
void xen_setup_vcpu_info_placement(void)
{
	int cpu;

	for_each_possible_cpu(cpu)
		xen_vcpu_setup(cpu);

	/* xen_vcpu_setup managed to place the vcpu_info within the
	   percpu area for all cpus, so make use of it */
	if (have_vcpu_info_placement) {
		pv_irq_ops.save_fl = __PV_IS_CALLEE_SAVE(xen_save_fl_direct);
		pv_irq_ops.restore_fl = __PV_IS_CALLEE_SAVE(xen_restore_fl_direct);
		pv_irq_ops.irq_disable = __PV_IS_CALLEE_SAVE(xen_irq_disable_direct);
		pv_irq_ops.irq_enable = __PV_IS_CALLEE_SAVE(xen_irq_enable_direct);
		pv_mmu_ops.read_cr2 = xen_read_cr2_direct;
	}
}

static unsigned xen_patch(u8 type, u16 clobbers, void *insnbuf,
			  unsigned long addr, unsigned len)
{
	char *start, *end, *reloc;
	unsigned ret;

	start = end = reloc = NULL;

#define SITE(op, x)							\
	case PARAVIRT_PATCH(op.x):					\
	if (have_vcpu_info_placement) {					\
		start = (char *)xen_##x##_direct;			\
		end = xen_##x##_direct_end;				\
		reloc = xen_##x##_direct_reloc;				\
	}								\
	goto patch_site

	switch (type) {
		SITE(pv_irq_ops, irq_enable);
		SITE(pv_irq_ops, irq_disable);
		SITE(pv_irq_ops, save_fl);
		SITE(pv_irq_ops, restore_fl);
#undef SITE

	patch_site:
		if (start == NULL || (end-start) > len)
			goto default_patch;

		ret = paravirt_patch_insns(insnbuf, len, start, end);

		/* Note: because reloc is assigned from something that
		   appears to be an array, gcc assumes it's non-null,
		   but doesn't know its relationship with start and
		   end. */
		if (reloc > start && reloc < end) {
			int reloc_off = reloc - start;
			long *relocp = (long *)(insnbuf + reloc_off);
			long delta = start - (char *)addr;

			*relocp += delta;
		}
		break;

	default_patch:
	default:
		ret = paravirt_patch_default(type, clobbers, insnbuf,
					     addr, len);
		break;
	}

	return ret;
}

static const struct pv_info xen_info __initconst = {
	.paravirt_enabled = 1,
	.shared_kernel_pmd = 0,

	.name = "Xen",
};

static const struct pv_init_ops xen_init_ops __initconst = {
	.patch = xen_patch,
};

<<<<<<< HEAD
static const struct pv_time_ops xen_time_ops __initdata = {
	.sched_clock = xen_clocksource_read,
};

static const struct pv_cpu_ops xen_cpu_ops __initdata = {
=======
static const struct pv_cpu_ops xen_cpu_ops __initconst = {
>>>>>>> b55e9ac4
	.cpuid = xen_cpuid,

	.set_debugreg = xen_set_debugreg,
	.get_debugreg = xen_get_debugreg,

	.clts = xen_clts,

	.read_cr0 = xen_read_cr0,
	.write_cr0 = xen_write_cr0,

	.read_cr4 = native_read_cr4,
	.read_cr4_safe = native_read_cr4_safe,
	.write_cr4 = xen_write_cr4,

	.wbinvd = native_wbinvd,

	.read_msr = native_read_msr_safe,
	.write_msr = xen_write_msr_safe,
	.read_tsc = native_read_tsc,
	.read_pmc = native_read_pmc,

	.iret = xen_iret,
	.irq_enable_sysexit = xen_sysexit,
#ifdef CONFIG_X86_64
	.usergs_sysret32 = xen_sysret32,
	.usergs_sysret64 = xen_sysret64,
#endif

	.load_tr_desc = paravirt_nop,
	.set_ldt = xen_set_ldt,
	.load_gdt = xen_load_gdt,
	.load_idt = xen_load_idt,
	.load_tls = xen_load_tls,
#ifdef CONFIG_X86_64
	.load_gs_index = xen_load_gs_index,
#endif

	.alloc_ldt = xen_alloc_ldt,
	.free_ldt = xen_free_ldt,

	.store_gdt = native_store_gdt,
	.store_idt = native_store_idt,
	.store_tr = xen_store_tr,

	.write_ldt_entry = xen_write_ldt_entry,
	.write_gdt_entry = xen_write_gdt_entry,
	.write_idt_entry = xen_write_idt_entry,
	.load_sp0 = xen_load_sp0,

	.set_iopl_mask = xen_set_iopl_mask,
	.io_delay = xen_io_delay,

	/* Xen takes care of %gs when switching to usermode for us */
	.swapgs = paravirt_nop,

	.start_context_switch = paravirt_start_context_switch,
	.end_context_switch = xen_end_context_switch,
};

static const struct pv_apic_ops xen_apic_ops __initconst = {
#ifdef CONFIG_X86_LOCAL_APIC
	.startup_ipi_hook = paravirt_nop,
#endif
};

static void xen_reboot(int reason)
{
	struct sched_shutdown r = { .reason = reason };

	if (HYPERVISOR_sched_op(SCHEDOP_shutdown, &r))
		BUG();
}

static void xen_restart(char *msg)
{
	xen_reboot(SHUTDOWN_reboot);
}

static void xen_emergency_restart(void)
{
	xen_reboot(SHUTDOWN_reboot);
}

static void xen_machine_halt(void)
{
	xen_reboot(SHUTDOWN_poweroff);
}

static void xen_machine_power_off(void)
{
	if (pm_power_off)
		pm_power_off();
	xen_reboot(SHUTDOWN_poweroff);
}

static void xen_crash_shutdown(struct pt_regs *regs)
{
	xen_reboot(SHUTDOWN_crash);
}

static int
xen_panic_event(struct notifier_block *this, unsigned long event, void *ptr)
{
	xen_reboot(SHUTDOWN_crash);
	return NOTIFY_DONE;
}

static struct notifier_block xen_panic_block = {
	.notifier_call= xen_panic_event,
};

int xen_panic_handler_init(void)
{
	atomic_notifier_chain_register(&panic_notifier_list, &xen_panic_block);
	return 0;
}

static const struct machine_ops xen_machine_ops __initconst = {
	.restart = xen_restart,
	.halt = xen_machine_halt,
	.power_off = xen_machine_power_off,
	.shutdown = xen_machine_halt,
	.crash_shutdown = xen_crash_shutdown,
	.emergency_restart = xen_emergency_restart,
};

/*
 * Set up the GDT and segment registers for -fstack-protector.  Until
 * we do this, we have to be careful not to call any stack-protected
 * function, which is most of the kernel.
 */
static void __init xen_setup_stackprotector(void)
{
	pv_cpu_ops.write_gdt_entry = xen_write_gdt_entry_boot;
	pv_cpu_ops.load_gdt = xen_load_gdt_boot;

	setup_stack_canary_segment(0);
	switch_to_new_gdt(0);

	pv_cpu_ops.write_gdt_entry = xen_write_gdt_entry;
	pv_cpu_ops.load_gdt = xen_load_gdt;
}

/* First C function to be called on Xen boot */
asmlinkage void __init xen_start_kernel(void)
{
	struct physdev_set_iopl set_iopl;
	int rc;
	pgd_t *pgd;

	if (!xen_start_info)
		return;

	xen_domain_type = XEN_PV_DOMAIN;

	xen_setup_machphys_mapping();

	/* Install Xen paravirt ops */
	pv_info = xen_info;
	pv_init_ops = xen_init_ops;
	pv_cpu_ops = xen_cpu_ops;
	pv_apic_ops = xen_apic_ops;

	x86_init.resources.memory_setup = xen_memory_setup;
	x86_init.oem.arch_setup = xen_arch_setup;
	x86_init.oem.banner = xen_banner;

	xen_init_time_ops();

	/*
	 * Set up some pagetable state before starting to set any ptes.
	 */

	xen_init_mmu_ops();

	/* Prevent unwanted bits from being set in PTEs. */
	__supported_pte_mask &= ~_PAGE_GLOBAL;
	if (!xen_initial_domain())
		__supported_pte_mask &= ~(_PAGE_PWT | _PAGE_PCD);

	__supported_pte_mask |= _PAGE_IOMAP;

	/*
	 * Prevent page tables from being allocated in highmem, even
	 * if CONFIG_HIGHPTE is enabled.
	 */
	__userpte_alloc_gfp &= ~__GFP_HIGHMEM;

	/* Work out if we support NX */
	x86_configure_nx();

	xen_setup_features();

	/* Get mfn list */
	if (!xen_feature(XENFEAT_auto_translated_physmap))
		xen_build_dynamic_phys_to_machine();

	/*
	 * Set up kernel GDT and segment registers, mainly so that
	 * -fstack-protector code can be executed.
	 */
	xen_setup_stackprotector();

	xen_init_irq_ops();
	xen_init_cpuid_mask();

#ifdef CONFIG_X86_LOCAL_APIC
	/*
	 * set up the basic apic ops.
	 */
	set_xen_basic_apic_ops();
#endif

	if (xen_feature(XENFEAT_mmu_pt_update_preserve_ad)) {
		pv_mmu_ops.ptep_modify_prot_start = xen_ptep_modify_prot_start;
		pv_mmu_ops.ptep_modify_prot_commit = xen_ptep_modify_prot_commit;
	}

	machine_ops = xen_machine_ops;

	/*
	 * The only reliable way to retain the initial address of the
	 * percpu gdt_page is to remember it here, so we can go and
	 * mark it RW later, when the initial percpu area is freed.
	 */
	xen_initial_gdt = &per_cpu(gdt_page, 0);

	xen_smp_init();

#ifdef CONFIG_ACPI_NUMA
	/*
	 * The pages we from Xen are not related to machine pages, so
	 * any NUMA information the kernel tries to get from ACPI will
	 * be meaningless.  Prevent it from trying.
	 */
	acpi_numa = -1;
#endif

	pgd = (pgd_t *)xen_start_info->pt_base;

	if (!xen_initial_domain())
		__supported_pte_mask &= ~(_PAGE_PWT | _PAGE_PCD);

	__supported_pte_mask |= _PAGE_IOMAP;
	/* Don't do the full vcpu_info placement stuff until we have a
	   possible map and a non-dummy shared_info. */
	per_cpu(xen_vcpu, 0) = &HYPERVISOR_shared_info->vcpu_info[0];

	local_irq_disable();
	early_boot_irqs_disabled = true;

	memblock_init();

	xen_raw_console_write("mapping kernel into physical memory\n");
	pgd = xen_setup_kernel_pagetable(pgd, xen_start_info->nr_pages);
	xen_ident_map_ISA();

	/* Allocate and initialize top and mid mfn levels for p2m structure */
	xen_build_mfn_list_list();

	/* keep using Xen gdt for now; no urgent need to change it */

#ifdef CONFIG_X86_32
	pv_info.kernel_rpl = 1;
	if (xen_feature(XENFEAT_supervisor_mode_kernel))
		pv_info.kernel_rpl = 0;
#else
	pv_info.kernel_rpl = 0;
#endif
	/* set the limit of our address space */
	xen_reserve_top();

	/* We used to do this in xen_arch_setup, but that is too late on AMD
	 * were early_cpu_init (run before ->arch_setup()) calls early_amd_init
	 * which pokes 0xcf8 port.
	 */
	set_iopl.iopl = 1;
	rc = HYPERVISOR_physdev_op(PHYSDEVOP_set_iopl, &set_iopl);
	if (rc != 0)
		xen_raw_printk("physdev_op failed %d\n", rc);

#ifdef CONFIG_X86_32
	/* set up basic CPUID stuff */
	cpu_detect(&new_cpu_data);
	new_cpu_data.hard_math = 1;
	new_cpu_data.wp_works_ok = 1;
	new_cpu_data.x86_capability[0] = cpuid_edx(1);
#endif

	/* Poke various useful things into boot_params */
	boot_params.hdr.type_of_loader = (9 << 4) | 0;
	boot_params.hdr.ramdisk_image = xen_start_info->mod_start
		? __pa(xen_start_info->mod_start) : 0;
	boot_params.hdr.ramdisk_size = xen_start_info->mod_len;
	boot_params.hdr.cmd_line_ptr = __pa(xen_start_info->cmd_line);

	if (!xen_initial_domain()) {
		add_preferred_console("xenboot", 0, NULL);
		add_preferred_console("tty", 0, NULL);
		add_preferred_console("hvc", 0, NULL);
		if (pci_xen)
			x86_init.pci.arch_init = pci_xen_init;
	} else {
		const struct dom0_vga_console_info *info =
			(void *)((char *)xen_start_info +
				 xen_start_info->console.dom0.info_off);

		xen_init_vga(info, xen_start_info->console.dom0.info_size);
		xen_start_info->console.domU.mfn = 0;
		xen_start_info->console.domU.evtchn = 0;

		/* Make sure ACS will be enabled */
		pci_request_acs();
	}
		

	xen_raw_console_write("about to get started...\n");

	xen_setup_runstate_info(0);

	/* Start the world */
#ifdef CONFIG_X86_32
	i386_start_kernel();
#else
	x86_64_start_reservations((char *)__pa_symbol(&boot_params));
#endif
}

static int init_hvm_pv_info(int *major, int *minor)
{
	uint32_t eax, ebx, ecx, edx, pages, msr, base;
	u64 pfn;

	base = xen_cpuid_base();
	cpuid(base + 1, &eax, &ebx, &ecx, &edx);

	*major = eax >> 16;
	*minor = eax & 0xffff;
	printk(KERN_INFO "Xen version %d.%d.\n", *major, *minor);

	cpuid(base + 2, &pages, &msr, &ecx, &edx);

	pfn = __pa(hypercall_page);
	wrmsr_safe(msr, (u32)pfn, (u32)(pfn >> 32));

	xen_setup_features();

	pv_info.name = "Xen HVM";

	xen_domain_type = XEN_HVM_DOMAIN;

	return 0;
}

void __ref xen_hvm_init_shared_info(void)
{
	int cpu;
	struct xen_add_to_physmap xatp;
	static struct shared_info *shared_info_page = 0;

	if (!shared_info_page)
		shared_info_page = (struct shared_info *)
			extend_brk(PAGE_SIZE, PAGE_SIZE);
	xatp.domid = DOMID_SELF;
	xatp.idx = 0;
	xatp.space = XENMAPSPACE_shared_info;
	xatp.gpfn = __pa(shared_info_page) >> PAGE_SHIFT;
	if (HYPERVISOR_memory_op(XENMEM_add_to_physmap, &xatp))
		BUG();

	HYPERVISOR_shared_info = (struct shared_info *)shared_info_page;

	/* xen_vcpu is a pointer to the vcpu_info struct in the shared_info
	 * page, we use it in the event channel upcall and in some pvclock
	 * related functions. We don't need the vcpu_info placement
	 * optimizations because we don't use any pv_mmu or pv_irq op on
	 * HVM.
	 * When xen_hvm_init_shared_info is run at boot time only vcpu 0 is
	 * online but xen_hvm_init_shared_info is run at resume time too and
	 * in that case multiple vcpus might be online. */
	for_each_online_cpu(cpu) {
		per_cpu(xen_vcpu, cpu) = &HYPERVISOR_shared_info->vcpu_info[cpu];
	}
}

#ifdef CONFIG_XEN_PVHVM
static int __cpuinit xen_hvm_cpu_notify(struct notifier_block *self,
				    unsigned long action, void *hcpu)
{
	int cpu = (long)hcpu;
	switch (action) {
	case CPU_UP_PREPARE:
		per_cpu(xen_vcpu, cpu) = &HYPERVISOR_shared_info->vcpu_info[cpu];
		if (xen_have_vector_callback)
			xen_init_lock_cpu(cpu);
		break;
	default:
		break;
	}
	return NOTIFY_OK;
}

static struct notifier_block xen_hvm_cpu_notifier __cpuinitdata = {
	.notifier_call	= xen_hvm_cpu_notify,
};

static void __init xen_hvm_guest_init(void)
{
	int r;
	int major, minor;

	r = init_hvm_pv_info(&major, &minor);
	if (r < 0)
		return;

	xen_hvm_init_shared_info();

	if (xen_feature(XENFEAT_hvm_callback_vector))
		xen_have_vector_callback = 1;
	xen_hvm_smp_init();
	register_cpu_notifier(&xen_hvm_cpu_notifier);
	xen_unplug_emulated_devices();
	have_vcpu_info_placement = 0;
	x86_init.irqs.intr_init = xen_init_IRQ;
	xen_hvm_init_time_ops();
	xen_hvm_init_mmu_ops();
}

static bool __init xen_hvm_platform(void)
{
	if (xen_pv_domain())
		return false;

	if (!xen_cpuid_base())
		return false;

	return true;
}

bool xen_hvm_need_lapic(void)
{
	if (xen_pv_domain())
		return false;
	if (!xen_hvm_domain())
		return false;
	if (xen_feature(XENFEAT_hvm_pirqs) && xen_have_vector_callback)
		return false;
	return true;
}
EXPORT_SYMBOL_GPL(xen_hvm_need_lapic);

const struct hypervisor_x86 x86_hyper_xen_hvm __refconst = {
	.name			= "Xen HVM",
	.detect			= xen_hvm_platform,
	.init_platform		= xen_hvm_guest_init,
};
EXPORT_SYMBOL(x86_hyper_xen_hvm);
#endif<|MERGE_RESOLUTION|>--- conflicted
+++ resolved
@@ -944,15 +944,7 @@
 	.patch = xen_patch,
 };
 
-<<<<<<< HEAD
-static const struct pv_time_ops xen_time_ops __initdata = {
-	.sched_clock = xen_clocksource_read,
-};
-
-static const struct pv_cpu_ops xen_cpu_ops __initdata = {
-=======
 static const struct pv_cpu_ops xen_cpu_ops __initconst = {
->>>>>>> b55e9ac4
 	.cpuid = xen_cpuid,
 
 	.set_debugreg = xen_set_debugreg,
