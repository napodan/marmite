--- conflicted
+++ resolved
@@ -3235,11 +3235,7 @@
 void __init tcp_init(void)
 {
 	struct sk_buff *skb = NULL;
-<<<<<<< HEAD
-	unsigned long nr_pages, limit;
-=======
 	unsigned long limit;
->>>>>>> b55e9ac4
 	int i, max_share, cnt;
 	unsigned long jiffy = jiffies;
 
@@ -3289,15 +3285,6 @@
 		INIT_HLIST_HEAD(&tcp_hashinfo.bhash[i].chain);
 	}
 
-<<<<<<< HEAD
-
-	cnt = tcp_hashinfo.ehash_mask + 1;
-
-	tcp_death_row.sysctl_max_tw_buckets = cnt / 2;
-	sysctl_tcp_max_orphans = cnt / 2;
-	sysctl_max_syn_backlog = max(128, cnt / 256);
-=======
->>>>>>> b55e9ac4
 
 	cnt = tcp_hashinfo.ehash_mask + 1;
 
