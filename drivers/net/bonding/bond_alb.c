/*
 * Copyright(c) 1999 - 2004 Intel Corporation. All rights reserved.
 *
 * This program is free software; you can redistribute it and/or modify it
 * under the terms of the GNU General Public License as published by the
 * Free Software Foundation; either version 2 of the License, or
 * (at your option) any later version.
 *
 * This program is distributed in the hope that it will be useful, but
 * WITHOUT ANY WARRANTY; without even the implied warranty of MERCHANTABILITY
 * or FITNESS FOR A PARTICULAR PURPOSE.  See the GNU General Public License
 * for more details.
 *
 * You should have received a copy of the GNU General Public License along
 * with this program; if not, write to the Free Software Foundation, Inc.,
 * 59 Temple Place - Suite 330, Boston, MA  02111-1307, USA.
 *
 * The full GNU General Public License is included in this distribution in the
 * file called LICENSE.
 *
 */

#define pr_fmt(fmt) KBUILD_MODNAME ": " fmt

#include <linux/skbuff.h>
#include <linux/netdevice.h>
#include <linux/etherdevice.h>
#include <linux/pkt_sched.h>
#include <linux/spinlock.h>
#include <linux/slab.h>
#include <linux/timer.h>
#include <linux/ip.h>
#include <linux/ipv6.h>
#include <linux/if_arp.h>
#include <linux/if_ether.h>
#include <linux/if_bonding.h>
#include <linux/if_vlan.h>
#include <linux/in.h>
#include <net/ipx.h>
#include <net/arp.h>
#include <net/ipv6.h>
#include <asm/byteorder.h>
#include "bonding.h"
#include "bond_alb.h"



#ifndef __long_aligned
#define __long_aligned __attribute__((aligned((sizeof(long)))))
#endif
static const u8 mac_bcast[ETH_ALEN] __long_aligned = {
	0xff, 0xff, 0xff, 0xff, 0xff, 0xff
};
static const u8 mac_v6_allmcast[ETH_ALEN] __long_aligned = {
	0x33, 0x33, 0x00, 0x00, 0x00, 0x01
};
static const int alb_delta_in_ticks = HZ / ALB_TIMER_TICKS_PER_SEC;

#pragma pack(1)
struct learning_pkt {
	u8 mac_dst[ETH_ALEN];
	u8 mac_src[ETH_ALEN];
	__be16 type;
	u8 padding[ETH_ZLEN - ETH_HLEN];
};

struct arp_pkt {
	__be16  hw_addr_space;
	__be16  prot_addr_space;
	u8      hw_addr_len;
	u8      prot_addr_len;
	__be16  op_code;
	u8      mac_src[ETH_ALEN];	/* sender hardware address */
	__be32  ip_src;			/* sender IP address */
	u8      mac_dst[ETH_ALEN];	/* target hardware address */
	__be32  ip_dst;			/* target IP address */
};
#pragma pack()

static inline struct arp_pkt *arp_pkt(const struct sk_buff *skb)
{
	return (struct arp_pkt *)skb_network_header(skb);
}

/* Forward declaration */
static void alb_send_learning_packets(struct slave *slave, u8 mac_addr[]);

static inline u8 _simple_hash(const u8 *hash_start, int hash_size)
{
	int i;
	u8 hash = 0;

	for (i = 0; i < hash_size; i++) {
		hash ^= hash_start[i];
	}

	return hash;
}

/*********************** tlb specific functions ***************************/

static inline void _lock_tx_hashtbl(struct bonding *bond)
{
	spin_lock_bh(&(BOND_ALB_INFO(bond).tx_hashtbl_lock));
}

static inline void _unlock_tx_hashtbl(struct bonding *bond)
{
	spin_unlock_bh(&(BOND_ALB_INFO(bond).tx_hashtbl_lock));
}

/* Caller must hold tx_hashtbl lock */
static inline void tlb_init_table_entry(struct tlb_client_info *entry, int save_load)
{
	if (save_load) {
		entry->load_history = 1 + entry->tx_bytes /
				      BOND_TLB_REBALANCE_INTERVAL;
		entry->tx_bytes = 0;
	}

	entry->tx_slave = NULL;
	entry->next = TLB_NULL_INDEX;
	entry->prev = TLB_NULL_INDEX;
}

static inline void tlb_init_slave(struct slave *slave)
{
	SLAVE_TLB_INFO(slave).load = 0;
	SLAVE_TLB_INFO(slave).head = TLB_NULL_INDEX;
}

/* Caller must hold bond lock for read */
static void tlb_clear_slave(struct bonding *bond, struct slave *slave, int save_load)
{
	struct tlb_client_info *tx_hash_table;
	u32 index;

	_lock_tx_hashtbl(bond);

	/* clear slave from tx_hashtbl */
	tx_hash_table = BOND_ALB_INFO(bond).tx_hashtbl;

	/* skip this if we've already freed the tx hash table */
	if (tx_hash_table) {
		index = SLAVE_TLB_INFO(slave).head;
		while (index != TLB_NULL_INDEX) {
			u32 next_index = tx_hash_table[index].next;
			tlb_init_table_entry(&tx_hash_table[index], save_load);
			index = next_index;
		}
	}

	tlb_init_slave(slave);

	_unlock_tx_hashtbl(bond);
}

/* Must be called before starting the monitor timer */
static int tlb_initialize(struct bonding *bond)
{
	struct alb_bond_info *bond_info = &(BOND_ALB_INFO(bond));
	int size = TLB_HASH_TABLE_SIZE * sizeof(struct tlb_client_info);
	struct tlb_client_info *new_hashtbl;
	int i;

	new_hashtbl = kzalloc(size, GFP_KERNEL);
	if (!new_hashtbl) {
		pr_err("%s: Error: Failed to allocate TLB hash table\n",
		       bond->dev->name);
		return -1;
	}
	_lock_tx_hashtbl(bond);

	bond_info->tx_hashtbl = new_hashtbl;

	for (i = 0; i < TLB_HASH_TABLE_SIZE; i++) {
		tlb_init_table_entry(&bond_info->tx_hashtbl[i], 0);
	}

	_unlock_tx_hashtbl(bond);

	return 0;
}

/* Must be called only after all slaves have been released */
static void tlb_deinitialize(struct bonding *bond)
{
	struct alb_bond_info *bond_info = &(BOND_ALB_INFO(bond));

	_lock_tx_hashtbl(bond);

	kfree(bond_info->tx_hashtbl);
	bond_info->tx_hashtbl = NULL;

	_unlock_tx_hashtbl(bond);
}

static long long compute_gap(struct slave *slave)
{
	return (s64) (slave->speed << 20) - /* Convert to Megabit per sec */
	       (s64) (SLAVE_TLB_INFO(slave).load << 3); /* Bytes to bits */
}

/* Caller must hold bond lock for read */
static struct slave *tlb_get_least_loaded_slave(struct bonding *bond)
{
	struct slave *slave, *least_loaded;
	long long max_gap;
	int i;

	least_loaded = NULL;
	max_gap = LLONG_MIN;

	/* Find the slave with the largest gap */
	bond_for_each_slave(bond, slave, i) {
		if (SLAVE_IS_OK(slave)) {
			long long gap = compute_gap(slave);

			if (max_gap < gap) {
				least_loaded = slave;
				max_gap = gap;
			}
		}
	}

	return least_loaded;
}

/* Caller must hold bond lock for read */
static struct slave *tlb_choose_channel(struct bonding *bond, u32 hash_index, u32 skb_len)
{
	struct alb_bond_info *bond_info = &(BOND_ALB_INFO(bond));
	struct tlb_client_info *hash_table;
	struct slave *assigned_slave;

	_lock_tx_hashtbl(bond);

	hash_table = bond_info->tx_hashtbl;
	assigned_slave = hash_table[hash_index].tx_slave;
	if (!assigned_slave) {
		assigned_slave = tlb_get_least_loaded_slave(bond);

		if (assigned_slave) {
			struct tlb_slave_info *slave_info =
				&(SLAVE_TLB_INFO(assigned_slave));
			u32 next_index = slave_info->head;

			hash_table[hash_index].tx_slave = assigned_slave;
			hash_table[hash_index].next = next_index;
			hash_table[hash_index].prev = TLB_NULL_INDEX;

			if (next_index != TLB_NULL_INDEX) {
				hash_table[next_index].prev = hash_index;
			}

			slave_info->head = hash_index;
			slave_info->load +=
				hash_table[hash_index].load_history;
		}
	}

	if (assigned_slave) {
		hash_table[hash_index].tx_bytes += skb_len;
	}

	_unlock_tx_hashtbl(bond);

	return assigned_slave;
}

/*********************** rlb specific functions ***************************/
static inline void _lock_rx_hashtbl(struct bonding *bond)
{
	spin_lock_bh(&(BOND_ALB_INFO(bond).rx_hashtbl_lock));
}

static inline void _unlock_rx_hashtbl(struct bonding *bond)
{
	spin_unlock_bh(&(BOND_ALB_INFO(bond).rx_hashtbl_lock));
}

/* when an ARP REPLY is received from a client update its info
 * in the rx_hashtbl
 */
static void rlb_update_entry_from_arp(struct bonding *bond, struct arp_pkt *arp)
{
	struct alb_bond_info *bond_info = &(BOND_ALB_INFO(bond));
	struct rlb_client_info *client_info;
	u32 hash_index;

	_lock_rx_hashtbl(bond);

	hash_index = _simple_hash((u8*)&(arp->ip_src), sizeof(arp->ip_src));
	client_info = &(bond_info->rx_hashtbl[hash_index]);

	if ((client_info->assigned) &&
	    (client_info->ip_src == arp->ip_dst) &&
	    (client_info->ip_dst == arp->ip_src) &&
	    (compare_ether_addr_64bits(client_info->mac_dst, arp->mac_src))) {
		/* update the clients MAC address */
		memcpy(client_info->mac_dst, arp->mac_src, ETH_ALEN);
		client_info->ntt = 1;
		bond_info->rx_ntt = 1;
	}

	_unlock_rx_hashtbl(bond);
}

static void rlb_arp_recv(struct sk_buff *skb, struct bonding *bond,
			 struct slave *slave)
{
	struct arp_pkt *arp;

	if (skb->protocol != cpu_to_be16(ETH_P_ARP))
		return;

	arp = (struct arp_pkt *) skb->data;
	if (!arp) {
		pr_debug("Packet has no ARP data\n");
		return;
	}

<<<<<<< HEAD
	if (!pskb_may_pull(skb, arp_hdr_len(bond_dev)))
		goto out;
=======
	if (!pskb_may_pull(skb, arp_hdr_len(bond->dev)))
		return;
>>>>>>> b55e9ac4

	if (skb->len < sizeof(struct arp_pkt)) {
		pr_debug("Packet is too small to be an ARP\n");
		return;
	}

	if (arp->op_code == htons(ARPOP_REPLY)) {
		/* update rx hash table for this ARP */
		rlb_update_entry_from_arp(bond, arp);
		pr_debug("Server received an ARP Reply from client\n");
	}
}

/* Caller must hold bond lock for read */
static struct slave *rlb_next_rx_slave(struct bonding *bond)
{
	struct alb_bond_info *bond_info = &(BOND_ALB_INFO(bond));
	struct slave *rx_slave, *slave, *start_at;
	int i = 0;

	if (bond_info->next_rx_slave) {
		start_at = bond_info->next_rx_slave;
	} else {
		start_at = bond->first_slave;
	}

	rx_slave = NULL;

	bond_for_each_slave_from(bond, slave, i, start_at) {
		if (SLAVE_IS_OK(slave)) {
			if (!rx_slave) {
				rx_slave = slave;
			} else if (slave->speed > rx_slave->speed) {
				rx_slave = slave;
			}
		}
	}

	if (rx_slave) {
		bond_info->next_rx_slave = rx_slave->next;
	}

	return rx_slave;
}

/* teach the switch the mac of a disabled slave
 * on the primary for fault tolerance
 *
 * Caller must hold bond->curr_slave_lock for write or bond lock for write
 */
static void rlb_teach_disabled_mac_on_primary(struct bonding *bond, u8 addr[])
{
	if (!bond->curr_active_slave) {
		return;
	}

	if (!bond->alb_info.primary_is_promisc) {
		if (!dev_set_promiscuity(bond->curr_active_slave->dev, 1))
			bond->alb_info.primary_is_promisc = 1;
		else
			bond->alb_info.primary_is_promisc = 0;
	}

	bond->alb_info.rlb_promisc_timeout_counter = 0;

	alb_send_learning_packets(bond->curr_active_slave, addr);
}

/* slave being removed should not be active at this point
 *
 * Caller must hold bond lock for read
 */
static void rlb_clear_slave(struct bonding *bond, struct slave *slave)
{
	struct alb_bond_info *bond_info = &(BOND_ALB_INFO(bond));
	struct rlb_client_info *rx_hash_table;
	u32 index, next_index;

	/* clear slave from rx_hashtbl */
	_lock_rx_hashtbl(bond);

	rx_hash_table = bond_info->rx_hashtbl;
	index = bond_info->rx_hashtbl_head;
	for (; index != RLB_NULL_INDEX; index = next_index) {
		next_index = rx_hash_table[index].next;
		if (rx_hash_table[index].slave == slave) {
			struct slave *assigned_slave = rlb_next_rx_slave(bond);

			if (assigned_slave) {
				rx_hash_table[index].slave = assigned_slave;
				if (compare_ether_addr_64bits(rx_hash_table[index].mac_dst,
							      mac_bcast)) {
					bond_info->rx_hashtbl[index].ntt = 1;
					bond_info->rx_ntt = 1;
					/* A slave has been removed from the
					 * table because it is either disabled
					 * or being released. We must retry the
					 * update to avoid clients from not
					 * being updated & disconnecting when
					 * there is stress
					 */
					bond_info->rlb_update_retry_counter =
						RLB_UPDATE_RETRY;
				}
			} else {  /* there is no active slave */
				rx_hash_table[index].slave = NULL;
			}
		}
	}

	_unlock_rx_hashtbl(bond);

	write_lock_bh(&bond->curr_slave_lock);

	if (slave != bond->curr_active_slave) {
		rlb_teach_disabled_mac_on_primary(bond, slave->dev->dev_addr);
	}

	write_unlock_bh(&bond->curr_slave_lock);
}

static void rlb_update_client(struct rlb_client_info *client_info)
{
	int i;

	if (!client_info->slave) {
		return;
	}

	for (i = 0; i < RLB_ARP_BURST_SIZE; i++) {
		struct sk_buff *skb;

		skb = arp_create(ARPOP_REPLY, ETH_P_ARP,
				 client_info->ip_dst,
				 client_info->slave->dev,
				 client_info->ip_src,
				 client_info->mac_dst,
				 client_info->slave->dev->dev_addr,
				 client_info->mac_dst);
		if (!skb) {
			pr_err("%s: Error: failed to create an ARP packet\n",
			       client_info->slave->dev->master->name);
			continue;
		}

		skb->dev = client_info->slave->dev;

		if (client_info->tag) {
			skb = vlan_put_tag(skb, client_info->vlan_id);
			if (!skb) {
				pr_err("%s: Error: failed to insert VLAN tag\n",
				       client_info->slave->dev->master->name);
				continue;
			}
		}

		arp_xmit(skb);
	}
}

/* sends ARP REPLIES that update the clients that need updating */
static void rlb_update_rx_clients(struct bonding *bond)
{
	struct alb_bond_info *bond_info = &(BOND_ALB_INFO(bond));
	struct rlb_client_info *client_info;
	u32 hash_index;

	_lock_rx_hashtbl(bond);

	hash_index = bond_info->rx_hashtbl_head;
	for (; hash_index != RLB_NULL_INDEX; hash_index = client_info->next) {
		client_info = &(bond_info->rx_hashtbl[hash_index]);
		if (client_info->ntt) {
			rlb_update_client(client_info);
			if (bond_info->rlb_update_retry_counter == 0) {
				client_info->ntt = 0;
			}
		}
	}

	/* do not update the entries again until this counter is zero so that
	 * not to confuse the clients.
	 */
	bond_info->rlb_update_delay_counter = RLB_UPDATE_DELAY;

	_unlock_rx_hashtbl(bond);
}

/* The slave was assigned a new mac address - update the clients */
static void rlb_req_update_slave_clients(struct bonding *bond, struct slave *slave)
{
	struct alb_bond_info *bond_info = &(BOND_ALB_INFO(bond));
	struct rlb_client_info *client_info;
	int ntt = 0;
	u32 hash_index;

	_lock_rx_hashtbl(bond);

	hash_index = bond_info->rx_hashtbl_head;
	for (; hash_index != RLB_NULL_INDEX; hash_index = client_info->next) {
		client_info = &(bond_info->rx_hashtbl[hash_index]);

		if ((client_info->slave == slave) &&
		    compare_ether_addr_64bits(client_info->mac_dst, mac_bcast)) {
			client_info->ntt = 1;
			ntt = 1;
		}
	}

	// update the team's flag only after the whole iteration
	if (ntt) {
		bond_info->rx_ntt = 1;
		//fasten the change
		bond_info->rlb_update_retry_counter = RLB_UPDATE_RETRY;
	}

	_unlock_rx_hashtbl(bond);
}

/* mark all clients using src_ip to be updated */
static void rlb_req_update_subnet_clients(struct bonding *bond, __be32 src_ip)
{
	struct alb_bond_info *bond_info = &(BOND_ALB_INFO(bond));
	struct rlb_client_info *client_info;
	u32 hash_index;

	_lock_rx_hashtbl(bond);

	hash_index = bond_info->rx_hashtbl_head;
	for (; hash_index != RLB_NULL_INDEX; hash_index = client_info->next) {
		client_info = &(bond_info->rx_hashtbl[hash_index]);

		if (!client_info->slave) {
			pr_err("%s: Error: found a client with no channel in the client's hash table\n",
			       bond->dev->name);
			continue;
		}
		/*update all clients using this src_ip, that are not assigned
		 * to the team's address (curr_active_slave) and have a known
		 * unicast mac address.
		 */
		if ((client_info->ip_src == src_ip) &&
		    compare_ether_addr_64bits(client_info->slave->dev->dev_addr,
			   bond->dev->dev_addr) &&
		    compare_ether_addr_64bits(client_info->mac_dst, mac_bcast)) {
			client_info->ntt = 1;
			bond_info->rx_ntt = 1;
		}
	}

	_unlock_rx_hashtbl(bond);
}

/* Caller must hold both bond and ptr locks for read */
static struct slave *rlb_choose_channel(struct sk_buff *skb, struct bonding *bond)
{
	struct alb_bond_info *bond_info = &(BOND_ALB_INFO(bond));
	struct arp_pkt *arp = arp_pkt(skb);
	struct slave *assigned_slave;
	struct rlb_client_info *client_info;
	u32 hash_index = 0;

	_lock_rx_hashtbl(bond);

	hash_index = _simple_hash((u8 *)&arp->ip_dst, sizeof(arp->ip_dst));
	client_info = &(bond_info->rx_hashtbl[hash_index]);

	if (client_info->assigned) {
		if ((client_info->ip_src == arp->ip_src) &&
		    (client_info->ip_dst == arp->ip_dst)) {
			/* the entry is already assigned to this client */
			if (compare_ether_addr_64bits(arp->mac_dst, mac_bcast)) {
				/* update mac address from arp */
				memcpy(client_info->mac_dst, arp->mac_dst, ETH_ALEN);
			}

			assigned_slave = client_info->slave;
			if (assigned_slave) {
				_unlock_rx_hashtbl(bond);
				return assigned_slave;
			}
		} else {
			/* the entry is already assigned to some other client,
			 * move the old client to primary (curr_active_slave) so
			 * that the new client can be assigned to this entry.
			 */
			if (bond->curr_active_slave &&
			    client_info->slave != bond->curr_active_slave) {
				client_info->slave = bond->curr_active_slave;
				rlb_update_client(client_info);
			}
		}
	}
	/* assign a new slave */
	assigned_slave = rlb_next_rx_slave(bond);

	if (assigned_slave) {
		client_info->ip_src = arp->ip_src;
		client_info->ip_dst = arp->ip_dst;
		/* arp->mac_dst is broadcast for arp reqeusts.
		 * will be updated with clients actual unicast mac address
		 * upon receiving an arp reply.
		 */
		memcpy(client_info->mac_dst, arp->mac_dst, ETH_ALEN);
		client_info->slave = assigned_slave;

		if (compare_ether_addr_64bits(client_info->mac_dst, mac_bcast)) {
			client_info->ntt = 1;
			bond->alb_info.rx_ntt = 1;
		} else {
			client_info->ntt = 0;
		}

		if (bond->vlgrp) {
			if (!vlan_get_tag(skb, &client_info->vlan_id))
				client_info->tag = 1;
		}

		if (!client_info->assigned) {
			u32 prev_tbl_head = bond_info->rx_hashtbl_head;
			bond_info->rx_hashtbl_head = hash_index;
			client_info->next = prev_tbl_head;
			if (prev_tbl_head != RLB_NULL_INDEX) {
				bond_info->rx_hashtbl[prev_tbl_head].prev =
					hash_index;
			}
			client_info->assigned = 1;
		}
	}

	_unlock_rx_hashtbl(bond);

	return assigned_slave;
}

/* chooses (and returns) transmit channel for arp reply
 * does not choose channel for other arp types since they are
 * sent on the curr_active_slave
 */
static struct slave *rlb_arp_xmit(struct sk_buff *skb, struct bonding *bond)
{
	struct arp_pkt *arp = arp_pkt(skb);
	struct slave *tx_slave = NULL;

	if (arp->op_code == htons(ARPOP_REPLY)) {
		/* the arp must be sent on the selected
		* rx channel
		*/
		tx_slave = rlb_choose_channel(skb, bond);
		if (tx_slave) {
			memcpy(arp->mac_src,tx_slave->dev->dev_addr, ETH_ALEN);
		}
		pr_debug("Server sent ARP Reply packet\n");
	} else if (arp->op_code == htons(ARPOP_REQUEST)) {
		/* Create an entry in the rx_hashtbl for this client as a
		 * place holder.
		 * When the arp reply is received the entry will be updated
		 * with the correct unicast address of the client.
		 */
		rlb_choose_channel(skb, bond);

		/* The ARP reply packets must be delayed so that
		 * they can cancel out the influence of the ARP request.
		 */
		bond->alb_info.rlb_update_delay_counter = RLB_UPDATE_DELAY;

		/* arp requests are broadcast and are sent on the primary
		 * the arp request will collapse all clients on the subnet to
		 * the primary slave. We must register these clients to be
		 * updated with their assigned mac.
		 */
		rlb_req_update_subnet_clients(bond, arp->ip_src);
		pr_debug("Server sent ARP Request packet\n");
	}

	return tx_slave;
}

/* Caller must hold bond lock for read */
static void rlb_rebalance(struct bonding *bond)
{
	struct alb_bond_info *bond_info = &(BOND_ALB_INFO(bond));
	struct slave *assigned_slave;
	struct rlb_client_info *client_info;
	int ntt;
	u32 hash_index;

	_lock_rx_hashtbl(bond);

	ntt = 0;
	hash_index = bond_info->rx_hashtbl_head;
	for (; hash_index != RLB_NULL_INDEX; hash_index = client_info->next) {
		client_info = &(bond_info->rx_hashtbl[hash_index]);
		assigned_slave = rlb_next_rx_slave(bond);
		if (assigned_slave && (client_info->slave != assigned_slave)) {
			client_info->slave = assigned_slave;
			client_info->ntt = 1;
			ntt = 1;
		}
	}

	/* update the team's flag only after the whole iteration */
	if (ntt) {
		bond_info->rx_ntt = 1;
	}
	_unlock_rx_hashtbl(bond);
}

/* Caller must hold rx_hashtbl lock */
static void rlb_init_table_entry(struct rlb_client_info *entry)
{
	memset(entry, 0, sizeof(struct rlb_client_info));
	entry->next = RLB_NULL_INDEX;
	entry->prev = RLB_NULL_INDEX;
}

static int rlb_initialize(struct bonding *bond)
{
	struct alb_bond_info *bond_info = &(BOND_ALB_INFO(bond));
	struct rlb_client_info	*new_hashtbl;
	int size = RLB_HASH_TABLE_SIZE * sizeof(struct rlb_client_info);
	int i;

	new_hashtbl = kmalloc(size, GFP_KERNEL);
	if (!new_hashtbl) {
		pr_err("%s: Error: Failed to allocate RLB hash table\n",
		       bond->dev->name);
		return -1;
	}
	_lock_rx_hashtbl(bond);

	bond_info->rx_hashtbl = new_hashtbl;

	bond_info->rx_hashtbl_head = RLB_NULL_INDEX;

	for (i = 0; i < RLB_HASH_TABLE_SIZE; i++) {
		rlb_init_table_entry(bond_info->rx_hashtbl + i);
	}

	_unlock_rx_hashtbl(bond);

	/* register to receive ARPs */
	bond->recv_probe = rlb_arp_recv;

	return 0;
}

static void rlb_deinitialize(struct bonding *bond)
{
	struct alb_bond_info *bond_info = &(BOND_ALB_INFO(bond));

	_lock_rx_hashtbl(bond);

	kfree(bond_info->rx_hashtbl);
	bond_info->rx_hashtbl = NULL;
	bond_info->rx_hashtbl_head = RLB_NULL_INDEX;

	_unlock_rx_hashtbl(bond);
}

static void rlb_clear_vlan(struct bonding *bond, unsigned short vlan_id)
{
	struct alb_bond_info *bond_info = &(BOND_ALB_INFO(bond));
	u32 curr_index;

	_lock_rx_hashtbl(bond);

	curr_index = bond_info->rx_hashtbl_head;
	while (curr_index != RLB_NULL_INDEX) {
		struct rlb_client_info *curr = &(bond_info->rx_hashtbl[curr_index]);
		u32 next_index = bond_info->rx_hashtbl[curr_index].next;
		u32 prev_index = bond_info->rx_hashtbl[curr_index].prev;

		if (curr->tag && (curr->vlan_id == vlan_id)) {
			if (curr_index == bond_info->rx_hashtbl_head) {
				bond_info->rx_hashtbl_head = next_index;
			}
			if (prev_index != RLB_NULL_INDEX) {
				bond_info->rx_hashtbl[prev_index].next = next_index;
			}
			if (next_index != RLB_NULL_INDEX) {
				bond_info->rx_hashtbl[next_index].prev = prev_index;
			}

			rlb_init_table_entry(curr);
		}

		curr_index = next_index;
	}

	_unlock_rx_hashtbl(bond);
}

/*********************** tlb/rlb shared functions *********************/

static void alb_send_learning_packets(struct slave *slave, u8 mac_addr[])
{
	struct bonding *bond = bond_get_bond_by_slave(slave);
	struct learning_pkt pkt;
	int size = sizeof(struct learning_pkt);
	int i;

	memset(&pkt, 0, size);
	memcpy(pkt.mac_dst, mac_addr, ETH_ALEN);
	memcpy(pkt.mac_src, mac_addr, ETH_ALEN);
	pkt.type = cpu_to_be16(ETH_P_LOOP);

	for (i = 0; i < MAX_LP_BURST; i++) {
		struct sk_buff *skb;
		char *data;

		skb = dev_alloc_skb(size);
		if (!skb) {
			return;
		}

		data = skb_put(skb, size);
		memcpy(data, &pkt, size);

		skb_reset_mac_header(skb);
		skb->network_header = skb->mac_header + ETH_HLEN;
		skb->protocol = pkt.type;
		skb->priority = TC_PRIO_CONTROL;
		skb->dev = slave->dev;

		if (bond->vlgrp) {
			struct vlan_entry *vlan;

			vlan = bond_next_vlan(bond,
					      bond->alb_info.current_alb_vlan);

			bond->alb_info.current_alb_vlan = vlan;
			if (!vlan) {
				kfree_skb(skb);
				continue;
			}

			skb = vlan_put_tag(skb, vlan->vlan_id);
			if (!skb) {
				pr_err("%s: Error: failed to insert VLAN tag\n",
				       bond->dev->name);
				continue;
			}
		}

		dev_queue_xmit(skb);
	}
}

/* hw is a boolean parameter that determines whether we should try and
 * set the hw address of the device as well as the hw address of the
 * net_device
 */
static int alb_set_slave_mac_addr(struct slave *slave, u8 addr[], int hw)
{
	struct net_device *dev = slave->dev;
	struct sockaddr s_addr;

	if (!hw) {
		memcpy(dev->dev_addr, addr, dev->addr_len);
		return 0;
	}

	/* for rlb each slave must have a unique hw mac addresses so that */
	/* each slave will receive packets destined to a different mac */
	memcpy(s_addr.sa_data, addr, dev->addr_len);
	s_addr.sa_family = dev->type;
	if (dev_set_mac_address(dev, &s_addr)) {
		pr_err("%s: Error: dev_set_mac_address of dev %s failed!\n"
		       "ALB mode requires that the base driver support setting the hw address also when the network device's interface is open\n",
		       dev->master->name, dev->name);
		return -EOPNOTSUPP;
	}
	return 0;
}

/*
 * Swap MAC addresses between two slaves.
 *
 * Called with RTNL held, and no other locks.
 *
 */

static void alb_swap_mac_addr(struct bonding *bond, struct slave *slave1, struct slave *slave2)
{
	u8 tmp_mac_addr[ETH_ALEN];

	memcpy(tmp_mac_addr, slave1->dev->dev_addr, ETH_ALEN);
	alb_set_slave_mac_addr(slave1, slave2->dev->dev_addr, bond->alb_info.rlb_enabled);
	alb_set_slave_mac_addr(slave2, tmp_mac_addr, bond->alb_info.rlb_enabled);

}

/*
 * Send learning packets after MAC address swap.
 *
 * Called with RTNL and no other locks
 */
static void alb_fasten_mac_swap(struct bonding *bond, struct slave *slave1,
				struct slave *slave2)
{
	int slaves_state_differ = (SLAVE_IS_OK(slave1) != SLAVE_IS_OK(slave2));
	struct slave *disabled_slave = NULL;

	ASSERT_RTNL();

	/* fasten the change in the switch */
	if (SLAVE_IS_OK(slave1)) {
		alb_send_learning_packets(slave1, slave1->dev->dev_addr);
		if (bond->alb_info.rlb_enabled) {
			/* inform the clients that the mac address
			 * has changed
			 */
			rlb_req_update_slave_clients(bond, slave1);
		}
	} else {
		disabled_slave = slave1;
	}

	if (SLAVE_IS_OK(slave2)) {
		alb_send_learning_packets(slave2, slave2->dev->dev_addr);
		if (bond->alb_info.rlb_enabled) {
			/* inform the clients that the mac address
			 * has changed
			 */
			rlb_req_update_slave_clients(bond, slave2);
		}
	} else {
		disabled_slave = slave2;
	}

	if (bond->alb_info.rlb_enabled && slaves_state_differ) {
		/* A disabled slave was assigned an active mac addr */
		rlb_teach_disabled_mac_on_primary(bond,
						  disabled_slave->dev->dev_addr);
	}
}

/**
 * alb_change_hw_addr_on_detach
 * @bond: bonding we're working on
 * @slave: the slave that was just detached
 *
 * We assume that @slave was already detached from the slave list.
 *
 * If @slave's permanent hw address is different both from its current
 * address and from @bond's address, then somewhere in the bond there's
 * a slave that has @slave's permanet address as its current address.
 * We'll make sure that that slave no longer uses @slave's permanent address.
 *
 * Caller must hold RTNL and no other locks
 */
static void alb_change_hw_addr_on_detach(struct bonding *bond, struct slave *slave)
{
	int perm_curr_diff;
	int perm_bond_diff;

	perm_curr_diff = compare_ether_addr_64bits(slave->perm_hwaddr,
						   slave->dev->dev_addr);
	perm_bond_diff = compare_ether_addr_64bits(slave->perm_hwaddr,
						   bond->dev->dev_addr);

	if (perm_curr_diff && perm_bond_diff) {
		struct slave *tmp_slave;
		int i, found = 0;

		bond_for_each_slave(bond, tmp_slave, i) {
			if (!compare_ether_addr_64bits(slave->perm_hwaddr,
						       tmp_slave->dev->dev_addr)) {
				found = 1;
				break;
			}
		}

		if (found) {
			/* locking: needs RTNL and nothing else */
			alb_swap_mac_addr(bond, slave, tmp_slave);
			alb_fasten_mac_swap(bond, slave, tmp_slave);
		}
	}
}

/**
 * alb_handle_addr_collision_on_attach
 * @bond: bonding we're working on
 * @slave: the slave that was just attached
 *
 * checks uniqueness of slave's mac address and handles the case the
 * new slave uses the bonds mac address.
 *
 * If the permanent hw address of @slave is @bond's hw address, we need to
 * find a different hw address to give @slave, that isn't in use by any other
 * slave in the bond. This address must be, of course, one of the permanent
 * addresses of the other slaves.
 *
 * We go over the slave list, and for each slave there we compare its
 * permanent hw address with the current address of all the other slaves.
 * If no match was found, then we've found a slave with a permanent address
 * that isn't used by any other slave in the bond, so we can assign it to
 * @slave.
 *
 * assumption: this function is called before @slave is attached to the
 * 	       bond slave list.
 *
 * caller must hold the bond lock for write since the mac addresses are compared
 * and may be swapped.
 */
static int alb_handle_addr_collision_on_attach(struct bonding *bond, struct slave *slave)
{
	struct slave *tmp_slave1, *tmp_slave2, *free_mac_slave;
	struct slave *has_bond_addr = bond->curr_active_slave;
	int i, j, found = 0;

	if (bond->slave_cnt == 0) {
		/* this is the first slave */
		return 0;
	}

	/* if slave's mac address differs from bond's mac address
	 * check uniqueness of slave's mac address against the other
	 * slaves in the bond.
	 */
	if (compare_ether_addr_64bits(slave->perm_hwaddr, bond->dev->dev_addr)) {
		bond_for_each_slave(bond, tmp_slave1, i) {
			if (!compare_ether_addr_64bits(tmp_slave1->dev->dev_addr,
						       slave->dev->dev_addr)) {
				found = 1;
				break;
			}
		}

		if (!found)
			return 0;

		/* Try setting slave mac to bond address and fall-through
		   to code handling that situation below... */
		alb_set_slave_mac_addr(slave, bond->dev->dev_addr,
				       bond->alb_info.rlb_enabled);
	}

	/* The slave's address is equal to the address of the bond.
	 * Search for a spare address in the bond for this slave.
	 */
	free_mac_slave = NULL;

	bond_for_each_slave(bond, tmp_slave1, i) {
		found = 0;
		bond_for_each_slave(bond, tmp_slave2, j) {
			if (!compare_ether_addr_64bits(tmp_slave1->perm_hwaddr,
						       tmp_slave2->dev->dev_addr)) {
				found = 1;
				break;
			}
		}

		if (!found) {
			/* no slave has tmp_slave1's perm addr
			 * as its curr addr
			 */
			free_mac_slave = tmp_slave1;
			break;
		}

		if (!has_bond_addr) {
			if (!compare_ether_addr_64bits(tmp_slave1->dev->dev_addr,
						       bond->dev->dev_addr)) {

				has_bond_addr = tmp_slave1;
			}
		}
	}

	if (free_mac_slave) {
		alb_set_slave_mac_addr(slave, free_mac_slave->perm_hwaddr,
				       bond->alb_info.rlb_enabled);

		pr_warning("%s: Warning: the hw address of slave %s is in use by the bond; giving it the hw address of %s\n",
			   bond->dev->name, slave->dev->name,
			   free_mac_slave->dev->name);

	} else if (has_bond_addr) {
		pr_err("%s: Error: the hw address of slave %s is in use by the bond; couldn't find a slave with a free hw address to give it (this should not have happened)\n",
		       bond->dev->name, slave->dev->name);
		return -EFAULT;
	}

	return 0;
}

/**
 * alb_set_mac_address
 * @bond:
 * @addr:
 *
 * In TLB mode all slaves are configured to the bond's hw address, but set
 * their dev_addr field to different addresses (based on their permanent hw
 * addresses).
 *
 * For each slave, this function sets the interface to the new address and then
 * changes its dev_addr field to its previous value.
 *
 * Unwinding assumes bond's mac address has not yet changed.
 */
static int alb_set_mac_address(struct bonding *bond, void *addr)
{
	struct sockaddr sa;
	struct slave *slave, *stop_at;
	char tmp_addr[ETH_ALEN];
	int res;
	int i;

	if (bond->alb_info.rlb_enabled) {
		return 0;
	}

	bond_for_each_slave(bond, slave, i) {
		/* save net_device's current hw address */
		memcpy(tmp_addr, slave->dev->dev_addr, ETH_ALEN);

		res = dev_set_mac_address(slave->dev, addr);

		/* restore net_device's hw address */
		memcpy(slave->dev->dev_addr, tmp_addr, ETH_ALEN);

		if (res)
			goto unwind;
	}

	return 0;

unwind:
	memcpy(sa.sa_data, bond->dev->dev_addr, bond->dev->addr_len);
	sa.sa_family = bond->dev->type;

	/* unwind from head to the slave that failed */
	stop_at = slave;
	bond_for_each_slave_from_to(bond, slave, i, bond->first_slave, stop_at) {
		memcpy(tmp_addr, slave->dev->dev_addr, ETH_ALEN);
		dev_set_mac_address(slave->dev, &sa);
		memcpy(slave->dev->dev_addr, tmp_addr, ETH_ALEN);
	}

	return res;
}

/************************ exported alb funcions ************************/

int bond_alb_initialize(struct bonding *bond, int rlb_enabled)
{
	int res;

	res = tlb_initialize(bond);
	if (res) {
		return res;
	}

	if (rlb_enabled) {
		bond->alb_info.rlb_enabled = 1;
		/* initialize rlb */
		res = rlb_initialize(bond);
		if (res) {
			tlb_deinitialize(bond);
			return res;
		}
	} else {
		bond->alb_info.rlb_enabled = 0;
	}

	return 0;
}

void bond_alb_deinitialize(struct bonding *bond)
{
	struct alb_bond_info *bond_info = &(BOND_ALB_INFO(bond));

	tlb_deinitialize(bond);

	if (bond_info->rlb_enabled) {
		rlb_deinitialize(bond);
	}
}

int bond_alb_xmit(struct sk_buff *skb, struct net_device *bond_dev)
{
	struct bonding *bond = netdev_priv(bond_dev);
	struct ethhdr *eth_data;
	struct alb_bond_info *bond_info = &(BOND_ALB_INFO(bond));
	struct slave *tx_slave = NULL;
	static const __be32 ip_bcast = htonl(0xffffffff);
	int hash_size = 0;
	int do_tx_balance = 1;
	u32 hash_index = 0;
	const u8 *hash_start = NULL;
	int res = 1;
	struct ipv6hdr *ip6hdr;

	skb_reset_mac_header(skb);
	eth_data = eth_hdr(skb);

	/* make sure that the curr_active_slave do not change during tx
	 */
	read_lock(&bond->curr_slave_lock);

	switch (ntohs(skb->protocol)) {
	case ETH_P_IP: {
		const struct iphdr *iph = ip_hdr(skb);

		if (!compare_ether_addr_64bits(eth_data->h_dest, mac_bcast) ||
		    (iph->daddr == ip_bcast) ||
		    (iph->protocol == IPPROTO_IGMP)) {
			do_tx_balance = 0;
			break;
		}
		hash_start = (char *)&(iph->daddr);
		hash_size = sizeof(iph->daddr);
	}
		break;
	case ETH_P_IPV6:
		/* IPv6 doesn't really use broadcast mac address, but leave
		 * that here just in case.
		 */
		if (!compare_ether_addr_64bits(eth_data->h_dest, mac_bcast)) {
			do_tx_balance = 0;
			break;
		}

		/* IPv6 uses all-nodes multicast as an equivalent to
		 * broadcasts in IPv4.
		 */
		if (!compare_ether_addr_64bits(eth_data->h_dest, mac_v6_allmcast)) {
			do_tx_balance = 0;
			break;
		}

		/* Additianally, DAD probes should not be tx-balanced as that
		 * will lead to false positives for duplicate addresses and
		 * prevent address configuration from working.
		 */
		ip6hdr = ipv6_hdr(skb);
		if (ipv6_addr_any(&ip6hdr->saddr)) {
			do_tx_balance = 0;
			break;
		}

		hash_start = (char *)&(ipv6_hdr(skb)->daddr);
		hash_size = sizeof(ipv6_hdr(skb)->daddr);
		break;
	case ETH_P_IPX:
		if (ipx_hdr(skb)->ipx_checksum != IPX_NO_CHECKSUM) {
			/* something is wrong with this packet */
			do_tx_balance = 0;
			break;
		}

		if (ipx_hdr(skb)->ipx_type != IPX_TYPE_NCP) {
			/* The only protocol worth balancing in
			 * this family since it has an "ARP" like
			 * mechanism
			 */
			do_tx_balance = 0;
			break;
		}

		hash_start = (char*)eth_data->h_dest;
		hash_size = ETH_ALEN;
		break;
	case ETH_P_ARP:
		do_tx_balance = 0;
		if (bond_info->rlb_enabled) {
			tx_slave = rlb_arp_xmit(skb, bond);
		}
		break;
	default:
		do_tx_balance = 0;
		break;
	}

	if (do_tx_balance) {
		hash_index = _simple_hash(hash_start, hash_size);
		tx_slave = tlb_choose_channel(bond, hash_index, skb->len);
	}

	if (!tx_slave) {
		/* unbalanced or unassigned, send through primary */
		tx_slave = bond->curr_active_slave;
		bond_info->unbalanced_load += skb->len;
	}

	if (tx_slave && SLAVE_IS_OK(tx_slave)) {
		if (tx_slave != bond->curr_active_slave) {
			memcpy(eth_data->h_source,
			       tx_slave->dev->dev_addr,
			       ETH_ALEN);
		}

		res = bond_dev_queue_xmit(bond, skb, tx_slave->dev);
	} else {
		if (tx_slave) {
			tlb_clear_slave(bond, tx_slave, 0);
		}
	}

	if (res) {
		/* no suitable interface, frame not sent */
		dev_kfree_skb(skb);
	}
	read_unlock(&bond->curr_slave_lock);

	return NETDEV_TX_OK;
}

void bond_alb_monitor(struct work_struct *work)
{
	struct bonding *bond = container_of(work, struct bonding,
					    alb_work.work);
	struct alb_bond_info *bond_info = &(BOND_ALB_INFO(bond));
	struct slave *slave;
	int i;

	read_lock(&bond->lock);

	if (bond->kill_timers) {
		goto out;
	}

	if (bond->slave_cnt == 0) {
		bond_info->tx_rebalance_counter = 0;
		bond_info->lp_counter = 0;
		goto re_arm;
	}

	bond_info->tx_rebalance_counter++;
	bond_info->lp_counter++;

	/* send learning packets */
	if (bond_info->lp_counter >= BOND_ALB_LP_TICKS) {
		/* change of curr_active_slave involves swapping of mac addresses.
		 * in order to avoid this swapping from happening while
		 * sending the learning packets, the curr_slave_lock must be held for
		 * read.
		 */
		read_lock(&bond->curr_slave_lock);

		bond_for_each_slave(bond, slave, i) {
			alb_send_learning_packets(slave, slave->dev->dev_addr);
		}

		read_unlock(&bond->curr_slave_lock);

		bond_info->lp_counter = 0;
	}

	/* rebalance tx traffic */
	if (bond_info->tx_rebalance_counter >= BOND_TLB_REBALANCE_TICKS) {

		read_lock(&bond->curr_slave_lock);

		bond_for_each_slave(bond, slave, i) {
			tlb_clear_slave(bond, slave, 1);
			if (slave == bond->curr_active_slave) {
				SLAVE_TLB_INFO(slave).load =
					bond_info->unbalanced_load /
						BOND_TLB_REBALANCE_INTERVAL;
				bond_info->unbalanced_load = 0;
			}
		}

		read_unlock(&bond->curr_slave_lock);

		bond_info->tx_rebalance_counter = 0;
	}

	/* handle rlb stuff */
	if (bond_info->rlb_enabled) {
		if (bond_info->primary_is_promisc &&
		    (++bond_info->rlb_promisc_timeout_counter >= RLB_PROMISC_TIMEOUT)) {

			/*
			 * dev_set_promiscuity requires rtnl and
			 * nothing else.
			 */
			read_unlock(&bond->lock);
			rtnl_lock();

			bond_info->rlb_promisc_timeout_counter = 0;

			/* If the primary was set to promiscuous mode
			 * because a slave was disabled then
			 * it can now leave promiscuous mode.
			 */
			dev_set_promiscuity(bond->curr_active_slave->dev, -1);
			bond_info->primary_is_promisc = 0;

			rtnl_unlock();
			read_lock(&bond->lock);
		}

		if (bond_info->rlb_rebalance) {
			bond_info->rlb_rebalance = 0;
			rlb_rebalance(bond);
		}

		/* check if clients need updating */
		if (bond_info->rx_ntt) {
			if (bond_info->rlb_update_delay_counter) {
				--bond_info->rlb_update_delay_counter;
			} else {
				rlb_update_rx_clients(bond);
				if (bond_info->rlb_update_retry_counter) {
					--bond_info->rlb_update_retry_counter;
				} else {
					bond_info->rx_ntt = 0;
				}
			}
		}
	}

re_arm:
	queue_delayed_work(bond->wq, &bond->alb_work, alb_delta_in_ticks);
out:
	read_unlock(&bond->lock);
}

/* assumption: called before the slave is attached to the bond
 * and not locked by the bond lock
 */
int bond_alb_init_slave(struct bonding *bond, struct slave *slave)
{
	int res;

	res = alb_set_slave_mac_addr(slave, slave->perm_hwaddr,
				     bond->alb_info.rlb_enabled);
	if (res) {
		return res;
	}

	/* caller must hold the bond lock for write since the mac addresses
	 * are compared and may be swapped.
	 */
	read_lock(&bond->lock);

	res = alb_handle_addr_collision_on_attach(bond, slave);

	read_unlock(&bond->lock);

	if (res) {
		return res;
	}

	tlb_init_slave(slave);

	/* order a rebalance ASAP */
	bond->alb_info.tx_rebalance_counter = BOND_TLB_REBALANCE_TICKS;

	if (bond->alb_info.rlb_enabled) {
		bond->alb_info.rlb_rebalance = 1;
	}

	return 0;
}

/*
 * Remove slave from tlb and rlb hash tables, and fix up MAC addresses
 * if necessary.
 *
 * Caller must hold RTNL and no other locks
 */
void bond_alb_deinit_slave(struct bonding *bond, struct slave *slave)
{
	if (bond->slave_cnt > 1) {
		alb_change_hw_addr_on_detach(bond, slave);
	}

	tlb_clear_slave(bond, slave, 0);

	if (bond->alb_info.rlb_enabled) {
		bond->alb_info.next_rx_slave = NULL;
		rlb_clear_slave(bond, slave);
	}
}

/* Caller must hold bond lock for read */
void bond_alb_handle_link_change(struct bonding *bond, struct slave *slave, char link)
{
	struct alb_bond_info *bond_info = &(BOND_ALB_INFO(bond));

	if (link == BOND_LINK_DOWN) {
		tlb_clear_slave(bond, slave, 0);
		if (bond->alb_info.rlb_enabled) {
			rlb_clear_slave(bond, slave);
		}
	} else if (link == BOND_LINK_UP) {
		/* order a rebalance ASAP */
		bond_info->tx_rebalance_counter = BOND_TLB_REBALANCE_TICKS;
		if (bond->alb_info.rlb_enabled) {
			bond->alb_info.rlb_rebalance = 1;
			/* If the updelay module parameter is smaller than the
			 * forwarding delay of the switch the rebalance will
			 * not work because the rebalance arp replies will
			 * not be forwarded to the clients..
			 */
		}
	}
}

/**
 * bond_alb_handle_active_change - assign new curr_active_slave
 * @bond: our bonding struct
 * @new_slave: new slave to assign
 *
 * Set the bond->curr_active_slave to @new_slave and handle
 * mac address swapping and promiscuity changes as needed.
 *
 * If new_slave is NULL, caller must hold curr_slave_lock or
 * bond->lock for write.
 *
 * If new_slave is not NULL, caller must hold RTNL, bond->lock for
 * read and curr_slave_lock for write.  Processing here may sleep, so
 * no other locks may be held.
 */
void bond_alb_handle_active_change(struct bonding *bond, struct slave *new_slave)
	__releases(&bond->curr_slave_lock)
	__releases(&bond->lock)
	__acquires(&bond->lock)
	__acquires(&bond->curr_slave_lock)
{
	struct slave *swap_slave;
	int i;

	if (bond->curr_active_slave == new_slave) {
		return;
	}

	if (bond->curr_active_slave && bond->alb_info.primary_is_promisc) {
		dev_set_promiscuity(bond->curr_active_slave->dev, -1);
		bond->alb_info.primary_is_promisc = 0;
		bond->alb_info.rlb_promisc_timeout_counter = 0;
	}

	swap_slave = bond->curr_active_slave;
	bond->curr_active_slave = new_slave;

	if (!new_slave || (bond->slave_cnt == 0)) {
		return;
	}

	/* set the new curr_active_slave to the bonds mac address
	 * i.e. swap mac addresses of old curr_active_slave and new curr_active_slave
	 */
	if (!swap_slave) {
		struct slave *tmp_slave;
		/* find slave that is holding the bond's mac address */
		bond_for_each_slave(bond, tmp_slave, i) {
			if (!compare_ether_addr_64bits(tmp_slave->dev->dev_addr,
						       bond->dev->dev_addr)) {
				swap_slave = tmp_slave;
				break;
			}
		}
	}

	/*
	 * Arrange for swap_slave and new_slave to temporarily be
	 * ignored so we can mess with their MAC addresses without
	 * fear of interference from transmit activity.
	 */
	if (swap_slave) {
		tlb_clear_slave(bond, swap_slave, 1);
	}
	tlb_clear_slave(bond, new_slave, 1);

	write_unlock_bh(&bond->curr_slave_lock);
	read_unlock(&bond->lock);

	ASSERT_RTNL();

	/* curr_active_slave must be set before calling alb_swap_mac_addr */
	if (swap_slave) {
		/* swap mac address */
		alb_swap_mac_addr(bond, swap_slave, new_slave);
	} else {
		/* set the new_slave to the bond mac address */
		alb_set_slave_mac_addr(new_slave, bond->dev->dev_addr,
				       bond->alb_info.rlb_enabled);
	}

	if (swap_slave) {
		alb_fasten_mac_swap(bond, swap_slave, new_slave);
		read_lock(&bond->lock);
	} else {
		read_lock(&bond->lock);
		alb_send_learning_packets(new_slave, bond->dev->dev_addr);
	}

	write_lock_bh(&bond->curr_slave_lock);
}

/*
 * Called with RTNL
 */
int bond_alb_set_mac_address(struct net_device *bond_dev, void *addr)
	__acquires(&bond->lock)
	__releases(&bond->lock)
{
	struct bonding *bond = netdev_priv(bond_dev);
	struct sockaddr *sa = addr;
	struct slave *slave, *swap_slave;
	int res;
	int i;

	if (!is_valid_ether_addr(sa->sa_data)) {
		return -EADDRNOTAVAIL;
	}

	res = alb_set_mac_address(bond, addr);
	if (res) {
		return res;
	}

	memcpy(bond_dev->dev_addr, sa->sa_data, bond_dev->addr_len);

	/* If there is no curr_active_slave there is nothing else to do.
	 * Otherwise we'll need to pass the new address to it and handle
	 * duplications.
	 */
	if (!bond->curr_active_slave) {
		return 0;
	}

	swap_slave = NULL;

	bond_for_each_slave(bond, slave, i) {
		if (!compare_ether_addr_64bits(slave->dev->dev_addr,
					       bond_dev->dev_addr)) {
			swap_slave = slave;
			break;
		}
	}

	if (swap_slave) {
		alb_swap_mac_addr(bond, swap_slave, bond->curr_active_slave);
		alb_fasten_mac_swap(bond, swap_slave, bond->curr_active_slave);
	} else {
		alb_set_slave_mac_addr(bond->curr_active_slave, bond_dev->dev_addr,
				       bond->alb_info.rlb_enabled);

		read_lock(&bond->lock);
		alb_send_learning_packets(bond->curr_active_slave, bond_dev->dev_addr);
		if (bond->alb_info.rlb_enabled) {
			/* inform clients mac address has changed */
			rlb_req_update_slave_clients(bond, bond->curr_active_slave);
		}
		read_unlock(&bond->lock);
	}

	return 0;
}

void bond_alb_clear_vlan(struct bonding *bond, unsigned short vlan_id)
{
	if (bond->alb_info.current_alb_vlan &&
	    (bond->alb_info.current_alb_vlan->vlan_id == vlan_id)) {
		bond->alb_info.current_alb_vlan = NULL;
	}

	if (bond->alb_info.rlb_enabled) {
		rlb_clear_vlan(bond, vlan_id);
	}
}
<|MERGE_RESOLUTION|>--- conflicted
+++ resolved
@@ -320,13 +320,8 @@
 		return;
 	}
 
-<<<<<<< HEAD
-	if (!pskb_may_pull(skb, arp_hdr_len(bond_dev)))
-		goto out;
-=======
 	if (!pskb_may_pull(skb, arp_hdr_len(bond->dev)))
 		return;
->>>>>>> b55e9ac4
 
 	if (skb->len < sizeof(struct arp_pkt)) {
 		pr_debug("Packet is too small to be an ARP\n");
