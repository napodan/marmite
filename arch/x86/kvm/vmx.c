/*
 * Kernel-based Virtual Machine driver for Linux
 *
 * This module enables machines with Intel VT-x extensions to run virtual
 * machines without emulation or binary translation.
 *
 * Copyright (C) 2006 Qumranet, Inc.
 * Copyright 2010 Red Hat, Inc. and/or its affiliates.
 *
 * Authors:
 *   Avi Kivity   <avi@qumranet.com>
 *   Yaniv Kamay  <yaniv@qumranet.com>
 *
 * This work is licensed under the terms of the GNU GPL, version 2.  See
 * the COPYING file in the top-level directory.
 *
 */

#include "irq.h"
#include "mmu.h"

#include <linux/kvm_host.h>
#include <linux/module.h>
#include <linux/kernel.h>
#include <linux/mm.h>
#include <linux/highmem.h>
#include <linux/sched.h>
#include <linux/moduleparam.h>
#include <linux/ftrace_event.h>
#include <linux/slab.h>
#include <linux/tboot.h>
#include "kvm_cache_regs.h"
#include "x86.h"

#include <asm/io.h>
#include <asm/desc.h>
#include <asm/vmx.h>
#include <asm/virtext.h>
#include <asm/mce.h>
#include <asm/i387.h>
#include <asm/xcr.h>

#include "trace.h"

#define __ex(x) __kvm_handle_fault_on_reboot(x)

MODULE_AUTHOR("Qumranet");
MODULE_LICENSE("GPL");

static int __read_mostly bypass_guest_pf = 1;
module_param(bypass_guest_pf, bool, S_IRUGO);

static int __read_mostly enable_vpid = 1;
module_param_named(vpid, enable_vpid, bool, 0444);

static int __read_mostly flexpriority_enabled = 1;
module_param_named(flexpriority, flexpriority_enabled, bool, S_IRUGO);

static int __read_mostly enable_ept = 1;
module_param_named(ept, enable_ept, bool, S_IRUGO);

static int __read_mostly enable_unrestricted_guest = 1;
module_param_named(unrestricted_guest,
			enable_unrestricted_guest, bool, S_IRUGO);

static int __read_mostly emulate_invalid_guest_state = 0;
module_param(emulate_invalid_guest_state, bool, S_IRUGO);

static int __read_mostly vmm_exclusive = 1;
module_param(vmm_exclusive, bool, S_IRUGO);

static int __read_mostly yield_on_hlt = 1;
module_param(yield_on_hlt, bool, S_IRUGO);

#define KVM_GUEST_CR0_MASK_UNRESTRICTED_GUEST				\
	(X86_CR0_WP | X86_CR0_NE | X86_CR0_NW | X86_CR0_CD)
#define KVM_GUEST_CR0_MASK						\
	(KVM_GUEST_CR0_MASK_UNRESTRICTED_GUEST | X86_CR0_PG | X86_CR0_PE)
#define KVM_VM_CR0_ALWAYS_ON_UNRESTRICTED_GUEST				\
	(X86_CR0_WP | X86_CR0_NE)
#define KVM_VM_CR0_ALWAYS_ON						\
	(KVM_VM_CR0_ALWAYS_ON_UNRESTRICTED_GUEST | X86_CR0_PG | X86_CR0_PE)
#define KVM_CR4_GUEST_OWNED_BITS				      \
	(X86_CR4_PVI | X86_CR4_DE | X86_CR4_PCE | X86_CR4_OSFXSR      \
	 | X86_CR4_OSXMMEXCPT)

#define KVM_PMODE_VM_CR4_ALWAYS_ON (X86_CR4_PAE | X86_CR4_VMXE)
#define KVM_RMODE_VM_CR4_ALWAYS_ON (X86_CR4_VME | X86_CR4_PAE | X86_CR4_VMXE)

#define RMODE_GUEST_OWNED_EFLAGS_BITS (~(X86_EFLAGS_IOPL | X86_EFLAGS_VM))

/*
 * These 2 parameters are used to config the controls for Pause-Loop Exiting:
 * ple_gap:    upper bound on the amount of time between two successive
 *             executions of PAUSE in a loop. Also indicate if ple enabled.
 *             According to test, this time is usually smaller than 128 cycles.
 * ple_window: upper bound on the amount of time a guest is allowed to execute
 *             in a PAUSE loop. Tests indicate that most spinlocks are held for
 *             less than 2^12 cycles
 * Time is measured based on a counter that runs at the same rate as the TSC,
 * refer SDM volume 3b section 21.6.13 & 22.1.3.
 */
#define KVM_VMX_DEFAULT_PLE_GAP    128
#define KVM_VMX_DEFAULT_PLE_WINDOW 4096
static int ple_gap = KVM_VMX_DEFAULT_PLE_GAP;
module_param(ple_gap, int, S_IRUGO);

static int ple_window = KVM_VMX_DEFAULT_PLE_WINDOW;
module_param(ple_window, int, S_IRUGO);

#define NR_AUTOLOAD_MSRS 1

struct vmcs {
	u32 revision_id;
	u32 abort;
	char data[0];
};

struct shared_msr_entry {
	unsigned index;
	u64 data;
	u64 mask;
};

struct vcpu_vmx {
	struct kvm_vcpu       vcpu;
	struct list_head      local_vcpus_link;
	unsigned long         host_rsp;
	int                   launched;
	u8                    fail;
	u8                    cpl;
	bool                  nmi_known_unmasked;
	u32                   exit_intr_info;
	u32                   idt_vectoring_info;
	ulong                 rflags;
	struct shared_msr_entry *guest_msrs;
	int                   nmsrs;
	int                   save_nmsrs;
#ifdef CONFIG_X86_64
	u64 		      msr_host_kernel_gs_base;
	u64 		      msr_guest_kernel_gs_base;
#endif
	struct vmcs          *vmcs;
	struct msr_autoload {
		unsigned nr;
		struct vmx_msr_entry guest[NR_AUTOLOAD_MSRS];
		struct vmx_msr_entry host[NR_AUTOLOAD_MSRS];
	} msr_autoload;
	struct {
		int           loaded;
		u16           fs_sel, gs_sel, ldt_sel;
		int           gs_ldt_reload_needed;
		int           fs_reload_needed;
	} host_state;
	struct {
		int vm86_active;
		ulong save_rflags;
		struct kvm_save_segment {
			u16 selector;
			unsigned long base;
			u32 limit;
			u32 ar;
		} tr, es, ds, fs, gs;
	} rmode;
	struct {
		u32 bitmask; /* 4 bits per segment (1 bit per field) */
		struct kvm_save_segment seg[8];
	} segment_cache;
	int vpid;
	bool emulation_required;

	/* Support for vnmi-less CPUs */
	int soft_vnmi_blocked;
	ktime_t entry_time;
	s64 vnmi_blocked_time;
	u32 exit_reason;

	bool rdtscp_enabled;
};

enum segment_cache_field {
	SEG_FIELD_SEL = 0,
	SEG_FIELD_BASE = 1,
	SEG_FIELD_LIMIT = 2,
	SEG_FIELD_AR = 3,

	SEG_FIELD_NR = 4
};

static inline struct vcpu_vmx *to_vmx(struct kvm_vcpu *vcpu)
{
	return container_of(vcpu, struct vcpu_vmx, vcpu);
}

static u64 construct_eptp(unsigned long root_hpa);
static void kvm_cpu_vmxon(u64 addr);
static void kvm_cpu_vmxoff(void);
static void vmx_set_cr3(struct kvm_vcpu *vcpu, unsigned long cr3);
static int vmx_set_tss_addr(struct kvm *kvm, unsigned int addr);

static DEFINE_PER_CPU(struct vmcs *, vmxarea);
static DEFINE_PER_CPU(struct vmcs *, current_vmcs);
static DEFINE_PER_CPU(struct list_head, vcpus_on_cpu);
static DEFINE_PER_CPU(struct desc_ptr, host_gdt);

static unsigned long *vmx_io_bitmap_a;
static unsigned long *vmx_io_bitmap_b;
static unsigned long *vmx_msr_bitmap_legacy;
static unsigned long *vmx_msr_bitmap_longmode;

static bool cpu_has_load_ia32_efer;

static DECLARE_BITMAP(vmx_vpid_bitmap, VMX_NR_VPIDS);
static DEFINE_SPINLOCK(vmx_vpid_lock);

static struct vmcs_config {
	int size;
	int order;
	u32 revision_id;
	u32 pin_based_exec_ctrl;
	u32 cpu_based_exec_ctrl;
	u32 cpu_based_2nd_exec_ctrl;
	u32 vmexit_ctrl;
	u32 vmentry_ctrl;
} vmcs_config;

static struct vmx_capability {
	u32 ept;
	u32 vpid;
} vmx_capability;

#define VMX_SEGMENT_FIELD(seg)					\
	[VCPU_SREG_##seg] = {                                   \
		.selector = GUEST_##seg##_SELECTOR,		\
		.base = GUEST_##seg##_BASE,		   	\
		.limit = GUEST_##seg##_LIMIT,		   	\
		.ar_bytes = GUEST_##seg##_AR_BYTES,	   	\
	}

static struct kvm_vmx_segment_field {
	unsigned selector;
	unsigned base;
	unsigned limit;
	unsigned ar_bytes;
} kvm_vmx_segment_fields[] = {
	VMX_SEGMENT_FIELD(CS),
	VMX_SEGMENT_FIELD(DS),
	VMX_SEGMENT_FIELD(ES),
	VMX_SEGMENT_FIELD(FS),
	VMX_SEGMENT_FIELD(GS),
	VMX_SEGMENT_FIELD(SS),
	VMX_SEGMENT_FIELD(TR),
	VMX_SEGMENT_FIELD(LDTR),
};

static u64 host_efer;

static void ept_save_pdptrs(struct kvm_vcpu *vcpu);

/*
 * Keep MSR_STAR at the end, as setup_msrs() will try to optimize it
 * away by decrementing the array size.
 */
static const u32 vmx_msr_index[] = {
#ifdef CONFIG_X86_64
	MSR_SYSCALL_MASK, MSR_LSTAR, MSR_CSTAR,
#endif
	MSR_EFER, MSR_TSC_AUX, MSR_STAR,
};
#define NR_VMX_MSR ARRAY_SIZE(vmx_msr_index)

static inline bool is_page_fault(u32 intr_info)
{
	return (intr_info & (INTR_INFO_INTR_TYPE_MASK | INTR_INFO_VECTOR_MASK |
			     INTR_INFO_VALID_MASK)) ==
		(INTR_TYPE_HARD_EXCEPTION | PF_VECTOR | INTR_INFO_VALID_MASK);
}

static inline bool is_no_device(u32 intr_info)
{
	return (intr_info & (INTR_INFO_INTR_TYPE_MASK | INTR_INFO_VECTOR_MASK |
			     INTR_INFO_VALID_MASK)) ==
		(INTR_TYPE_HARD_EXCEPTION | NM_VECTOR | INTR_INFO_VALID_MASK);
}

static inline bool is_invalid_opcode(u32 intr_info)
{
	return (intr_info & (INTR_INFO_INTR_TYPE_MASK | INTR_INFO_VECTOR_MASK |
			     INTR_INFO_VALID_MASK)) ==
		(INTR_TYPE_HARD_EXCEPTION | UD_VECTOR | INTR_INFO_VALID_MASK);
}

static inline bool is_external_interrupt(u32 intr_info)
{
	return (intr_info & (INTR_INFO_INTR_TYPE_MASK | INTR_INFO_VALID_MASK))
		== (INTR_TYPE_EXT_INTR | INTR_INFO_VALID_MASK);
}

static inline bool is_machine_check(u32 intr_info)
{
	return (intr_info & (INTR_INFO_INTR_TYPE_MASK | INTR_INFO_VECTOR_MASK |
			     INTR_INFO_VALID_MASK)) ==
		(INTR_TYPE_HARD_EXCEPTION | MC_VECTOR | INTR_INFO_VALID_MASK);
}

static inline bool cpu_has_vmx_msr_bitmap(void)
{
	return vmcs_config.cpu_based_exec_ctrl & CPU_BASED_USE_MSR_BITMAPS;
}

static inline bool cpu_has_vmx_tpr_shadow(void)
{
	return vmcs_config.cpu_based_exec_ctrl & CPU_BASED_TPR_SHADOW;
}

static inline bool vm_need_tpr_shadow(struct kvm *kvm)
{
	return (cpu_has_vmx_tpr_shadow()) && (irqchip_in_kernel(kvm));
}

static inline bool cpu_has_secondary_exec_ctrls(void)
{
	return vmcs_config.cpu_based_exec_ctrl &
		CPU_BASED_ACTIVATE_SECONDARY_CONTROLS;
}

static inline bool cpu_has_vmx_virtualize_apic_accesses(void)
{
	return vmcs_config.cpu_based_2nd_exec_ctrl &
		SECONDARY_EXEC_VIRTUALIZE_APIC_ACCESSES;
}

static inline bool cpu_has_vmx_flexpriority(void)
{
	return cpu_has_vmx_tpr_shadow() &&
		cpu_has_vmx_virtualize_apic_accesses();
}

static inline bool cpu_has_vmx_ept_execute_only(void)
{
	return vmx_capability.ept & VMX_EPT_EXECUTE_ONLY_BIT;
}

static inline bool cpu_has_vmx_eptp_uncacheable(void)
{
	return vmx_capability.ept & VMX_EPTP_UC_BIT;
}

static inline bool cpu_has_vmx_eptp_writeback(void)
{
	return vmx_capability.ept & VMX_EPTP_WB_BIT;
}

static inline bool cpu_has_vmx_ept_2m_page(void)
{
	return vmx_capability.ept & VMX_EPT_2MB_PAGE_BIT;
}

static inline bool cpu_has_vmx_ept_1g_page(void)
{
	return vmx_capability.ept & VMX_EPT_1GB_PAGE_BIT;
}

static inline bool cpu_has_vmx_ept_4levels(void)
{
	return vmx_capability.ept & VMX_EPT_PAGE_WALK_4_BIT;
}

static inline bool cpu_has_vmx_invept_individual_addr(void)
{
	return vmx_capability.ept & VMX_EPT_EXTENT_INDIVIDUAL_BIT;
}

static inline bool cpu_has_vmx_invept_context(void)
{
	return vmx_capability.ept & VMX_EPT_EXTENT_CONTEXT_BIT;
}

static inline bool cpu_has_vmx_invept_global(void)
{
	return vmx_capability.ept & VMX_EPT_EXTENT_GLOBAL_BIT;
}

static inline bool cpu_has_vmx_invvpid_single(void)
{
	return vmx_capability.vpid & VMX_VPID_EXTENT_SINGLE_CONTEXT_BIT;
}

static inline bool cpu_has_vmx_invvpid_global(void)
{
	return vmx_capability.vpid & VMX_VPID_EXTENT_GLOBAL_CONTEXT_BIT;
}

static inline bool cpu_has_vmx_ept(void)
{
	return vmcs_config.cpu_based_2nd_exec_ctrl &
		SECONDARY_EXEC_ENABLE_EPT;
}

static inline bool cpu_has_vmx_unrestricted_guest(void)
{
	return vmcs_config.cpu_based_2nd_exec_ctrl &
		SECONDARY_EXEC_UNRESTRICTED_GUEST;
}

static inline bool cpu_has_vmx_ple(void)
{
	return vmcs_config.cpu_based_2nd_exec_ctrl &
		SECONDARY_EXEC_PAUSE_LOOP_EXITING;
}

static inline bool vm_need_virtualize_apic_accesses(struct kvm *kvm)
{
	return flexpriority_enabled && irqchip_in_kernel(kvm);
}

static inline bool cpu_has_vmx_vpid(void)
{
	return vmcs_config.cpu_based_2nd_exec_ctrl &
		SECONDARY_EXEC_ENABLE_VPID;
}

static inline bool cpu_has_vmx_rdtscp(void)
{
	return vmcs_config.cpu_based_2nd_exec_ctrl &
		SECONDARY_EXEC_RDTSCP;
}

static inline bool cpu_has_virtual_nmis(void)
{
	return vmcs_config.pin_based_exec_ctrl & PIN_BASED_VIRTUAL_NMIS;
}

static inline bool cpu_has_vmx_wbinvd_exit(void)
{
	return vmcs_config.cpu_based_2nd_exec_ctrl &
		SECONDARY_EXEC_WBINVD_EXITING;
}

static inline bool report_flexpriority(void)
{
	return flexpriority_enabled;
}

static int __find_msr_index(struct vcpu_vmx *vmx, u32 msr)
{
	int i;

	for (i = 0; i < vmx->nmsrs; ++i)
		if (vmx_msr_index[vmx->guest_msrs[i].index] == msr)
			return i;
	return -1;
}

static inline void __invvpid(int ext, u16 vpid, gva_t gva)
{
    struct {
	u64 vpid : 16;
	u64 rsvd : 48;
	u64 gva;
    } operand = { vpid, 0, gva };

    asm volatile (__ex(ASM_VMX_INVVPID)
		  /* CF==1 or ZF==1 --> rc = -1 */
		  "; ja 1f ; ud2 ; 1:"
		  : : "a"(&operand), "c"(ext) : "cc", "memory");
}

static inline void __invept(int ext, u64 eptp, gpa_t gpa)
{
	struct {
		u64 eptp, gpa;
	} operand = {eptp, gpa};

	asm volatile (__ex(ASM_VMX_INVEPT)
			/* CF==1 or ZF==1 --> rc = -1 */
			"; ja 1f ; ud2 ; 1:\n"
			: : "a" (&operand), "c" (ext) : "cc", "memory");
}

static struct shared_msr_entry *find_msr_entry(struct vcpu_vmx *vmx, u32 msr)
{
	int i;

	i = __find_msr_index(vmx, msr);
	if (i >= 0)
		return &vmx->guest_msrs[i];
	return NULL;
}

static void vmcs_clear(struct vmcs *vmcs)
{
	u64 phys_addr = __pa(vmcs);
	u8 error;

	asm volatile (__ex(ASM_VMX_VMCLEAR_RAX) "; setna %0"
		      : "=qm"(error) : "a"(&phys_addr), "m"(phys_addr)
		      : "cc", "memory");
	if (error)
		printk(KERN_ERR "kvm: vmclear fail: %p/%llx\n",
		       vmcs, phys_addr);
}

static void vmcs_load(struct vmcs *vmcs)
{
	u64 phys_addr = __pa(vmcs);
	u8 error;

	asm volatile (__ex(ASM_VMX_VMPTRLD_RAX) "; setna %0"
			: "=qm"(error) : "a"(&phys_addr), "m"(phys_addr)
			: "cc", "memory");
	if (error)
		printk(KERN_ERR "kvm: vmptrld %p/%llx fail\n",
		       vmcs, phys_addr);
}

static void __vcpu_clear(void *arg)
{
	struct vcpu_vmx *vmx = arg;
	int cpu = raw_smp_processor_id();

	if (vmx->vcpu.cpu == cpu)
		vmcs_clear(vmx->vmcs);
	if (per_cpu(current_vmcs, cpu) == vmx->vmcs)
		per_cpu(current_vmcs, cpu) = NULL;
	list_del(&vmx->local_vcpus_link);
	vmx->vcpu.cpu = -1;
	vmx->launched = 0;
}

static void vcpu_clear(struct vcpu_vmx *vmx)
{
	if (vmx->vcpu.cpu == -1)
		return;
	smp_call_function_single(vmx->vcpu.cpu, __vcpu_clear, vmx, 1);
}

static inline void vpid_sync_vcpu_single(struct vcpu_vmx *vmx)
{
	if (vmx->vpid == 0)
		return;

	if (cpu_has_vmx_invvpid_single())
		__invvpid(VMX_VPID_EXTENT_SINGLE_CONTEXT, vmx->vpid, 0);
}

static inline void vpid_sync_vcpu_global(void)
{
	if (cpu_has_vmx_invvpid_global())
		__invvpid(VMX_VPID_EXTENT_ALL_CONTEXT, 0, 0);
}

static inline void vpid_sync_context(struct vcpu_vmx *vmx)
{
	if (cpu_has_vmx_invvpid_single())
		vpid_sync_vcpu_single(vmx);
	else
		vpid_sync_vcpu_global();
}

static inline void ept_sync_global(void)
{
	if (cpu_has_vmx_invept_global())
		__invept(VMX_EPT_EXTENT_GLOBAL, 0, 0);
}

static inline void ept_sync_context(u64 eptp)
{
	if (enable_ept) {
		if (cpu_has_vmx_invept_context())
			__invept(VMX_EPT_EXTENT_CONTEXT, eptp, 0);
		else
			ept_sync_global();
	}
}

static inline void ept_sync_individual_addr(u64 eptp, gpa_t gpa)
{
	if (enable_ept) {
		if (cpu_has_vmx_invept_individual_addr())
			__invept(VMX_EPT_EXTENT_INDIVIDUAL_ADDR,
					eptp, gpa);
		else
			ept_sync_context(eptp);
	}
}

static unsigned long vmcs_readl(unsigned long field)
{
	unsigned long value = 0;

	asm volatile (__ex(ASM_VMX_VMREAD_RDX_RAX)
		      : "+a"(value) : "d"(field) : "cc");
	return value;
}

static u16 vmcs_read16(unsigned long field)
{
	return vmcs_readl(field);
}

static u32 vmcs_read32(unsigned long field)
{
	return vmcs_readl(field);
}

static u64 vmcs_read64(unsigned long field)
{
#ifdef CONFIG_X86_64
	return vmcs_readl(field);
#else
	return vmcs_readl(field) | ((u64)vmcs_readl(field+1) << 32);
#endif
}

static noinline void vmwrite_error(unsigned long field, unsigned long value)
{
	printk(KERN_ERR "vmwrite error: reg %lx value %lx (err %d)\n",
	       field, value, vmcs_read32(VM_INSTRUCTION_ERROR));
	dump_stack();
}

static void vmcs_writel(unsigned long field, unsigned long value)
{
	u8 error;

	asm volatile (__ex(ASM_VMX_VMWRITE_RAX_RDX) "; setna %0"
		       : "=q"(error) : "a"(value), "d"(field) : "cc");
	if (unlikely(error))
		vmwrite_error(field, value);
}

static void vmcs_write16(unsigned long field, u16 value)
{
	vmcs_writel(field, value);
}

static void vmcs_write32(unsigned long field, u32 value)
{
	vmcs_writel(field, value);
}

static void vmcs_write64(unsigned long field, u64 value)
{
	vmcs_writel(field, value);
#ifndef CONFIG_X86_64
	asm volatile ("");
	vmcs_writel(field+1, value >> 32);
#endif
}

static void vmcs_clear_bits(unsigned long field, u32 mask)
{
	vmcs_writel(field, vmcs_readl(field) & ~mask);
}

static void vmcs_set_bits(unsigned long field, u32 mask)
{
	vmcs_writel(field, vmcs_readl(field) | mask);
}

static void vmx_segment_cache_clear(struct vcpu_vmx *vmx)
{
	vmx->segment_cache.bitmask = 0;
}

static bool vmx_segment_cache_test_set(struct vcpu_vmx *vmx, unsigned seg,
				       unsigned field)
{
	bool ret;
	u32 mask = 1 << (seg * SEG_FIELD_NR + field);

	if (!(vmx->vcpu.arch.regs_avail & (1 << VCPU_EXREG_SEGMENTS))) {
		vmx->vcpu.arch.regs_avail |= (1 << VCPU_EXREG_SEGMENTS);
		vmx->segment_cache.bitmask = 0;
	}
	ret = vmx->segment_cache.bitmask & mask;
	vmx->segment_cache.bitmask |= mask;
	return ret;
}

static u16 vmx_read_guest_seg_selector(struct vcpu_vmx *vmx, unsigned seg)
{
	u16 *p = &vmx->segment_cache.seg[seg].selector;

	if (!vmx_segment_cache_test_set(vmx, seg, SEG_FIELD_SEL))
		*p = vmcs_read16(kvm_vmx_segment_fields[seg].selector);
	return *p;
}

static ulong vmx_read_guest_seg_base(struct vcpu_vmx *vmx, unsigned seg)
{
	ulong *p = &vmx->segment_cache.seg[seg].base;

	if (!vmx_segment_cache_test_set(vmx, seg, SEG_FIELD_BASE))
		*p = vmcs_readl(kvm_vmx_segment_fields[seg].base);
	return *p;
}

static u32 vmx_read_guest_seg_limit(struct vcpu_vmx *vmx, unsigned seg)
{
	u32 *p = &vmx->segment_cache.seg[seg].limit;

	if (!vmx_segment_cache_test_set(vmx, seg, SEG_FIELD_LIMIT))
		*p = vmcs_read32(kvm_vmx_segment_fields[seg].limit);
	return *p;
}

static u32 vmx_read_guest_seg_ar(struct vcpu_vmx *vmx, unsigned seg)
{
	u32 *p = &vmx->segment_cache.seg[seg].ar;

	if (!vmx_segment_cache_test_set(vmx, seg, SEG_FIELD_AR))
		*p = vmcs_read32(kvm_vmx_segment_fields[seg].ar_bytes);
	return *p;
}

static void update_exception_bitmap(struct kvm_vcpu *vcpu)
{
	u32 eb;

	eb = (1u << PF_VECTOR) | (1u << UD_VECTOR) | (1u << MC_VECTOR) |
	     (1u << NM_VECTOR) | (1u << DB_VECTOR);
	if ((vcpu->guest_debug &
	     (KVM_GUESTDBG_ENABLE | KVM_GUESTDBG_USE_SW_BP)) ==
	    (KVM_GUESTDBG_ENABLE | KVM_GUESTDBG_USE_SW_BP))
		eb |= 1u << BP_VECTOR;
	if (to_vmx(vcpu)->rmode.vm86_active)
		eb = ~0;
	if (enable_ept)
		eb &= ~(1u << PF_VECTOR); /* bypass_guest_pf = 0 */
	if (vcpu->fpu_active)
		eb &= ~(1u << NM_VECTOR);
	vmcs_write32(EXCEPTION_BITMAP, eb);
}

static void clear_atomic_switch_msr(struct vcpu_vmx *vmx, unsigned msr)
{
	unsigned i;
	struct msr_autoload *m = &vmx->msr_autoload;

	if (msr == MSR_EFER && cpu_has_load_ia32_efer) {
		vmcs_clear_bits(VM_ENTRY_CONTROLS, VM_ENTRY_LOAD_IA32_EFER);
		vmcs_clear_bits(VM_EXIT_CONTROLS, VM_EXIT_LOAD_IA32_EFER);
		return;
	}

	for (i = 0; i < m->nr; ++i)
		if (m->guest[i].index == msr)
			break;

	if (i == m->nr)
		return;
	--m->nr;
	m->guest[i] = m->guest[m->nr];
	m->host[i] = m->host[m->nr];
	vmcs_write32(VM_ENTRY_MSR_LOAD_COUNT, m->nr);
	vmcs_write32(VM_EXIT_MSR_LOAD_COUNT, m->nr);
}

static void add_atomic_switch_msr(struct vcpu_vmx *vmx, unsigned msr,
				  u64 guest_val, u64 host_val)
{
	unsigned i;
	struct msr_autoload *m = &vmx->msr_autoload;

	if (msr == MSR_EFER && cpu_has_load_ia32_efer) {
		vmcs_write64(GUEST_IA32_EFER, guest_val);
		vmcs_write64(HOST_IA32_EFER, host_val);
		vmcs_set_bits(VM_ENTRY_CONTROLS, VM_ENTRY_LOAD_IA32_EFER);
		vmcs_set_bits(VM_EXIT_CONTROLS, VM_EXIT_LOAD_IA32_EFER);
		return;
	}

	for (i = 0; i < m->nr; ++i)
		if (m->guest[i].index == msr)
			break;

	if (i == m->nr) {
		++m->nr;
		vmcs_write32(VM_ENTRY_MSR_LOAD_COUNT, m->nr);
		vmcs_write32(VM_EXIT_MSR_LOAD_COUNT, m->nr);
	}

	m->guest[i].index = msr;
	m->guest[i].value = guest_val;
	m->host[i].index = msr;
	m->host[i].value = host_val;
}

static void reload_tss(void)
{
	/*
	 * VT restores TR but not its size.  Useless.
	 */
	struct desc_ptr *gdt = &__get_cpu_var(host_gdt);
	struct desc_struct *descs;

	descs = (void *)gdt->address;
	descs[GDT_ENTRY_TSS].type = 9; /* available TSS */
	load_TR_desc();
}

static bool update_transition_efer(struct vcpu_vmx *vmx, int efer_offset)
{
	u64 guest_efer;
	u64 ignore_bits;

	guest_efer = vmx->vcpu.arch.efer;

	/*
	 * NX is emulated; LMA and LME handled by hardware; SCE meaninless
	 * outside long mode
	 */
	ignore_bits = EFER_NX | EFER_SCE;
#ifdef CONFIG_X86_64
	ignore_bits |= EFER_LMA | EFER_LME;
	/* SCE is meaningful only in long mode on Intel */
	if (guest_efer & EFER_LMA)
		ignore_bits &= ~(u64)EFER_SCE;
#endif
	guest_efer &= ~ignore_bits;
	guest_efer |= host_efer & ignore_bits;
	vmx->guest_msrs[efer_offset].data = guest_efer;
	vmx->guest_msrs[efer_offset].mask = ~ignore_bits;

	clear_atomic_switch_msr(vmx, MSR_EFER);
	/* On ept, can't emulate nx, and must switch nx atomically */
	if (enable_ept && ((vmx->vcpu.arch.efer ^ host_efer) & EFER_NX)) {
		guest_efer = vmx->vcpu.arch.efer;
		if (!(guest_efer & EFER_LMA))
			guest_efer &= ~EFER_LME;
		add_atomic_switch_msr(vmx, MSR_EFER, guest_efer, host_efer);
		return false;
	}

	return true;
}

static unsigned long segment_base(u16 selector)
{
	struct desc_ptr *gdt = &__get_cpu_var(host_gdt);
	struct desc_struct *d;
	unsigned long table_base;
	unsigned long v;

	if (!(selector & ~3))
		return 0;

	table_base = gdt->address;

	if (selector & 4) {           /* from ldt */
		u16 ldt_selector = kvm_read_ldt();

		if (!(ldt_selector & ~3))
			return 0;

		table_base = segment_base(ldt_selector);
	}
	d = (struct desc_struct *)(table_base + (selector & ~7));
	v = get_desc_base(d);
#ifdef CONFIG_X86_64
       if (d->s == 0 && (d->type == 2 || d->type == 9 || d->type == 11))
               v |= ((unsigned long)((struct ldttss_desc64 *)d)->base3) << 32;
#endif
	return v;
}

static inline unsigned long kvm_read_tr_base(void)
{
	u16 tr;
	asm("str %0" : "=g"(tr));
	return segment_base(tr);
}

static void vmx_save_host_state(struct kvm_vcpu *vcpu)
{
	struct vcpu_vmx *vmx = to_vmx(vcpu);
	int i;

	if (vmx->host_state.loaded)
		return;

	vmx->host_state.loaded = 1;
	/*
	 * Set host fs and gs selectors.  Unfortunately, 22.2.3 does not
	 * allow segment selectors with cpl > 0 or ti == 1.
	 */
	vmx->host_state.ldt_sel = kvm_read_ldt();
	vmx->host_state.gs_ldt_reload_needed = vmx->host_state.ldt_sel;
	savesegment(fs, vmx->host_state.fs_sel);
	if (!(vmx->host_state.fs_sel & 7)) {
		vmcs_write16(HOST_FS_SELECTOR, vmx->host_state.fs_sel);
		vmx->host_state.fs_reload_needed = 0;
	} else {
		vmcs_write16(HOST_FS_SELECTOR, 0);
		vmx->host_state.fs_reload_needed = 1;
	}
	savesegment(gs, vmx->host_state.gs_sel);
	if (!(vmx->host_state.gs_sel & 7))
		vmcs_write16(HOST_GS_SELECTOR, vmx->host_state.gs_sel);
	else {
		vmcs_write16(HOST_GS_SELECTOR, 0);
		vmx->host_state.gs_ldt_reload_needed = 1;
	}

#ifdef CONFIG_X86_64
	vmcs_writel(HOST_FS_BASE, read_msr(MSR_FS_BASE));
	vmcs_writel(HOST_GS_BASE, read_msr(MSR_GS_BASE));
#else
	vmcs_writel(HOST_FS_BASE, segment_base(vmx->host_state.fs_sel));
	vmcs_writel(HOST_GS_BASE, segment_base(vmx->host_state.gs_sel));
#endif

#ifdef CONFIG_X86_64
	rdmsrl(MSR_KERNEL_GS_BASE, vmx->msr_host_kernel_gs_base);
	if (is_long_mode(&vmx->vcpu))
		wrmsrl(MSR_KERNEL_GS_BASE, vmx->msr_guest_kernel_gs_base);
#endif
	for (i = 0; i < vmx->save_nmsrs; ++i)
		kvm_set_shared_msr(vmx->guest_msrs[i].index,
				   vmx->guest_msrs[i].data,
				   vmx->guest_msrs[i].mask);
}

static void __vmx_load_host_state(struct vcpu_vmx *vmx)
{
	if (!vmx->host_state.loaded)
		return;

	++vmx->vcpu.stat.host_state_reload;
	vmx->host_state.loaded = 0;
#ifdef CONFIG_X86_64
	if (is_long_mode(&vmx->vcpu))
		rdmsrl(MSR_KERNEL_GS_BASE, vmx->msr_guest_kernel_gs_base);
#endif
	if (vmx->host_state.gs_ldt_reload_needed) {
		kvm_load_ldt(vmx->host_state.ldt_sel);
#ifdef CONFIG_X86_64
		load_gs_index(vmx->host_state.gs_sel);
#else
		loadsegment(gs, vmx->host_state.gs_sel);
#endif
	}
	if (vmx->host_state.fs_reload_needed)
		loadsegment(fs, vmx->host_state.fs_sel);
	reload_tss();
#ifdef CONFIG_X86_64
	wrmsrl(MSR_KERNEL_GS_BASE, vmx->msr_host_kernel_gs_base);
#endif
<<<<<<< HEAD
=======
	if (current_thread_info()->status & TS_USEDFPU)
		clts();
>>>>>>> b55e9ac4
	load_gdt(&__get_cpu_var(host_gdt));
}

static void vmx_load_host_state(struct vcpu_vmx *vmx)
{
	preempt_disable();
	__vmx_load_host_state(vmx);
	preempt_enable();
}

/*
 * Switches to specified vcpu, until a matching vcpu_put(), but assumes
 * vcpu mutex is already taken.
 */
static void vmx_vcpu_load(struct kvm_vcpu *vcpu, int cpu)
{
	struct vcpu_vmx *vmx = to_vmx(vcpu);
	u64 phys_addr = __pa(per_cpu(vmxarea, cpu));

	if (!vmm_exclusive)
		kvm_cpu_vmxon(phys_addr);
	else if (vcpu->cpu != cpu)
		vcpu_clear(vmx);

	if (per_cpu(current_vmcs, cpu) != vmx->vmcs) {
		per_cpu(current_vmcs, cpu) = vmx->vmcs;
		vmcs_load(vmx->vmcs);
	}

	if (vcpu->cpu != cpu) {
		struct desc_ptr *gdt = &__get_cpu_var(host_gdt);
		unsigned long sysenter_esp;

		kvm_make_request(KVM_REQ_TLB_FLUSH, vcpu);
		local_irq_disable();
		list_add(&vmx->local_vcpus_link,
			 &per_cpu(vcpus_on_cpu, cpu));
		local_irq_enable();

		/*
		 * Linux uses per-cpu TSS and GDT, so set these when switching
		 * processors.
		 */
		vmcs_writel(HOST_TR_BASE, kvm_read_tr_base()); /* 22.2.4 */
		vmcs_writel(HOST_GDTR_BASE, gdt->address);   /* 22.2.4 */

		rdmsrl(MSR_IA32_SYSENTER_ESP, sysenter_esp);
		vmcs_writel(HOST_IA32_SYSENTER_ESP, sysenter_esp); /* 22.2.3 */
	}
}

static void vmx_vcpu_put(struct kvm_vcpu *vcpu)
{
	__vmx_load_host_state(to_vmx(vcpu));
	if (!vmm_exclusive) {
		__vcpu_clear(to_vmx(vcpu));
		kvm_cpu_vmxoff();
	}
}

static void vmx_fpu_activate(struct kvm_vcpu *vcpu)
{
	ulong cr0;

	if (vcpu->fpu_active)
		return;
	vcpu->fpu_active = 1;
	cr0 = vmcs_readl(GUEST_CR0);
	cr0 &= ~(X86_CR0_TS | X86_CR0_MP);
	cr0 |= kvm_read_cr0_bits(vcpu, X86_CR0_TS | X86_CR0_MP);
	vmcs_writel(GUEST_CR0, cr0);
	update_exception_bitmap(vcpu);
	vcpu->arch.cr0_guest_owned_bits = X86_CR0_TS;
	vmcs_writel(CR0_GUEST_HOST_MASK, ~vcpu->arch.cr0_guest_owned_bits);
}

static void vmx_decache_cr0_guest_bits(struct kvm_vcpu *vcpu);

static void vmx_fpu_deactivate(struct kvm_vcpu *vcpu)
{
	vmx_decache_cr0_guest_bits(vcpu);
	vmcs_set_bits(GUEST_CR0, X86_CR0_TS | X86_CR0_MP);
	update_exception_bitmap(vcpu);
	vcpu->arch.cr0_guest_owned_bits = 0;
	vmcs_writel(CR0_GUEST_HOST_MASK, ~vcpu->arch.cr0_guest_owned_bits);
	vmcs_writel(CR0_READ_SHADOW, vcpu->arch.cr0);
}

static unsigned long vmx_get_rflags(struct kvm_vcpu *vcpu)
{
	unsigned long rflags, save_rflags;

	if (!test_bit(VCPU_EXREG_RFLAGS, (ulong *)&vcpu->arch.regs_avail)) {
		__set_bit(VCPU_EXREG_RFLAGS, (ulong *)&vcpu->arch.regs_avail);
		rflags = vmcs_readl(GUEST_RFLAGS);
		if (to_vmx(vcpu)->rmode.vm86_active) {
			rflags &= RMODE_GUEST_OWNED_EFLAGS_BITS;
			save_rflags = to_vmx(vcpu)->rmode.save_rflags;
			rflags |= save_rflags & ~RMODE_GUEST_OWNED_EFLAGS_BITS;
		}
		to_vmx(vcpu)->rflags = rflags;
	}
	return to_vmx(vcpu)->rflags;
}

static void vmx_set_rflags(struct kvm_vcpu *vcpu, unsigned long rflags)
{
	__set_bit(VCPU_EXREG_RFLAGS, (ulong *)&vcpu->arch.regs_avail);
	__clear_bit(VCPU_EXREG_CPL, (ulong *)&vcpu->arch.regs_avail);
	to_vmx(vcpu)->rflags = rflags;
	if (to_vmx(vcpu)->rmode.vm86_active) {
		to_vmx(vcpu)->rmode.save_rflags = rflags;
		rflags |= X86_EFLAGS_IOPL | X86_EFLAGS_VM;
	}
	vmcs_writel(GUEST_RFLAGS, rflags);
}

static u32 vmx_get_interrupt_shadow(struct kvm_vcpu *vcpu, int mask)
{
	u32 interruptibility = vmcs_read32(GUEST_INTERRUPTIBILITY_INFO);
	int ret = 0;

	if (interruptibility & GUEST_INTR_STATE_STI)
		ret |= KVM_X86_SHADOW_INT_STI;
	if (interruptibility & GUEST_INTR_STATE_MOV_SS)
		ret |= KVM_X86_SHADOW_INT_MOV_SS;

	return ret & mask;
}

static void vmx_set_interrupt_shadow(struct kvm_vcpu *vcpu, int mask)
{
	u32 interruptibility_old = vmcs_read32(GUEST_INTERRUPTIBILITY_INFO);
	u32 interruptibility = interruptibility_old;

	interruptibility &= ~(GUEST_INTR_STATE_STI | GUEST_INTR_STATE_MOV_SS);

	if (mask & KVM_X86_SHADOW_INT_MOV_SS)
		interruptibility |= GUEST_INTR_STATE_MOV_SS;
	else if (mask & KVM_X86_SHADOW_INT_STI)
		interruptibility |= GUEST_INTR_STATE_STI;

	if ((interruptibility != interruptibility_old))
		vmcs_write32(GUEST_INTERRUPTIBILITY_INFO, interruptibility);
}

static void skip_emulated_instruction(struct kvm_vcpu *vcpu)
{
	unsigned long rip;

	rip = kvm_rip_read(vcpu);
	rip += vmcs_read32(VM_EXIT_INSTRUCTION_LEN);
	kvm_rip_write(vcpu, rip);

	/* skipping an emulated instruction also counts */
	vmx_set_interrupt_shadow(vcpu, 0);
}

static void vmx_clear_hlt(struct kvm_vcpu *vcpu)
{
	/* Ensure that we clear the HLT state in the VMCS.  We don't need to
	 * explicitly skip the instruction because if the HLT state is set, then
	 * the instruction is already executing and RIP has already been
	 * advanced. */
	if (!yield_on_hlt &&
	    vmcs_read32(GUEST_ACTIVITY_STATE) == GUEST_ACTIVITY_HLT)
		vmcs_write32(GUEST_ACTIVITY_STATE, GUEST_ACTIVITY_ACTIVE);
}

static void vmx_queue_exception(struct kvm_vcpu *vcpu, unsigned nr,
				bool has_error_code, u32 error_code,
				bool reinject)
{
	struct vcpu_vmx *vmx = to_vmx(vcpu);
	u32 intr_info = nr | INTR_INFO_VALID_MASK;

	if (has_error_code) {
		vmcs_write32(VM_ENTRY_EXCEPTION_ERROR_CODE, error_code);
		intr_info |= INTR_INFO_DELIVER_CODE_MASK;
	}

	if (vmx->rmode.vm86_active) {
		int inc_eip = 0;
		if (kvm_exception_is_soft(nr))
			inc_eip = vcpu->arch.event_exit_inst_len;
		if (kvm_inject_realmode_interrupt(vcpu, nr, inc_eip) != EMULATE_DONE)
			kvm_make_request(KVM_REQ_TRIPLE_FAULT, vcpu);
		return;
	}

	if (kvm_exception_is_soft(nr)) {
		vmcs_write32(VM_ENTRY_INSTRUCTION_LEN,
			     vmx->vcpu.arch.event_exit_inst_len);
		intr_info |= INTR_TYPE_SOFT_EXCEPTION;
	} else
		intr_info |= INTR_TYPE_HARD_EXCEPTION;

	vmcs_write32(VM_ENTRY_INTR_INFO_FIELD, intr_info);
	vmx_clear_hlt(vcpu);
}

static bool vmx_rdtscp_supported(void)
{
	return cpu_has_vmx_rdtscp();
}

/*
 * Swap MSR entry in host/guest MSR entry array.
 */
static void move_msr_up(struct vcpu_vmx *vmx, int from, int to)
{
	struct shared_msr_entry tmp;

	tmp = vmx->guest_msrs[to];
	vmx->guest_msrs[to] = vmx->guest_msrs[from];
	vmx->guest_msrs[from] = tmp;
}

/*
 * Set up the vmcs to automatically save and restore system
 * msrs.  Don't touch the 64-bit msrs if the guest is in legacy
 * mode, as fiddling with msrs is very expensive.
 */
static void setup_msrs(struct vcpu_vmx *vmx)
{
	int save_nmsrs, index;
	unsigned long *msr_bitmap;

	vmx_load_host_state(vmx);
	save_nmsrs = 0;
#ifdef CONFIG_X86_64
	if (is_long_mode(&vmx->vcpu)) {
		index = __find_msr_index(vmx, MSR_SYSCALL_MASK);
		if (index >= 0)
			move_msr_up(vmx, index, save_nmsrs++);
		index = __find_msr_index(vmx, MSR_LSTAR);
		if (index >= 0)
			move_msr_up(vmx, index, save_nmsrs++);
		index = __find_msr_index(vmx, MSR_CSTAR);
		if (index >= 0)
			move_msr_up(vmx, index, save_nmsrs++);
		index = __find_msr_index(vmx, MSR_TSC_AUX);
		if (index >= 0 && vmx->rdtscp_enabled)
			move_msr_up(vmx, index, save_nmsrs++);
		/*
		 * MSR_STAR is only needed on long mode guests, and only
		 * if efer.sce is enabled.
		 */
		index = __find_msr_index(vmx, MSR_STAR);
		if ((index >= 0) && (vmx->vcpu.arch.efer & EFER_SCE))
			move_msr_up(vmx, index, save_nmsrs++);
	}
#endif
	index = __find_msr_index(vmx, MSR_EFER);
	if (index >= 0 && update_transition_efer(vmx, index))
		move_msr_up(vmx, index, save_nmsrs++);

	vmx->save_nmsrs = save_nmsrs;

	if (cpu_has_vmx_msr_bitmap()) {
		if (is_long_mode(&vmx->vcpu))
			msr_bitmap = vmx_msr_bitmap_longmode;
		else
			msr_bitmap = vmx_msr_bitmap_legacy;

		vmcs_write64(MSR_BITMAP, __pa(msr_bitmap));
	}
}

/*
 * reads and returns guest's timestamp counter "register"
 * guest_tsc = host_tsc + tsc_offset    -- 21.3
 */
static u64 guest_read_tsc(void)
{
	u64 host_tsc, tsc_offset;

	rdtscll(host_tsc);
	tsc_offset = vmcs_read64(TSC_OFFSET);
	return host_tsc + tsc_offset;
}

/*
 * Empty call-back. Needs to be implemented when VMX enables the SET_TSC_KHZ
 * ioctl. In this case the call-back should update internal vmx state to make
 * the changes effective.
 */
static void vmx_set_tsc_khz(struct kvm_vcpu *vcpu, u32 user_tsc_khz)
{
	/* Nothing to do here */
}

/*
 * writes 'offset' into guest's timestamp counter offset register
 */
static void vmx_write_tsc_offset(struct kvm_vcpu *vcpu, u64 offset)
{
	vmcs_write64(TSC_OFFSET, offset);
}

static void vmx_adjust_tsc_offset(struct kvm_vcpu *vcpu, s64 adjustment)
{
	u64 offset = vmcs_read64(TSC_OFFSET);
	vmcs_write64(TSC_OFFSET, offset + adjustment);
}

static u64 vmx_compute_tsc_offset(struct kvm_vcpu *vcpu, u64 target_tsc)
{
	return target_tsc - native_read_tsc();
}

/*
 * Reads an msr value (of 'msr_index') into 'pdata'.
 * Returns 0 on success, non-0 otherwise.
 * Assumes vcpu_load() was already called.
 */
static int vmx_get_msr(struct kvm_vcpu *vcpu, u32 msr_index, u64 *pdata)
{
	u64 data;
	struct shared_msr_entry *msr;

	if (!pdata) {
		printk(KERN_ERR "BUG: get_msr called with NULL pdata\n");
		return -EINVAL;
	}

	switch (msr_index) {
#ifdef CONFIG_X86_64
	case MSR_FS_BASE:
		data = vmcs_readl(GUEST_FS_BASE);
		break;
	case MSR_GS_BASE:
		data = vmcs_readl(GUEST_GS_BASE);
		break;
	case MSR_KERNEL_GS_BASE:
		vmx_load_host_state(to_vmx(vcpu));
		data = to_vmx(vcpu)->msr_guest_kernel_gs_base;
		break;
#endif
	case MSR_EFER:
		return kvm_get_msr_common(vcpu, msr_index, pdata);
	case MSR_IA32_TSC:
		data = guest_read_tsc();
		break;
	case MSR_IA32_SYSENTER_CS:
		data = vmcs_read32(GUEST_SYSENTER_CS);
		break;
	case MSR_IA32_SYSENTER_EIP:
		data = vmcs_readl(GUEST_SYSENTER_EIP);
		break;
	case MSR_IA32_SYSENTER_ESP:
		data = vmcs_readl(GUEST_SYSENTER_ESP);
		break;
	case MSR_TSC_AUX:
		if (!to_vmx(vcpu)->rdtscp_enabled)
			return 1;
		/* Otherwise falls through */
	default:
		vmx_load_host_state(to_vmx(vcpu));
		msr = find_msr_entry(to_vmx(vcpu), msr_index);
		if (msr) {
			vmx_load_host_state(to_vmx(vcpu));
			data = msr->data;
			break;
		}
		return kvm_get_msr_common(vcpu, msr_index, pdata);
	}

	*pdata = data;
	return 0;
}

/*
 * Writes msr value into into the appropriate "register".
 * Returns 0 on success, non-0 otherwise.
 * Assumes vcpu_load() was already called.
 */
static int vmx_set_msr(struct kvm_vcpu *vcpu, u32 msr_index, u64 data)
{
	struct vcpu_vmx *vmx = to_vmx(vcpu);
	struct shared_msr_entry *msr;
	int ret = 0;

	switch (msr_index) {
	case MSR_EFER:
		vmx_load_host_state(vmx);
		ret = kvm_set_msr_common(vcpu, msr_index, data);
		break;
#ifdef CONFIG_X86_64
	case MSR_FS_BASE:
		vmx_segment_cache_clear(vmx);
		vmcs_writel(GUEST_FS_BASE, data);
		break;
	case MSR_GS_BASE:
		vmx_segment_cache_clear(vmx);
		vmcs_writel(GUEST_GS_BASE, data);
		break;
	case MSR_KERNEL_GS_BASE:
		vmx_load_host_state(vmx);
		vmx->msr_guest_kernel_gs_base = data;
		break;
#endif
	case MSR_IA32_SYSENTER_CS:
		vmcs_write32(GUEST_SYSENTER_CS, data);
		break;
	case MSR_IA32_SYSENTER_EIP:
		vmcs_writel(GUEST_SYSENTER_EIP, data);
		break;
	case MSR_IA32_SYSENTER_ESP:
		vmcs_writel(GUEST_SYSENTER_ESP, data);
		break;
	case MSR_IA32_TSC:
		kvm_write_tsc(vcpu, data);
		break;
	case MSR_IA32_CR_PAT:
		if (vmcs_config.vmentry_ctrl & VM_ENTRY_LOAD_IA32_PAT) {
			vmcs_write64(GUEST_IA32_PAT, data);
			vcpu->arch.pat = data;
			break;
		}
		ret = kvm_set_msr_common(vcpu, msr_index, data);
		break;
	case MSR_TSC_AUX:
		if (!vmx->rdtscp_enabled)
			return 1;
		/* Check reserved bit, higher 32 bits should be zero */
		if ((data >> 32) != 0)
			return 1;
		/* Otherwise falls through */
	default:
		msr = find_msr_entry(vmx, msr_index);
		if (msr) {
			vmx_load_host_state(vmx);
			msr->data = data;
			break;
		}
		ret = kvm_set_msr_common(vcpu, msr_index, data);
	}

	return ret;
}

static void vmx_cache_reg(struct kvm_vcpu *vcpu, enum kvm_reg reg)
{
	__set_bit(reg, (unsigned long *)&vcpu->arch.regs_avail);
	switch (reg) {
	case VCPU_REGS_RSP:
		vcpu->arch.regs[VCPU_REGS_RSP] = vmcs_readl(GUEST_RSP);
		break;
	case VCPU_REGS_RIP:
		vcpu->arch.regs[VCPU_REGS_RIP] = vmcs_readl(GUEST_RIP);
		break;
	case VCPU_EXREG_PDPTR:
		if (enable_ept)
			ept_save_pdptrs(vcpu);
		break;
	default:
		break;
	}
}

static void set_guest_debug(struct kvm_vcpu *vcpu, struct kvm_guest_debug *dbg)
{
	if (vcpu->guest_debug & KVM_GUESTDBG_USE_HW_BP)
		vmcs_writel(GUEST_DR7, dbg->arch.debugreg[7]);
	else
		vmcs_writel(GUEST_DR7, vcpu->arch.dr7);

	update_exception_bitmap(vcpu);
}

static __init int cpu_has_kvm_support(void)
{
	return cpu_has_vmx();
}

static __init int vmx_disabled_by_bios(void)
{
	u64 msr;

	rdmsrl(MSR_IA32_FEATURE_CONTROL, msr);
	if (msr & FEATURE_CONTROL_LOCKED) {
		/* launched w/ TXT and VMX disabled */
		if (!(msr & FEATURE_CONTROL_VMXON_ENABLED_INSIDE_SMX)
			&& tboot_enabled())
			return 1;
		/* launched w/o TXT and VMX only enabled w/ TXT */
		if (!(msr & FEATURE_CONTROL_VMXON_ENABLED_OUTSIDE_SMX)
			&& (msr & FEATURE_CONTROL_VMXON_ENABLED_INSIDE_SMX)
			&& !tboot_enabled()) {
			printk(KERN_WARNING "kvm: disable TXT in the BIOS or "
				"activate TXT before enabling KVM\n");
			return 1;
		}
		/* launched w/o TXT and VMX disabled */
		if (!(msr & FEATURE_CONTROL_VMXON_ENABLED_OUTSIDE_SMX)
			&& !tboot_enabled())
			return 1;
	}

	return 0;
}

static void kvm_cpu_vmxon(u64 addr)
{
	asm volatile (ASM_VMX_VMXON_RAX
			: : "a"(&addr), "m"(addr)
			: "memory", "cc");
}

static int hardware_enable(void *garbage)
{
	int cpu = raw_smp_processor_id();
	u64 phys_addr = __pa(per_cpu(vmxarea, cpu));
	u64 old, test_bits;

	if (read_cr4() & X86_CR4_VMXE)
		return -EBUSY;

	INIT_LIST_HEAD(&per_cpu(vcpus_on_cpu, cpu));
	rdmsrl(MSR_IA32_FEATURE_CONTROL, old);

	test_bits = FEATURE_CONTROL_LOCKED;
	test_bits |= FEATURE_CONTROL_VMXON_ENABLED_OUTSIDE_SMX;
	if (tboot_enabled())
		test_bits |= FEATURE_CONTROL_VMXON_ENABLED_INSIDE_SMX;

	if ((old & test_bits) != test_bits) {
		/* enable and lock */
		wrmsrl(MSR_IA32_FEATURE_CONTROL, old | test_bits);
	}
	write_cr4(read_cr4() | X86_CR4_VMXE); /* FIXME: not cpu hotplug safe */

	if (vmm_exclusive) {
		kvm_cpu_vmxon(phys_addr);
		ept_sync_global();
	}

	store_gdt(&__get_cpu_var(host_gdt));

	store_gdt(&__get_cpu_var(host_gdt));

	return 0;
}

static void vmclear_local_vcpus(void)
{
	int cpu = raw_smp_processor_id();
	struct vcpu_vmx *vmx, *n;

	list_for_each_entry_safe(vmx, n, &per_cpu(vcpus_on_cpu, cpu),
				 local_vcpus_link)
		__vcpu_clear(vmx);
}


/* Just like cpu_vmxoff(), but with the __kvm_handle_fault_on_reboot()
 * tricks.
 */
static void kvm_cpu_vmxoff(void)
{
	asm volatile (__ex(ASM_VMX_VMXOFF) : : : "cc");
}

static void hardware_disable(void *garbage)
{
	if (vmm_exclusive) {
		vmclear_local_vcpus();
		kvm_cpu_vmxoff();
	}
	write_cr4(read_cr4() & ~X86_CR4_VMXE);
}

static __init int adjust_vmx_controls(u32 ctl_min, u32 ctl_opt,
				      u32 msr, u32 *result)
{
	u32 vmx_msr_low, vmx_msr_high;
	u32 ctl = ctl_min | ctl_opt;

	rdmsr(msr, vmx_msr_low, vmx_msr_high);

	ctl &= vmx_msr_high; /* bit == 0 in high word ==> must be zero */
	ctl |= vmx_msr_low;  /* bit == 1 in low word  ==> must be one  */

	/* Ensure minimum (required) set of control bits are supported. */
	if (ctl_min & ~ctl)
		return -EIO;

	*result = ctl;
	return 0;
}

static __init bool allow_1_setting(u32 msr, u32 ctl)
{
	u32 vmx_msr_low, vmx_msr_high;

	rdmsr(msr, vmx_msr_low, vmx_msr_high);
	return vmx_msr_high & ctl;
}

static __init int setup_vmcs_config(struct vmcs_config *vmcs_conf)
{
	u32 vmx_msr_low, vmx_msr_high;
	u32 min, opt, min2, opt2;
	u32 _pin_based_exec_control = 0;
	u32 _cpu_based_exec_control = 0;
	u32 _cpu_based_2nd_exec_control = 0;
	u32 _vmexit_control = 0;
	u32 _vmentry_control = 0;

	min = PIN_BASED_EXT_INTR_MASK | PIN_BASED_NMI_EXITING;
	opt = PIN_BASED_VIRTUAL_NMIS;
	if (adjust_vmx_controls(min, opt, MSR_IA32_VMX_PINBASED_CTLS,
				&_pin_based_exec_control) < 0)
		return -EIO;

	min =
#ifdef CONFIG_X86_64
	      CPU_BASED_CR8_LOAD_EXITING |
	      CPU_BASED_CR8_STORE_EXITING |
#endif
	      CPU_BASED_CR3_LOAD_EXITING |
	      CPU_BASED_CR3_STORE_EXITING |
	      CPU_BASED_USE_IO_BITMAPS |
	      CPU_BASED_MOV_DR_EXITING |
	      CPU_BASED_USE_TSC_OFFSETING |
	      CPU_BASED_MWAIT_EXITING |
	      CPU_BASED_MONITOR_EXITING |
	      CPU_BASED_INVLPG_EXITING;

	if (yield_on_hlt)
		min |= CPU_BASED_HLT_EXITING;

	opt = CPU_BASED_TPR_SHADOW |
	      CPU_BASED_USE_MSR_BITMAPS |
	      CPU_BASED_ACTIVATE_SECONDARY_CONTROLS;
	if (adjust_vmx_controls(min, opt, MSR_IA32_VMX_PROCBASED_CTLS,
				&_cpu_based_exec_control) < 0)
		return -EIO;
#ifdef CONFIG_X86_64
	if ((_cpu_based_exec_control & CPU_BASED_TPR_SHADOW))
		_cpu_based_exec_control &= ~CPU_BASED_CR8_LOAD_EXITING &
					   ~CPU_BASED_CR8_STORE_EXITING;
#endif
	if (_cpu_based_exec_control & CPU_BASED_ACTIVATE_SECONDARY_CONTROLS) {
		min2 = 0;
		opt2 = SECONDARY_EXEC_VIRTUALIZE_APIC_ACCESSES |
			SECONDARY_EXEC_WBINVD_EXITING |
			SECONDARY_EXEC_ENABLE_VPID |
			SECONDARY_EXEC_ENABLE_EPT |
			SECONDARY_EXEC_UNRESTRICTED_GUEST |
			SECONDARY_EXEC_PAUSE_LOOP_EXITING |
			SECONDARY_EXEC_RDTSCP;
		if (adjust_vmx_controls(min2, opt2,
					MSR_IA32_VMX_PROCBASED_CTLS2,
					&_cpu_based_2nd_exec_control) < 0)
			return -EIO;
	}
#ifndef CONFIG_X86_64
	if (!(_cpu_based_2nd_exec_control &
				SECONDARY_EXEC_VIRTUALIZE_APIC_ACCESSES))
		_cpu_based_exec_control &= ~CPU_BASED_TPR_SHADOW;
#endif
	if (_cpu_based_2nd_exec_control & SECONDARY_EXEC_ENABLE_EPT) {
		/* CR3 accesses and invlpg don't need to cause VM Exits when EPT
		   enabled */
		_cpu_based_exec_control &= ~(CPU_BASED_CR3_LOAD_EXITING |
					     CPU_BASED_CR3_STORE_EXITING |
					     CPU_BASED_INVLPG_EXITING);
		rdmsr(MSR_IA32_VMX_EPT_VPID_CAP,
		      vmx_capability.ept, vmx_capability.vpid);
	}

	min = 0;
#ifdef CONFIG_X86_64
	min |= VM_EXIT_HOST_ADDR_SPACE_SIZE;
#endif
	opt = VM_EXIT_SAVE_IA32_PAT | VM_EXIT_LOAD_IA32_PAT;
	if (adjust_vmx_controls(min, opt, MSR_IA32_VMX_EXIT_CTLS,
				&_vmexit_control) < 0)
		return -EIO;

	min = 0;
	opt = VM_ENTRY_LOAD_IA32_PAT;
	if (adjust_vmx_controls(min, opt, MSR_IA32_VMX_ENTRY_CTLS,
				&_vmentry_control) < 0)
		return -EIO;

	rdmsr(MSR_IA32_VMX_BASIC, vmx_msr_low, vmx_msr_high);

	/* IA-32 SDM Vol 3B: VMCS size is never greater than 4kB. */
	if ((vmx_msr_high & 0x1fff) > PAGE_SIZE)
		return -EIO;

#ifdef CONFIG_X86_64
	/* IA-32 SDM Vol 3B: 64-bit CPUs always have VMX_BASIC_MSR[48]==0. */
	if (vmx_msr_high & (1u<<16))
		return -EIO;
#endif

	/* Require Write-Back (WB) memory type for VMCS accesses. */
	if (((vmx_msr_high >> 18) & 15) != 6)
		return -EIO;

	vmcs_conf->size = vmx_msr_high & 0x1fff;
	vmcs_conf->order = get_order(vmcs_config.size);
	vmcs_conf->revision_id = vmx_msr_low;

	vmcs_conf->pin_based_exec_ctrl = _pin_based_exec_control;
	vmcs_conf->cpu_based_exec_ctrl = _cpu_based_exec_control;
	vmcs_conf->cpu_based_2nd_exec_ctrl = _cpu_based_2nd_exec_control;
	vmcs_conf->vmexit_ctrl         = _vmexit_control;
	vmcs_conf->vmentry_ctrl        = _vmentry_control;

	cpu_has_load_ia32_efer =
		allow_1_setting(MSR_IA32_VMX_ENTRY_CTLS,
				VM_ENTRY_LOAD_IA32_EFER)
		&& allow_1_setting(MSR_IA32_VMX_EXIT_CTLS,
				   VM_EXIT_LOAD_IA32_EFER);

	return 0;
}

static struct vmcs *alloc_vmcs_cpu(int cpu)
{
	int node = cpu_to_node(cpu);
	struct page *pages;
	struct vmcs *vmcs;

	pages = alloc_pages_exact_node(node, GFP_KERNEL, vmcs_config.order);
	if (!pages)
		return NULL;
	vmcs = page_address(pages);
	memset(vmcs, 0, vmcs_config.size);
	vmcs->revision_id = vmcs_config.revision_id; /* vmcs revision id */
	return vmcs;
}

static struct vmcs *alloc_vmcs(void)
{
	return alloc_vmcs_cpu(raw_smp_processor_id());
}

static void free_vmcs(struct vmcs *vmcs)
{
	free_pages((unsigned long)vmcs, vmcs_config.order);
}

static void free_kvm_area(void)
{
	int cpu;

	for_each_possible_cpu(cpu) {
		free_vmcs(per_cpu(vmxarea, cpu));
		per_cpu(vmxarea, cpu) = NULL;
	}
}

static __init int alloc_kvm_area(void)
{
	int cpu;

	for_each_possible_cpu(cpu) {
		struct vmcs *vmcs;

		vmcs = alloc_vmcs_cpu(cpu);
		if (!vmcs) {
			free_kvm_area();
			return -ENOMEM;
		}

		per_cpu(vmxarea, cpu) = vmcs;
	}
	return 0;
}

static __init int hardware_setup(void)
{
	if (setup_vmcs_config(&vmcs_config) < 0)
		return -EIO;

	if (boot_cpu_has(X86_FEATURE_NX))
		kvm_enable_efer_bits(EFER_NX);

	if (!cpu_has_vmx_vpid())
		enable_vpid = 0;

	if (!cpu_has_vmx_ept() ||
	    !cpu_has_vmx_ept_4levels()) {
		enable_ept = 0;
		enable_unrestricted_guest = 0;
	}

	if (!cpu_has_vmx_unrestricted_guest())
		enable_unrestricted_guest = 0;

	if (!cpu_has_vmx_flexpriority())
		flexpriority_enabled = 0;

	if (!cpu_has_vmx_tpr_shadow())
		kvm_x86_ops->update_cr8_intercept = NULL;

	if (enable_ept && !cpu_has_vmx_ept_2m_page())
		kvm_disable_largepages();

	if (!cpu_has_vmx_ple())
		ple_gap = 0;

	return alloc_kvm_area();
}

static __exit void hardware_unsetup(void)
{
	free_kvm_area();
}

static void fix_pmode_dataseg(int seg, struct kvm_save_segment *save)
{
	struct kvm_vmx_segment_field *sf = &kvm_vmx_segment_fields[seg];

	if (vmcs_readl(sf->base) == save->base && (save->base & AR_S_MASK)) {
		vmcs_write16(sf->selector, save->selector);
		vmcs_writel(sf->base, save->base);
		vmcs_write32(sf->limit, save->limit);
		vmcs_write32(sf->ar_bytes, save->ar);
	} else {
		u32 dpl = (vmcs_read16(sf->selector) & SELECTOR_RPL_MASK)
			<< AR_DPL_SHIFT;
		vmcs_write32(sf->ar_bytes, 0x93 | dpl);
	}
}

static void enter_pmode(struct kvm_vcpu *vcpu)
{
	unsigned long flags;
	struct vcpu_vmx *vmx = to_vmx(vcpu);

	vmx->emulation_required = 1;
	vmx->rmode.vm86_active = 0;

	vmx_segment_cache_clear(vmx);

	vmcs_write16(GUEST_TR_SELECTOR, vmx->rmode.tr.selector);
	vmcs_writel(GUEST_TR_BASE, vmx->rmode.tr.base);
	vmcs_write32(GUEST_TR_LIMIT, vmx->rmode.tr.limit);
	vmcs_write32(GUEST_TR_AR_BYTES, vmx->rmode.tr.ar);

	flags = vmcs_readl(GUEST_RFLAGS);
	flags &= RMODE_GUEST_OWNED_EFLAGS_BITS;
	flags |= vmx->rmode.save_rflags & ~RMODE_GUEST_OWNED_EFLAGS_BITS;
	vmcs_writel(GUEST_RFLAGS, flags);

	vmcs_writel(GUEST_CR4, (vmcs_readl(GUEST_CR4) & ~X86_CR4_VME) |
			(vmcs_readl(CR4_READ_SHADOW) & X86_CR4_VME));

	update_exception_bitmap(vcpu);

	if (emulate_invalid_guest_state)
		return;

	fix_pmode_dataseg(VCPU_SREG_ES, &vmx->rmode.es);
	fix_pmode_dataseg(VCPU_SREG_DS, &vmx->rmode.ds);
	fix_pmode_dataseg(VCPU_SREG_GS, &vmx->rmode.gs);
	fix_pmode_dataseg(VCPU_SREG_FS, &vmx->rmode.fs);

	vmx_segment_cache_clear(vmx);

	vmcs_write16(GUEST_SS_SELECTOR, 0);
	vmcs_write32(GUEST_SS_AR_BYTES, 0x93);

	vmcs_write16(GUEST_CS_SELECTOR,
		     vmcs_read16(GUEST_CS_SELECTOR) & ~SELECTOR_RPL_MASK);
	vmcs_write32(GUEST_CS_AR_BYTES, 0x9b);
}

static gva_t rmode_tss_base(struct kvm *kvm)
{
	if (!kvm->arch.tss_addr) {
		struct kvm_memslots *slots;
		gfn_t base_gfn;

		slots = kvm_memslots(kvm);
		base_gfn = slots->memslots[0].base_gfn +
				 kvm->memslots->memslots[0].npages - 3;
		return base_gfn << PAGE_SHIFT;
	}
	return kvm->arch.tss_addr;
}

static void fix_rmode_seg(int seg, struct kvm_save_segment *save)
{
	struct kvm_vmx_segment_field *sf = &kvm_vmx_segment_fields[seg];

	save->selector = vmcs_read16(sf->selector);
	save->base = vmcs_readl(sf->base);
	save->limit = vmcs_read32(sf->limit);
	save->ar = vmcs_read32(sf->ar_bytes);
	vmcs_write16(sf->selector, save->base >> 4);
	vmcs_write32(sf->base, save->base & 0xffff0);
	vmcs_write32(sf->limit, 0xffff);
	vmcs_write32(sf->ar_bytes, 0xf3);
	if (save->base & 0xf)
		printk_once(KERN_WARNING "kvm: segment base is not paragraph"
			    " aligned when entering protected mode (seg=%d)",
			    seg);
}

static void enter_rmode(struct kvm_vcpu *vcpu)
{
	unsigned long flags;
	struct vcpu_vmx *vmx = to_vmx(vcpu);

	if (enable_unrestricted_guest)
		return;

	vmx->emulation_required = 1;
	vmx->rmode.vm86_active = 1;

	/*
	 * Very old userspace does not call KVM_SET_TSS_ADDR before entering
	 * vcpu. Call it here with phys address pointing 16M below 4G.
	 */
	if (!vcpu->kvm->arch.tss_addr) {
		printk_once(KERN_WARNING "kvm: KVM_SET_TSS_ADDR need to be "
			     "called before entering vcpu\n");
		srcu_read_unlock(&vcpu->kvm->srcu, vcpu->srcu_idx);
		vmx_set_tss_addr(vcpu->kvm, 0xfeffd000);
		vcpu->srcu_idx = srcu_read_lock(&vcpu->kvm->srcu);
	}

	vmx_segment_cache_clear(vmx);

	vmx->rmode.tr.selector = vmcs_read16(GUEST_TR_SELECTOR);
	vmx->rmode.tr.base = vmcs_readl(GUEST_TR_BASE);
	vmcs_writel(GUEST_TR_BASE, rmode_tss_base(vcpu->kvm));

	vmx->rmode.tr.limit = vmcs_read32(GUEST_TR_LIMIT);
	vmcs_write32(GUEST_TR_LIMIT, RMODE_TSS_SIZE - 1);

	vmx->rmode.tr.ar = vmcs_read32(GUEST_TR_AR_BYTES);
	vmcs_write32(GUEST_TR_AR_BYTES, 0x008b);

	flags = vmcs_readl(GUEST_RFLAGS);
	vmx->rmode.save_rflags = flags;

	flags |= X86_EFLAGS_IOPL | X86_EFLAGS_VM;

	vmcs_writel(GUEST_RFLAGS, flags);
	vmcs_writel(GUEST_CR4, vmcs_readl(GUEST_CR4) | X86_CR4_VME);
	update_exception_bitmap(vcpu);

	if (emulate_invalid_guest_state)
		goto continue_rmode;

	vmcs_write16(GUEST_SS_SELECTOR, vmcs_readl(GUEST_SS_BASE) >> 4);
	vmcs_write32(GUEST_SS_LIMIT, 0xffff);
	vmcs_write32(GUEST_SS_AR_BYTES, 0xf3);

	vmcs_write32(GUEST_CS_AR_BYTES, 0xf3);
	vmcs_write32(GUEST_CS_LIMIT, 0xffff);
	if (vmcs_readl(GUEST_CS_BASE) == 0xffff0000)
		vmcs_writel(GUEST_CS_BASE, 0xf0000);
	vmcs_write16(GUEST_CS_SELECTOR, vmcs_readl(GUEST_CS_BASE) >> 4);

	fix_rmode_seg(VCPU_SREG_ES, &vmx->rmode.es);
	fix_rmode_seg(VCPU_SREG_DS, &vmx->rmode.ds);
	fix_rmode_seg(VCPU_SREG_GS, &vmx->rmode.gs);
	fix_rmode_seg(VCPU_SREG_FS, &vmx->rmode.fs);

continue_rmode:
	kvm_mmu_reset_context(vcpu);
}

static void vmx_set_efer(struct kvm_vcpu *vcpu, u64 efer)
{
	struct vcpu_vmx *vmx = to_vmx(vcpu);
	struct shared_msr_entry *msr = find_msr_entry(vmx, MSR_EFER);

	if (!msr)
		return;

	/*
	 * Force kernel_gs_base reloading before EFER changes, as control
	 * of this msr depends on is_long_mode().
	 */
	vmx_load_host_state(to_vmx(vcpu));
	vcpu->arch.efer = efer;
	if (efer & EFER_LMA) {
		vmcs_write32(VM_ENTRY_CONTROLS,
			     vmcs_read32(VM_ENTRY_CONTROLS) |
			     VM_ENTRY_IA32E_MODE);
		msr->data = efer;
	} else {
		vmcs_write32(VM_ENTRY_CONTROLS,
			     vmcs_read32(VM_ENTRY_CONTROLS) &
			     ~VM_ENTRY_IA32E_MODE);

		msr->data = efer & ~EFER_LME;
	}
	setup_msrs(vmx);
}

#ifdef CONFIG_X86_64

static void enter_lmode(struct kvm_vcpu *vcpu)
{
	u32 guest_tr_ar;

	vmx_segment_cache_clear(to_vmx(vcpu));

	guest_tr_ar = vmcs_read32(GUEST_TR_AR_BYTES);
	if ((guest_tr_ar & AR_TYPE_MASK) != AR_TYPE_BUSY_64_TSS) {
		printk(KERN_DEBUG "%s: tss fixup for long mode. \n",
		       __func__);
		vmcs_write32(GUEST_TR_AR_BYTES,
			     (guest_tr_ar & ~AR_TYPE_MASK)
			     | AR_TYPE_BUSY_64_TSS);
	}
	vmx_set_efer(vcpu, vcpu->arch.efer | EFER_LMA);
}

static void exit_lmode(struct kvm_vcpu *vcpu)
{
	vmcs_write32(VM_ENTRY_CONTROLS,
		     vmcs_read32(VM_ENTRY_CONTROLS)
		     & ~VM_ENTRY_IA32E_MODE);
	vmx_set_efer(vcpu, vcpu->arch.efer & ~EFER_LMA);
}

#endif

static void vmx_flush_tlb(struct kvm_vcpu *vcpu)
{
	vpid_sync_context(to_vmx(vcpu));
	if (enable_ept) {
		if (!VALID_PAGE(vcpu->arch.mmu.root_hpa))
			return;
		ept_sync_context(construct_eptp(vcpu->arch.mmu.root_hpa));
	}
}

static void vmx_decache_cr0_guest_bits(struct kvm_vcpu *vcpu)
{
	ulong cr0_guest_owned_bits = vcpu->arch.cr0_guest_owned_bits;

	vcpu->arch.cr0 &= ~cr0_guest_owned_bits;
	vcpu->arch.cr0 |= vmcs_readl(GUEST_CR0) & cr0_guest_owned_bits;
}

static void vmx_decache_cr3(struct kvm_vcpu *vcpu)
{
	if (enable_ept && is_paging(vcpu))
		vcpu->arch.cr3 = vmcs_readl(GUEST_CR3);
	__set_bit(VCPU_EXREG_CR3, (ulong *)&vcpu->arch.regs_avail);
}

static void vmx_decache_cr4_guest_bits(struct kvm_vcpu *vcpu)
{
	ulong cr4_guest_owned_bits = vcpu->arch.cr4_guest_owned_bits;

	vcpu->arch.cr4 &= ~cr4_guest_owned_bits;
	vcpu->arch.cr4 |= vmcs_readl(GUEST_CR4) & cr4_guest_owned_bits;
}

static void ept_load_pdptrs(struct kvm_vcpu *vcpu)
{
	if (!test_bit(VCPU_EXREG_PDPTR,
		      (unsigned long *)&vcpu->arch.regs_dirty))
		return;

	if (is_paging(vcpu) && is_pae(vcpu) && !is_long_mode(vcpu)) {
		vmcs_write64(GUEST_PDPTR0, vcpu->arch.mmu.pdptrs[0]);
		vmcs_write64(GUEST_PDPTR1, vcpu->arch.mmu.pdptrs[1]);
		vmcs_write64(GUEST_PDPTR2, vcpu->arch.mmu.pdptrs[2]);
		vmcs_write64(GUEST_PDPTR3, vcpu->arch.mmu.pdptrs[3]);
	}
}

static void ept_save_pdptrs(struct kvm_vcpu *vcpu)
{
	if (is_paging(vcpu) && is_pae(vcpu) && !is_long_mode(vcpu)) {
		vcpu->arch.mmu.pdptrs[0] = vmcs_read64(GUEST_PDPTR0);
		vcpu->arch.mmu.pdptrs[1] = vmcs_read64(GUEST_PDPTR1);
		vcpu->arch.mmu.pdptrs[2] = vmcs_read64(GUEST_PDPTR2);
		vcpu->arch.mmu.pdptrs[3] = vmcs_read64(GUEST_PDPTR3);
	}

	__set_bit(VCPU_EXREG_PDPTR,
		  (unsigned long *)&vcpu->arch.regs_avail);
	__set_bit(VCPU_EXREG_PDPTR,
		  (unsigned long *)&vcpu->arch.regs_dirty);
}

static void vmx_set_cr4(struct kvm_vcpu *vcpu, unsigned long cr4);

static void ept_update_paging_mode_cr0(unsigned long *hw_cr0,
					unsigned long cr0,
					struct kvm_vcpu *vcpu)
{
	if (!test_bit(VCPU_EXREG_CR3, (ulong *)&vcpu->arch.regs_avail))
		vmx_decache_cr3(vcpu);
	if (!(cr0 & X86_CR0_PG)) {
		/* From paging/starting to nonpaging */
		vmcs_write32(CPU_BASED_VM_EXEC_CONTROL,
			     vmcs_read32(CPU_BASED_VM_EXEC_CONTROL) |
			     (CPU_BASED_CR3_LOAD_EXITING |
			      CPU_BASED_CR3_STORE_EXITING));
		vcpu->arch.cr0 = cr0;
		vmx_set_cr4(vcpu, kvm_read_cr4(vcpu));
	} else if (!is_paging(vcpu)) {
		/* From nonpaging to paging */
		vmcs_write32(CPU_BASED_VM_EXEC_CONTROL,
			     vmcs_read32(CPU_BASED_VM_EXEC_CONTROL) &
			     ~(CPU_BASED_CR3_LOAD_EXITING |
			       CPU_BASED_CR3_STORE_EXITING));
		vcpu->arch.cr0 = cr0;
		vmx_set_cr4(vcpu, kvm_read_cr4(vcpu));
	}

	if (!(cr0 & X86_CR0_WP))
		*hw_cr0 &= ~X86_CR0_WP;
}

static void vmx_set_cr0(struct kvm_vcpu *vcpu, unsigned long cr0)
{
	struct vcpu_vmx *vmx = to_vmx(vcpu);
	unsigned long hw_cr0;

	if (enable_unrestricted_guest)
		hw_cr0 = (cr0 & ~KVM_GUEST_CR0_MASK_UNRESTRICTED_GUEST)
			| KVM_VM_CR0_ALWAYS_ON_UNRESTRICTED_GUEST;
	else
		hw_cr0 = (cr0 & ~KVM_GUEST_CR0_MASK) | KVM_VM_CR0_ALWAYS_ON;

	if (vmx->rmode.vm86_active && (cr0 & X86_CR0_PE))
		enter_pmode(vcpu);

	if (!vmx->rmode.vm86_active && !(cr0 & X86_CR0_PE))
		enter_rmode(vcpu);

#ifdef CONFIG_X86_64
	if (vcpu->arch.efer & EFER_LME) {
		if (!is_paging(vcpu) && (cr0 & X86_CR0_PG))
			enter_lmode(vcpu);
		if (is_paging(vcpu) && !(cr0 & X86_CR0_PG))
			exit_lmode(vcpu);
	}
#endif

	if (enable_ept)
		ept_update_paging_mode_cr0(&hw_cr0, cr0, vcpu);

	if (!vcpu->fpu_active)
		hw_cr0 |= X86_CR0_TS | X86_CR0_MP;

	vmcs_writel(CR0_READ_SHADOW, cr0);
	vmcs_writel(GUEST_CR0, hw_cr0);
	vcpu->arch.cr0 = cr0;
	__clear_bit(VCPU_EXREG_CPL, (ulong *)&vcpu->arch.regs_avail);
}

static u64 construct_eptp(unsigned long root_hpa)
{
	u64 eptp;

	/* TODO write the value reading from MSR */
	eptp = VMX_EPT_DEFAULT_MT |
		VMX_EPT_DEFAULT_GAW << VMX_EPT_GAW_EPTP_SHIFT;
	eptp |= (root_hpa & PAGE_MASK);

	return eptp;
}

static void vmx_set_cr3(struct kvm_vcpu *vcpu, unsigned long cr3)
{
	unsigned long guest_cr3;
	u64 eptp;

	guest_cr3 = cr3;
	if (enable_ept) {
		eptp = construct_eptp(cr3);
		vmcs_write64(EPT_POINTER, eptp);
		guest_cr3 = is_paging(vcpu) ? kvm_read_cr3(vcpu) :
			vcpu->kvm->arch.ept_identity_map_addr;
		ept_load_pdptrs(vcpu);
	}

	vmx_flush_tlb(vcpu);
	vmcs_writel(GUEST_CR3, guest_cr3);
}

static void vmx_set_cr4(struct kvm_vcpu *vcpu, unsigned long cr4)
{
	unsigned long hw_cr4 = cr4 | (to_vmx(vcpu)->rmode.vm86_active ?
		    KVM_RMODE_VM_CR4_ALWAYS_ON : KVM_PMODE_VM_CR4_ALWAYS_ON);

	vcpu->arch.cr4 = cr4;
	if (enable_ept) {
		if (!is_paging(vcpu)) {
			hw_cr4 &= ~X86_CR4_PAE;
			hw_cr4 |= X86_CR4_PSE;
		} else if (!(cr4 & X86_CR4_PAE)) {
			hw_cr4 &= ~X86_CR4_PAE;
		}
	}

	vmcs_writel(CR4_READ_SHADOW, cr4);
	vmcs_writel(GUEST_CR4, hw_cr4);
}

static void vmx_get_segment(struct kvm_vcpu *vcpu,
			    struct kvm_segment *var, int seg)
{
	struct vcpu_vmx *vmx = to_vmx(vcpu);
	struct kvm_save_segment *save;
	u32 ar;

	if (vmx->rmode.vm86_active
	    && (seg == VCPU_SREG_TR || seg == VCPU_SREG_ES
		|| seg == VCPU_SREG_DS || seg == VCPU_SREG_FS
		|| seg == VCPU_SREG_GS)
	    && !emulate_invalid_guest_state) {
		switch (seg) {
		case VCPU_SREG_TR: save = &vmx->rmode.tr; break;
		case VCPU_SREG_ES: save = &vmx->rmode.es; break;
		case VCPU_SREG_DS: save = &vmx->rmode.ds; break;
		case VCPU_SREG_FS: save = &vmx->rmode.fs; break;
		case VCPU_SREG_GS: save = &vmx->rmode.gs; break;
		default: BUG();
		}
		var->selector = save->selector;
		var->base = save->base;
		var->limit = save->limit;
		ar = save->ar;
		if (seg == VCPU_SREG_TR
		    || var->selector == vmx_read_guest_seg_selector(vmx, seg))
			goto use_saved_rmode_seg;
	}
	var->base = vmx_read_guest_seg_base(vmx, seg);
	var->limit = vmx_read_guest_seg_limit(vmx, seg);
	var->selector = vmx_read_guest_seg_selector(vmx, seg);
	ar = vmx_read_guest_seg_ar(vmx, seg);
use_saved_rmode_seg:
	if ((ar & AR_UNUSABLE_MASK) && !emulate_invalid_guest_state)
		ar = 0;
	var->type = ar & 15;
	var->s = (ar >> 4) & 1;
	var->dpl = (ar >> 5) & 3;
	var->present = (ar >> 7) & 1;
	var->avl = (ar >> 12) & 1;
	var->l = (ar >> 13) & 1;
	var->db = (ar >> 14) & 1;
	var->g = (ar >> 15) & 1;
	var->unusable = (ar >> 16) & 1;
}

static u64 vmx_get_segment_base(struct kvm_vcpu *vcpu, int seg)
{
	struct kvm_segment s;

	if (to_vmx(vcpu)->rmode.vm86_active) {
		vmx_get_segment(vcpu, &s, seg);
		return s.base;
	}
	return vmx_read_guest_seg_base(to_vmx(vcpu), seg);
}

static int __vmx_get_cpl(struct kvm_vcpu *vcpu)
{
	if (!is_protmode(vcpu))
		return 0;

	if (!is_long_mode(vcpu)
	    && (kvm_get_rflags(vcpu) & X86_EFLAGS_VM)) /* if virtual 8086 */
		return 3;

	return vmx_read_guest_seg_selector(to_vmx(vcpu), VCPU_SREG_CS) & 3;
}

static int vmx_get_cpl(struct kvm_vcpu *vcpu)
{
	if (!test_bit(VCPU_EXREG_CPL, (ulong *)&vcpu->arch.regs_avail)) {
		__set_bit(VCPU_EXREG_CPL, (ulong *)&vcpu->arch.regs_avail);
		to_vmx(vcpu)->cpl = __vmx_get_cpl(vcpu);
	}
	return to_vmx(vcpu)->cpl;
}


static u32 vmx_segment_access_rights(struct kvm_segment *var)
{
	u32 ar;

	if (var->unusable)
		ar = 1 << 16;
	else {
		ar = var->type & 15;
		ar |= (var->s & 1) << 4;
		ar |= (var->dpl & 3) << 5;
		ar |= (var->present & 1) << 7;
		ar |= (var->avl & 1) << 12;
		ar |= (var->l & 1) << 13;
		ar |= (var->db & 1) << 14;
		ar |= (var->g & 1) << 15;
	}
	if (ar == 0) /* a 0 value means unusable */
		ar = AR_UNUSABLE_MASK;

	return ar;
}

static void vmx_set_segment(struct kvm_vcpu *vcpu,
			    struct kvm_segment *var, int seg)
{
	struct vcpu_vmx *vmx = to_vmx(vcpu);
	struct kvm_vmx_segment_field *sf = &kvm_vmx_segment_fields[seg];
	u32 ar;

	vmx_segment_cache_clear(vmx);

	if (vmx->rmode.vm86_active && seg == VCPU_SREG_TR) {
		vmcs_write16(sf->selector, var->selector);
		vmx->rmode.tr.selector = var->selector;
		vmx->rmode.tr.base = var->base;
		vmx->rmode.tr.limit = var->limit;
		vmx->rmode.tr.ar = vmx_segment_access_rights(var);
		return;
	}
	vmcs_writel(sf->base, var->base);
	vmcs_write32(sf->limit, var->limit);
	vmcs_write16(sf->selector, var->selector);
	if (vmx->rmode.vm86_active && var->s) {
		/*
		 * Hack real-mode segments into vm86 compatibility.
		 */
		if (var->base == 0xffff0000 && var->selector == 0xf000)
			vmcs_writel(sf->base, 0xf0000);
		ar = 0xf3;
	} else
		ar = vmx_segment_access_rights(var);

	/*
	 *   Fix the "Accessed" bit in AR field of segment registers for older
	 * qemu binaries.
	 *   IA32 arch specifies that at the time of processor reset the
	 * "Accessed" bit in the AR field of segment registers is 1. And qemu
	 * is setting it to 0 in the usedland code. This causes invalid guest
	 * state vmexit when "unrestricted guest" mode is turned on.
	 *    Fix for this setup issue in cpu_reset is being pushed in the qemu
	 * tree. Newer qemu binaries with that qemu fix would not need this
	 * kvm hack.
	 */
	if (enable_unrestricted_guest && (seg != VCPU_SREG_LDTR))
		ar |= 0x1; /* Accessed */

	vmcs_write32(sf->ar_bytes, ar);
	__clear_bit(VCPU_EXREG_CPL, (ulong *)&vcpu->arch.regs_avail);
}

static void vmx_get_cs_db_l_bits(struct kvm_vcpu *vcpu, int *db, int *l)
{
	u32 ar = vmx_read_guest_seg_ar(to_vmx(vcpu), VCPU_SREG_CS);

	*db = (ar >> 14) & 1;
	*l = (ar >> 13) & 1;
}

static void vmx_get_idt(struct kvm_vcpu *vcpu, struct desc_ptr *dt)
{
	dt->size = vmcs_read32(GUEST_IDTR_LIMIT);
	dt->address = vmcs_readl(GUEST_IDTR_BASE);
}

static void vmx_set_idt(struct kvm_vcpu *vcpu, struct desc_ptr *dt)
{
	vmcs_write32(GUEST_IDTR_LIMIT, dt->size);
	vmcs_writel(GUEST_IDTR_BASE, dt->address);
}

static void vmx_get_gdt(struct kvm_vcpu *vcpu, struct desc_ptr *dt)
{
	dt->size = vmcs_read32(GUEST_GDTR_LIMIT);
	dt->address = vmcs_readl(GUEST_GDTR_BASE);
}

static void vmx_set_gdt(struct kvm_vcpu *vcpu, struct desc_ptr *dt)
{
	vmcs_write32(GUEST_GDTR_LIMIT, dt->size);
	vmcs_writel(GUEST_GDTR_BASE, dt->address);
}

static bool rmode_segment_valid(struct kvm_vcpu *vcpu, int seg)
{
	struct kvm_segment var;
	u32 ar;

	vmx_get_segment(vcpu, &var, seg);
	ar = vmx_segment_access_rights(&var);

	if (var.base != (var.selector << 4))
		return false;
	if (var.limit != 0xffff)
		return false;
	if (ar != 0xf3)
		return false;

	return true;
}

static bool code_segment_valid(struct kvm_vcpu *vcpu)
{
	struct kvm_segment cs;
	unsigned int cs_rpl;

	vmx_get_segment(vcpu, &cs, VCPU_SREG_CS);
	cs_rpl = cs.selector & SELECTOR_RPL_MASK;

	if (cs.unusable)
		return false;
	if (~cs.type & (AR_TYPE_CODE_MASK|AR_TYPE_ACCESSES_MASK))
		return false;
	if (!cs.s)
		return false;
	if (cs.type & AR_TYPE_WRITEABLE_MASK) {
		if (cs.dpl > cs_rpl)
			return false;
	} else {
		if (cs.dpl != cs_rpl)
			return false;
	}
	if (!cs.present)
		return false;

	/* TODO: Add Reserved field check, this'll require a new member in the kvm_segment_field structure */
	return true;
}

static bool stack_segment_valid(struct kvm_vcpu *vcpu)
{
	struct kvm_segment ss;
	unsigned int ss_rpl;

	vmx_get_segment(vcpu, &ss, VCPU_SREG_SS);
	ss_rpl = ss.selector & SELECTOR_RPL_MASK;

	if (ss.unusable)
		return true;
	if (ss.type != 3 && ss.type != 7)
		return false;
	if (!ss.s)
		return false;
	if (ss.dpl != ss_rpl) /* DPL != RPL */
		return false;
	if (!ss.present)
		return false;

	return true;
}

static bool data_segment_valid(struct kvm_vcpu *vcpu, int seg)
{
	struct kvm_segment var;
	unsigned int rpl;

	vmx_get_segment(vcpu, &var, seg);
	rpl = var.selector & SELECTOR_RPL_MASK;

	if (var.unusable)
		return true;
	if (!var.s)
		return false;
	if (!var.present)
		return false;
	if (~var.type & (AR_TYPE_CODE_MASK|AR_TYPE_WRITEABLE_MASK)) {
		if (var.dpl < rpl) /* DPL < RPL */
			return false;
	}

	/* TODO: Add other members to kvm_segment_field to allow checking for other access
	 * rights flags
	 */
	return true;
}

static bool tr_valid(struct kvm_vcpu *vcpu)
{
	struct kvm_segment tr;

	vmx_get_segment(vcpu, &tr, VCPU_SREG_TR);

	if (tr.unusable)
		return false;
	if (tr.selector & SELECTOR_TI_MASK)	/* TI = 1 */
		return false;
	if (tr.type != 3 && tr.type != 11) /* TODO: Check if guest is in IA32e mode */
		return false;
	if (!tr.present)
		return false;

	return true;
}

static bool ldtr_valid(struct kvm_vcpu *vcpu)
{
	struct kvm_segment ldtr;

	vmx_get_segment(vcpu, &ldtr, VCPU_SREG_LDTR);

	if (ldtr.unusable)
		return true;
	if (ldtr.selector & SELECTOR_TI_MASK)	/* TI = 1 */
		return false;
	if (ldtr.type != 2)
		return false;
	if (!ldtr.present)
		return false;

	return true;
}

static bool cs_ss_rpl_check(struct kvm_vcpu *vcpu)
{
	struct kvm_segment cs, ss;

	vmx_get_segment(vcpu, &cs, VCPU_SREG_CS);
	vmx_get_segment(vcpu, &ss, VCPU_SREG_SS);

	return ((cs.selector & SELECTOR_RPL_MASK) ==
		 (ss.selector & SELECTOR_RPL_MASK));
}

/*
 * Check if guest state is valid. Returns true if valid, false if
 * not.
 * We assume that registers are always usable
 */
static bool guest_state_valid(struct kvm_vcpu *vcpu)
{
	/* real mode guest state checks */
	if (!is_protmode(vcpu)) {
		if (!rmode_segment_valid(vcpu, VCPU_SREG_CS))
			return false;
		if (!rmode_segment_valid(vcpu, VCPU_SREG_SS))
			return false;
		if (!rmode_segment_valid(vcpu, VCPU_SREG_DS))
			return false;
		if (!rmode_segment_valid(vcpu, VCPU_SREG_ES))
			return false;
		if (!rmode_segment_valid(vcpu, VCPU_SREG_FS))
			return false;
		if (!rmode_segment_valid(vcpu, VCPU_SREG_GS))
			return false;
	} else {
	/* protected mode guest state checks */
		if (!cs_ss_rpl_check(vcpu))
			return false;
		if (!code_segment_valid(vcpu))
			return false;
		if (!stack_segment_valid(vcpu))
			return false;
		if (!data_segment_valid(vcpu, VCPU_SREG_DS))
			return false;
		if (!data_segment_valid(vcpu, VCPU_SREG_ES))
			return false;
		if (!data_segment_valid(vcpu, VCPU_SREG_FS))
			return false;
		if (!data_segment_valid(vcpu, VCPU_SREG_GS))
			return false;
		if (!tr_valid(vcpu))
			return false;
		if (!ldtr_valid(vcpu))
			return false;
	}
	/* TODO:
	 * - Add checks on RIP
	 * - Add checks on RFLAGS
	 */

	return true;
}

static int init_rmode_tss(struct kvm *kvm)
{
	gfn_t fn;
	u16 data = 0;
	int r, idx, ret = 0;

	idx = srcu_read_lock(&kvm->srcu);
	fn = rmode_tss_base(kvm) >> PAGE_SHIFT;
	r = kvm_clear_guest_page(kvm, fn, 0, PAGE_SIZE);
	if (r < 0)
		goto out;
	data = TSS_BASE_SIZE + TSS_REDIRECTION_SIZE;
	r = kvm_write_guest_page(kvm, fn++, &data,
			TSS_IOPB_BASE_OFFSET, sizeof(u16));
	if (r < 0)
		goto out;
	r = kvm_clear_guest_page(kvm, fn++, 0, PAGE_SIZE);
	if (r < 0)
		goto out;
	r = kvm_clear_guest_page(kvm, fn, 0, PAGE_SIZE);
	if (r < 0)
		goto out;
	data = ~0;
	r = kvm_write_guest_page(kvm, fn, &data,
				 RMODE_TSS_SIZE - 2 * PAGE_SIZE - 1,
				 sizeof(u8));
	if (r < 0)
		goto out;

	ret = 1;
out:
	srcu_read_unlock(&kvm->srcu, idx);
	return ret;
}

static int init_rmode_identity_map(struct kvm *kvm)
{
	int i, idx, r, ret;
	pfn_t identity_map_pfn;
	u32 tmp;

	if (!enable_ept)
		return 1;
	if (unlikely(!kvm->arch.ept_identity_pagetable)) {
		printk(KERN_ERR "EPT: identity-mapping pagetable "
			"haven't been allocated!\n");
		return 0;
	}
	if (likely(kvm->arch.ept_identity_pagetable_done))
		return 1;
	ret = 0;
	identity_map_pfn = kvm->arch.ept_identity_map_addr >> PAGE_SHIFT;
	idx = srcu_read_lock(&kvm->srcu);
	r = kvm_clear_guest_page(kvm, identity_map_pfn, 0, PAGE_SIZE);
	if (r < 0)
		goto out;
	/* Set up identity-mapping pagetable for EPT in real mode */
	for (i = 0; i < PT32_ENT_PER_PAGE; i++) {
		tmp = (i << 22) + (_PAGE_PRESENT | _PAGE_RW | _PAGE_USER |
			_PAGE_ACCESSED | _PAGE_DIRTY | _PAGE_PSE);
		r = kvm_write_guest_page(kvm, identity_map_pfn,
				&tmp, i * sizeof(tmp), sizeof(tmp));
		if (r < 0)
			goto out;
	}
	kvm->arch.ept_identity_pagetable_done = true;
	ret = 1;
out:
	srcu_read_unlock(&kvm->srcu, idx);
	return ret;
}

static void seg_setup(int seg)
{
	struct kvm_vmx_segment_field *sf = &kvm_vmx_segment_fields[seg];
	unsigned int ar;

	vmcs_write16(sf->selector, 0);
	vmcs_writel(sf->base, 0);
	vmcs_write32(sf->limit, 0xffff);
	if (enable_unrestricted_guest) {
		ar = 0x93;
		if (seg == VCPU_SREG_CS)
			ar |= 0x08; /* code segment */
	} else
		ar = 0xf3;

	vmcs_write32(sf->ar_bytes, ar);
}

static int alloc_apic_access_page(struct kvm *kvm)
{
	struct kvm_userspace_memory_region kvm_userspace_mem;
	int r = 0;

	mutex_lock(&kvm->slots_lock);
	if (kvm->arch.apic_access_page)
		goto out;
	kvm_userspace_mem.slot = APIC_ACCESS_PAGE_PRIVATE_MEMSLOT;
	kvm_userspace_mem.flags = 0;
	kvm_userspace_mem.guest_phys_addr = 0xfee00000ULL;
	kvm_userspace_mem.memory_size = PAGE_SIZE;
	r = __kvm_set_memory_region(kvm, &kvm_userspace_mem, 0);
	if (r)
		goto out;

	kvm->arch.apic_access_page = gfn_to_page(kvm, 0xfee00);
out:
	mutex_unlock(&kvm->slots_lock);
	return r;
}

static int alloc_identity_pagetable(struct kvm *kvm)
{
	struct kvm_userspace_memory_region kvm_userspace_mem;
	int r = 0;

	mutex_lock(&kvm->slots_lock);
	if (kvm->arch.ept_identity_pagetable)
		goto out;
	kvm_userspace_mem.slot = IDENTITY_PAGETABLE_PRIVATE_MEMSLOT;
	kvm_userspace_mem.flags = 0;
	kvm_userspace_mem.guest_phys_addr =
		kvm->arch.ept_identity_map_addr;
	kvm_userspace_mem.memory_size = PAGE_SIZE;
	r = __kvm_set_memory_region(kvm, &kvm_userspace_mem, 0);
	if (r)
		goto out;

	kvm->arch.ept_identity_pagetable = gfn_to_page(kvm,
			kvm->arch.ept_identity_map_addr >> PAGE_SHIFT);
out:
	mutex_unlock(&kvm->slots_lock);
	return r;
}

static void allocate_vpid(struct vcpu_vmx *vmx)
{
	int vpid;

	vmx->vpid = 0;
	if (!enable_vpid)
		return;
	spin_lock(&vmx_vpid_lock);
	vpid = find_first_zero_bit(vmx_vpid_bitmap, VMX_NR_VPIDS);
	if (vpid < VMX_NR_VPIDS) {
		vmx->vpid = vpid;
		__set_bit(vpid, vmx_vpid_bitmap);
	}
	spin_unlock(&vmx_vpid_lock);
}

static void free_vpid(struct vcpu_vmx *vmx)
{
	if (!enable_vpid)
		return;
	spin_lock(&vmx_vpid_lock);
	if (vmx->vpid != 0)
		__clear_bit(vmx->vpid, vmx_vpid_bitmap);
	spin_unlock(&vmx_vpid_lock);
}

static void __vmx_disable_intercept_for_msr(unsigned long *msr_bitmap, u32 msr)
{
	int f = sizeof(unsigned long);

	if (!cpu_has_vmx_msr_bitmap())
		return;

	/*
	 * See Intel PRM Vol. 3, 20.6.9 (MSR-Bitmap Address). Early manuals
	 * have the write-low and read-high bitmap offsets the wrong way round.
	 * We can control MSRs 0x00000000-0x00001fff and 0xc0000000-0xc0001fff.
	 */
	if (msr <= 0x1fff) {
		__clear_bit(msr, msr_bitmap + 0x000 / f); /* read-low */
		__clear_bit(msr, msr_bitmap + 0x800 / f); /* write-low */
	} else if ((msr >= 0xc0000000) && (msr <= 0xc0001fff)) {
		msr &= 0x1fff;
		__clear_bit(msr, msr_bitmap + 0x400 / f); /* read-high */
		__clear_bit(msr, msr_bitmap + 0xc00 / f); /* write-high */
	}
}

static void vmx_disable_intercept_for_msr(u32 msr, bool longmode_only)
{
	if (!longmode_only)
		__vmx_disable_intercept_for_msr(vmx_msr_bitmap_legacy, msr);
	__vmx_disable_intercept_for_msr(vmx_msr_bitmap_longmode, msr);
}

/*
 * Sets up the vmcs for emulated real mode.
 */
static int vmx_vcpu_setup(struct vcpu_vmx *vmx)
{
	u32 host_sysenter_cs, msr_low, msr_high;
	u32 junk;
	u64 host_pat;
	unsigned long a;
	struct desc_ptr dt;
	int i;
	unsigned long kvm_vmx_return;
	u32 exec_control;

	/* I/O */
	vmcs_write64(IO_BITMAP_A, __pa(vmx_io_bitmap_a));
	vmcs_write64(IO_BITMAP_B, __pa(vmx_io_bitmap_b));

	if (cpu_has_vmx_msr_bitmap())
		vmcs_write64(MSR_BITMAP, __pa(vmx_msr_bitmap_legacy));

	vmcs_write64(VMCS_LINK_POINTER, -1ull); /* 22.3.1.5 */

	/* Control */
	vmcs_write32(PIN_BASED_VM_EXEC_CONTROL,
		vmcs_config.pin_based_exec_ctrl);

	exec_control = vmcs_config.cpu_based_exec_ctrl;
	if (!vm_need_tpr_shadow(vmx->vcpu.kvm)) {
		exec_control &= ~CPU_BASED_TPR_SHADOW;
#ifdef CONFIG_X86_64
		exec_control |= CPU_BASED_CR8_STORE_EXITING |
				CPU_BASED_CR8_LOAD_EXITING;
#endif
	}
	if (!enable_ept)
		exec_control |= CPU_BASED_CR3_STORE_EXITING |
				CPU_BASED_CR3_LOAD_EXITING  |
				CPU_BASED_INVLPG_EXITING;
	vmcs_write32(CPU_BASED_VM_EXEC_CONTROL, exec_control);

	if (cpu_has_secondary_exec_ctrls()) {
		exec_control = vmcs_config.cpu_based_2nd_exec_ctrl;
		if (!vm_need_virtualize_apic_accesses(vmx->vcpu.kvm))
			exec_control &=
				~SECONDARY_EXEC_VIRTUALIZE_APIC_ACCESSES;
		if (vmx->vpid == 0)
			exec_control &= ~SECONDARY_EXEC_ENABLE_VPID;
		if (!enable_ept) {
			exec_control &= ~SECONDARY_EXEC_ENABLE_EPT;
			enable_unrestricted_guest = 0;
		}
		if (!enable_unrestricted_guest)
			exec_control &= ~SECONDARY_EXEC_UNRESTRICTED_GUEST;
		if (!ple_gap)
			exec_control &= ~SECONDARY_EXEC_PAUSE_LOOP_EXITING;
		vmcs_write32(SECONDARY_VM_EXEC_CONTROL, exec_control);
	}

	if (ple_gap) {
		vmcs_write32(PLE_GAP, ple_gap);
		vmcs_write32(PLE_WINDOW, ple_window);
	}

	vmcs_write32(PAGE_FAULT_ERROR_CODE_MASK, !!bypass_guest_pf);
	vmcs_write32(PAGE_FAULT_ERROR_CODE_MATCH, !!bypass_guest_pf);
	vmcs_write32(CR3_TARGET_COUNT, 0);           /* 22.2.1 */

	vmcs_writel(HOST_CR0, read_cr0() | X86_CR0_TS);  /* 22.2.3 */
	vmcs_writel(HOST_CR4, read_cr4());  /* 22.2.3, 22.2.5 */
	vmcs_writel(HOST_CR3, read_cr3());  /* 22.2.3  FIXME: shadow tables */

	vmcs_write16(HOST_CS_SELECTOR, __KERNEL_CS);  /* 22.2.4 */
	vmcs_write16(HOST_DS_SELECTOR, __KERNEL_DS);  /* 22.2.4 */
	vmcs_write16(HOST_ES_SELECTOR, __KERNEL_DS);  /* 22.2.4 */
	vmcs_write16(HOST_FS_SELECTOR, 0);            /* 22.2.4 */
	vmcs_write16(HOST_GS_SELECTOR, 0);            /* 22.2.4 */
	vmcs_write16(HOST_SS_SELECTOR, __KERNEL_DS);  /* 22.2.4 */
#ifdef CONFIG_X86_64
	rdmsrl(MSR_FS_BASE, a);
	vmcs_writel(HOST_FS_BASE, a); /* 22.2.4 */
	rdmsrl(MSR_GS_BASE, a);
	vmcs_writel(HOST_GS_BASE, a); /* 22.2.4 */
#else
	vmcs_writel(HOST_FS_BASE, 0); /* 22.2.4 */
	vmcs_writel(HOST_GS_BASE, 0); /* 22.2.4 */
#endif

	vmcs_write16(HOST_TR_SELECTOR, GDT_ENTRY_TSS*8);  /* 22.2.4 */

	native_store_idt(&dt);
	vmcs_writel(HOST_IDTR_BASE, dt.address);   /* 22.2.4 */

	asm("mov $.Lkvm_vmx_return, %0" : "=r"(kvm_vmx_return));
	vmcs_writel(HOST_RIP, kvm_vmx_return); /* 22.2.5 */
	vmcs_write32(VM_EXIT_MSR_STORE_COUNT, 0);
	vmcs_write32(VM_EXIT_MSR_LOAD_COUNT, 0);
	vmcs_write64(VM_EXIT_MSR_LOAD_ADDR, __pa(vmx->msr_autoload.host));
	vmcs_write32(VM_ENTRY_MSR_LOAD_COUNT, 0);
	vmcs_write64(VM_ENTRY_MSR_LOAD_ADDR, __pa(vmx->msr_autoload.guest));

	rdmsr(MSR_IA32_SYSENTER_CS, host_sysenter_cs, junk);
	vmcs_write32(HOST_IA32_SYSENTER_CS, host_sysenter_cs);
	rdmsrl(MSR_IA32_SYSENTER_ESP, a);
	vmcs_writel(HOST_IA32_SYSENTER_ESP, a);   /* 22.2.3 */
	rdmsrl(MSR_IA32_SYSENTER_EIP, a);
	vmcs_writel(HOST_IA32_SYSENTER_EIP, a);   /* 22.2.3 */

	if (vmcs_config.vmexit_ctrl & VM_EXIT_LOAD_IA32_PAT) {
		rdmsr(MSR_IA32_CR_PAT, msr_low, msr_high);
		host_pat = msr_low | ((u64) msr_high << 32);
		vmcs_write64(HOST_IA32_PAT, host_pat);
	}
	if (vmcs_config.vmentry_ctrl & VM_ENTRY_LOAD_IA32_PAT) {
		rdmsr(MSR_IA32_CR_PAT, msr_low, msr_high);
		host_pat = msr_low | ((u64) msr_high << 32);
		/* Write the default value follow host pat */
		vmcs_write64(GUEST_IA32_PAT, host_pat);
		/* Keep arch.pat sync with GUEST_IA32_PAT */
		vmx->vcpu.arch.pat = host_pat;
	}

	for (i = 0; i < NR_VMX_MSR; ++i) {
		u32 index = vmx_msr_index[i];
		u32 data_low, data_high;
		int j = vmx->nmsrs;

		if (rdmsr_safe(index, &data_low, &data_high) < 0)
			continue;
		if (wrmsr_safe(index, data_low, data_high) < 0)
			continue;
		vmx->guest_msrs[j].index = i;
		vmx->guest_msrs[j].data = 0;
		vmx->guest_msrs[j].mask = -1ull;
		++vmx->nmsrs;
	}

	vmcs_write32(VM_EXIT_CONTROLS, vmcs_config.vmexit_ctrl);

	/* 22.2.1, 20.8.1 */
	vmcs_write32(VM_ENTRY_CONTROLS, vmcs_config.vmentry_ctrl);

	vmcs_writel(CR0_GUEST_HOST_MASK, ~0UL);
	vmx->vcpu.arch.cr4_guest_owned_bits = KVM_CR4_GUEST_OWNED_BITS;
	if (enable_ept)
		vmx->vcpu.arch.cr4_guest_owned_bits |= X86_CR4_PGE;
	vmcs_writel(CR4_GUEST_HOST_MASK, ~vmx->vcpu.arch.cr4_guest_owned_bits);

	kvm_write_tsc(&vmx->vcpu, 0);

	return 0;
}

static int vmx_vcpu_reset(struct kvm_vcpu *vcpu)
{
	struct vcpu_vmx *vmx = to_vmx(vcpu);
	u64 msr;
	int ret;

	vcpu->arch.regs_avail = ~((1 << VCPU_REGS_RIP) | (1 << VCPU_REGS_RSP));

	vmx->rmode.vm86_active = 0;

	vmx->soft_vnmi_blocked = 0;

	vmx->vcpu.arch.regs[VCPU_REGS_RDX] = get_rdx_init_val();
	kvm_set_cr8(&vmx->vcpu, 0);
	msr = 0xfee00000 | MSR_IA32_APICBASE_ENABLE;
	if (kvm_vcpu_is_bsp(&vmx->vcpu))
		msr |= MSR_IA32_APICBASE_BSP;
	kvm_set_apic_base(&vmx->vcpu, msr);

	ret = fx_init(&vmx->vcpu);
	if (ret != 0)
		goto out;

	vmx_segment_cache_clear(vmx);

	seg_setup(VCPU_SREG_CS);
	/*
	 * GUEST_CS_BASE should really be 0xffff0000, but VT vm86 mode
	 * insists on having GUEST_CS_BASE == GUEST_CS_SELECTOR << 4.  Sigh.
	 */
	if (kvm_vcpu_is_bsp(&vmx->vcpu)) {
		vmcs_write16(GUEST_CS_SELECTOR, 0xf000);
		vmcs_writel(GUEST_CS_BASE, 0x000f0000);
	} else {
		vmcs_write16(GUEST_CS_SELECTOR, vmx->vcpu.arch.sipi_vector << 8);
		vmcs_writel(GUEST_CS_BASE, vmx->vcpu.arch.sipi_vector << 12);
	}

	seg_setup(VCPU_SREG_DS);
	seg_setup(VCPU_SREG_ES);
	seg_setup(VCPU_SREG_FS);
	seg_setup(VCPU_SREG_GS);
	seg_setup(VCPU_SREG_SS);

	vmcs_write16(GUEST_TR_SELECTOR, 0);
	vmcs_writel(GUEST_TR_BASE, 0);
	vmcs_write32(GUEST_TR_LIMIT, 0xffff);
	vmcs_write32(GUEST_TR_AR_BYTES, 0x008b);

	vmcs_write16(GUEST_LDTR_SELECTOR, 0);
	vmcs_writel(GUEST_LDTR_BASE, 0);
	vmcs_write32(GUEST_LDTR_LIMIT, 0xffff);
	vmcs_write32(GUEST_LDTR_AR_BYTES, 0x00082);

	vmcs_write32(GUEST_SYSENTER_CS, 0);
	vmcs_writel(GUEST_SYSENTER_ESP, 0);
	vmcs_writel(GUEST_SYSENTER_EIP, 0);

	vmcs_writel(GUEST_RFLAGS, 0x02);
	if (kvm_vcpu_is_bsp(&vmx->vcpu))
		kvm_rip_write(vcpu, 0xfff0);
	else
		kvm_rip_write(vcpu, 0);
	kvm_register_write(vcpu, VCPU_REGS_RSP, 0);

	vmcs_writel(GUEST_DR7, 0x400);

	vmcs_writel(GUEST_GDTR_BASE, 0);
	vmcs_write32(GUEST_GDTR_LIMIT, 0xffff);

	vmcs_writel(GUEST_IDTR_BASE, 0);
	vmcs_write32(GUEST_IDTR_LIMIT, 0xffff);

	vmcs_write32(GUEST_ACTIVITY_STATE, GUEST_ACTIVITY_ACTIVE);
	vmcs_write32(GUEST_INTERRUPTIBILITY_INFO, 0);
	vmcs_write32(GUEST_PENDING_DBG_EXCEPTIONS, 0);

	/* Special registers */
	vmcs_write64(GUEST_IA32_DEBUGCTL, 0);

	setup_msrs(vmx);

	vmcs_write32(VM_ENTRY_INTR_INFO_FIELD, 0);  /* 22.2.1 */

	if (cpu_has_vmx_tpr_shadow()) {
		vmcs_write64(VIRTUAL_APIC_PAGE_ADDR, 0);
		if (vm_need_tpr_shadow(vmx->vcpu.kvm))
			vmcs_write64(VIRTUAL_APIC_PAGE_ADDR,
				     __pa(vmx->vcpu.arch.apic->regs));
		vmcs_write32(TPR_THRESHOLD, 0);
	}

	if (vm_need_virtualize_apic_accesses(vmx->vcpu.kvm))
		vmcs_write64(APIC_ACCESS_ADDR,
			     page_to_phys(vmx->vcpu.kvm->arch.apic_access_page));

	if (vmx->vpid != 0)
		vmcs_write16(VIRTUAL_PROCESSOR_ID, vmx->vpid);

	vmx->vcpu.arch.cr0 = X86_CR0_NW | X86_CR0_CD | X86_CR0_ET;
	vmx_set_cr0(&vmx->vcpu, kvm_read_cr0(vcpu)); /* enter rmode */
	vmx_set_cr4(&vmx->vcpu, 0);
	vmx_set_efer(&vmx->vcpu, 0);
	vmx_fpu_activate(&vmx->vcpu);
	update_exception_bitmap(&vmx->vcpu);

	vpid_sync_context(vmx);

	ret = 0;

	/* HACK: Don't enable emulation on guest boot/reset */
	vmx->emulation_required = 0;

out:
	return ret;
}

static void enable_irq_window(struct kvm_vcpu *vcpu)
{
	u32 cpu_based_vm_exec_control;

	cpu_based_vm_exec_control = vmcs_read32(CPU_BASED_VM_EXEC_CONTROL);
	cpu_based_vm_exec_control |= CPU_BASED_VIRTUAL_INTR_PENDING;
	vmcs_write32(CPU_BASED_VM_EXEC_CONTROL, cpu_based_vm_exec_control);
}

static void enable_nmi_window(struct kvm_vcpu *vcpu)
{
	u32 cpu_based_vm_exec_control;

	if (!cpu_has_virtual_nmis()) {
		enable_irq_window(vcpu);
		return;
	}

	if (vmcs_read32(GUEST_INTERRUPTIBILITY_INFO) & GUEST_INTR_STATE_STI) {
		enable_irq_window(vcpu);
		return;
	}
	cpu_based_vm_exec_control = vmcs_read32(CPU_BASED_VM_EXEC_CONTROL);
	cpu_based_vm_exec_control |= CPU_BASED_VIRTUAL_NMI_PENDING;
	vmcs_write32(CPU_BASED_VM_EXEC_CONTROL, cpu_based_vm_exec_control);
}

static void vmx_inject_irq(struct kvm_vcpu *vcpu)
{
	struct vcpu_vmx *vmx = to_vmx(vcpu);
	uint32_t intr;
	int irq = vcpu->arch.interrupt.nr;

	trace_kvm_inj_virq(irq);

	++vcpu->stat.irq_injections;
	if (vmx->rmode.vm86_active) {
		int inc_eip = 0;
		if (vcpu->arch.interrupt.soft)
			inc_eip = vcpu->arch.event_exit_inst_len;
		if (kvm_inject_realmode_interrupt(vcpu, irq, inc_eip) != EMULATE_DONE)
			kvm_make_request(KVM_REQ_TRIPLE_FAULT, vcpu);
		return;
	}
	intr = irq | INTR_INFO_VALID_MASK;
	if (vcpu->arch.interrupt.soft) {
		intr |= INTR_TYPE_SOFT_INTR;
		vmcs_write32(VM_ENTRY_INSTRUCTION_LEN,
			     vmx->vcpu.arch.event_exit_inst_len);
	} else
		intr |= INTR_TYPE_EXT_INTR;
	vmcs_write32(VM_ENTRY_INTR_INFO_FIELD, intr);
	vmx_clear_hlt(vcpu);
}

static void vmx_inject_nmi(struct kvm_vcpu *vcpu)
{
	struct vcpu_vmx *vmx = to_vmx(vcpu);

	if (!cpu_has_virtual_nmis()) {
		/*
		 * Tracking the NMI-blocked state in software is built upon
		 * finding the next open IRQ window. This, in turn, depends on
		 * well-behaving guests: They have to keep IRQs disabled at
		 * least as long as the NMI handler runs. Otherwise we may
		 * cause NMI nesting, maybe breaking the guest. But as this is
		 * highly unlikely, we can live with the residual risk.
		 */
		vmx->soft_vnmi_blocked = 1;
		vmx->vnmi_blocked_time = 0;
	}

	++vcpu->stat.nmi_injections;
	vmx->nmi_known_unmasked = false;
	if (vmx->rmode.vm86_active) {
		if (kvm_inject_realmode_interrupt(vcpu, NMI_VECTOR, 0) != EMULATE_DONE)
			kvm_make_request(KVM_REQ_TRIPLE_FAULT, vcpu);
		return;
	}
	vmcs_write32(VM_ENTRY_INTR_INFO_FIELD,
			INTR_TYPE_NMI_INTR | INTR_INFO_VALID_MASK | NMI_VECTOR);
	vmx_clear_hlt(vcpu);
}

static int vmx_nmi_allowed(struct kvm_vcpu *vcpu)
{
	if (!cpu_has_virtual_nmis() && to_vmx(vcpu)->soft_vnmi_blocked)
		return 0;

	return	!(vmcs_read32(GUEST_INTERRUPTIBILITY_INFO) &
		  (GUEST_INTR_STATE_MOV_SS | GUEST_INTR_STATE_STI
		   | GUEST_INTR_STATE_NMI));
}

static bool vmx_get_nmi_mask(struct kvm_vcpu *vcpu)
{
	if (!cpu_has_virtual_nmis())
		return to_vmx(vcpu)->soft_vnmi_blocked;
	if (to_vmx(vcpu)->nmi_known_unmasked)
		return false;
	return vmcs_read32(GUEST_INTERRUPTIBILITY_INFO)	& GUEST_INTR_STATE_NMI;
}

static void vmx_set_nmi_mask(struct kvm_vcpu *vcpu, bool masked)
{
	struct vcpu_vmx *vmx = to_vmx(vcpu);

	if (!cpu_has_virtual_nmis()) {
		if (vmx->soft_vnmi_blocked != masked) {
			vmx->soft_vnmi_blocked = masked;
			vmx->vnmi_blocked_time = 0;
		}
	} else {
		vmx->nmi_known_unmasked = !masked;
		if (masked)
			vmcs_set_bits(GUEST_INTERRUPTIBILITY_INFO,
				      GUEST_INTR_STATE_NMI);
		else
			vmcs_clear_bits(GUEST_INTERRUPTIBILITY_INFO,
					GUEST_INTR_STATE_NMI);
	}
}

static int vmx_interrupt_allowed(struct kvm_vcpu *vcpu)
{
	return (vmcs_readl(GUEST_RFLAGS) & X86_EFLAGS_IF) &&
		!(vmcs_read32(GUEST_INTERRUPTIBILITY_INFO) &
			(GUEST_INTR_STATE_STI | GUEST_INTR_STATE_MOV_SS));
}

static int vmx_set_tss_addr(struct kvm *kvm, unsigned int addr)
{
	int ret;
	struct kvm_userspace_memory_region tss_mem = {
		.slot = TSS_PRIVATE_MEMSLOT,
		.guest_phys_addr = addr,
		.memory_size = PAGE_SIZE * 3,
		.flags = 0,
	};

	ret = kvm_set_memory_region(kvm, &tss_mem, 0);
	if (ret)
		return ret;
	kvm->arch.tss_addr = addr;
	if (!init_rmode_tss(kvm))
		return  -ENOMEM;

	return 0;
}

static int handle_rmode_exception(struct kvm_vcpu *vcpu,
				  int vec, u32 err_code)
{
	/*
	 * Instruction with address size override prefix opcode 0x67
	 * Cause the #SS fault with 0 error code in VM86 mode.
	 */
	if (((vec == GP_VECTOR) || (vec == SS_VECTOR)) && err_code == 0)
		if (emulate_instruction(vcpu, 0) == EMULATE_DONE)
			return 1;
	/*
	 * Forward all other exceptions that are valid in real mode.
	 * FIXME: Breaks guest debugging in real mode, needs to be fixed with
	 *        the required debugging infrastructure rework.
	 */
	switch (vec) {
	case DB_VECTOR:
		if (vcpu->guest_debug &
		    (KVM_GUESTDBG_SINGLESTEP | KVM_GUESTDBG_USE_HW_BP))
			return 0;
		kvm_queue_exception(vcpu, vec);
		return 1;
	case BP_VECTOR:
		/*
		 * Update instruction length as we may reinject the exception
		 * from user space while in guest debugging mode.
		 */
		to_vmx(vcpu)->vcpu.arch.event_exit_inst_len =
			vmcs_read32(VM_EXIT_INSTRUCTION_LEN);
		if (vcpu->guest_debug & KVM_GUESTDBG_USE_SW_BP)
			return 0;
		/* fall through */
	case DE_VECTOR:
	case OF_VECTOR:
	case BR_VECTOR:
	case UD_VECTOR:
	case DF_VECTOR:
	case SS_VECTOR:
	case GP_VECTOR:
	case MF_VECTOR:
		kvm_queue_exception(vcpu, vec);
		return 1;
	}
	return 0;
}

/*
 * Trigger machine check on the host. We assume all the MSRs are already set up
 * by the CPU and that we still run on the same CPU as the MCE occurred on.
 * We pass a fake environment to the machine check handler because we want
 * the guest to be always treated like user space, no matter what context
 * it used internally.
 */
static void kvm_machine_check(void)
{
#if defined(CONFIG_X86_MCE) && defined(CONFIG_X86_64)
	struct pt_regs regs = {
		.cs = 3, /* Fake ring 3 no matter what the guest ran on */
		.flags = X86_EFLAGS_IF,
	};

	do_machine_check(&regs, 0);
#endif
}

static int handle_machine_check(struct kvm_vcpu *vcpu)
{
	/* already handled by vcpu_run */
	return 1;
}

static int handle_exception(struct kvm_vcpu *vcpu)
{
	struct vcpu_vmx *vmx = to_vmx(vcpu);
	struct kvm_run *kvm_run = vcpu->run;
	u32 intr_info, ex_no, error_code;
	unsigned long cr2, rip, dr6;
	u32 vect_info;
	enum emulation_result er;

	vect_info = vmx->idt_vectoring_info;
	intr_info = vmx->exit_intr_info;

	if (is_machine_check(intr_info))
		return handle_machine_check(vcpu);

	if ((vect_info & VECTORING_INFO_VALID_MASK) &&
	    !is_page_fault(intr_info)) {
		vcpu->run->exit_reason = KVM_EXIT_INTERNAL_ERROR;
		vcpu->run->internal.suberror = KVM_INTERNAL_ERROR_SIMUL_EX;
		vcpu->run->internal.ndata = 2;
		vcpu->run->internal.data[0] = vect_info;
		vcpu->run->internal.data[1] = intr_info;
		return 0;
	}

	if ((intr_info & INTR_INFO_INTR_TYPE_MASK) == INTR_TYPE_NMI_INTR)
		return 1;  /* already handled by vmx_vcpu_run() */

	if (is_no_device(intr_info)) {
		vmx_fpu_activate(vcpu);
		return 1;
	}

	if (is_invalid_opcode(intr_info)) {
		er = emulate_instruction(vcpu, EMULTYPE_TRAP_UD);
		if (er != EMULATE_DONE)
			kvm_queue_exception(vcpu, UD_VECTOR);
		return 1;
	}

	error_code = 0;
	if (intr_info & INTR_INFO_DELIVER_CODE_MASK)
		error_code = vmcs_read32(VM_EXIT_INTR_ERROR_CODE);
	if (is_page_fault(intr_info)) {
		/* EPT won't cause page fault directly */
		if (enable_ept)
			BUG();
		cr2 = vmcs_readl(EXIT_QUALIFICATION);
		trace_kvm_page_fault(cr2, error_code);

		if (kvm_event_needs_reinjection(vcpu))
			kvm_mmu_unprotect_page_virt(vcpu, cr2);
		return kvm_mmu_page_fault(vcpu, cr2, error_code, NULL, 0);
	}

	if (vmx->rmode.vm86_active &&
	    handle_rmode_exception(vcpu, intr_info & INTR_INFO_VECTOR_MASK,
								error_code)) {
		if (vcpu->arch.halt_request) {
			vcpu->arch.halt_request = 0;
			return kvm_emulate_halt(vcpu);
		}
		return 1;
	}

	ex_no = intr_info & INTR_INFO_VECTOR_MASK;
	switch (ex_no) {
	case DB_VECTOR:
		dr6 = vmcs_readl(EXIT_QUALIFICATION);
		if (!(vcpu->guest_debug &
		      (KVM_GUESTDBG_SINGLESTEP | KVM_GUESTDBG_USE_HW_BP))) {
			vcpu->arch.dr6 = dr6 | DR6_FIXED_1;
			kvm_queue_exception(vcpu, DB_VECTOR);
			return 1;
		}
		kvm_run->debug.arch.dr6 = dr6 | DR6_FIXED_1;
		kvm_run->debug.arch.dr7 = vmcs_readl(GUEST_DR7);
		/* fall through */
	case BP_VECTOR:
		/*
		 * Update instruction length as we may reinject #BP from
		 * user space while in guest debugging mode. Reading it for
		 * #DB as well causes no harm, it is not used in that case.
		 */
		vmx->vcpu.arch.event_exit_inst_len =
			vmcs_read32(VM_EXIT_INSTRUCTION_LEN);
		kvm_run->exit_reason = KVM_EXIT_DEBUG;
		rip = kvm_rip_read(vcpu);
		kvm_run->debug.arch.pc = vmcs_readl(GUEST_CS_BASE) + rip;
		kvm_run->debug.arch.exception = ex_no;
		break;
	default:
		kvm_run->exit_reason = KVM_EXIT_EXCEPTION;
		kvm_run->ex.exception = ex_no;
		kvm_run->ex.error_code = error_code;
		break;
	}
	return 0;
}

static int handle_external_interrupt(struct kvm_vcpu *vcpu)
{
	++vcpu->stat.irq_exits;
	return 1;
}

static int handle_triple_fault(struct kvm_vcpu *vcpu)
{
	vcpu->run->exit_reason = KVM_EXIT_SHUTDOWN;
	return 0;
}

static int handle_io(struct kvm_vcpu *vcpu)
{
	unsigned long exit_qualification;
	int size, in, string;
	unsigned port;

	exit_qualification = vmcs_readl(EXIT_QUALIFICATION);
	string = (exit_qualification & 16) != 0;
	in = (exit_qualification & 8) != 0;

	++vcpu->stat.io_exits;

	if (string || in)
		return emulate_instruction(vcpu, 0) == EMULATE_DONE;

	port = exit_qualification >> 16;
	size = (exit_qualification & 7) + 1;
	skip_emulated_instruction(vcpu);

	return kvm_fast_pio_out(vcpu, size, port);
}

static void
vmx_patch_hypercall(struct kvm_vcpu *vcpu, unsigned char *hypercall)
{
	/*
	 * Patch in the VMCALL instruction:
	 */
	hypercall[0] = 0x0f;
	hypercall[1] = 0x01;
	hypercall[2] = 0xc1;
}

static int handle_cr(struct kvm_vcpu *vcpu)
{
	unsigned long exit_qualification, val;
	int cr;
	int reg;
	int err;

	exit_qualification = vmcs_readl(EXIT_QUALIFICATION);
	cr = exit_qualification & 15;
	reg = (exit_qualification >> 8) & 15;
	switch ((exit_qualification >> 4) & 3) {
	case 0: /* mov to cr */
		val = kvm_register_read(vcpu, reg);
		trace_kvm_cr_write(cr, val);
		switch (cr) {
		case 0:
			err = kvm_set_cr0(vcpu, val);
			kvm_complete_insn_gp(vcpu, err);
			return 1;
		case 3:
			err = kvm_set_cr3(vcpu, val);
			kvm_complete_insn_gp(vcpu, err);
			return 1;
		case 4:
			err = kvm_set_cr4(vcpu, val);
			kvm_complete_insn_gp(vcpu, err);
			return 1;
		case 8: {
				u8 cr8_prev = kvm_get_cr8(vcpu);
				u8 cr8 = kvm_register_read(vcpu, reg);
				err = kvm_set_cr8(vcpu, cr8);
				kvm_complete_insn_gp(vcpu, err);
				if (irqchip_in_kernel(vcpu->kvm))
					return 1;
				if (cr8_prev <= cr8)
					return 1;
				vcpu->run->exit_reason = KVM_EXIT_SET_TPR;
				return 0;
			}
		};
		break;
	case 2: /* clts */
		vmx_set_cr0(vcpu, kvm_read_cr0_bits(vcpu, ~X86_CR0_TS));
		trace_kvm_cr_write(0, kvm_read_cr0(vcpu));
		skip_emulated_instruction(vcpu);
		vmx_fpu_activate(vcpu);
		return 1;
	case 1: /*mov from cr*/
		switch (cr) {
		case 3:
			val = kvm_read_cr3(vcpu);
			kvm_register_write(vcpu, reg, val);
			trace_kvm_cr_read(cr, val);
			skip_emulated_instruction(vcpu);
			return 1;
		case 8:
			val = kvm_get_cr8(vcpu);
			kvm_register_write(vcpu, reg, val);
			trace_kvm_cr_read(cr, val);
			skip_emulated_instruction(vcpu);
			return 1;
		}
		break;
	case 3: /* lmsw */
		val = (exit_qualification >> LMSW_SOURCE_DATA_SHIFT) & 0x0f;
		trace_kvm_cr_write(0, (kvm_read_cr0(vcpu) & ~0xful) | val);
		kvm_lmsw(vcpu, val);

		skip_emulated_instruction(vcpu);
		return 1;
	default:
		break;
	}
	vcpu->run->exit_reason = 0;
	pr_unimpl(vcpu, "unhandled control register: op %d cr %d\n",
	       (int)(exit_qualification >> 4) & 3, cr);
	return 0;
}

static int handle_dr(struct kvm_vcpu *vcpu)
{
	unsigned long exit_qualification;
	int dr, reg;

	/* Do not handle if the CPL > 0, will trigger GP on re-entry */
	if (!kvm_require_cpl(vcpu, 0))
		return 1;
	dr = vmcs_readl(GUEST_DR7);
	if (dr & DR7_GD) {
		/*
		 * As the vm-exit takes precedence over the debug trap, we
		 * need to emulate the latter, either for the host or the
		 * guest debugging itself.
		 */
		if (vcpu->guest_debug & KVM_GUESTDBG_USE_HW_BP) {
			vcpu->run->debug.arch.dr6 = vcpu->arch.dr6;
			vcpu->run->debug.arch.dr7 = dr;
			vcpu->run->debug.arch.pc =
				vmcs_readl(GUEST_CS_BASE) +
				vmcs_readl(GUEST_RIP);
			vcpu->run->debug.arch.exception = DB_VECTOR;
			vcpu->run->exit_reason = KVM_EXIT_DEBUG;
			return 0;
		} else {
			vcpu->arch.dr7 &= ~DR7_GD;
			vcpu->arch.dr6 |= DR6_BD;
			vmcs_writel(GUEST_DR7, vcpu->arch.dr7);
			kvm_queue_exception(vcpu, DB_VECTOR);
			return 1;
		}
	}

	exit_qualification = vmcs_readl(EXIT_QUALIFICATION);
	dr = exit_qualification & DEBUG_REG_ACCESS_NUM;
	reg = DEBUG_REG_ACCESS_REG(exit_qualification);
	if (exit_qualification & TYPE_MOV_FROM_DR) {
		unsigned long val;
		if (!kvm_get_dr(vcpu, dr, &val))
			kvm_register_write(vcpu, reg, val);
	} else
		kvm_set_dr(vcpu, dr, vcpu->arch.regs[reg]);
	skip_emulated_instruction(vcpu);
	return 1;
}

static void vmx_set_dr7(struct kvm_vcpu *vcpu, unsigned long val)
{
	vmcs_writel(GUEST_DR7, val);
}

static int handle_cpuid(struct kvm_vcpu *vcpu)
{
	kvm_emulate_cpuid(vcpu);
	return 1;
}

static int handle_rdmsr(struct kvm_vcpu *vcpu)
{
	u32 ecx = vcpu->arch.regs[VCPU_REGS_RCX];
	u64 data;

	if (vmx_get_msr(vcpu, ecx, &data)) {
		trace_kvm_msr_read_ex(ecx);
		kvm_inject_gp(vcpu, 0);
		return 1;
	}

	trace_kvm_msr_read(ecx, data);

	/* FIXME: handling of bits 32:63 of rax, rdx */
	vcpu->arch.regs[VCPU_REGS_RAX] = data & -1u;
	vcpu->arch.regs[VCPU_REGS_RDX] = (data >> 32) & -1u;
	skip_emulated_instruction(vcpu);
	return 1;
}

static int handle_wrmsr(struct kvm_vcpu *vcpu)
{
	u32 ecx = vcpu->arch.regs[VCPU_REGS_RCX];
	u64 data = (vcpu->arch.regs[VCPU_REGS_RAX] & -1u)
		| ((u64)(vcpu->arch.regs[VCPU_REGS_RDX] & -1u) << 32);

	if (vmx_set_msr(vcpu, ecx, data) != 0) {
		trace_kvm_msr_write_ex(ecx, data);
		kvm_inject_gp(vcpu, 0);
		return 1;
	}

	trace_kvm_msr_write(ecx, data);
	skip_emulated_instruction(vcpu);
	return 1;
}

static int handle_tpr_below_threshold(struct kvm_vcpu *vcpu)
{
	kvm_make_request(KVM_REQ_EVENT, vcpu);
	return 1;
}

static int handle_interrupt_window(struct kvm_vcpu *vcpu)
{
	u32 cpu_based_vm_exec_control;

	/* clear pending irq */
	cpu_based_vm_exec_control = vmcs_read32(CPU_BASED_VM_EXEC_CONTROL);
	cpu_based_vm_exec_control &= ~CPU_BASED_VIRTUAL_INTR_PENDING;
	vmcs_write32(CPU_BASED_VM_EXEC_CONTROL, cpu_based_vm_exec_control);

	kvm_make_request(KVM_REQ_EVENT, vcpu);

	++vcpu->stat.irq_window_exits;

	/*
	 * If the user space waits to inject interrupts, exit as soon as
	 * possible
	 */
	if (!irqchip_in_kernel(vcpu->kvm) &&
	    vcpu->run->request_interrupt_window &&
	    !kvm_cpu_has_interrupt(vcpu)) {
		vcpu->run->exit_reason = KVM_EXIT_IRQ_WINDOW_OPEN;
		return 0;
	}
	return 1;
}

static int handle_halt(struct kvm_vcpu *vcpu)
{
	skip_emulated_instruction(vcpu);
	return kvm_emulate_halt(vcpu);
}

static int handle_vmcall(struct kvm_vcpu *vcpu)
{
	skip_emulated_instruction(vcpu);
	kvm_emulate_hypercall(vcpu);
	return 1;
}

static int handle_vmx_insn(struct kvm_vcpu *vcpu)
{
	kvm_queue_exception(vcpu, UD_VECTOR);
	return 1;
}

static int handle_invd(struct kvm_vcpu *vcpu)
{
	return emulate_instruction(vcpu, 0) == EMULATE_DONE;
}

static int handle_invlpg(struct kvm_vcpu *vcpu)
{
	unsigned long exit_qualification = vmcs_readl(EXIT_QUALIFICATION);

	kvm_mmu_invlpg(vcpu, exit_qualification);
	skip_emulated_instruction(vcpu);
	return 1;
}

static int handle_wbinvd(struct kvm_vcpu *vcpu)
{
	skip_emulated_instruction(vcpu);
	kvm_emulate_wbinvd(vcpu);
	return 1;
}

static int handle_xsetbv(struct kvm_vcpu *vcpu)
{
	u64 new_bv = kvm_read_edx_eax(vcpu);
	u32 index = kvm_register_read(vcpu, VCPU_REGS_RCX);

	if (kvm_set_xcr(vcpu, index, new_bv) == 0)
		skip_emulated_instruction(vcpu);
	return 1;
}

static int handle_apic_access(struct kvm_vcpu *vcpu)
{
	return emulate_instruction(vcpu, 0) == EMULATE_DONE;
}

static int handle_task_switch(struct kvm_vcpu *vcpu)
{
	struct vcpu_vmx *vmx = to_vmx(vcpu);
	unsigned long exit_qualification;
	bool has_error_code = false;
	u32 error_code = 0;
	u16 tss_selector;
	int reason, type, idt_v;

	idt_v = (vmx->idt_vectoring_info & VECTORING_INFO_VALID_MASK);
	type = (vmx->idt_vectoring_info & VECTORING_INFO_TYPE_MASK);

	exit_qualification = vmcs_readl(EXIT_QUALIFICATION);

	reason = (u32)exit_qualification >> 30;
	if (reason == TASK_SWITCH_GATE && idt_v) {
		switch (type) {
		case INTR_TYPE_NMI_INTR:
			vcpu->arch.nmi_injected = false;
			vmx_set_nmi_mask(vcpu, true);
			break;
		case INTR_TYPE_EXT_INTR:
		case INTR_TYPE_SOFT_INTR:
			kvm_clear_interrupt_queue(vcpu);
			break;
		case INTR_TYPE_HARD_EXCEPTION:
			if (vmx->idt_vectoring_info &
			    VECTORING_INFO_DELIVER_CODE_MASK) {
				has_error_code = true;
				error_code =
					vmcs_read32(IDT_VECTORING_ERROR_CODE);
			}
			/* fall through */
		case INTR_TYPE_SOFT_EXCEPTION:
			kvm_clear_exception_queue(vcpu);
			break;
		default:
			break;
		}
	}
	tss_selector = exit_qualification;

	if (!idt_v || (type != INTR_TYPE_HARD_EXCEPTION &&
		       type != INTR_TYPE_EXT_INTR &&
		       type != INTR_TYPE_NMI_INTR))
		skip_emulated_instruction(vcpu);

	if (kvm_task_switch(vcpu, tss_selector, reason,
				has_error_code, error_code) == EMULATE_FAIL) {
		vcpu->run->exit_reason = KVM_EXIT_INTERNAL_ERROR;
		vcpu->run->internal.suberror = KVM_INTERNAL_ERROR_EMULATION;
		vcpu->run->internal.ndata = 0;
		return 0;
	}

	/* clear all local breakpoint enable flags */
	vmcs_writel(GUEST_DR7, vmcs_readl(GUEST_DR7) & ~55);

	/*
	 * TODO: What about debug traps on tss switch?
	 *       Are we supposed to inject them and update dr6?
	 */

	return 1;
}

static int handle_ept_violation(struct kvm_vcpu *vcpu)
{
	unsigned long exit_qualification;
	gpa_t gpa;
	int gla_validity;

	exit_qualification = vmcs_readl(EXIT_QUALIFICATION);

	if (exit_qualification & (1 << 6)) {
		printk(KERN_ERR "EPT: GPA exceeds GAW!\n");
		return -EINVAL;
	}

	gla_validity = (exit_qualification >> 7) & 0x3;
	if (gla_validity != 0x3 && gla_validity != 0x1 && gla_validity != 0) {
		printk(KERN_ERR "EPT: Handling EPT violation failed!\n");
		printk(KERN_ERR "EPT: GPA: 0x%lx, GVA: 0x%lx\n",
			(long unsigned int)vmcs_read64(GUEST_PHYSICAL_ADDRESS),
			vmcs_readl(GUEST_LINEAR_ADDRESS));
		printk(KERN_ERR "EPT: Exit qualification is 0x%lx\n",
			(long unsigned int)exit_qualification);
		vcpu->run->exit_reason = KVM_EXIT_UNKNOWN;
		vcpu->run->hw.hardware_exit_reason = EXIT_REASON_EPT_VIOLATION;
		return 0;
	}

	gpa = vmcs_read64(GUEST_PHYSICAL_ADDRESS);
	trace_kvm_page_fault(gpa, exit_qualification);
	return kvm_mmu_page_fault(vcpu, gpa, exit_qualification & 0x3, NULL, 0);
}

static u64 ept_rsvd_mask(u64 spte, int level)
{
	int i;
	u64 mask = 0;

	for (i = 51; i > boot_cpu_data.x86_phys_bits; i--)
		mask |= (1ULL << i);

	if (level > 2)
		/* bits 7:3 reserved */
		mask |= 0xf8;
	else if (level == 2) {
		if (spte & (1ULL << 7))
			/* 2MB ref, bits 20:12 reserved */
			mask |= 0x1ff000;
		else
			/* bits 6:3 reserved */
			mask |= 0x78;
	}

	return mask;
}

static void ept_misconfig_inspect_spte(struct kvm_vcpu *vcpu, u64 spte,
				       int level)
{
	printk(KERN_ERR "%s: spte 0x%llx level %d\n", __func__, spte, level);

	/* 010b (write-only) */
	WARN_ON((spte & 0x7) == 0x2);

	/* 110b (write/execute) */
	WARN_ON((spte & 0x7) == 0x6);

	/* 100b (execute-only) and value not supported by logical processor */
	if (!cpu_has_vmx_ept_execute_only())
		WARN_ON((spte & 0x7) == 0x4);

	/* not 000b */
	if ((spte & 0x7)) {
		u64 rsvd_bits = spte & ept_rsvd_mask(spte, level);

		if (rsvd_bits != 0) {
			printk(KERN_ERR "%s: rsvd_bits = 0x%llx\n",
					 __func__, rsvd_bits);
			WARN_ON(1);
		}

		if (level == 1 || (level == 2 && (spte & (1ULL << 7)))) {
			u64 ept_mem_type = (spte & 0x38) >> 3;

			if (ept_mem_type == 2 || ept_mem_type == 3 ||
			    ept_mem_type == 7) {
				printk(KERN_ERR "%s: ept_mem_type=0x%llx\n",
						__func__, ept_mem_type);
				WARN_ON(1);
			}
		}
	}
}

static int handle_ept_misconfig(struct kvm_vcpu *vcpu)
{
	u64 sptes[4];
	int nr_sptes, i;
	gpa_t gpa;

	gpa = vmcs_read64(GUEST_PHYSICAL_ADDRESS);

	printk(KERN_ERR "EPT: Misconfiguration.\n");
	printk(KERN_ERR "EPT: GPA: 0x%llx\n", gpa);

	nr_sptes = kvm_mmu_get_spte_hierarchy(vcpu, gpa, sptes);

	for (i = PT64_ROOT_LEVEL; i > PT64_ROOT_LEVEL - nr_sptes; --i)
		ept_misconfig_inspect_spte(vcpu, sptes[i-1], i);

	vcpu->run->exit_reason = KVM_EXIT_UNKNOWN;
	vcpu->run->hw.hardware_exit_reason = EXIT_REASON_EPT_MISCONFIG;

	return 0;
}

static int handle_nmi_window(struct kvm_vcpu *vcpu)
{
	u32 cpu_based_vm_exec_control;

	/* clear pending NMI */
	cpu_based_vm_exec_control = vmcs_read32(CPU_BASED_VM_EXEC_CONTROL);
	cpu_based_vm_exec_control &= ~CPU_BASED_VIRTUAL_NMI_PENDING;
	vmcs_write32(CPU_BASED_VM_EXEC_CONTROL, cpu_based_vm_exec_control);
	++vcpu->stat.nmi_window_exits;
	kvm_make_request(KVM_REQ_EVENT, vcpu);

	return 1;
}

static int handle_invalid_guest_state(struct kvm_vcpu *vcpu)
{
	struct vcpu_vmx *vmx = to_vmx(vcpu);
	enum emulation_result err = EMULATE_DONE;
	int ret = 1;
	u32 cpu_exec_ctrl;
	bool intr_window_requested;

	cpu_exec_ctrl = vmcs_read32(CPU_BASED_VM_EXEC_CONTROL);
	intr_window_requested = cpu_exec_ctrl & CPU_BASED_VIRTUAL_INTR_PENDING;

	while (!guest_state_valid(vcpu)) {
		if (intr_window_requested
		    && (kvm_get_rflags(&vmx->vcpu) & X86_EFLAGS_IF))
			return handle_interrupt_window(&vmx->vcpu);

		err = emulate_instruction(vcpu, 0);

		if (err == EMULATE_DO_MMIO) {
			ret = 0;
			goto out;
		}

		if (err != EMULATE_DONE)
			return 0;

		if (signal_pending(current))
			goto out;
		if (need_resched())
			schedule();
	}

	vmx->emulation_required = 0;
out:
	return ret;
}

/*
 * Indicate a busy-waiting vcpu in spinlock. We do not enable the PAUSE
 * exiting, so only get here on cpu with PAUSE-Loop-Exiting.
 */
static int handle_pause(struct kvm_vcpu *vcpu)
{
	skip_emulated_instruction(vcpu);
	kvm_vcpu_on_spin(vcpu);

	return 1;
}

static int handle_invalid_op(struct kvm_vcpu *vcpu)
{
	kvm_queue_exception(vcpu, UD_VECTOR);
	return 1;
}

/*
 * The exit handlers return 1 if the exit was handled fully and guest execution
 * may resume.  Otherwise they set the kvm_run parameter to indicate what needs
 * to be done to userspace and return 0.
 */
static int (*kvm_vmx_exit_handlers[])(struct kvm_vcpu *vcpu) = {
	[EXIT_REASON_EXCEPTION_NMI]           = handle_exception,
	[EXIT_REASON_EXTERNAL_INTERRUPT]      = handle_external_interrupt,
	[EXIT_REASON_TRIPLE_FAULT]            = handle_triple_fault,
	[EXIT_REASON_NMI_WINDOW]	      = handle_nmi_window,
	[EXIT_REASON_IO_INSTRUCTION]          = handle_io,
	[EXIT_REASON_CR_ACCESS]               = handle_cr,
	[EXIT_REASON_DR_ACCESS]               = handle_dr,
	[EXIT_REASON_CPUID]                   = handle_cpuid,
	[EXIT_REASON_MSR_READ]                = handle_rdmsr,
	[EXIT_REASON_MSR_WRITE]               = handle_wrmsr,
	[EXIT_REASON_PENDING_INTERRUPT]       = handle_interrupt_window,
	[EXIT_REASON_HLT]                     = handle_halt,
	[EXIT_REASON_INVD]		      = handle_invd,
	[EXIT_REASON_INVLPG]		      = handle_invlpg,
	[EXIT_REASON_VMCALL]                  = handle_vmcall,
	[EXIT_REASON_VMCLEAR]	              = handle_vmx_insn,
	[EXIT_REASON_VMLAUNCH]                = handle_vmx_insn,
	[EXIT_REASON_VMPTRLD]                 = handle_vmx_insn,
	[EXIT_REASON_VMPTRST]                 = handle_vmx_insn,
	[EXIT_REASON_VMREAD]                  = handle_vmx_insn,
	[EXIT_REASON_VMRESUME]                = handle_vmx_insn,
	[EXIT_REASON_VMWRITE]                 = handle_vmx_insn,
	[EXIT_REASON_VMOFF]                   = handle_vmx_insn,
	[EXIT_REASON_VMON]                    = handle_vmx_insn,
	[EXIT_REASON_TPR_BELOW_THRESHOLD]     = handle_tpr_below_threshold,
	[EXIT_REASON_APIC_ACCESS]             = handle_apic_access,
	[EXIT_REASON_WBINVD]                  = handle_wbinvd,
	[EXIT_REASON_XSETBV]                  = handle_xsetbv,
	[EXIT_REASON_TASK_SWITCH]             = handle_task_switch,
	[EXIT_REASON_MCE_DURING_VMENTRY]      = handle_machine_check,
	[EXIT_REASON_EPT_VIOLATION]	      = handle_ept_violation,
	[EXIT_REASON_EPT_MISCONFIG]           = handle_ept_misconfig,
	[EXIT_REASON_PAUSE_INSTRUCTION]       = handle_pause,
	[EXIT_REASON_MWAIT_INSTRUCTION]	      = handle_invalid_op,
	[EXIT_REASON_MONITOR_INSTRUCTION]     = handle_invalid_op,
};

static const int kvm_vmx_max_exit_handlers =
	ARRAY_SIZE(kvm_vmx_exit_handlers);

static void vmx_get_exit_info(struct kvm_vcpu *vcpu, u64 *info1, u64 *info2)
{
	*info1 = vmcs_readl(EXIT_QUALIFICATION);
	*info2 = vmcs_read32(VM_EXIT_INTR_INFO);
}

/*
 * The guest has exited.  See if we can fix it or if we need userspace
 * assistance.
 */
static int vmx_handle_exit(struct kvm_vcpu *vcpu)
{
	struct vcpu_vmx *vmx = to_vmx(vcpu);
	u32 exit_reason = vmx->exit_reason;
	u32 vectoring_info = vmx->idt_vectoring_info;

	trace_kvm_exit(exit_reason, vcpu, KVM_ISA_VMX);

	/* If guest state is invalid, start emulating */
	if (vmx->emulation_required && emulate_invalid_guest_state)
		return handle_invalid_guest_state(vcpu);

	if (exit_reason & VMX_EXIT_REASONS_FAILED_VMENTRY) {
		vcpu->run->exit_reason = KVM_EXIT_FAIL_ENTRY;
		vcpu->run->fail_entry.hardware_entry_failure_reason
			= exit_reason;
		return 0;
	}

	if (unlikely(vmx->fail)) {
		vcpu->run->exit_reason = KVM_EXIT_FAIL_ENTRY;
		vcpu->run->fail_entry.hardware_entry_failure_reason
			= vmcs_read32(VM_INSTRUCTION_ERROR);
		return 0;
	}

	if ((vectoring_info & VECTORING_INFO_VALID_MASK) &&
			(exit_reason != EXIT_REASON_EXCEPTION_NMI &&
			exit_reason != EXIT_REASON_EPT_VIOLATION &&
			exit_reason != EXIT_REASON_TASK_SWITCH))
		printk(KERN_WARNING "%s: unexpected, valid vectoring info "
		       "(0x%x) and exit reason is 0x%x\n",
		       __func__, vectoring_info, exit_reason);

	if (unlikely(!cpu_has_virtual_nmis() && vmx->soft_vnmi_blocked)) {
		if (vmx_interrupt_allowed(vcpu)) {
			vmx->soft_vnmi_blocked = 0;
		} else if (vmx->vnmi_blocked_time > 1000000000LL &&
			   vcpu->arch.nmi_pending) {
			/*
			 * This CPU don't support us in finding the end of an
			 * NMI-blocked window if the guest runs with IRQs
			 * disabled. So we pull the trigger after 1 s of
			 * futile waiting, but inform the user about this.
			 */
			printk(KERN_WARNING "%s: Breaking out of NMI-blocked "
			       "state on VCPU %d after 1 s timeout\n",
			       __func__, vcpu->vcpu_id);
			vmx->soft_vnmi_blocked = 0;
		}
	}

	if (exit_reason < kvm_vmx_max_exit_handlers
	    && kvm_vmx_exit_handlers[exit_reason])
		return kvm_vmx_exit_handlers[exit_reason](vcpu);
	else {
		vcpu->run->exit_reason = KVM_EXIT_UNKNOWN;
		vcpu->run->hw.hardware_exit_reason = exit_reason;
	}
	return 0;
}

static void update_cr8_intercept(struct kvm_vcpu *vcpu, int tpr, int irr)
{
	if (irr == -1 || tpr < irr) {
		vmcs_write32(TPR_THRESHOLD, 0);
		return;
	}

	vmcs_write32(TPR_THRESHOLD, irr);
}

static void vmx_complete_atomic_exit(struct vcpu_vmx *vmx)
{
	u32 exit_intr_info;

	if (!(vmx->exit_reason == EXIT_REASON_MCE_DURING_VMENTRY
	      || vmx->exit_reason == EXIT_REASON_EXCEPTION_NMI))
		return;

	vmx->exit_intr_info = vmcs_read32(VM_EXIT_INTR_INFO);
	exit_intr_info = vmx->exit_intr_info;

	/* Handle machine checks before interrupts are enabled */
	if (is_machine_check(exit_intr_info))
		kvm_machine_check();

	/* We need to handle NMIs before interrupts are enabled */
	if ((exit_intr_info & INTR_INFO_INTR_TYPE_MASK) == INTR_TYPE_NMI_INTR &&
	    (exit_intr_info & INTR_INFO_VALID_MASK)) {
		kvm_before_handle_nmi(&vmx->vcpu);
		asm("int $2");
		kvm_after_handle_nmi(&vmx->vcpu);
	}
}

static void vmx_recover_nmi_blocking(struct vcpu_vmx *vmx)
{
	u32 exit_intr_info;
	bool unblock_nmi;
	u8 vector;
	bool idtv_info_valid;

	idtv_info_valid = vmx->idt_vectoring_info & VECTORING_INFO_VALID_MASK;

	if (cpu_has_virtual_nmis()) {
		if (vmx->nmi_known_unmasked)
			return;
		/*
		 * Can't use vmx->exit_intr_info since we're not sure what
		 * the exit reason is.
		 */
		exit_intr_info = vmcs_read32(VM_EXIT_INTR_INFO);
		unblock_nmi = (exit_intr_info & INTR_INFO_UNBLOCK_NMI) != 0;
		vector = exit_intr_info & INTR_INFO_VECTOR_MASK;
		/*
		 * SDM 3: 27.7.1.2 (September 2008)
		 * Re-set bit "block by NMI" before VM entry if vmexit caused by
		 * a guest IRET fault.
		 * SDM 3: 23.2.2 (September 2008)
		 * Bit 12 is undefined in any of the following cases:
		 *  If the VM exit sets the valid bit in the IDT-vectoring
		 *   information field.
		 *  If the VM exit is due to a double fault.
		 */
		if ((exit_intr_info & INTR_INFO_VALID_MASK) && unblock_nmi &&
		    vector != DF_VECTOR && !idtv_info_valid)
			vmcs_set_bits(GUEST_INTERRUPTIBILITY_INFO,
				      GUEST_INTR_STATE_NMI);
		else
			vmx->nmi_known_unmasked =
				!(vmcs_read32(GUEST_INTERRUPTIBILITY_INFO)
				  & GUEST_INTR_STATE_NMI);
	} else if (unlikely(vmx->soft_vnmi_blocked))
		vmx->vnmi_blocked_time +=
			ktime_to_ns(ktime_sub(ktime_get(), vmx->entry_time));
}

static void __vmx_complete_interrupts(struct vcpu_vmx *vmx,
				      u32 idt_vectoring_info,
				      int instr_len_field,
				      int error_code_field)
{
	u8 vector;
	int type;
	bool idtv_info_valid;

	idtv_info_valid = idt_vectoring_info & VECTORING_INFO_VALID_MASK;

	vmx->vcpu.arch.nmi_injected = false;
	kvm_clear_exception_queue(&vmx->vcpu);
	kvm_clear_interrupt_queue(&vmx->vcpu);

	if (!idtv_info_valid)
		return;

	kvm_make_request(KVM_REQ_EVENT, &vmx->vcpu);

	vector = idt_vectoring_info & VECTORING_INFO_VECTOR_MASK;
	type = idt_vectoring_info & VECTORING_INFO_TYPE_MASK;

	switch (type) {
	case INTR_TYPE_NMI_INTR:
		vmx->vcpu.arch.nmi_injected = true;
		/*
		 * SDM 3: 27.7.1.2 (September 2008)
		 * Clear bit "block by NMI" before VM entry if a NMI
		 * delivery faulted.
		 */
		vmx_set_nmi_mask(&vmx->vcpu, false);
		break;
	case INTR_TYPE_SOFT_EXCEPTION:
		vmx->vcpu.arch.event_exit_inst_len =
			vmcs_read32(instr_len_field);
		/* fall through */
	case INTR_TYPE_HARD_EXCEPTION:
		if (idt_vectoring_info & VECTORING_INFO_DELIVER_CODE_MASK) {
			u32 err = vmcs_read32(error_code_field);
			kvm_queue_exception_e(&vmx->vcpu, vector, err);
		} else
			kvm_queue_exception(&vmx->vcpu, vector);
		break;
	case INTR_TYPE_SOFT_INTR:
		vmx->vcpu.arch.event_exit_inst_len =
			vmcs_read32(instr_len_field);
		/* fall through */
	case INTR_TYPE_EXT_INTR:
		kvm_queue_interrupt(&vmx->vcpu, vector,
			type == INTR_TYPE_SOFT_INTR);
		break;
	default:
		break;
	}
}

static void vmx_complete_interrupts(struct vcpu_vmx *vmx)
{
	__vmx_complete_interrupts(vmx, vmx->idt_vectoring_info,
				  VM_EXIT_INSTRUCTION_LEN,
				  IDT_VECTORING_ERROR_CODE);
}

static void vmx_cancel_injection(struct kvm_vcpu *vcpu)
{
	__vmx_complete_interrupts(to_vmx(vcpu),
				  vmcs_read32(VM_ENTRY_INTR_INFO_FIELD),
				  VM_ENTRY_INSTRUCTION_LEN,
				  VM_ENTRY_EXCEPTION_ERROR_CODE);

	vmcs_write32(VM_ENTRY_INTR_INFO_FIELD, 0);
}

#ifdef CONFIG_X86_64
#define R "r"
#define Q "q"
#else
#define R "e"
#define Q "l"
#endif

static void __noclone vmx_vcpu_run(struct kvm_vcpu *vcpu)
{
	struct vcpu_vmx *vmx = to_vmx(vcpu);

	/* Record the guest's net vcpu time for enforced NMI injections. */
	if (unlikely(!cpu_has_virtual_nmis() && vmx->soft_vnmi_blocked))
		vmx->entry_time = ktime_get();

	/* Don't enter VMX if guest state is invalid, let the exit handler
	   start emulation until we arrive back to a valid state */
	if (vmx->emulation_required && emulate_invalid_guest_state)
		return;

	if (test_bit(VCPU_REGS_RSP, (unsigned long *)&vcpu->arch.regs_dirty))
		vmcs_writel(GUEST_RSP, vcpu->arch.regs[VCPU_REGS_RSP]);
	if (test_bit(VCPU_REGS_RIP, (unsigned long *)&vcpu->arch.regs_dirty))
		vmcs_writel(GUEST_RIP, vcpu->arch.regs[VCPU_REGS_RIP]);

	/* When single-stepping over STI and MOV SS, we must clear the
	 * corresponding interruptibility bits in the guest state. Otherwise
	 * vmentry fails as it then expects bit 14 (BS) in pending debug
	 * exceptions being set, but that's not correct for the guest debugging
	 * case. */
	if (vcpu->guest_debug & KVM_GUESTDBG_SINGLESTEP)
		vmx_set_interrupt_shadow(vcpu, 0);

	asm(
		/* Store host registers */
		"push %%"R"dx; push %%"R"bp;"
		"push %%"R"cx \n\t" /* placeholder for guest rcx */
		"push %%"R"cx \n\t"
		"cmp %%"R"sp, %c[host_rsp](%0) \n\t"
		"je 1f \n\t"
		"mov %%"R"sp, %c[host_rsp](%0) \n\t"
		__ex(ASM_VMX_VMWRITE_RSP_RDX) "\n\t"
		"1: \n\t"
		/* Reload cr2 if changed */
		"mov %c[cr2](%0), %%"R"ax \n\t"
		"mov %%cr2, %%"R"dx \n\t"
		"cmp %%"R"ax, %%"R"dx \n\t"
		"je 2f \n\t"
		"mov %%"R"ax, %%cr2 \n\t"
		"2: \n\t"
		/* Check if vmlaunch of vmresume is needed */
		"cmpl $0, %c[launched](%0) \n\t"
		/* Load guest registers.  Don't clobber flags. */
		"mov %c[rax](%0), %%"R"ax \n\t"
		"mov %c[rbx](%0), %%"R"bx \n\t"
		"mov %c[rdx](%0), %%"R"dx \n\t"
		"mov %c[rsi](%0), %%"R"si \n\t"
		"mov %c[rdi](%0), %%"R"di \n\t"
		"mov %c[rbp](%0), %%"R"bp \n\t"
#ifdef CONFIG_X86_64
		"mov %c[r8](%0),  %%r8  \n\t"
		"mov %c[r9](%0),  %%r9  \n\t"
		"mov %c[r10](%0), %%r10 \n\t"
		"mov %c[r11](%0), %%r11 \n\t"
		"mov %c[r12](%0), %%r12 \n\t"
		"mov %c[r13](%0), %%r13 \n\t"
		"mov %c[r14](%0), %%r14 \n\t"
		"mov %c[r15](%0), %%r15 \n\t"
#endif
		"mov %c[rcx](%0), %%"R"cx \n\t" /* kills %0 (ecx) */

		/* Enter guest mode */
		"jne .Llaunched \n\t"
		__ex(ASM_VMX_VMLAUNCH) "\n\t"
		"jmp .Lkvm_vmx_return \n\t"
		".Llaunched: " __ex(ASM_VMX_VMRESUME) "\n\t"
		".Lkvm_vmx_return: "
		/* Save guest registers, load host registers, keep flags */
		"mov %0, %c[wordsize](%%"R"sp) \n\t"
		"pop %0 \n\t"
		"mov %%"R"ax, %c[rax](%0) \n\t"
		"mov %%"R"bx, %c[rbx](%0) \n\t"
		"pop"Q" %c[rcx](%0) \n\t"
		"mov %%"R"dx, %c[rdx](%0) \n\t"
		"mov %%"R"si, %c[rsi](%0) \n\t"
		"mov %%"R"di, %c[rdi](%0) \n\t"
		"mov %%"R"bp, %c[rbp](%0) \n\t"
#ifdef CONFIG_X86_64
		"mov %%r8,  %c[r8](%0) \n\t"
		"mov %%r9,  %c[r9](%0) \n\t"
		"mov %%r10, %c[r10](%0) \n\t"
		"mov %%r11, %c[r11](%0) \n\t"
		"mov %%r12, %c[r12](%0) \n\t"
		"mov %%r13, %c[r13](%0) \n\t"
		"mov %%r14, %c[r14](%0) \n\t"
		"mov %%r15, %c[r15](%0) \n\t"
#endif
		"mov %%cr2, %%"R"ax   \n\t"
		"mov %%"R"ax, %c[cr2](%0) \n\t"

		"pop  %%"R"bp; pop  %%"R"dx \n\t"
		"setbe %c[fail](%0) \n\t"
	      : : "c"(vmx), "d"((unsigned long)HOST_RSP),
		[launched]"i"(offsetof(struct vcpu_vmx, launched)),
		[fail]"i"(offsetof(struct vcpu_vmx, fail)),
		[host_rsp]"i"(offsetof(struct vcpu_vmx, host_rsp)),
		[rax]"i"(offsetof(struct vcpu_vmx, vcpu.arch.regs[VCPU_REGS_RAX])),
		[rbx]"i"(offsetof(struct vcpu_vmx, vcpu.arch.regs[VCPU_REGS_RBX])),
		[rcx]"i"(offsetof(struct vcpu_vmx, vcpu.arch.regs[VCPU_REGS_RCX])),
		[rdx]"i"(offsetof(struct vcpu_vmx, vcpu.arch.regs[VCPU_REGS_RDX])),
		[rsi]"i"(offsetof(struct vcpu_vmx, vcpu.arch.regs[VCPU_REGS_RSI])),
		[rdi]"i"(offsetof(struct vcpu_vmx, vcpu.arch.regs[VCPU_REGS_RDI])),
		[rbp]"i"(offsetof(struct vcpu_vmx, vcpu.arch.regs[VCPU_REGS_RBP])),
#ifdef CONFIG_X86_64
		[r8]"i"(offsetof(struct vcpu_vmx, vcpu.arch.regs[VCPU_REGS_R8])),
		[r9]"i"(offsetof(struct vcpu_vmx, vcpu.arch.regs[VCPU_REGS_R9])),
		[r10]"i"(offsetof(struct vcpu_vmx, vcpu.arch.regs[VCPU_REGS_R10])),
		[r11]"i"(offsetof(struct vcpu_vmx, vcpu.arch.regs[VCPU_REGS_R11])),
		[r12]"i"(offsetof(struct vcpu_vmx, vcpu.arch.regs[VCPU_REGS_R12])),
		[r13]"i"(offsetof(struct vcpu_vmx, vcpu.arch.regs[VCPU_REGS_R13])),
		[r14]"i"(offsetof(struct vcpu_vmx, vcpu.arch.regs[VCPU_REGS_R14])),
		[r15]"i"(offsetof(struct vcpu_vmx, vcpu.arch.regs[VCPU_REGS_R15])),
#endif
		[cr2]"i"(offsetof(struct vcpu_vmx, vcpu.arch.cr2)),
		[wordsize]"i"(sizeof(ulong))
	      : "cc", "memory"
		, R"ax", R"bx", R"di", R"si"
#ifdef CONFIG_X86_64
		, "r8", "r9", "r10", "r11", "r12", "r13", "r14", "r15"
#endif
	      );

	vcpu->arch.regs_avail = ~((1 << VCPU_REGS_RIP) | (1 << VCPU_REGS_RSP)
				  | (1 << VCPU_EXREG_RFLAGS)
				  | (1 << VCPU_EXREG_CPL)
				  | (1 << VCPU_EXREG_PDPTR)
				  | (1 << VCPU_EXREG_SEGMENTS)
				  | (1 << VCPU_EXREG_CR3));
	vcpu->arch.regs_dirty = 0;

	vmx->idt_vectoring_info = vmcs_read32(IDT_VECTORING_INFO_FIELD);

	asm("mov %0, %%ds; mov %0, %%es" : : "r"(__USER_DS));
	vmx->launched = 1;

	vmx->exit_reason = vmcs_read32(VM_EXIT_REASON);

	vmx_complete_atomic_exit(vmx);
	vmx_recover_nmi_blocking(vmx);
	vmx_complete_interrupts(vmx);
}

#undef R
#undef Q

static void vmx_free_vmcs(struct kvm_vcpu *vcpu)
{
	struct vcpu_vmx *vmx = to_vmx(vcpu);

	if (vmx->vmcs) {
		vcpu_clear(vmx);
		free_vmcs(vmx->vmcs);
		vmx->vmcs = NULL;
	}
}

static void vmx_free_vcpu(struct kvm_vcpu *vcpu)
{
	struct vcpu_vmx *vmx = to_vmx(vcpu);

	free_vpid(vmx);
	vmx_free_vmcs(vcpu);
	kfree(vmx->guest_msrs);
	kvm_vcpu_uninit(vcpu);
	kmem_cache_free(kvm_vcpu_cache, vmx);
}

static inline void vmcs_init(struct vmcs *vmcs)
{
	u64 phys_addr = __pa(per_cpu(vmxarea, raw_smp_processor_id()));

	if (!vmm_exclusive)
		kvm_cpu_vmxon(phys_addr);

	vmcs_clear(vmcs);

	if (!vmm_exclusive)
		kvm_cpu_vmxoff();
}

static struct kvm_vcpu *vmx_create_vcpu(struct kvm *kvm, unsigned int id)
{
	int err;
	struct vcpu_vmx *vmx = kmem_cache_zalloc(kvm_vcpu_cache, GFP_KERNEL);
	int cpu;

	if (!vmx)
		return ERR_PTR(-ENOMEM);

	allocate_vpid(vmx);

	err = kvm_vcpu_init(&vmx->vcpu, kvm, id);
	if (err)
		goto free_vcpu;

	vmx->guest_msrs = kmalloc(PAGE_SIZE, GFP_KERNEL);
	err = -ENOMEM;
	if (!vmx->guest_msrs) {
		goto uninit_vcpu;
	}

	vmx->vmcs = alloc_vmcs();
	if (!vmx->vmcs)
		goto free_msrs;

	vmcs_init(vmx->vmcs);

	cpu = get_cpu();
	vmx_vcpu_load(&vmx->vcpu, cpu);
	vmx->vcpu.cpu = cpu;
	err = vmx_vcpu_setup(vmx);
	vmx_vcpu_put(&vmx->vcpu);
	put_cpu();
	if (err)
		goto free_vmcs;
	if (vm_need_virtualize_apic_accesses(kvm))
		err = alloc_apic_access_page(kvm);
		if (err)
			goto free_vmcs;

	if (enable_ept) {
		if (!kvm->arch.ept_identity_map_addr)
			kvm->arch.ept_identity_map_addr =
				VMX_EPT_IDENTITY_PAGETABLE_ADDR;
		err = -ENOMEM;
		if (alloc_identity_pagetable(kvm) != 0)
			goto free_vmcs;
		if (!init_rmode_identity_map(kvm))
			goto free_vmcs;
	}

	return &vmx->vcpu;

free_vmcs:
	free_vmcs(vmx->vmcs);
free_msrs:
	kfree(vmx->guest_msrs);
uninit_vcpu:
	kvm_vcpu_uninit(&vmx->vcpu);
free_vcpu:
	free_vpid(vmx);
	kmem_cache_free(kvm_vcpu_cache, vmx);
	return ERR_PTR(err);
}

static void __init vmx_check_processor_compat(void *rtn)
{
	struct vmcs_config vmcs_conf;

	*(int *)rtn = 0;
	if (setup_vmcs_config(&vmcs_conf) < 0)
		*(int *)rtn = -EIO;
	if (memcmp(&vmcs_config, &vmcs_conf, sizeof(struct vmcs_config)) != 0) {
		printk(KERN_ERR "kvm: CPU %d feature inconsistency!\n",
				smp_processor_id());
		*(int *)rtn = -EIO;
	}
}

static int get_ept_level(void)
{
	return VMX_EPT_DEFAULT_GAW + 1;
}

static u64 vmx_get_mt_mask(struct kvm_vcpu *vcpu, gfn_t gfn, bool is_mmio)
{
	u64 ret;

	/* For VT-d and EPT combination
	 * 1. MMIO: always map as UC
	 * 2. EPT with VT-d:
	 *   a. VT-d without snooping control feature: can't guarantee the
	 *	result, try to trust guest.
	 *   b. VT-d with snooping control feature: snooping control feature of
	 *	VT-d engine can guarantee the cache correctness. Just set it
	 *	to WB to keep consistent with host. So the same as item 3.
	 * 3. EPT without VT-d: always map as WB and set IPAT=1 to keep
	 *    consistent with host MTRR
	 */
	if (is_mmio)
		ret = MTRR_TYPE_UNCACHABLE << VMX_EPT_MT_EPTE_SHIFT;
	else if (vcpu->kvm->arch.iommu_domain &&
		!(vcpu->kvm->arch.iommu_flags & KVM_IOMMU_CACHE_COHERENCY))
		ret = kvm_get_guest_memory_type(vcpu, gfn) <<
		      VMX_EPT_MT_EPTE_SHIFT;
	else
		ret = (MTRR_TYPE_WRBACK << VMX_EPT_MT_EPTE_SHIFT)
			| VMX_EPT_IPAT_BIT;

	return ret;
}

#define _ER(x) { EXIT_REASON_##x, #x }

static const struct trace_print_flags vmx_exit_reasons_str[] = {
	_ER(EXCEPTION_NMI),
	_ER(EXTERNAL_INTERRUPT),
	_ER(TRIPLE_FAULT),
	_ER(PENDING_INTERRUPT),
	_ER(NMI_WINDOW),
	_ER(TASK_SWITCH),
	_ER(CPUID),
	_ER(HLT),
	_ER(INVLPG),
	_ER(RDPMC),
	_ER(RDTSC),
	_ER(VMCALL),
	_ER(VMCLEAR),
	_ER(VMLAUNCH),
	_ER(VMPTRLD),
	_ER(VMPTRST),
	_ER(VMREAD),
	_ER(VMRESUME),
	_ER(VMWRITE),
	_ER(VMOFF),
	_ER(VMON),
	_ER(CR_ACCESS),
	_ER(DR_ACCESS),
	_ER(IO_INSTRUCTION),
	_ER(MSR_READ),
	_ER(MSR_WRITE),
	_ER(MWAIT_INSTRUCTION),
	_ER(MONITOR_INSTRUCTION),
	_ER(PAUSE_INSTRUCTION),
	_ER(MCE_DURING_VMENTRY),
	_ER(TPR_BELOW_THRESHOLD),
	_ER(APIC_ACCESS),
	_ER(EPT_VIOLATION),
	_ER(EPT_MISCONFIG),
	_ER(WBINVD),
	{ -1, NULL }
};

#undef _ER

static int vmx_get_lpage_level(void)
{
	if (enable_ept && !cpu_has_vmx_ept_1g_page())
		return PT_DIRECTORY_LEVEL;
	else
		/* For shadow and EPT supported 1GB page */
		return PT_PDPE_LEVEL;
}

static void vmx_cpuid_update(struct kvm_vcpu *vcpu)
{
	struct kvm_cpuid_entry2 *best;
	struct vcpu_vmx *vmx = to_vmx(vcpu);
	u32 exec_control;

	vmx->rdtscp_enabled = false;
	if (vmx_rdtscp_supported()) {
		exec_control = vmcs_read32(SECONDARY_VM_EXEC_CONTROL);
		if (exec_control & SECONDARY_EXEC_RDTSCP) {
			best = kvm_find_cpuid_entry(vcpu, 0x80000001, 0);
			if (best && (best->edx & bit(X86_FEATURE_RDTSCP)))
				vmx->rdtscp_enabled = true;
			else {
				exec_control &= ~SECONDARY_EXEC_RDTSCP;
				vmcs_write32(SECONDARY_VM_EXEC_CONTROL,
						exec_control);
			}
		}
	}
}

static void vmx_set_supported_cpuid(u32 func, struct kvm_cpuid_entry2 *entry)
{
}

static int vmx_check_intercept(struct kvm_vcpu *vcpu,
			       struct x86_instruction_info *info,
			       enum x86_intercept_stage stage)
{
	return X86EMUL_CONTINUE;
}

static struct kvm_x86_ops vmx_x86_ops = {
	.cpu_has_kvm_support = cpu_has_kvm_support,
	.disabled_by_bios = vmx_disabled_by_bios,
	.hardware_setup = hardware_setup,
	.hardware_unsetup = hardware_unsetup,
	.check_processor_compatibility = vmx_check_processor_compat,
	.hardware_enable = hardware_enable,
	.hardware_disable = hardware_disable,
	.cpu_has_accelerated_tpr = report_flexpriority,

	.vcpu_create = vmx_create_vcpu,
	.vcpu_free = vmx_free_vcpu,
	.vcpu_reset = vmx_vcpu_reset,

	.prepare_guest_switch = vmx_save_host_state,
	.vcpu_load = vmx_vcpu_load,
	.vcpu_put = vmx_vcpu_put,

	.set_guest_debug = set_guest_debug,
	.get_msr = vmx_get_msr,
	.set_msr = vmx_set_msr,
	.get_segment_base = vmx_get_segment_base,
	.get_segment = vmx_get_segment,
	.set_segment = vmx_set_segment,
	.get_cpl = vmx_get_cpl,
	.get_cs_db_l_bits = vmx_get_cs_db_l_bits,
	.decache_cr0_guest_bits = vmx_decache_cr0_guest_bits,
	.decache_cr3 = vmx_decache_cr3,
	.decache_cr4_guest_bits = vmx_decache_cr4_guest_bits,
	.set_cr0 = vmx_set_cr0,
	.set_cr3 = vmx_set_cr3,
	.set_cr4 = vmx_set_cr4,
	.set_efer = vmx_set_efer,
	.get_idt = vmx_get_idt,
	.set_idt = vmx_set_idt,
	.get_gdt = vmx_get_gdt,
	.set_gdt = vmx_set_gdt,
	.set_dr7 = vmx_set_dr7,
	.cache_reg = vmx_cache_reg,
	.get_rflags = vmx_get_rflags,
	.set_rflags = vmx_set_rflags,
	.fpu_activate = vmx_fpu_activate,
	.fpu_deactivate = vmx_fpu_deactivate,

	.tlb_flush = vmx_flush_tlb,

	.run = vmx_vcpu_run,
	.handle_exit = vmx_handle_exit,
	.skip_emulated_instruction = skip_emulated_instruction,
	.set_interrupt_shadow = vmx_set_interrupt_shadow,
	.get_interrupt_shadow = vmx_get_interrupt_shadow,
	.patch_hypercall = vmx_patch_hypercall,
	.set_irq = vmx_inject_irq,
	.set_nmi = vmx_inject_nmi,
	.queue_exception = vmx_queue_exception,
	.cancel_injection = vmx_cancel_injection,
	.interrupt_allowed = vmx_interrupt_allowed,
	.nmi_allowed = vmx_nmi_allowed,
	.get_nmi_mask = vmx_get_nmi_mask,
	.set_nmi_mask = vmx_set_nmi_mask,
	.enable_nmi_window = enable_nmi_window,
	.enable_irq_window = enable_irq_window,
	.update_cr8_intercept = update_cr8_intercept,

	.set_tss_addr = vmx_set_tss_addr,
	.get_tdp_level = get_ept_level,
	.get_mt_mask = vmx_get_mt_mask,

	.get_exit_info = vmx_get_exit_info,
	.exit_reasons_str = vmx_exit_reasons_str,

	.get_lpage_level = vmx_get_lpage_level,

	.cpuid_update = vmx_cpuid_update,

	.rdtscp_supported = vmx_rdtscp_supported,

	.set_supported_cpuid = vmx_set_supported_cpuid,

	.has_wbinvd_exit = cpu_has_vmx_wbinvd_exit,

	.set_tsc_khz = vmx_set_tsc_khz,
	.write_tsc_offset = vmx_write_tsc_offset,
	.adjust_tsc_offset = vmx_adjust_tsc_offset,
	.compute_tsc_offset = vmx_compute_tsc_offset,

	.set_tdp_cr3 = vmx_set_cr3,

	.check_intercept = vmx_check_intercept,
};

static int __init vmx_init(void)
{
	int r, i;

	rdmsrl_safe(MSR_EFER, &host_efer);

	for (i = 0; i < NR_VMX_MSR; ++i)
		kvm_define_shared_msr(i, vmx_msr_index[i]);

	vmx_io_bitmap_a = (unsigned long *)__get_free_page(GFP_KERNEL);
	if (!vmx_io_bitmap_a)
		return -ENOMEM;

	vmx_io_bitmap_b = (unsigned long *)__get_free_page(GFP_KERNEL);
	if (!vmx_io_bitmap_b) {
		r = -ENOMEM;
		goto out;
	}

	vmx_msr_bitmap_legacy = (unsigned long *)__get_free_page(GFP_KERNEL);
	if (!vmx_msr_bitmap_legacy) {
		r = -ENOMEM;
		goto out1;
	}

	vmx_msr_bitmap_longmode = (unsigned long *)__get_free_page(GFP_KERNEL);
	if (!vmx_msr_bitmap_longmode) {
		r = -ENOMEM;
		goto out2;
	}

	/*
	 * Allow direct access to the PC debug port (it is often used for I/O
	 * delays, but the vmexits simply slow things down).
	 */
	memset(vmx_io_bitmap_a, 0xff, PAGE_SIZE);
	clear_bit(0x80, vmx_io_bitmap_a);

	memset(vmx_io_bitmap_b, 0xff, PAGE_SIZE);

	memset(vmx_msr_bitmap_legacy, 0xff, PAGE_SIZE);
	memset(vmx_msr_bitmap_longmode, 0xff, PAGE_SIZE);

	set_bit(0, vmx_vpid_bitmap); /* 0 is reserved for host */

	r = kvm_init(&vmx_x86_ops, sizeof(struct vcpu_vmx),
		     __alignof__(struct vcpu_vmx), THIS_MODULE);
	if (r)
		goto out3;

	vmx_disable_intercept_for_msr(MSR_FS_BASE, false);
	vmx_disable_intercept_for_msr(MSR_GS_BASE, false);
	vmx_disable_intercept_for_msr(MSR_KERNEL_GS_BASE, true);
	vmx_disable_intercept_for_msr(MSR_IA32_SYSENTER_CS, false);
	vmx_disable_intercept_for_msr(MSR_IA32_SYSENTER_ESP, false);
	vmx_disable_intercept_for_msr(MSR_IA32_SYSENTER_EIP, false);

	if (enable_ept) {
		bypass_guest_pf = 0;
		kvm_mmu_set_mask_ptes(0ull, 0ull, 0ull, 0ull,
				VMX_EPT_EXECUTABLE_MASK);
		kvm_enable_tdp();
	} else
		kvm_disable_tdp();

	if (bypass_guest_pf)
		kvm_mmu_set_nonpresent_ptes(~0xffeull, 0ull);

	return 0;

out3:
	free_page((unsigned long)vmx_msr_bitmap_longmode);
out2:
	free_page((unsigned long)vmx_msr_bitmap_legacy);
out1:
	free_page((unsigned long)vmx_io_bitmap_b);
out:
	free_page((unsigned long)vmx_io_bitmap_a);
	return r;
}

static void __exit vmx_exit(void)
{
	free_page((unsigned long)vmx_msr_bitmap_legacy);
	free_page((unsigned long)vmx_msr_bitmap_longmode);
	free_page((unsigned long)vmx_io_bitmap_b);
	free_page((unsigned long)vmx_io_bitmap_a);

	kvm_exit();
}

module_init(vmx_init)
module_exit(vmx_exit)<|MERGE_RESOLUTION|>--- conflicted
+++ resolved
@@ -948,11 +948,8 @@
 #ifdef CONFIG_X86_64
 	wrmsrl(MSR_KERNEL_GS_BASE, vmx->msr_host_kernel_gs_base);
 #endif
-<<<<<<< HEAD
-=======
 	if (current_thread_info()->status & TS_USEDFPU)
 		clts();
->>>>>>> b55e9ac4
 	load_gdt(&__get_cpu_var(host_gdt));
 }
 
@@ -1490,8 +1487,6 @@
 		kvm_cpu_vmxon(phys_addr);
 		ept_sync_global();
 	}
-
-	store_gdt(&__get_cpu_var(host_gdt));
 
 	store_gdt(&__get_cpu_var(host_gdt));
 
