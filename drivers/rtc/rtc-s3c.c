--- conflicted
+++ resolved
@@ -50,23 +50,13 @@
 static void __iomem *s3c_rtc_base;
 static int s3c_rtc_alarmno = NO_IRQ;
 static int s3c_rtc_tickno  = NO_IRQ;
-<<<<<<< HEAD
-static int s3c_rtc_freq    = 1;
-=======
 static bool wake_en;
->>>>>>> b55e9ac4
 static enum s3c_cpu_type s3c_rtc_cpu_type;
 
 static DEFINE_SPINLOCK(s3c_rtc_pie_lock);
-static unsigned int tick_count;
 
 static void s3c_rtc_enable(struct device *dev, int en);
 
-<<<<<<< HEAD
-=======
-static void s3c_rtc_enable(struct device *dev, int en);
-
->>>>>>> b55e9ac4
 static int s3c_rtc_settime(struct device *dev, struct rtc_time *tm);
 /* IRQ Handlers */
 
@@ -76,11 +66,7 @@
 
 	rtc_update_irq(rdev, 1, RTC_AF | RTC_IRQF);
 
-<<<<<<< HEAD
-	writeb(S3C_INTP_ALM, s3c_rtc_base + S3C_INTP);
-=======
 	writeb(S3C2410_INTP_ALM, s3c_rtc_base + S3C2410_INTP);
->>>>>>> b55e9ac4
 
 	return IRQ_HANDLED;
 }
@@ -92,11 +78,7 @@
 
 	rtc_update_irq(rdev, 1, RTC_PF | RTC_IRQF);
 
-<<<<<<< HEAD
-	writeb(S3C_INTP_TIC, s3c_rtc_base + S3C_INTP);
-=======
 	writeb(S3C2410_INTP_TIC, s3c_rtc_base + S3C2410_INTP);
->>>>>>> b55e9ac4
 
 	return IRQ_HANDLED;
 }
@@ -115,38 +97,6 @@
 		tmp |= S3C2410_RTCALM_ALMEN;
 
 	writeb(tmp, s3c_rtc_base + S3C2410_RTCALM);
-<<<<<<< HEAD
-}
-
-static int s3c_rtc_setpie(struct device *dev, int enabled)
-{
-	unsigned int tmp;
-
-	pr_debug("%s: pie=%d\n", __func__, enabled);
-
-	spin_lock_irq(&s3c_rtc_pie_lock);
-
-	if (s3c_rtc_cpu_type == TYPE_S3C64XX) {
-		tmp = readw(s3c_rtc_base + S3C2410_RTCCON);
-		tmp &= ~S3C64XX_RTCCON_TICEN;
-
-		if (enabled)
-			tmp |= S3C64XX_RTCCON_TICEN;
-
-		writew(tmp, s3c_rtc_base + S3C2410_RTCCON);
-	} else {
-		tmp = readw(s3c_rtc_base + S3C2410_TICNT);
-		tmp &= ~S3C2410_TICNT_ENABLE;
-
-		if (enabled)
-			tmp |= S3C2410_TICNT_ENABLE;
-
-		writew(tmp, s3c_rtc_base + S3C2410_TICNT);
-	}
-
-	spin_unlock_irq(&s3c_rtc_pie_lock);
-=======
->>>>>>> b55e9ac4
 
 	return 0;
 }
@@ -277,11 +227,7 @@
 #endif
 	s3c_rtc_enable(dev, 0);
 
-<<<<<<< HEAD
-	max8998_rtc_set_time(tm);
-=======
 	max8998_rtc_set_time_hack(tm);
->>>>>>> b55e9ac4
 
 	return 0;
 }
@@ -355,11 +301,7 @@
 		alm_tm->tm_year = bcd2bin(alm_tm->tm_year);
 #endif
 	} else {
-<<<<<<< HEAD
-		alm_tm->tm_year = 0xffff;
-=======
 		alm_tm->tm_year = -1;
->>>>>>> b55e9ac4
 	}
 
 	return 0;
@@ -378,11 +320,7 @@
 	int year = tm->tm_year - 100;
 #endif
 
-<<<<<<< HEAD
-	pr_debug("s3c_rtc_setalarm: %d, %02x/%02x/%02x %02x.%02x.%02x\n",
-=======
 	pr_debug("s3c_rtc_setalarm: %d, %04d.%02d.%02d %02d:%02d:%02d\n",
->>>>>>> b55e9ac4
 		 alrm->enabled,
 		 1900 + tm->tm_year, tm->tm_mon, tm->tm_mday,
 		 tm->tm_hour, tm->tm_min, tm->tm_sec);
@@ -441,69 +379,15 @@
 
 	writeb(alrm_en, base + S3C2410_RTCALM);
 
-<<<<<<< HEAD
-	s3c_rtc_setaie(alrm->enabled);
-=======
 	s3c_rtc_setaie(dev, alrm->enabled);
->>>>>>> b55e9ac4
-
-	return 0;
-}
-
-static int s3c_rtc_ioctl(struct device *dev,
-			 unsigned int cmd, unsigned long arg)
-{
-<<<<<<< HEAD
-	unsigned int ret = -ENOIOCTLCMD;
-
-	switch (cmd) {
-	case RTC_AIE_OFF:
-	case RTC_AIE_ON:
-		s3c_rtc_setaie((cmd == RTC_AIE_ON) ? 1 : 0);
-		ret = 0;
-		break;
-
-	case RTC_PIE_OFF:
-	case RTC_PIE_ON:
-		tick_count = 0;
-		s3c_rtc_setpie(dev, (cmd == RTC_PIE_ON) ? 1 : 0);
-		ret = 0;
-		break;
-
-	case RTC_IRQP_READ:
-		ret = put_user(s3c_rtc_freq, (unsigned long __user *)arg);
-		break;
-
-	case RTC_IRQP_SET:
-		/* check for power of 2 */
-
-		if ((arg & (arg-1)) != 0 || arg < 1) {
-			ret = -EINVAL;
-			goto exit;
-		}
-
-		pr_debug("s3c2410_rtc: setting frequency %ld\n", arg);
-
-		s3c_rtc_setfreq(dev, arg);
-		ret = 0;
-		break;
-
-	case RTC_UIE_ON:
-	case RTC_UIE_OFF:
-		ret = -EINVAL;
-}
-
- exit:
-	return ret;
-}
+
+	return 0;
+}
+
 static int s3c_rtc_proc(struct device *dev, struct seq_file *seq)
 {
 	unsigned int ticnt = readw(s3c_rtc_base + S3C2410_TICNT);
 
-=======
-	unsigned int ticnt = readw(s3c_rtc_base + S3C2410_TICNT);
-
->>>>>>> b55e9ac4
 	seq_printf(seq, "periodic_IRQ\t: %s\n",
 		     (ticnt & S3C2410_TICNT_ENABLE) ? "yes" : "no");
 	return 0;
@@ -560,7 +444,6 @@
 static const struct rtc_class_ops s3c_rtcops = {
 	.open		= s3c_rtc_open,
 	.release	= s3c_rtc_release,
-	.ioctl		= s3c_rtc_ioctl,
 	.read_time	= s3c_rtc_gettime,
 	.set_time	= s3c_rtc_settime,
 	.read_alarm	= s3c_rtc_getalarm,
@@ -592,12 +475,8 @@
 			dev_info(dev, "rtc disabled, re-enabling\n");
 
 			tmp = readw(base + S3C2410_RTCCON);
-<<<<<<< HEAD
-			writew(tmp|S3C2410_RTCCON_RTCEN, base+S3C2410_RTCCON);
-=======
 			writew(tmp | S3C2410_RTCCON_RTCEN,
 				base + S3C2410_RTCCON);
->>>>>>> b55e9ac4
 		}
 
 		if ((readw(base + S3C2410_RTCCON) & S3C2410_RTCCON_CNTSEL)) {
@@ -605,11 +484,7 @@
 
 			tmp = readw(base + S3C2410_RTCCON);
 			writew(tmp & ~S3C2410_RTCCON_CNTSEL,
-<<<<<<< HEAD
-				 base+S3C2410_RTCCON);
-=======
 				base + S3C2410_RTCCON);
->>>>>>> b55e9ac4
 		}
 
 		if ((readw(base + S3C2410_RTCCON) & S3C2410_RTCCON_CLKRST)) {
@@ -617,11 +492,7 @@
 
 			tmp = readw(base + S3C2410_RTCCON);
 			writew(tmp & ~S3C2410_RTCCON_CLKRST,
-<<<<<<< HEAD
-				     base+S3C2410_RTCCON);
-=======
 				base + S3C2410_RTCCON);
->>>>>>> b55e9ac4
 		}
 	}
 }
@@ -717,11 +588,7 @@
 
 
 	pr_debug("s3c2410_rtc: RTCCON=%02x\n",
-<<<<<<< HEAD
-		readw(s3c_rtc_base + S3C2410_RTCCON));
-=======
 		 readw(s3c_rtc_base + S3C2410_RTCCON));
->>>>>>> b55e9ac4
 #ifdef CONFIG_PM
 	s3c_rtc_setfreq(&pdev->dev, 0);
 #else
@@ -733,11 +600,7 @@
 
 	s3c_rtc_cpu_type = platform_get_device_id(pdev)->driver_data;
 
-<<<<<<< HEAD
-	max8998_rtc_read_time(&tm);
-=======
 	max8998_rtc_read_time_hack(&tm);
->>>>>>> b55e9ac4
 
 	/* update time from pmic */
 
@@ -816,13 +679,10 @@
 	return 0;
 
  err_nortc:
-<<<<<<< HEAD
-=======
 	clk_disable(rtc_clk);
 	clk_put(rtc_clk);
 
  err_clk:
->>>>>>> b55e9ac4
 	iounmap(s3c_rtc_base);
 
  err_nomap:
@@ -846,17 +706,12 @@
 	/* save TICNT for anyone using periodic interrupts */
 	ticnt_save = readl(s3c_rtc_base + S3C2410_TICNT);
 
-<<<<<<< HEAD
-	if (device_may_wakeup(&pdev->dev))
-		enable_irq_wake(s3c_rtc_alarmno);
-=======
 	if (device_may_wakeup(&pdev->dev) && !wake_en) {
 		if (enable_irq_wake(s3c_rtc_alarmno) == 0)
 			wake_en = true;
 		else
 			dev_err(&pdev->dev, "enable_irq_wake failed\n");
 	}
->>>>>>> b55e9ac4
 
 	return 0;
 }
@@ -866,14 +721,6 @@
 	struct timespec time;
 
 	time.tv_nsec = 0;
-<<<<<<< HEAD
-
-	writel(ticnt_save, s3c_rtc_base + S3C2410_TICNT);
-
-	if (device_may_wakeup(&pdev->dev))
-		disable_irq_wake(s3c_rtc_alarmno);
-
-=======
 
 	writel(ticnt_save, s3c_rtc_base + S3C2410_TICNT);
 
@@ -882,7 +729,6 @@
 		wake_en = false;
 	}
 
->>>>>>> b55e9ac4
 	return 0;
 }
 #else
