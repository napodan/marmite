/*
 *  libata-sff.c - helper library for PCI IDE BMDMA
 *
 *  Maintained by:  Jeff Garzik <jgarzik@pobox.com>
 *    		    Please ALWAYS copy linux-ide@vger.kernel.org
 *		    on emails.
 *
 *  Copyright 2003-2006 Red Hat, Inc.  All rights reserved.
 *  Copyright 2003-2006 Jeff Garzik
 *
 *
 *  This program is free software; you can redistribute it and/or modify
 *  it under the terms of the GNU General Public License as published by
 *  the Free Software Foundation; either version 2, or (at your option)
 *  any later version.
 *
 *  This program is distributed in the hope that it will be useful,
 *  but WITHOUT ANY WARRANTY; without even the implied warranty of
 *  MERCHANTABILITY or FITNESS FOR A PARTICULAR PURPOSE.  See the
 *  GNU General Public License for more details.
 *
 *  You should have received a copy of the GNU General Public License
 *  along with this program; see the file COPYING.  If not, write to
 *  the Free Software Foundation, 675 Mass Ave, Cambridge, MA 02139, USA.
 *
 *
 *  libata documentation is available via 'make {ps|pdf}docs',
 *  as Documentation/DocBook/libata.*
 *
 *  Hardware documentation available from http://www.t13.org/ and
 *  http://www.sata-io.org/
 *
 */

#include <linux/kernel.h>
#include <linux/gfp.h>
#include <linux/pci.h>
#include <linux/libata.h>
#include <linux/highmem.h>

#include "libata.h"

static struct workqueue_struct *ata_sff_wq;

const struct ata_port_operations ata_sff_port_ops = {
	.inherits		= &ata_base_port_ops,

	.qc_prep		= ata_noop_qc_prep,
	.qc_issue		= ata_sff_qc_issue,
	.qc_fill_rtf		= ata_sff_qc_fill_rtf,

	.freeze			= ata_sff_freeze,
	.thaw			= ata_sff_thaw,
	.prereset		= ata_sff_prereset,
	.softreset		= ata_sff_softreset,
	.hardreset		= sata_sff_hardreset,
	.postreset		= ata_sff_postreset,
	.error_handler		= ata_sff_error_handler,

	.sff_dev_select		= ata_sff_dev_select,
	.sff_check_status	= ata_sff_check_status,
	.sff_tf_load		= ata_sff_tf_load,
	.sff_tf_read		= ata_sff_tf_read,
	.sff_exec_command	= ata_sff_exec_command,
	.sff_data_xfer		= ata_sff_data_xfer,
	.sff_drain_fifo		= ata_sff_drain_fifo,

	.lost_interrupt		= ata_sff_lost_interrupt,
};
EXPORT_SYMBOL_GPL(ata_sff_port_ops);

/**
 *	ata_sff_check_status - Read device status reg & clear interrupt
 *	@ap: port where the device is
 *
 *	Reads ATA taskfile status register for currently-selected device
 *	and return its value. This also clears pending interrupts
 *      from this device
 *
 *	LOCKING:
 *	Inherited from caller.
 */
u8 ata_sff_check_status(struct ata_port *ap)
{
	return ioread8(ap->ioaddr.status_addr);
}
EXPORT_SYMBOL_GPL(ata_sff_check_status);

/**
 *	ata_sff_altstatus - Read device alternate status reg
 *	@ap: port where the device is
 *
 *	Reads ATA taskfile alternate status register for
 *	currently-selected device and return its value.
 *
 *	Note: may NOT be used as the check_altstatus() entry in
 *	ata_port_operations.
 *
 *	LOCKING:
 *	Inherited from caller.
 */
static u8 ata_sff_altstatus(struct ata_port *ap)
{
	if (ap->ops->sff_check_altstatus)
		return ap->ops->sff_check_altstatus(ap);

	return ioread8(ap->ioaddr.altstatus_addr);
}

/**
 *	ata_sff_irq_status - Check if the device is busy
 *	@ap: port where the device is
 *
 *	Determine if the port is currently busy. Uses altstatus
 *	if available in order to avoid clearing shared IRQ status
 *	when finding an IRQ source. Non ctl capable devices don't
 *	share interrupt lines fortunately for us.
 *
 *	LOCKING:
 *	Inherited from caller.
 */
static u8 ata_sff_irq_status(struct ata_port *ap)
{
	u8 status;

	if (ap->ops->sff_check_altstatus || ap->ioaddr.altstatus_addr) {
		status = ata_sff_altstatus(ap);
		/* Not us: We are busy */
		if (status & ATA_BUSY)
			return status;
	}
	/* Clear INTRQ latch */
	status = ap->ops->sff_check_status(ap);
	return status;
}

/**
 *	ata_sff_sync - Flush writes
 *	@ap: Port to wait for.
 *
 *	CAUTION:
 *	If we have an mmio device with no ctl and no altstatus
 *	method this will fail. No such devices are known to exist.
 *
 *	LOCKING:
 *	Inherited from caller.
 */

static void ata_sff_sync(struct ata_port *ap)
{
	if (ap->ops->sff_check_altstatus)
		ap->ops->sff_check_altstatus(ap);
	else if (ap->ioaddr.altstatus_addr)
		ioread8(ap->ioaddr.altstatus_addr);
}

/**
 *	ata_sff_pause		-	Flush writes and wait 400nS
 *	@ap: Port to pause for.
 *
 *	CAUTION:
 *	If we have an mmio device with no ctl and no altstatus
 *	method this will fail. No such devices are known to exist.
 *
 *	LOCKING:
 *	Inherited from caller.
 */

void ata_sff_pause(struct ata_port *ap)
{
	ata_sff_sync(ap);
	ndelay(400);
}
EXPORT_SYMBOL_GPL(ata_sff_pause);

/**
 *	ata_sff_dma_pause	-	Pause before commencing DMA
 *	@ap: Port to pause for.
 *
 *	Perform I/O fencing and ensure sufficient cycle delays occur
 *	for the HDMA1:0 transition
 */

void ata_sff_dma_pause(struct ata_port *ap)
{
	if (ap->ops->sff_check_altstatus || ap->ioaddr.altstatus_addr) {
		/* An altstatus read will cause the needed delay without
		   messing up the IRQ status */
		ata_sff_altstatus(ap);
		return;
	}
	/* There are no DMA controllers without ctl. BUG here to ensure
	   we never violate the HDMA1:0 transition timing and risk
	   corruption. */
	BUG();
}
EXPORT_SYMBOL_GPL(ata_sff_dma_pause);

/**
 *	ata_sff_busy_sleep - sleep until BSY clears, or timeout
 *	@ap: port containing status register to be polled
 *	@tmout_pat: impatience timeout in msecs
 *	@tmout: overall timeout in msecs
 *
 *	Sleep until ATA Status register bit BSY clears,
 *	or a timeout occurs.
 *
 *	LOCKING:
 *	Kernel thread context (may sleep).
 *
 *	RETURNS:
 *	0 on success, -errno otherwise.
 */
int ata_sff_busy_sleep(struct ata_port *ap,
		       unsigned long tmout_pat, unsigned long tmout)
{
	unsigned long timer_start, timeout;
	u8 status;

	status = ata_sff_busy_wait(ap, ATA_BUSY, 300);
	timer_start = jiffies;
	timeout = ata_deadline(timer_start, tmout_pat);
	while (status != 0xff && (status & ATA_BUSY) &&
	       time_before(jiffies, timeout)) {
		ata_msleep(ap, 50);
		status = ata_sff_busy_wait(ap, ATA_BUSY, 3);
	}

	if (status != 0xff && (status & ATA_BUSY))
		ata_port_printk(ap, KERN_WARNING,
				"port is slow to respond, please be patient "
				"(Status 0x%x)\n", status);

	timeout = ata_deadline(timer_start, tmout);
	while (status != 0xff && (status & ATA_BUSY) &&
	       time_before(jiffies, timeout)) {
		ata_msleep(ap, 50);
		status = ap->ops->sff_check_status(ap);
	}

	if (status == 0xff)
		return -ENODEV;

	if (status & ATA_BUSY) {
		ata_port_printk(ap, KERN_ERR, "port failed to respond "
				"(%lu secs, Status 0x%x)\n",
				DIV_ROUND_UP(tmout, 1000), status);
		return -EBUSY;
	}

	return 0;
}
EXPORT_SYMBOL_GPL(ata_sff_busy_sleep);

static int ata_sff_check_ready(struct ata_link *link)
{
	u8 status = link->ap->ops->sff_check_status(link->ap);

	return ata_check_ready(status);
}

/**
 *	ata_sff_wait_ready - sleep until BSY clears, or timeout
 *	@link: SFF link to wait ready status for
 *	@deadline: deadline jiffies for the operation
 *
 *	Sleep until ATA Status register bit BSY clears, or timeout
 *	occurs.
 *
 *	LOCKING:
 *	Kernel thread context (may sleep).
 *
 *	RETURNS:
 *	0 on success, -errno otherwise.
 */
int ata_sff_wait_ready(struct ata_link *link, unsigned long deadline)
{
	return ata_wait_ready(link, deadline, ata_sff_check_ready);
}
EXPORT_SYMBOL_GPL(ata_sff_wait_ready);

/**
 *	ata_sff_set_devctl - Write device control reg
 *	@ap: port where the device is
 *	@ctl: value to write
 *
 *	Writes ATA taskfile device control register.
 *
 *	Note: may NOT be used as the sff_set_devctl() entry in
 *	ata_port_operations.
 *
 *	LOCKING:
 *	Inherited from caller.
 */
static void ata_sff_set_devctl(struct ata_port *ap, u8 ctl)
{
	if (ap->ops->sff_set_devctl)
		ap->ops->sff_set_devctl(ap, ctl);
	else
		iowrite8(ctl, ap->ioaddr.ctl_addr);
}

/**
 *	ata_sff_dev_select - Select device 0/1 on ATA bus
 *	@ap: ATA channel to manipulate
 *	@device: ATA device (numbered from zero) to select
 *
 *	Use the method defined in the ATA specification to
 *	make either device 0, or device 1, active on the
 *	ATA channel.  Works with both PIO and MMIO.
 *
 *	May be used as the dev_select() entry in ata_port_operations.
 *
 *	LOCKING:
 *	caller.
 */
void ata_sff_dev_select(struct ata_port *ap, unsigned int device)
{
	u8 tmp;

	if (device == 0)
		tmp = ATA_DEVICE_OBS;
	else
		tmp = ATA_DEVICE_OBS | ATA_DEV1;

	iowrite8(tmp, ap->ioaddr.device_addr);
	ata_sff_pause(ap);	/* needed; also flushes, for mmio */
}
EXPORT_SYMBOL_GPL(ata_sff_dev_select);

/**
 *	ata_dev_select - Select device 0/1 on ATA bus
 *	@ap: ATA channel to manipulate
 *	@device: ATA device (numbered from zero) to select
 *	@wait: non-zero to wait for Status register BSY bit to clear
 *	@can_sleep: non-zero if context allows sleeping
 *
 *	Use the method defined in the ATA specification to
 *	make either device 0, or device 1, active on the
 *	ATA channel.
 *
 *	This is a high-level version of ata_sff_dev_select(), which
 *	additionally provides the services of inserting the proper
 *	pauses and status polling, where needed.
 *
 *	LOCKING:
 *	caller.
 */
static void ata_dev_select(struct ata_port *ap, unsigned int device,
			   unsigned int wait, unsigned int can_sleep)
{
	if (ata_msg_probe(ap))
		ata_port_printk(ap, KERN_INFO, "ata_dev_select: ENTER, "
				"device %u, wait %u\n", device, wait);

	if (wait)
		ata_wait_idle(ap);

	ap->ops->sff_dev_select(ap, device);

	if (wait) {
		if (can_sleep && ap->link.device[device].class == ATA_DEV_ATAPI)
			ata_msleep(ap, 150);
		ata_wait_idle(ap);
	}
}

/**
 *	ata_sff_irq_on - Enable interrupts on a port.
 *	@ap: Port on which interrupts are enabled.
 *
 *	Enable interrupts on a legacy IDE device using MMIO or PIO,
 *	wait for idle, clear any pending interrupts.
 *
 *	Note: may NOT be used as the sff_irq_on() entry in
 *	ata_port_operations.
 *
 *	LOCKING:
 *	Inherited from caller.
 */
void ata_sff_irq_on(struct ata_port *ap)
{
	struct ata_ioports *ioaddr = &ap->ioaddr;

	if (ap->ops->sff_irq_on) {
		ap->ops->sff_irq_on(ap);
		return;
	}

	ap->ctl &= ~ATA_NIEN;
	ap->last_ctl = ap->ctl;

	if (ap->ops->sff_set_devctl || ioaddr->ctl_addr)
		ata_sff_set_devctl(ap, ap->ctl);
	ata_wait_idle(ap);

	if (ap->ops->sff_irq_clear)
		ap->ops->sff_irq_clear(ap);
}
EXPORT_SYMBOL_GPL(ata_sff_irq_on);

/**
 *	ata_sff_tf_load - send taskfile registers to host controller
 *	@ap: Port to which output is sent
 *	@tf: ATA taskfile register set
 *
 *	Outputs ATA taskfile to standard ATA host controller.
 *
 *	LOCKING:
 *	Inherited from caller.
 */
void ata_sff_tf_load(struct ata_port *ap, const struct ata_taskfile *tf)
{
	struct ata_ioports *ioaddr = &ap->ioaddr;
	unsigned int is_addr = tf->flags & ATA_TFLAG_ISADDR;

	if (tf->ctl != ap->last_ctl) {
		if (ioaddr->ctl_addr)
			iowrite8(tf->ctl, ioaddr->ctl_addr);
		ap->last_ctl = tf->ctl;
		ata_wait_idle(ap);
	}

	if (is_addr && (tf->flags & ATA_TFLAG_LBA48)) {
		WARN_ON_ONCE(!ioaddr->ctl_addr);
		iowrite8(tf->hob_feature, ioaddr->feature_addr);
		iowrite8(tf->hob_nsect, ioaddr->nsect_addr);
		iowrite8(tf->hob_lbal, ioaddr->lbal_addr);
		iowrite8(tf->hob_lbam, ioaddr->lbam_addr);
		iowrite8(tf->hob_lbah, ioaddr->lbah_addr);
		VPRINTK("hob: feat 0x%X nsect 0x%X, lba 0x%X 0x%X 0x%X\n",
			tf->hob_feature,
			tf->hob_nsect,
			tf->hob_lbal,
			tf->hob_lbam,
			tf->hob_lbah);
	}

	if (is_addr) {
		iowrite8(tf->feature, ioaddr->feature_addr);
		iowrite8(tf->nsect, ioaddr->nsect_addr);
		iowrite8(tf->lbal, ioaddr->lbal_addr);
		iowrite8(tf->lbam, ioaddr->lbam_addr);
		iowrite8(tf->lbah, ioaddr->lbah_addr);
		VPRINTK("feat 0x%X nsect 0x%X lba 0x%X 0x%X 0x%X\n",
			tf->feature,
			tf->nsect,
			tf->lbal,
			tf->lbam,
			tf->lbah);
	}

	if (tf->flags & ATA_TFLAG_DEVICE) {
		iowrite8(tf->device, ioaddr->device_addr);
		VPRINTK("device 0x%X\n", tf->device);
	}

	ata_wait_idle(ap);
}
EXPORT_SYMBOL_GPL(ata_sff_tf_load);

/**
 *	ata_sff_tf_read - input device's ATA taskfile shadow registers
 *	@ap: Port from which input is read
 *	@tf: ATA taskfile register set for storing input
 *
 *	Reads ATA taskfile registers for currently-selected device
 *	into @tf. Assumes the device has a fully SFF compliant task file
 *	layout and behaviour. If you device does not (eg has a different
 *	status method) then you will need to provide a replacement tf_read
 *
 *	LOCKING:
 *	Inherited from caller.
 */
void ata_sff_tf_read(struct ata_port *ap, struct ata_taskfile *tf)
{
	struct ata_ioports *ioaddr = &ap->ioaddr;

	tf->command = ata_sff_check_status(ap);
	tf->feature = ioread8(ioaddr->error_addr);
	tf->nsect = ioread8(ioaddr->nsect_addr);
	tf->lbal = ioread8(ioaddr->lbal_addr);
	tf->lbam = ioread8(ioaddr->lbam_addr);
	tf->lbah = ioread8(ioaddr->lbah_addr);
	tf->device = ioread8(ioaddr->device_addr);

	if (tf->flags & ATA_TFLAG_LBA48) {
		if (likely(ioaddr->ctl_addr)) {
			iowrite8(tf->ctl | ATA_HOB, ioaddr->ctl_addr);
			tf->hob_feature = ioread8(ioaddr->error_addr);
			tf->hob_nsect = ioread8(ioaddr->nsect_addr);
			tf->hob_lbal = ioread8(ioaddr->lbal_addr);
			tf->hob_lbam = ioread8(ioaddr->lbam_addr);
			tf->hob_lbah = ioread8(ioaddr->lbah_addr);
			iowrite8(tf->ctl, ioaddr->ctl_addr);
			ap->last_ctl = tf->ctl;
		} else
			WARN_ON_ONCE(1);
	}
}
EXPORT_SYMBOL_GPL(ata_sff_tf_read);

/**
 *	ata_sff_exec_command - issue ATA command to host controller
 *	@ap: port to which command is being issued
 *	@tf: ATA taskfile register set
 *
 *	Issues ATA command, with proper synchronization with interrupt
 *	handler / other threads.
 *
 *	LOCKING:
 *	spin_lock_irqsave(host lock)
 */
void ata_sff_exec_command(struct ata_port *ap, const struct ata_taskfile *tf)
{
	DPRINTK("ata%u: cmd 0x%X\n", ap->print_id, tf->command);

	iowrite8(tf->command, ap->ioaddr.command_addr);
	ata_sff_pause(ap);
}
EXPORT_SYMBOL_GPL(ata_sff_exec_command);

/**
 *	ata_tf_to_host - issue ATA taskfile to host controller
 *	@ap: port to which command is being issued
 *	@tf: ATA taskfile register set
 *
 *	Issues ATA taskfile register set to ATA host controller,
 *	with proper synchronization with interrupt handler and
 *	other threads.
 *
 *	LOCKING:
 *	spin_lock_irqsave(host lock)
 */
static inline void ata_tf_to_host(struct ata_port *ap,
				  const struct ata_taskfile *tf)
{
	ap->ops->sff_tf_load(ap, tf);
	ap->ops->sff_exec_command(ap, tf);
}

/**
 *	ata_sff_data_xfer - Transfer data by PIO
 *	@dev: device to target
 *	@buf: data buffer
 *	@buflen: buffer length
 *	@rw: read/write
 *
 *	Transfer data from/to the device data register by PIO.
 *
 *	LOCKING:
 *	Inherited from caller.
 *
 *	RETURNS:
 *	Bytes consumed.
 */
unsigned int ata_sff_data_xfer(struct ata_device *dev, unsigned char *buf,
			       unsigned int buflen, int rw)
{
	struct ata_port *ap = dev->link->ap;
	void __iomem *data_addr = ap->ioaddr.data_addr;
	unsigned int words = buflen >> 1;

	/* Transfer multiple of 2 bytes */
	if (rw == READ)
		ioread16_rep(data_addr, buf, words);
	else
		iowrite16_rep(data_addr, buf, words);

	/* Transfer trailing byte, if any. */
	if (unlikely(buflen & 0x01)) {
		unsigned char pad[2];

		/* Point buf to the tail of buffer */
		buf += buflen - 1;

		/*
		 * Use io*16_rep() accessors here as well to avoid pointlessly
		 * swapping bytes to and from on the big endian machines...
		 */
		if (rw == READ) {
			ioread16_rep(data_addr, pad, 1);
			*buf = pad[0];
		} else {
			pad[0] = *buf;
			iowrite16_rep(data_addr, pad, 1);
		}
		words++;
	}

	return words << 1;
}
EXPORT_SYMBOL_GPL(ata_sff_data_xfer);

/**
 *	ata_sff_data_xfer32 - Transfer data by PIO
 *	@dev: device to target
 *	@buf: data buffer
 *	@buflen: buffer length
 *	@rw: read/write
 *
 *	Transfer data from/to the device data register by PIO using 32bit
 *	I/O operations.
 *
 *	LOCKING:
 *	Inherited from caller.
 *
 *	RETURNS:
 *	Bytes consumed.
 */

unsigned int ata_sff_data_xfer32(struct ata_device *dev, unsigned char *buf,
			       unsigned int buflen, int rw)
{
	struct ata_port *ap = dev->link->ap;
	void __iomem *data_addr = ap->ioaddr.data_addr;
	unsigned int words = buflen >> 2;
	int slop = buflen & 3;

	if (!(ap->pflags & ATA_PFLAG_PIO32))
		return ata_sff_data_xfer(dev, buf, buflen, rw);

	/* Transfer multiple of 4 bytes */
	if (rw == READ)
		ioread32_rep(data_addr, buf, words);
	else
		iowrite32_rep(data_addr, buf, words);

	/* Transfer trailing bytes, if any */
	if (unlikely(slop)) {
		unsigned char pad[4];

		/* Point buf to the tail of buffer */
		buf += buflen - slop;

		/*
		 * Use io*_rep() accessors here as well to avoid pointlessly
		 * swapping bytes to and from on the big endian machines...
		 */
		if (rw == READ) {
			if (slop < 3)
				ioread16_rep(data_addr, pad, 1);
			else
				ioread32_rep(data_addr, pad, 1);
			memcpy(buf, pad, slop);
		} else {
			memcpy(pad, buf, slop);
			if (slop < 3)
				iowrite16_rep(data_addr, pad, 1);
			else
				iowrite32_rep(data_addr, pad, 1);
		}
	}
	return (buflen + 1) & ~1;
}
EXPORT_SYMBOL_GPL(ata_sff_data_xfer32);

/**
 *	ata_sff_data_xfer_noirq - Transfer data by PIO
 *	@dev: device to target
 *	@buf: data buffer
 *	@buflen: buffer length
 *	@rw: read/write
 *
 *	Transfer data from/to the device data register by PIO. Do the
 *	transfer with interrupts disabled.
 *
 *	LOCKING:
 *	Inherited from caller.
 *
 *	RETURNS:
 *	Bytes consumed.
 */
unsigned int ata_sff_data_xfer_noirq(struct ata_device *dev, unsigned char *buf,
				     unsigned int buflen, int rw)
{
	unsigned long flags;
	unsigned int consumed;

	local_irq_save(flags);
	consumed = ata_sff_data_xfer(dev, buf, buflen, rw);
	local_irq_restore(flags);

	return consumed;
}
EXPORT_SYMBOL_GPL(ata_sff_data_xfer_noirq);

/**
 *	ata_pio_sector - Transfer a sector of data.
 *	@qc: Command on going
 *
 *	Transfer qc->sect_size bytes of data from/to the ATA device.
 *
 *	LOCKING:
 *	Inherited from caller.
 */
static void ata_pio_sector(struct ata_queued_cmd *qc)
{
	int do_write = (qc->tf.flags & ATA_TFLAG_WRITE);
	struct ata_port *ap = qc->ap;
	struct page *page;
	unsigned int offset;
	unsigned char *buf;

	if (qc->curbytes == qc->nbytes - qc->sect_size)
		ap->hsm_task_state = HSM_ST_LAST;

	page = sg_page(qc->cursg);
	offset = qc->cursg->offset + qc->cursg_ofs;

	/* get the current page and offset */
	page = nth_page(page, (offset >> PAGE_SHIFT));
	offset %= PAGE_SIZE;

	DPRINTK("data %s\n", qc->tf.flags & ATA_TFLAG_WRITE ? "write" : "read");

	if (PageHighMem(page)) {
		unsigned long flags;

		/* FIXME: use a bounce buffer */
		local_irq_save(flags);
		buf = kmap_atomic(page, KM_IRQ0);

		/* do the actual data transfer */
		ap->ops->sff_data_xfer(qc->dev, buf + offset, qc->sect_size,
				       do_write);

		kunmap_atomic(buf, KM_IRQ0);
		local_irq_restore(flags);
	} else {
		buf = page_address(page);
		ap->ops->sff_data_xfer(qc->dev, buf + offset, qc->sect_size,
				       do_write);
	}

	if (!do_write && !PageSlab(page))
		flush_dcache_page(page);

	qc->curbytes += qc->sect_size;
	qc->cursg_ofs += qc->sect_size;

	if (qc->cursg_ofs == qc->cursg->length) {
		qc->cursg = sg_next(qc->cursg);
		qc->cursg_ofs = 0;
	}
}

/**
 *	ata_pio_sectors - Transfer one or many sectors.
 *	@qc: Command on going
 *
 *	Transfer one or many sectors of data from/to the
 *	ATA device for the DRQ request.
 *
 *	LOCKING:
 *	Inherited from caller.
 */
static void ata_pio_sectors(struct ata_queued_cmd *qc)
{
	if (is_multi_taskfile(&qc->tf)) {
		/* READ/WRITE MULTIPLE */
		unsigned int nsect;

		WARN_ON_ONCE(qc->dev->multi_count == 0);

		nsect = min((qc->nbytes - qc->curbytes) / qc->sect_size,
			    qc->dev->multi_count);
		while (nsect--)
			ata_pio_sector(qc);
	} else
		ata_pio_sector(qc);

	ata_sff_sync(qc->ap); /* flush */
}

/**
 *	atapi_send_cdb - Write CDB bytes to hardware
 *	@ap: Port to which ATAPI device is attached.
 *	@qc: Taskfile currently active
 *
 *	When device has indicated its readiness to accept
 *	a CDB, this function is called.  Send the CDB.
 *
 *	LOCKING:
 *	caller.
 */
static void atapi_send_cdb(struct ata_port *ap, struct ata_queued_cmd *qc)
{
	/* send SCSI cdb */
	DPRINTK("send cdb\n");
	WARN_ON_ONCE(qc->dev->cdb_len < 12);

	ap->ops->sff_data_xfer(qc->dev, qc->cdb, qc->dev->cdb_len, 1);
	ata_sff_sync(ap);
	/* FIXME: If the CDB is for DMA do we need to do the transition delay
	   or is bmdma_start guaranteed to do it ? */
	switch (qc->tf.protocol) {
	case ATAPI_PROT_PIO:
		ap->hsm_task_state = HSM_ST;
		break;
	case ATAPI_PROT_NODATA:
		ap->hsm_task_state = HSM_ST_LAST;
		break;
#ifdef CONFIG_ATA_BMDMA
	case ATAPI_PROT_DMA:
		ap->hsm_task_state = HSM_ST_LAST;
		/* initiate bmdma */
		ap->ops->bmdma_start(qc);
		break;
#endif /* CONFIG_ATA_BMDMA */
	default:
		BUG();
	}
}

/**
 *	__atapi_pio_bytes - Transfer data from/to the ATAPI device.
 *	@qc: Command on going
 *	@bytes: number of bytes
 *
 *	Transfer Transfer data from/to the ATAPI device.
 *
 *	LOCKING:
 *	Inherited from caller.
 *
 */
static int __atapi_pio_bytes(struct ata_queued_cmd *qc, unsigned int bytes)
{
	int rw = (qc->tf.flags & ATA_TFLAG_WRITE) ? WRITE : READ;
	struct ata_port *ap = qc->ap;
	struct ata_device *dev = qc->dev;
	struct ata_eh_info *ehi = &dev->link->eh_info;
	struct scatterlist *sg;
	struct page *page;
	unsigned char *buf;
	unsigned int offset, count, consumed;

next_sg:
	sg = qc->cursg;
	if (unlikely(!sg)) {
		ata_ehi_push_desc(ehi, "unexpected or too much trailing data "
				  "buf=%u cur=%u bytes=%u",
				  qc->nbytes, qc->curbytes, bytes);
		return -1;
	}

	page = sg_page(sg);
	offset = sg->offset + qc->cursg_ofs;

	/* get the current page and offset */
	page = nth_page(page, (offset >> PAGE_SHIFT));
	offset %= PAGE_SIZE;

	/* don't overrun current sg */
	count = min(sg->length - qc->cursg_ofs, bytes);

	/* don't cross page boundaries */
	count = min(count, (unsigned int)PAGE_SIZE - offset);

	DPRINTK("data %s\n", qc->tf.flags & ATA_TFLAG_WRITE ? "write" : "read");

	if (PageHighMem(page)) {
		unsigned long flags;

		/* FIXME: use bounce buffer */
		local_irq_save(flags);
		buf = kmap_atomic(page, KM_IRQ0);

		/* do the actual data transfer */
		consumed = ap->ops->sff_data_xfer(dev,  buf + offset,
								count, rw);

		kunmap_atomic(buf, KM_IRQ0);
		local_irq_restore(flags);
	} else {
		buf = page_address(page);
		consumed = ap->ops->sff_data_xfer(dev,  buf + offset,
								count, rw);
	}

	bytes -= min(bytes, consumed);
	qc->curbytes += count;
	qc->cursg_ofs += count;

	if (qc->cursg_ofs == sg->length) {
		qc->cursg = sg_next(qc->cursg);
		qc->cursg_ofs = 0;
	}

	/*
	 * There used to be a  WARN_ON_ONCE(qc->cursg && count != consumed);
	 * Unfortunately __atapi_pio_bytes doesn't know enough to do the WARN
	 * check correctly as it doesn't know if it is the last request being
	 * made. Somebody should implement a proper sanity check.
	 */
	if (bytes)
		goto next_sg;
	return 0;
}

/**
 *	atapi_pio_bytes - Transfer data from/to the ATAPI device.
 *	@qc: Command on going
 *
 *	Transfer Transfer data from/to the ATAPI device.
 *
 *	LOCKING:
 *	Inherited from caller.
 */
static void atapi_pio_bytes(struct ata_queued_cmd *qc)
{
	struct ata_port *ap = qc->ap;
	struct ata_device *dev = qc->dev;
	struct ata_eh_info *ehi = &dev->link->eh_info;
	unsigned int ireason, bc_lo, bc_hi, bytes;
	int i_write, do_write = (qc->tf.flags & ATA_TFLAG_WRITE) ? 1 : 0;

	/* Abuse qc->result_tf for temp storage of intermediate TF
	 * here to save some kernel stack usage.
	 * For normal completion, qc->result_tf is not relevant. For
	 * error, qc->result_tf is later overwritten by ata_qc_complete().
	 * So, the correctness of qc->result_tf is not affected.
	 */
	ap->ops->sff_tf_read(ap, &qc->result_tf);
	ireason = qc->result_tf.nsect;
	bc_lo = qc->result_tf.lbam;
	bc_hi = qc->result_tf.lbah;
	bytes = (bc_hi << 8) | bc_lo;

	/* shall be cleared to zero, indicating xfer of data */
	if (unlikely(ireason & (1 << 0)))
		goto atapi_check;

	/* make sure transfer direction matches expected */
	i_write = ((ireason & (1 << 1)) == 0) ? 1 : 0;
	if (unlikely(do_write != i_write))
		goto atapi_check;

	if (unlikely(!bytes))
		goto atapi_check;

	VPRINTK("ata%u: xfering %d bytes\n", ap->print_id, bytes);

	if (unlikely(__atapi_pio_bytes(qc, bytes)))
		goto err_out;
	ata_sff_sync(ap); /* flush */

	return;

 atapi_check:
	ata_ehi_push_desc(ehi, "ATAPI check failed (ireason=0x%x bytes=%u)",
			  ireason, bytes);
 err_out:
	qc->err_mask |= AC_ERR_HSM;
	ap->hsm_task_state = HSM_ST_ERR;
}

/**
 *	ata_hsm_ok_in_wq - Check if the qc can be handled in the workqueue.
 *	@ap: the target ata_port
 *	@qc: qc on going
 *
 *	RETURNS:
 *	1 if ok in workqueue, 0 otherwise.
 */
static inline int ata_hsm_ok_in_wq(struct ata_port *ap,
						struct ata_queued_cmd *qc)
{
	if (qc->tf.flags & ATA_TFLAG_POLLING)
		return 1;

	if (ap->hsm_task_state == HSM_ST_FIRST) {
		if (qc->tf.protocol == ATA_PROT_PIO &&
		   (qc->tf.flags & ATA_TFLAG_WRITE))
		    return 1;

		if (ata_is_atapi(qc->tf.protocol) &&
		   !(qc->dev->flags & ATA_DFLAG_CDB_INTR))
			return 1;
	}

	return 0;
}

/**
 *	ata_hsm_qc_complete - finish a qc running on standard HSM
 *	@qc: Command to complete
 *	@in_wq: 1 if called from workqueue, 0 otherwise
 *
 *	Finish @qc which is running on standard HSM.
 *
 *	LOCKING:
 *	If @in_wq is zero, spin_lock_irqsave(host lock).
 *	Otherwise, none on entry and grabs host lock.
 */
static void ata_hsm_qc_complete(struct ata_queued_cmd *qc, int in_wq)
{
	struct ata_port *ap = qc->ap;
	unsigned long flags;

	if (ap->ops->error_handler) {
		if (in_wq) {
			spin_lock_irqsave(ap->lock, flags);

			/* EH might have kicked in while host lock is
			 * released.
			 */
			qc = ata_qc_from_tag(ap, qc->tag);
			if (qc) {
				if (likely(!(qc->err_mask & AC_ERR_HSM))) {
					ata_sff_irq_on(ap);
					ata_qc_complete(qc);
				} else
					ata_port_freeze(ap);
			}

			spin_unlock_irqrestore(ap->lock, flags);
		} else {
			if (likely(!(qc->err_mask & AC_ERR_HSM)))
				ata_qc_complete(qc);
			else
				ata_port_freeze(ap);
		}
	} else {
		if (in_wq) {
			spin_lock_irqsave(ap->lock, flags);
			ata_sff_irq_on(ap);
			ata_qc_complete(qc);
			spin_unlock_irqrestore(ap->lock, flags);
		} else
			ata_qc_complete(qc);
	}
}

/**
 *	ata_sff_hsm_move - move the HSM to the next state.
 *	@ap: the target ata_port
 *	@qc: qc on going
 *	@status: current device status
 *	@in_wq: 1 if called from workqueue, 0 otherwise
 *
 *	RETURNS:
 *	1 when poll next status needed, 0 otherwise.
 */
int ata_sff_hsm_move(struct ata_port *ap, struct ata_queued_cmd *qc,
		     u8 status, int in_wq)
{
	struct ata_link *link = qc->dev->link;
	struct ata_eh_info *ehi = &link->eh_info;
	unsigned long flags = 0;
	int poll_next;

	WARN_ON_ONCE((qc->flags & ATA_QCFLAG_ACTIVE) == 0);

	/* Make sure ata_sff_qc_issue() does not throw things
	 * like DMA polling into the workqueue. Notice that
	 * in_wq is not equivalent to (qc->tf.flags & ATA_TFLAG_POLLING).
	 */
	WARN_ON_ONCE(in_wq != ata_hsm_ok_in_wq(ap, qc));

fsm_start:
	DPRINTK("ata%u: protocol %d task_state %d (dev_stat 0x%X)\n",
		ap->print_id, qc->tf.protocol, ap->hsm_task_state, status);

	switch (ap->hsm_task_state) {
	case HSM_ST_FIRST:
		/* Send first data block or PACKET CDB */

		/* If polling, we will stay in the work queue after
		 * sending the data. Otherwise, interrupt handler
		 * takes over after sending the data.
		 */
		poll_next = (qc->tf.flags & ATA_TFLAG_POLLING);

		/* check device status */
		if (unlikely((status & ATA_DRQ) == 0)) {
			/* handle BSY=0, DRQ=0 as error */
			if (likely(status & (ATA_ERR | ATA_DF)))
				/* device stops HSM for abort/error */
				qc->err_mask |= AC_ERR_DEV;
			else {
				/* HSM violation. Let EH handle this */
				ata_ehi_push_desc(ehi,
					"ST_FIRST: !(DRQ|ERR|DF)");
				qc->err_mask |= AC_ERR_HSM;
			}

			ap->hsm_task_state = HSM_ST_ERR;
			goto fsm_start;
		}

		/* Device should not ask for data transfer (DRQ=1)
		 * when it finds something wrong.
		 * We ignore DRQ here and stop the HSM by
		 * changing hsm_task_state to HSM_ST_ERR and
		 * let the EH abort the command or reset the device.
		 */
		if (unlikely(status & (ATA_ERR | ATA_DF))) {
			/* Some ATAPI tape drives forget to clear the ERR bit
			 * when doing the next command (mostly request sense).
			 * We ignore ERR here to workaround and proceed sending
			 * the CDB.
			 */
			if (!(qc->dev->horkage & ATA_HORKAGE_STUCK_ERR)) {
				ata_ehi_push_desc(ehi, "ST_FIRST: "
					"DRQ=1 with device error, "
					"dev_stat 0x%X", status);
				qc->err_mask |= AC_ERR_HSM;
				ap->hsm_task_state = HSM_ST_ERR;
				goto fsm_start;
			}
		}

		/* Send the CDB (atapi) or the first data block (ata pio out).
		 * During the state transition, interrupt handler shouldn't
		 * be invoked before the data transfer is complete and
		 * hsm_task_state is changed. Hence, the following locking.
		 */
		if (in_wq)
			spin_lock_irqsave(ap->lock, flags);

		if (qc->tf.protocol == ATA_PROT_PIO) {
			/* PIO data out protocol.
			 * send first data block.
			 */

			/* ata_pio_sectors() might change the state
			 * to HSM_ST_LAST. so, the state is changed here
			 * before ata_pio_sectors().
			 */
			ap->hsm_task_state = HSM_ST;
			ata_pio_sectors(qc);
		} else
			/* send CDB */
			atapi_send_cdb(ap, qc);

		if (in_wq)
			spin_unlock_irqrestore(ap->lock, flags);

		/* if polling, ata_sff_pio_task() handles the rest.
		 * otherwise, interrupt handler takes over from here.
		 */
		break;

	case HSM_ST:
		/* complete command or read/write the data register */
		if (qc->tf.protocol == ATAPI_PROT_PIO) {
			/* ATAPI PIO protocol */
			if ((status & ATA_DRQ) == 0) {
				/* No more data to transfer or device error.
				 * Device error will be tagged in HSM_ST_LAST.
				 */
				ap->hsm_task_state = HSM_ST_LAST;
				goto fsm_start;
			}

			/* Device should not ask for data transfer (DRQ=1)
			 * when it finds something wrong.
			 * We ignore DRQ here and stop the HSM by
			 * changing hsm_task_state to HSM_ST_ERR and
			 * let the EH abort the command or reset the device.
			 */
			if (unlikely(status & (ATA_ERR | ATA_DF))) {
				ata_ehi_push_desc(ehi, "ST-ATAPI: "
					"DRQ=1 with device error, "
					"dev_stat 0x%X", status);
				qc->err_mask |= AC_ERR_HSM;
				ap->hsm_task_state = HSM_ST_ERR;
				goto fsm_start;
			}

			atapi_pio_bytes(qc);

			if (unlikely(ap->hsm_task_state == HSM_ST_ERR))
				/* bad ireason reported by device */
				goto fsm_start;

		} else {
			/* ATA PIO protocol */
			if (unlikely((status & ATA_DRQ) == 0)) {
				/* handle BSY=0, DRQ=0 as error */
				if (likely(status & (ATA_ERR | ATA_DF))) {
					/* device stops HSM for abort/error */
					qc->err_mask |= AC_ERR_DEV;

					/* If diagnostic failed and this is
					 * IDENTIFY, it's likely a phantom
					 * device.  Mark hint.
					 */
					if (qc->dev->horkage &
					    ATA_HORKAGE_DIAGNOSTIC)
						qc->err_mask |=
							AC_ERR_NODEV_HINT;
				} else {
					/* HSM violation. Let EH handle this.
					 * Phantom devices also trigger this
					 * condition.  Mark hint.
					 */
					ata_ehi_push_desc(ehi, "ST-ATA: "
						"DRQ=0 without device error, "
						"dev_stat 0x%X", status);
					qc->err_mask |= AC_ERR_HSM |
							AC_ERR_NODEV_HINT;
				}

				ap->hsm_task_state = HSM_ST_ERR;
				goto fsm_start;
			}

			/* For PIO reads, some devices may ask for
			 * data transfer (DRQ=1) alone with ERR=1.
			 * We respect DRQ here and transfer one
			 * block of junk data before changing the
			 * hsm_task_state to HSM_ST_ERR.
			 *
			 * For PIO writes, ERR=1 DRQ=1 doesn't make
			 * sense since the data block has been
			 * transferred to the device.
			 */
			if (unlikely(status & (ATA_ERR | ATA_DF))) {
				/* data might be corrputed */
				qc->err_mask |= AC_ERR_DEV;

				if (!(qc->tf.flags & ATA_TFLAG_WRITE)) {
					ata_pio_sectors(qc);
					status = ata_wait_idle(ap);
				}

				if (status & (ATA_BUSY | ATA_DRQ)) {
					ata_ehi_push_desc(ehi, "ST-ATA: "
						"BUSY|DRQ persists on ERR|DF, "
						"dev_stat 0x%X", status);
					qc->err_mask |= AC_ERR_HSM;
				}

				/* There are oddball controllers with
				 * status register stuck at 0x7f and
				 * lbal/m/h at zero which makes it
				 * pass all other presence detection
				 * mechanisms we have.  Set NODEV_HINT
				 * for it.  Kernel bz#7241.
				 */
				if (status == 0x7f)
					qc->err_mask |= AC_ERR_NODEV_HINT;

				/* ata_pio_sectors() might change the
				 * state to HSM_ST_LAST. so, the state
				 * is changed after ata_pio_sectors().
				 */
				ap->hsm_task_state = HSM_ST_ERR;
				goto fsm_start;
			}

			ata_pio_sectors(qc);

			if (ap->hsm_task_state == HSM_ST_LAST &&
			    (!(qc->tf.flags & ATA_TFLAG_WRITE))) {
				/* all data read */
				status = ata_wait_idle(ap);
				goto fsm_start;
			}
		}

		poll_next = 1;
		break;

	case HSM_ST_LAST:
		if (unlikely(!ata_ok(status))) {
			qc->err_mask |= __ac_err_mask(status);
			ap->hsm_task_state = HSM_ST_ERR;
			goto fsm_start;
		}

		/* no more data to transfer */
		DPRINTK("ata%u: dev %u command complete, drv_stat 0x%x\n",
			ap->print_id, qc->dev->devno, status);

		WARN_ON_ONCE(qc->err_mask & (AC_ERR_DEV | AC_ERR_HSM));

		ap->hsm_task_state = HSM_ST_IDLE;

		/* complete taskfile transaction */
		ata_hsm_qc_complete(qc, in_wq);

		poll_next = 0;
		break;

	case HSM_ST_ERR:
		ap->hsm_task_state = HSM_ST_IDLE;

		/* complete taskfile transaction */
		ata_hsm_qc_complete(qc, in_wq);

		poll_next = 0;
		break;
	default:
		poll_next = 0;
		BUG();
	}

	return poll_next;
}
EXPORT_SYMBOL_GPL(ata_sff_hsm_move);

void ata_sff_queue_work(struct work_struct *work)
{
	queue_work(ata_sff_wq, work);
}
EXPORT_SYMBOL_GPL(ata_sff_queue_work);

void ata_sff_queue_delayed_work(struct delayed_work *dwork, unsigned long delay)
{
	queue_delayed_work(ata_sff_wq, dwork, delay);
}
EXPORT_SYMBOL_GPL(ata_sff_queue_delayed_work);

void ata_sff_queue_pio_task(struct ata_link *link, unsigned long delay)
{
	struct ata_port *ap = link->ap;

	WARN_ON((ap->sff_pio_task_link != NULL) &&
		(ap->sff_pio_task_link != link));
	ap->sff_pio_task_link = link;

	/* may fail if ata_sff_flush_pio_task() in progress */
	ata_sff_queue_delayed_work(&ap->sff_pio_task, msecs_to_jiffies(delay));
}
EXPORT_SYMBOL_GPL(ata_sff_queue_pio_task);

void ata_sff_flush_pio_task(struct ata_port *ap)
{
	DPRINTK("ENTER\n");

	cancel_delayed_work_sync(&ap->sff_pio_task);
	ap->hsm_task_state = HSM_ST_IDLE;

	if (ata_msg_ctl(ap))
		ata_port_printk(ap, KERN_DEBUG, "%s: EXIT\n", __func__);
}

static void ata_sff_pio_task(struct work_struct *work)
{
	struct ata_port *ap =
		container_of(work, struct ata_port, sff_pio_task.work);
	struct ata_link *link = ap->sff_pio_task_link;
	struct ata_queued_cmd *qc;
	u8 status;
	int poll_next;

	BUG_ON(ap->sff_pio_task_link == NULL);
	/* qc can be NULL if timeout occurred */
	qc = ata_qc_from_tag(ap, link->active_tag);
	if (!qc) {
		ap->sff_pio_task_link = NULL;
		return;
	}

fsm_start:
	WARN_ON_ONCE(ap->hsm_task_state == HSM_ST_IDLE);

	/*
	 * This is purely heuristic.  This is a fast path.
	 * Sometimes when we enter, BSY will be cleared in
	 * a chk-status or two.  If not, the drive is probably seeking
	 * or something.  Snooze for a couple msecs, then
	 * chk-status again.  If still busy, queue delayed work.
	 */
	status = ata_sff_busy_wait(ap, ATA_BUSY, 5);
	if (status & ATA_BUSY) {
		ata_msleep(ap, 2);
		status = ata_sff_busy_wait(ap, ATA_BUSY, 10);
		if (status & ATA_BUSY) {
			ata_sff_queue_pio_task(link, ATA_SHORT_PAUSE);
			return;
		}
	}

	/*
	 * hsm_move() may trigger another command to be processed.
	 * clean the link beforehand.
	 */
	ap->sff_pio_task_link = NULL;
	/* move the HSM */
	poll_next = ata_sff_hsm_move(ap, qc, status, 1);

	/* another command or interrupt handler
	 * may be running at this point.
	 */
	if (poll_next)
		goto fsm_start;
}

/**
 *	ata_sff_qc_issue - issue taskfile to a SFF controller
 *	@qc: command to issue to device
 *
 *	This function issues a PIO or NODATA command to a SFF
 *	controller.
 *
 *	LOCKING:
 *	spin_lock_irqsave(host lock)
 *
 *	RETURNS:
 *	Zero on success, AC_ERR_* mask on failure
 */
unsigned int ata_sff_qc_issue(struct ata_queued_cmd *qc)
{
	struct ata_port *ap = qc->ap;
	struct ata_link *link = qc->dev->link;

	/* Use polling pio if the LLD doesn't handle
	 * interrupt driven pio and atapi CDB interrupt.
	 */
	if (ap->flags & ATA_FLAG_PIO_POLLING)
		qc->tf.flags |= ATA_TFLAG_POLLING;

	/* select the device */
	ata_dev_select(ap, qc->dev->devno, 1, 0);

	/* start the command */
	switch (qc->tf.protocol) {
	case ATA_PROT_NODATA:
		if (qc->tf.flags & ATA_TFLAG_POLLING)
			ata_qc_set_polling(qc);

		ata_tf_to_host(ap, &qc->tf);
		ap->hsm_task_state = HSM_ST_LAST;

		if (qc->tf.flags & ATA_TFLAG_POLLING)
			ata_sff_queue_pio_task(link, 0);

		break;

	case ATA_PROT_PIO:
		if (qc->tf.flags & ATA_TFLAG_POLLING)
			ata_qc_set_polling(qc);

		ata_tf_to_host(ap, &qc->tf);

		if (qc->tf.flags & ATA_TFLAG_WRITE) {
			/* PIO data out protocol */
			ap->hsm_task_state = HSM_ST_FIRST;
			ata_sff_queue_pio_task(link, 0);

			/* always send first data block using the
			 * ata_sff_pio_task() codepath.
			 */
		} else {
			/* PIO data in protocol */
			ap->hsm_task_state = HSM_ST;

			if (qc->tf.flags & ATA_TFLAG_POLLING)
				ata_sff_queue_pio_task(link, 0);

			/* if polling, ata_sff_pio_task() handles the
			 * rest.  otherwise, interrupt handler takes
			 * over from here.
			 */
		}

		break;

	case ATAPI_PROT_PIO:
	case ATAPI_PROT_NODATA:
		if (qc->tf.flags & ATA_TFLAG_POLLING)
			ata_qc_set_polling(qc);

		ata_tf_to_host(ap, &qc->tf);

		ap->hsm_task_state = HSM_ST_FIRST;

		/* send cdb by polling if no cdb interrupt */
		if ((!(qc->dev->flags & ATA_DFLAG_CDB_INTR)) ||
		    (qc->tf.flags & ATA_TFLAG_POLLING))
			ata_sff_queue_pio_task(link, 0);
		break;

	default:
		WARN_ON_ONCE(1);
		return AC_ERR_SYSTEM;
	}

	return 0;
}
EXPORT_SYMBOL_GPL(ata_sff_qc_issue);

/**
 *	ata_sff_qc_fill_rtf - fill result TF using ->sff_tf_read
 *	@qc: qc to fill result TF for
 *
 *	@qc is finished and result TF needs to be filled.  Fill it
 *	using ->sff_tf_read.
 *
 *	LOCKING:
 *	spin_lock_irqsave(host lock)
 *
 *	RETURNS:
 *	true indicating that result TF is successfully filled.
 */
bool ata_sff_qc_fill_rtf(struct ata_queued_cmd *qc)
{
	qc->ap->ops->sff_tf_read(qc->ap, &qc->result_tf);
	return true;
}
EXPORT_SYMBOL_GPL(ata_sff_qc_fill_rtf);

static unsigned int ata_sff_idle_irq(struct ata_port *ap)
{
	ap->stats.idle_irq++;

#ifdef ATA_IRQ_TRAP
	if ((ap->stats.idle_irq % 1000) == 0) {
		ap->ops->sff_check_status(ap);
		if (ap->ops->sff_irq_clear)
			ap->ops->sff_irq_clear(ap);
		ata_port_printk(ap, KERN_WARNING, "irq trap\n");
		return 1;
	}
#endif
	return 0;	/* irq not handled */
}

static unsigned int __ata_sff_port_intr(struct ata_port *ap,
					struct ata_queued_cmd *qc,
					bool hsmv_on_idle)
{
	u8 status;

	VPRINTK("ata%u: protocol %d task_state %d\n",
		ap->print_id, qc->tf.protocol, ap->hsm_task_state);

	/* Check whether we are expecting interrupt in this state */
	switch (ap->hsm_task_state) {
	case HSM_ST_FIRST:
		/* Some pre-ATAPI-4 devices assert INTRQ
		 * at this state when ready to receive CDB.
		 */

		/* Check the ATA_DFLAG_CDB_INTR flag is enough here.
		 * The flag was turned on only for atapi devices.  No
		 * need to check ata_is_atapi(qc->tf.protocol) again.
		 */
		if (!(qc->dev->flags & ATA_DFLAG_CDB_INTR))
			return ata_sff_idle_irq(ap);
		break;
	case HSM_ST_IDLE:
		return ata_sff_idle_irq(ap);
	default:
		break;
	}

	/* check main status, clearing INTRQ if needed */
	status = ata_sff_irq_status(ap);
	if (status & ATA_BUSY) {
		if (hsmv_on_idle) {
			/* BMDMA engine is already stopped, we're screwed */
			qc->err_mask |= AC_ERR_HSM;
			ap->hsm_task_state = HSM_ST_ERR;
		} else
			return ata_sff_idle_irq(ap);
	}

	/* clear irq events */
	if (ap->ops->sff_irq_clear)
		ap->ops->sff_irq_clear(ap);

	ata_sff_hsm_move(ap, qc, status, 0);

	return 1;	/* irq handled */
}

/**
 *	ata_sff_port_intr - Handle SFF port interrupt
 *	@ap: Port on which interrupt arrived (possibly...)
 *	@qc: Taskfile currently active in engine
 *
 *	Handle port interrupt for given queued command.
 *
 *	LOCKING:
 *	spin_lock_irqsave(host lock)
 *
 *	RETURNS:
 *	One if interrupt was handled, zero if not (shared irq).
 */
unsigned int ata_sff_port_intr(struct ata_port *ap, struct ata_queued_cmd *qc)
{
	return __ata_sff_port_intr(ap, qc, false);
}
EXPORT_SYMBOL_GPL(ata_sff_port_intr);

static inline irqreturn_t __ata_sff_interrupt(int irq, void *dev_instance,
	unsigned int (*port_intr)(struct ata_port *, struct ata_queued_cmd *))
{
	struct ata_host *host = dev_instance;
	bool retried = false;
	unsigned int i;
	unsigned int handled, idle, polling;
	unsigned long flags;

	/* TODO: make _irqsave conditional on x86 PCI IDE legacy mode */
	spin_lock_irqsave(&host->lock, flags);

retry:
	handled = idle = polling = 0;
	for (i = 0; i < host->n_ports; i++) {
		struct ata_port *ap = host->ports[i];
		struct ata_queued_cmd *qc;

		qc = ata_qc_from_tag(ap, ap->link.active_tag);
		if (qc) {
			if (!(qc->tf.flags & ATA_TFLAG_POLLING))
				handled |= port_intr(ap, qc);
			else
				polling |= 1 << i;
		} else
			idle |= 1 << i;
	}

	/*
	 * If no port was expecting IRQ but the controller is actually
	 * asserting IRQ line, nobody cared will ensue.  Check IRQ
	 * pending status if available and clear spurious IRQ.
	 */
	if (!handled && !retried) {
		bool retry = false;

		for (i = 0; i < host->n_ports; i++) {
			struct ata_port *ap = host->ports[i];

			if (polling & (1 << i))
				continue;

			if (!ap->ops->sff_irq_check ||
			    !ap->ops->sff_irq_check(ap))
				continue;

			if (idle & (1 << i)) {
				ap->ops->sff_check_status(ap);
				if (ap->ops->sff_irq_clear)
					ap->ops->sff_irq_clear(ap);
			} else {
				/* clear INTRQ and check if BUSY cleared */
				if (!(ap->ops->sff_check_status(ap) & ATA_BUSY))
					retry |= true;
				/*
				 * With command in flight, we can't do
				 * sff_irq_clear() w/o racing with completion.
				 */
			}
		}

		if (retry) {
			retried = true;
			goto retry;
		}
	}

	spin_unlock_irqrestore(&host->lock, flags);

	return IRQ_RETVAL(handled);
}

/**
 *	ata_sff_interrupt - Default SFF ATA host interrupt handler
 *	@irq: irq line (unused)
 *	@dev_instance: pointer to our ata_host information structure
 *
 *	Default interrupt handler for PCI IDE devices.  Calls
 *	ata_sff_port_intr() for each port that is not disabled.
 *
 *	LOCKING:
 *	Obtains host lock during operation.
 *
 *	RETURNS:
 *	IRQ_NONE or IRQ_HANDLED.
 */
irqreturn_t ata_sff_interrupt(int irq, void *dev_instance)
{
	return __ata_sff_interrupt(irq, dev_instance, ata_sff_port_intr);
}
EXPORT_SYMBOL_GPL(ata_sff_interrupt);

/**
 *	ata_sff_lost_interrupt	-	Check for an apparent lost interrupt
 *	@ap: port that appears to have timed out
 *
 *	Called from the libata error handlers when the core code suspects
 *	an interrupt has been lost. If it has complete anything we can and
 *	then return. Interface must support altstatus for this faster
 *	recovery to occur.
 *
 *	Locking:
 *	Caller holds host lock
 */

void ata_sff_lost_interrupt(struct ata_port *ap)
{
	u8 status;
	struct ata_queued_cmd *qc;

	/* Only one outstanding command per SFF channel */
	qc = ata_qc_from_tag(ap, ap->link.active_tag);
	/* We cannot lose an interrupt on a non-existent or polled command */
	if (!qc || qc->tf.flags & ATA_TFLAG_POLLING)
		return;
	/* See if the controller thinks it is still busy - if so the command
	   isn't a lost IRQ but is still in progress */
	status = ata_sff_altstatus(ap);
	if (status & ATA_BUSY)
		return;

	/* There was a command running, we are no longer busy and we have
	   no interrupt. */
	ata_port_printk(ap, KERN_WARNING, "lost interrupt (Status 0x%x)\n",
								status);
	/* Run the host interrupt logic as if the interrupt had not been
	   lost */
	ata_sff_port_intr(ap, qc);
}
EXPORT_SYMBOL_GPL(ata_sff_lost_interrupt);

/**
 *	ata_sff_freeze - Freeze SFF controller port
 *	@ap: port to freeze
 *
 *	Freeze SFF controller port.
 *
 *	LOCKING:
 *	Inherited from caller.
 */
void ata_sff_freeze(struct ata_port *ap)
{
	ap->ctl |= ATA_NIEN;
	ap->last_ctl = ap->ctl;

	if (ap->ops->sff_set_devctl || ap->ioaddr.ctl_addr)
		ata_sff_set_devctl(ap, ap->ctl);

	/* Under certain circumstances, some controllers raise IRQ on
	 * ATA_NIEN manipulation.  Also, many controllers fail to mask
	 * previously pending IRQ on ATA_NIEN assertion.  Clear it.
	 */
	ap->ops->sff_check_status(ap);

	if (ap->ops->sff_irq_clear)
		ap->ops->sff_irq_clear(ap);
}
EXPORT_SYMBOL_GPL(ata_sff_freeze);

/**
 *	ata_sff_thaw - Thaw SFF controller port
 *	@ap: port to thaw
 *
 *	Thaw SFF controller port.
 *
 *	LOCKING:
 *	Inherited from caller.
 */
void ata_sff_thaw(struct ata_port *ap)
{
	/* clear & re-enable interrupts */
	ap->ops->sff_check_status(ap);
	if (ap->ops->sff_irq_clear)
		ap->ops->sff_irq_clear(ap);
	ata_sff_irq_on(ap);
}
EXPORT_SYMBOL_GPL(ata_sff_thaw);

/**
 *	ata_sff_prereset - prepare SFF link for reset
 *	@link: SFF link to be reset
 *	@deadline: deadline jiffies for the operation
 *
 *	SFF link @link is about to be reset.  Initialize it.  It first
 *	calls ata_std_prereset() and wait for !BSY if the port is
 *	being softreset.
 *
 *	LOCKING:
 *	Kernel thread context (may sleep)
 *
 *	RETURNS:
 *	0 on success, -errno otherwise.
 */
int ata_sff_prereset(struct ata_link *link, unsigned long deadline)
{
	struct ata_eh_context *ehc = &link->eh_context;
	int rc;

	rc = ata_std_prereset(link, deadline);
	if (rc)
		return rc;

	/* if we're about to do hardreset, nothing more to do */
	if (ehc->i.action & ATA_EH_HARDRESET)
		return 0;

	/* wait for !BSY if we don't know that no device is attached */
	if (!ata_link_offline(link)) {
		rc = ata_sff_wait_ready(link, deadline);
		if (rc && rc != -ENODEV) {
			ata_link_printk(link, KERN_WARNING, "device not ready "
					"(errno=%d), forcing hardreset\n", rc);
			ehc->i.action |= ATA_EH_HARDRESET;
		}
	}

	return 0;
}
EXPORT_SYMBOL_GPL(ata_sff_prereset);

/**
 *	ata_devchk - PATA device presence detection
 *	@ap: ATA channel to examine
 *	@device: Device to examine (starting at zero)
 *
 *	This technique was originally described in
 *	Hale Landis's ATADRVR (www.ata-atapi.com), and
 *	later found its way into the ATA/ATAPI spec.
 *
 *	Write a pattern to the ATA shadow registers,
 *	and if a device is present, it will respond by
 *	correctly storing and echoing back the
 *	ATA shadow register contents.
 *
 *	LOCKING:
 *	caller.
 */
static unsigned int ata_devchk(struct ata_port *ap, unsigned int device)
{
	struct ata_ioports *ioaddr = &ap->ioaddr;
	u8 nsect, lbal;

	ap->ops->sff_dev_select(ap, device);

	iowrite8(0x55, ioaddr->nsect_addr);
	iowrite8(0xaa, ioaddr->lbal_addr);

	iowrite8(0xaa, ioaddr->nsect_addr);
	iowrite8(0x55, ioaddr->lbal_addr);

	iowrite8(0x55, ioaddr->nsect_addr);
	iowrite8(0xaa, ioaddr->lbal_addr);

	nsect = ioread8(ioaddr->nsect_addr);
	lbal = ioread8(ioaddr->lbal_addr);

	if ((nsect == 0x55) && (lbal == 0xaa))
		return 1;	/* we found a device */

	return 0;		/* nothing found */
}

/**
 *	ata_sff_dev_classify - Parse returned ATA device signature
 *	@dev: ATA device to classify (starting at zero)
 *	@present: device seems present
 *	@r_err: Value of error register on completion
 *
 *	After an event -- SRST, E.D.D., or SATA COMRESET -- occurs,
 *	an ATA/ATAPI-defined set of values is placed in the ATA
 *	shadow registers, indicating the results of device detection
 *	and diagnostics.
 *
 *	Select the ATA device, and read the values from the ATA shadow
 *	registers.  Then parse according to the Error register value,
 *	and the spec-defined values examined by ata_dev_classify().
 *
 *	LOCKING:
 *	caller.
 *
 *	RETURNS:
 *	Device type - %ATA_DEV_ATA, %ATA_DEV_ATAPI or %ATA_DEV_NONE.
 */
unsigned int ata_sff_dev_classify(struct ata_device *dev, int present,
				  u8 *r_err)
{
	struct ata_port *ap = dev->link->ap;
	struct ata_taskfile tf;
	unsigned int class;
	u8 err;

	ap->ops->sff_dev_select(ap, dev->devno);

	memset(&tf, 0, sizeof(tf));

	ap->ops->sff_tf_read(ap, &tf);
	err = tf.feature;
	if (r_err)
		*r_err = err;

	/* see if device passed diags: continue and warn later */
	if (err == 0)
		/* diagnostic fail : do nothing _YET_ */
		dev->horkage |= ATA_HORKAGE_DIAGNOSTIC;
	else if (err == 1)
		/* do nothing */ ;
	else if ((dev->devno == 0) && (err == 0x81))
		/* do nothing */ ;
	else
		return ATA_DEV_NONE;

	/* determine if device is ATA or ATAPI */
	class = ata_dev_classify(&tf);

	if (class == ATA_DEV_UNKNOWN) {
		/* If the device failed diagnostic, it's likely to
		 * have reported incorrect device signature too.
		 * Assume ATA device if the device seems present but
		 * device signature is invalid with diagnostic
		 * failure.
		 */
		if (present && (dev->horkage & ATA_HORKAGE_DIAGNOSTIC))
			class = ATA_DEV_ATA;
		else
			class = ATA_DEV_NONE;
	} else if ((class == ATA_DEV_ATA) &&
		   (ap->ops->sff_check_status(ap) == 0))
		class = ATA_DEV_NONE;

	return class;
}
EXPORT_SYMBOL_GPL(ata_sff_dev_classify);

/**
 *	ata_sff_wait_after_reset - wait for devices to become ready after reset
 *	@link: SFF link which is just reset
 *	@devmask: mask of present devices
 *	@deadline: deadline jiffies for the operation
 *
 *	Wait devices attached to SFF @link to become ready after
 *	reset.  It contains preceding 150ms wait to avoid accessing TF
 *	status register too early.
 *
 *	LOCKING:
 *	Kernel thread context (may sleep).
 *
 *	RETURNS:
 *	0 on success, -ENODEV if some or all of devices in @devmask
 *	don't seem to exist.  -errno on other errors.
 */
int ata_sff_wait_after_reset(struct ata_link *link, unsigned int devmask,
			     unsigned long deadline)
{
	struct ata_port *ap = link->ap;
	struct ata_ioports *ioaddr = &ap->ioaddr;
	unsigned int dev0 = devmask & (1 << 0);
	unsigned int dev1 = devmask & (1 << 1);
	int rc, ret = 0;

	ata_msleep(ap, ATA_WAIT_AFTER_RESET);

	/* always check readiness of the master device */
	rc = ata_sff_wait_ready(link, deadline);
	/* -ENODEV means the odd clown forgot the D7 pulldown resistor
	 * and TF status is 0xff, bail out on it too.
	 */
	if (rc)
		return rc;

	/* if device 1 was found in ata_devchk, wait for register
	 * access briefly, then wait for BSY to clear.
	 */
	if (dev1) {
		int i;

		ap->ops->sff_dev_select(ap, 1);

		/* Wait for register access.  Some ATAPI devices fail
		 * to set nsect/lbal after reset, so don't waste too
		 * much time on it.  We're gonna wait for !BSY anyway.
		 */
		for (i = 0; i < 2; i++) {
			u8 nsect, lbal;

			nsect = ioread8(ioaddr->nsect_addr);
			lbal = ioread8(ioaddr->lbal_addr);
			if ((nsect == 1) && (lbal == 1))
				break;
			ata_msleep(ap, 50);	/* give drive a breather */
		}

		rc = ata_sff_wait_ready(link, deadline);
		if (rc) {
			if (rc != -ENODEV)
				return rc;
			ret = rc;
		}
	}

	/* is all this really necessary? */
	ap->ops->sff_dev_select(ap, 0);
	if (dev1)
		ap->ops->sff_dev_select(ap, 1);
	if (dev0)
		ap->ops->sff_dev_select(ap, 0);

	return ret;
}
EXPORT_SYMBOL_GPL(ata_sff_wait_after_reset);

static int ata_bus_softreset(struct ata_port *ap, unsigned int devmask,
			     unsigned long deadline)
{
	struct ata_ioports *ioaddr = &ap->ioaddr;

	DPRINTK("ata%u: bus reset via SRST\n", ap->print_id);

	/* software reset.  causes dev0 to be selected */
	iowrite8(ap->ctl, ioaddr->ctl_addr);
	udelay(20);	/* FIXME: flush */
	iowrite8(ap->ctl | ATA_SRST, ioaddr->ctl_addr);
	udelay(20);	/* FIXME: flush */
	iowrite8(ap->ctl, ioaddr->ctl_addr);
	ap->last_ctl = ap->ctl;

	/* wait the port to become ready */
	return ata_sff_wait_after_reset(&ap->link, devmask, deadline);
}

/**
 *	ata_sff_softreset - reset host port via ATA SRST
 *	@link: ATA link to reset
 *	@classes: resulting classes of attached devices
 *	@deadline: deadline jiffies for the operation
 *
 *	Reset host port using ATA SRST.
 *
 *	LOCKING:
 *	Kernel thread context (may sleep)
 *
 *	RETURNS:
 *	0 on success, -errno otherwise.
 */
int ata_sff_softreset(struct ata_link *link, unsigned int *classes,
		      unsigned long deadline)
{
	struct ata_port *ap = link->ap;
	unsigned int slave_possible = ap->flags & ATA_FLAG_SLAVE_POSS;
	unsigned int devmask = 0;
	int rc;
	u8 err;

	DPRINTK("ENTER\n");

	/* determine if device 0/1 are present */
	if (ata_devchk(ap, 0))
		devmask |= (1 << 0);
	if (slave_possible && ata_devchk(ap, 1))
		devmask |= (1 << 1);

	/* select device 0 again */
	ap->ops->sff_dev_select(ap, 0);

	/* issue bus reset */
	DPRINTK("about to softreset, devmask=%x\n", devmask);
	rc = ata_bus_softreset(ap, devmask, deadline);
	/* if link is occupied, -ENODEV too is an error */
	if (rc && (rc != -ENODEV || sata_scr_valid(link))) {
		ata_link_printk(link, KERN_ERR, "SRST failed (errno=%d)\n", rc);
		return rc;
	}

	/* determine by signature whether we have ATA or ATAPI devices */
	classes[0] = ata_sff_dev_classify(&link->device[0],
					  devmask & (1 << 0), &err);
	if (slave_possible && err != 0x81)
		classes[1] = ata_sff_dev_classify(&link->device[1],
						  devmask & (1 << 1), &err);

	DPRINTK("EXIT, classes[0]=%u [1]=%u\n", classes[0], classes[1]);
	return 0;
}
EXPORT_SYMBOL_GPL(ata_sff_softreset);

/**
 *	sata_sff_hardreset - reset host port via SATA phy reset
 *	@link: link to reset
 *	@class: resulting class of attached device
 *	@deadline: deadline jiffies for the operation
 *
 *	SATA phy-reset host port using DET bits of SControl register,
 *	wait for !BSY and classify the attached device.
 *
 *	LOCKING:
 *	Kernel thread context (may sleep)
 *
 *	RETURNS:
 *	0 on success, -errno otherwise.
 */
int sata_sff_hardreset(struct ata_link *link, unsigned int *class,
		       unsigned long deadline)
{
	struct ata_eh_context *ehc = &link->eh_context;
	const unsigned long *timing = sata_ehc_deb_timing(ehc);
	bool online;
	int rc;

	rc = sata_link_hardreset(link, timing, deadline, &online,
				 ata_sff_check_ready);
	if (online)
		*class = ata_sff_dev_classify(link->device, 1, NULL);

	DPRINTK("EXIT, class=%u\n", *class);
	return rc;
}
EXPORT_SYMBOL_GPL(sata_sff_hardreset);

/**
 *	ata_sff_postreset - SFF postreset callback
 *	@link: the target SFF ata_link
 *	@classes: classes of attached devices
 *
 *	This function is invoked after a successful reset.  It first
 *	calls ata_std_postreset() and performs SFF specific postreset
 *	processing.
 *
 *	LOCKING:
 *	Kernel thread context (may sleep)
 */
void ata_sff_postreset(struct ata_link *link, unsigned int *classes)
{
	struct ata_port *ap = link->ap;

	ata_std_postreset(link, classes);

	/* is double-select really necessary? */
	if (classes[0] != ATA_DEV_NONE)
		ap->ops->sff_dev_select(ap, 1);
	if (classes[1] != ATA_DEV_NONE)
		ap->ops->sff_dev_select(ap, 0);

	/* bail out if no device is present */
	if (classes[0] == ATA_DEV_NONE && classes[1] == ATA_DEV_NONE) {
		DPRINTK("EXIT, no device\n");
		return;
	}

	/* set up device control */
	if (ap->ops->sff_set_devctl || ap->ioaddr.ctl_addr) {
		ata_sff_set_devctl(ap, ap->ctl);
		ap->last_ctl = ap->ctl;
	}
}
EXPORT_SYMBOL_GPL(ata_sff_postreset);

/**
 *	ata_sff_drain_fifo - Stock FIFO drain logic for SFF controllers
 *	@qc: command
 *
 *	Drain the FIFO and device of any stuck data following a command
 *	failing to complete. In some cases this is necessary before a
 *	reset will recover the device.
 *
 */

void ata_sff_drain_fifo(struct ata_queued_cmd *qc)
{
	int count;
	struct ata_port *ap;

	/* We only need to flush incoming data when a command was running */
	if (qc == NULL || qc->dma_dir == DMA_TO_DEVICE)
		return;

	ap = qc->ap;
	/* Drain up to 64K of data before we give up this recovery method */
	for (count = 0; (ap->ops->sff_check_status(ap) & ATA_DRQ)
						&& count < 65536; count += 2)
		ioread16(ap->ioaddr.data_addr);

	/* Can become DEBUG later */
	if (count)
		ata_port_printk(ap, KERN_DEBUG,
			"drained %d bytes to clear DRQ.\n", count);

}
EXPORT_SYMBOL_GPL(ata_sff_drain_fifo);

/**
 *	ata_sff_error_handler - Stock error handler for SFF controller
 *	@ap: port to handle error for
 *
 *	Stock error handler for SFF controller.  It can handle both
 *	PATA and SATA controllers.  Many controllers should be able to
 *	use this EH as-is or with some added handling before and
 *	after.
 *
 *	LOCKING:
 *	Kernel thread context (may sleep)
 */
void ata_sff_error_handler(struct ata_port *ap)
{
	ata_reset_fn_t softreset = ap->ops->softreset;
	ata_reset_fn_t hardreset = ap->ops->hardreset;
	struct ata_queued_cmd *qc;
	unsigned long flags;

	qc = __ata_qc_from_tag(ap, ap->link.active_tag);
	if (qc && !(qc->flags & ATA_QCFLAG_FAILED))
		qc = NULL;

	spin_lock_irqsave(ap->lock, flags);

	/*
	 * We *MUST* do FIFO draining before we issue a reset as
	 * several devices helpfully clear their internal state and
	 * will lock solid if we touch the data port post reset. Pass
	 * qc in case anyone wants to do different PIO/DMA recovery or
	 * has per command fixups
	 */
	if (ap->ops->sff_drain_fifo)
		ap->ops->sff_drain_fifo(qc);

	spin_unlock_irqrestore(ap->lock, flags);

	/* ignore ata_sff_softreset if ctl isn't accessible */
	if (softreset == ata_sff_softreset && !ap->ioaddr.ctl_addr)
		softreset = NULL;

	/* ignore built-in hardresets if SCR access is not available */
	if ((hardreset == sata_std_hardreset ||
	     hardreset == sata_sff_hardreset) && !sata_scr_valid(&ap->link))
		hardreset = NULL;

	ata_do_eh(ap, ap->ops->prereset, softreset, hardreset,
		  ap->ops->postreset);
}
EXPORT_SYMBOL_GPL(ata_sff_error_handler);

/**
 *	ata_sff_std_ports - initialize ioaddr with standard port offsets.
 *	@ioaddr: IO address structure to be initialized
 *
 *	Utility function which initializes data_addr, error_addr,
 *	feature_addr, nsect_addr, lbal_addr, lbam_addr, lbah_addr,
 *	device_addr, status_addr, and command_addr to standard offsets
 *	relative to cmd_addr.
 *
 *	Does not set ctl_addr, altstatus_addr, bmdma_addr, or scr_addr.
 */
void ata_sff_std_ports(struct ata_ioports *ioaddr)
{
	ioaddr->data_addr = ioaddr->cmd_addr + ATA_REG_DATA;
	ioaddr->error_addr = ioaddr->cmd_addr + ATA_REG_ERR;
	ioaddr->feature_addr = ioaddr->cmd_addr + ATA_REG_FEATURE;
	ioaddr->nsect_addr = ioaddr->cmd_addr + ATA_REG_NSECT;
	ioaddr->lbal_addr = ioaddr->cmd_addr + ATA_REG_LBAL;
	ioaddr->lbam_addr = ioaddr->cmd_addr + ATA_REG_LBAM;
	ioaddr->lbah_addr = ioaddr->cmd_addr + ATA_REG_LBAH;
	ioaddr->device_addr = ioaddr->cmd_addr + ATA_REG_DEVICE;
	ioaddr->status_addr = ioaddr->cmd_addr + ATA_REG_STATUS;
	ioaddr->command_addr = ioaddr->cmd_addr + ATA_REG_CMD;
}
EXPORT_SYMBOL_GPL(ata_sff_std_ports);

#ifdef CONFIG_PCI

static int ata_resources_present(struct pci_dev *pdev, int port)
{
	int i;

	/* Check the PCI resources for this channel are enabled */
	port = port * 2;
	for (i = 0; i < 2; i++) {
		if (pci_resource_start(pdev, port + i) == 0 ||
		    pci_resource_len(pdev, port + i) == 0)
			return 0;
	}
	return 1;
}

/**
 *	ata_pci_sff_init_host - acquire native PCI ATA resources and init host
 *	@host: target ATA host
 *
 *	Acquire native PCI ATA resources for @host and initialize the
 *	first two ports of @host accordingly.  Ports marked dummy are
 *	skipped and allocation failure makes the port dummy.
 *
 *	Note that native PCI resources are valid even for legacy hosts
 *	as we fix up pdev resources array early in boot, so this
 *	function can be used for both native and legacy SFF hosts.
 *
 *	LOCKING:
 *	Inherited from calling layer (may sleep).
 *
 *	RETURNS:
 *	0 if at least one port is initialized, -ENODEV if no port is
 *	available.
 */
int ata_pci_sff_init_host(struct ata_host *host)
{
	struct device *gdev = host->dev;
	struct pci_dev *pdev = to_pci_dev(gdev);
	unsigned int mask = 0;
	int i, rc;

	/* request, iomap BARs and init port addresses accordingly */
	for (i = 0; i < 2; i++) {
		struct ata_port *ap = host->ports[i];
		int base = i * 2;
		void __iomem * const *iomap;

		if (ata_port_is_dummy(ap))
			continue;

		/* Discard disabled ports.  Some controllers show
		 * their unused channels this way.  Disabled ports are
		 * made dummy.
		 */
		if (!ata_resources_present(pdev, i)) {
			ap->ops = &ata_dummy_port_ops;
			continue;
		}

		rc = pcim_iomap_regions(pdev, 0x3 << base,
					dev_driver_string(gdev));
		if (rc) {
			dev_printk(KERN_WARNING, gdev,
				   "failed to request/iomap BARs for port %d "
				   "(errno=%d)\n", i, rc);
			if (rc == -EBUSY)
				pcim_pin_device(pdev);
			ap->ops = &ata_dummy_port_ops;
			continue;
		}
		host->iomap = iomap = pcim_iomap_table(pdev);

		ap->ioaddr.cmd_addr = iomap[base];
		ap->ioaddr.altstatus_addr =
		ap->ioaddr.ctl_addr = (void __iomem *)
			((unsigned long)iomap[base + 1] | ATA_PCI_CTL_OFS);
		ata_sff_std_ports(&ap->ioaddr);

		ata_port_desc(ap, "cmd 0x%llx ctl 0x%llx",
			(unsigned long long)pci_resource_start(pdev, base),
			(unsigned long long)pci_resource_start(pdev, base + 1));

		mask |= 1 << i;
	}

	if (!mask) {
		dev_printk(KERN_ERR, gdev, "no available native port\n");
		return -ENODEV;
	}

	return 0;
}
EXPORT_SYMBOL_GPL(ata_pci_sff_init_host);

/**
 *	ata_pci_sff_prepare_host - helper to prepare PCI PIO-only SFF ATA host
 *	@pdev: target PCI device
 *	@ppi: array of port_info, must be enough for two ports
 *	@r_host: out argument for the initialized ATA host
 *
 *	Helper to allocate PIO-only SFF ATA host for @pdev, acquire
 *	all PCI resources and initialize it accordingly in one go.
 *
 *	LOCKING:
 *	Inherited from calling layer (may sleep).
 *
 *	RETURNS:
 *	0 on success, -errno otherwise.
 */
int ata_pci_sff_prepare_host(struct pci_dev *pdev,
			     const struct ata_port_info * const *ppi,
			     struct ata_host **r_host)
{
	struct ata_host *host;
	int rc;

	if (!devres_open_group(&pdev->dev, NULL, GFP_KERNEL))
		return -ENOMEM;

	host = ata_host_alloc_pinfo(&pdev->dev, ppi, 2);
	if (!host) {
		dev_printk(KERN_ERR, &pdev->dev,
			   "failed to allocate ATA host\n");
		rc = -ENOMEM;
		goto err_out;
	}

	rc = ata_pci_sff_init_host(host);
	if (rc)
		goto err_out;

	devres_remove_group(&pdev->dev, NULL);
	*r_host = host;
	return 0;

err_out:
	devres_release_group(&pdev->dev, NULL);
	return rc;
}
EXPORT_SYMBOL_GPL(ata_pci_sff_prepare_host);

/**
 *	ata_pci_sff_activate_host - start SFF host, request IRQ and register it
 *	@host: target SFF ATA host
 *	@irq_handler: irq_handler used when requesting IRQ(s)
 *	@sht: scsi_host_template to use when registering the host
 *
 *	This is the counterpart of ata_host_activate() for SFF ATA
 *	hosts.  This separate helper is necessary because SFF hosts
 *	use two separate interrupts in legacy mode.
 *
 *	LOCKING:
 *	Inherited from calling layer (may sleep).
 *
 *	RETURNS:
 *	0 on success, -errno otherwise.
 */
int ata_pci_sff_activate_host(struct ata_host *host,
			      irq_handler_t irq_handler,
			      struct scsi_host_template *sht)
{
	struct device *dev = host->dev;
	struct pci_dev *pdev = to_pci_dev(dev);
	const char *drv_name = dev_driver_string(host->dev);
	int legacy_mode = 0, rc;

	rc = ata_host_start(host);
	if (rc)
		return rc;

	if ((pdev->class >> 8) == PCI_CLASS_STORAGE_IDE) {
		u8 tmp8, mask;

		/* TODO: What if one channel is in native mode ... */
		pci_read_config_byte(pdev, PCI_CLASS_PROG, &tmp8);
		mask = (1 << 2) | (1 << 0);
		if ((tmp8 & mask) != mask)
			legacy_mode = 1;
#if defined(CONFIG_NO_ATA_LEGACY)
		/* Some platforms with PCI limits cannot address compat
		   port space. In that case we punt if their firmware has
		   left a device in compatibility mode */
		if (legacy_mode) {
			printk(KERN_ERR "ata: Compatibility mode ATA is not supported on this platform, skipping.\n");
			return -EOPNOTSUPP;
		}
#endif
	}

	if (!devres_open_group(dev, NULL, GFP_KERNEL))
		return -ENOMEM;

	if (!legacy_mode && pdev->irq) {
		int i;

		rc = devm_request_irq(dev, pdev->irq, irq_handler,
				      IRQF_SHARED, drv_name, host);
		if (rc)
			goto out;

		for (i = 0; i < 2; i++) {
			if (ata_port_is_dummy(host->ports[i]))
				continue;
			ata_port_desc(host->ports[i], "irq %d", pdev->irq);
		}
	} else if (legacy_mode) {
		if (!ata_port_is_dummy(host->ports[0])) {
			rc = devm_request_irq(dev, ATA_PRIMARY_IRQ(pdev),
					      irq_handler, IRQF_SHARED,
					      drv_name, host);
			if (rc)
				goto out;

			ata_port_desc(host->ports[0], "irq %d",
				      ATA_PRIMARY_IRQ(pdev));
		}

		if (!ata_port_is_dummy(host->ports[1])) {
			rc = devm_request_irq(dev, ATA_SECONDARY_IRQ(pdev),
					      irq_handler, IRQF_SHARED,
					      drv_name, host);
			if (rc)
				goto out;

			ata_port_desc(host->ports[1], "irq %d",
				      ATA_SECONDARY_IRQ(pdev));
		}
	}

	rc = ata_host_register(host, sht);
out:
	if (rc == 0)
		devres_remove_group(dev, NULL);
	else
		devres_release_group(dev, NULL);

	return rc;
}
EXPORT_SYMBOL_GPL(ata_pci_sff_activate_host);

static const struct ata_port_info *ata_sff_find_valid_pi(
					const struct ata_port_info * const *ppi)
{
	int i;

	/* look up the first valid port_info */
	for (i = 0; i < 2 && ppi[i]; i++)
		if (ppi[i]->port_ops != &ata_dummy_port_ops)
			return ppi[i];

	return NULL;
}

/**
 *	ata_pci_sff_init_one - Initialize/register PIO-only PCI IDE controller
 *	@pdev: Controller to be initialized
 *	@ppi: array of port_info, must be enough for two ports
 *	@sht: scsi_host_template to use when registering the host
 *	@host_priv: host private_data
 *	@hflag: host flags
 *
 *	This is a helper function which can be called from a driver's
 *	xxx_init_one() probe function if the hardware uses traditional
 *	IDE taskfile registers and is PIO only.
 *
 *	ASSUMPTION:
 *	Nobody makes a single channel controller that appears solely as
 *	the secondary legacy port on PCI.
 *
 *	LOCKING:
 *	Inherited from PCI layer (may sleep).
 *
 *	RETURNS:
 *	Zero on success, negative on errno-based value on error.
 */
int ata_pci_sff_init_one(struct pci_dev *pdev,
		 const struct ata_port_info * const *ppi,
		 struct scsi_host_template *sht, void *host_priv, int hflag)
{
	struct device *dev = &pdev->dev;
	const struct ata_port_info *pi;
	struct ata_host *host = NULL;
	int rc;

	DPRINTK("ENTER\n");

	pi = ata_sff_find_valid_pi(ppi);
	if (!pi) {
		dev_printk(KERN_ERR, &pdev->dev,
			   "no valid port_info specified\n");
		return -EINVAL;
	}

	if (!devres_open_group(dev, NULL, GFP_KERNEL))
		return -ENOMEM;

	rc = pcim_enable_device(pdev);
	if (rc)
		goto out;

	/* prepare and activate SFF host */
	rc = ata_pci_sff_prepare_host(pdev, ppi, &host);
	if (rc)
		goto out;
	host->private_data = host_priv;
	host->flags |= hflag;

	rc = ata_pci_sff_activate_host(host, ata_sff_interrupt, sht);
out:
	if (rc == 0)
		devres_remove_group(&pdev->dev, NULL);
	else
		devres_release_group(&pdev->dev, NULL);

	return rc;
}
EXPORT_SYMBOL_GPL(ata_pci_sff_init_one);

#endif /* CONFIG_PCI */

/*
 *	BMDMA support
 */

#ifdef CONFIG_ATA_BMDMA

const struct ata_port_operations ata_bmdma_port_ops = {
	.inherits		= &ata_sff_port_ops,

	.error_handler		= ata_bmdma_error_handler,
	.post_internal_cmd	= ata_bmdma_post_internal_cmd,

	.qc_prep		= ata_bmdma_qc_prep,
	.qc_issue		= ata_bmdma_qc_issue,

	.sff_irq_clear		= ata_bmdma_irq_clear,
	.bmdma_setup		= ata_bmdma_setup,
	.bmdma_start		= ata_bmdma_start,
	.bmdma_stop		= ata_bmdma_stop,
	.bmdma_status		= ata_bmdma_status,

	.port_start		= ata_bmdma_port_start,
};
EXPORT_SYMBOL_GPL(ata_bmdma_port_ops);

const struct ata_port_operations ata_bmdma32_port_ops = {
	.inherits		= &ata_bmdma_port_ops,

	.sff_data_xfer		= ata_sff_data_xfer32,
	.port_start		= ata_bmdma_port_start32,
};
EXPORT_SYMBOL_GPL(ata_bmdma32_port_ops);

/**
 *	ata_bmdma_fill_sg - Fill PCI IDE PRD table
 *	@qc: Metadata associated with taskfile to be transferred
 *
 *	Fill PCI IDE PRD (scatter-gather) table with segments
 *	associated with the current disk command.
 *
 *	LOCKING:
 *	spin_lock_irqsave(host lock)
 *
 */
static void ata_bmdma_fill_sg(struct ata_queued_cmd *qc)
{
	struct ata_port *ap = qc->ap;
	struct ata_bmdma_prd *prd = ap->bmdma_prd;
	struct scatterlist *sg;
	unsigned int si, pi;

	pi = 0;
	for_each_sg(qc->sg, sg, qc->n_elem, si) {
		u32 addr, offset;
		u32 sg_len, len;

		/* determine if physical DMA addr spans 64K boundary.
		 * Note h/w doesn't support 64-bit, so we unconditionally
		 * truncate dma_addr_t to u32.
		 */
		addr = (u32) sg_dma_address(sg);
		sg_len = sg_dma_len(sg);

		while (sg_len) {
			offset = addr & 0xffff;
			len = sg_len;
			if ((offset + sg_len) > 0x10000)
				len = 0x10000 - offset;

			prd[pi].addr = cpu_to_le32(addr);
			prd[pi].flags_len = cpu_to_le32(len & 0xffff);
			VPRINTK("PRD[%u] = (0x%X, 0x%X)\n", pi, addr, len);

			pi++;
			sg_len -= len;
			addr += len;
		}
	}

	prd[pi - 1].flags_len |= cpu_to_le32(ATA_PRD_EOT);
}

/**
 *	ata_bmdma_fill_sg_dumb - Fill PCI IDE PRD table
 *	@qc: Metadata associated with taskfile to be transferred
 *
 *	Fill PCI IDE PRD (scatter-gather) table with segments
 *	associated with the current disk command. Perform the fill
 *	so that we avoid writing any length 64K records for
 *	controllers that don't follow the spec.
 *
 *	LOCKING:
 *	spin_lock_irqsave(host lock)
 *
 */
static void ata_bmdma_fill_sg_dumb(struct ata_queued_cmd *qc)
{
	struct ata_port *ap = qc->ap;
	struct ata_bmdma_prd *prd = ap->bmdma_prd;
	struct scatterlist *sg;
	unsigned int si, pi;

	pi = 0;
	for_each_sg(qc->sg, sg, qc->n_elem, si) {
		u32 addr, offset;
		u32 sg_len, len, blen;

		/* determine if physical DMA addr spans 64K boundary.
		 * Note h/w doesn't support 64-bit, so we unconditionally
		 * truncate dma_addr_t to u32.
		 */
		addr = (u32) sg_dma_address(sg);
		sg_len = sg_dma_len(sg);

		while (sg_len) {
			offset = addr & 0xffff;
			len = sg_len;
			if ((offset + sg_len) > 0x10000)
				len = 0x10000 - offset;

			blen = len & 0xffff;
			prd[pi].addr = cpu_to_le32(addr);
			if (blen == 0) {
				/* Some PATA chipsets like the CS5530 can't
				   cope with 0x0000 meaning 64K as the spec
				   says */
				prd[pi].flags_len = cpu_to_le32(0x8000);
				blen = 0x8000;
				prd[++pi].addr = cpu_to_le32(addr + 0x8000);
			}
			prd[pi].flags_len = cpu_to_le32(blen);
			VPRINTK("PRD[%u] = (0x%X, 0x%X)\n", pi, addr, len);

			pi++;
			sg_len -= len;
			addr += len;
		}
	}

	prd[pi - 1].flags_len |= cpu_to_le32(ATA_PRD_EOT);
}

/**
 *	ata_bmdma_qc_prep - Prepare taskfile for submission
 *	@qc: Metadata associated with taskfile to be prepared
 *
 *	Prepare ATA taskfile for submission.
 *
 *	LOCKING:
 *	spin_lock_irqsave(host lock)
 */
void ata_bmdma_qc_prep(struct ata_queued_cmd *qc)
{
	if (!(qc->flags & ATA_QCFLAG_DMAMAP))
		return;

	ata_bmdma_fill_sg(qc);
}
EXPORT_SYMBOL_GPL(ata_bmdma_qc_prep);

/**
 *	ata_bmdma_dumb_qc_prep - Prepare taskfile for submission
 *	@qc: Metadata associated with taskfile to be prepared
 *
 *	Prepare ATA taskfile for submission.
 *
 *	LOCKING:
 *	spin_lock_irqsave(host lock)
 */
void ata_bmdma_dumb_qc_prep(struct ata_queued_cmd *qc)
{
	if (!(qc->flags & ATA_QCFLAG_DMAMAP))
		return;

	ata_bmdma_fill_sg_dumb(qc);
}
EXPORT_SYMBOL_GPL(ata_bmdma_dumb_qc_prep);

/**
 *	ata_bmdma_qc_issue - issue taskfile to a BMDMA controller
 *	@qc: command to issue to device
 *
 *	This function issues a PIO, NODATA or DMA command to a
 *	SFF/BMDMA controller.  PIO and NODATA are handled by
 *	ata_sff_qc_issue().
 *
 *	LOCKING:
 *	spin_lock_irqsave(host lock)
 *
 *	RETURNS:
 *	Zero on success, AC_ERR_* mask on failure
 */
unsigned int ata_bmdma_qc_issue(struct ata_queued_cmd *qc)
{
	struct ata_port *ap = qc->ap;
<<<<<<< HEAD
=======
	struct ata_link *link = qc->dev->link;
>>>>>>> b55e9ac4

	/* defer PIO handling to sff_qc_issue */
	if (!ata_is_dma(qc->tf.protocol))
		return ata_sff_qc_issue(qc);

	/* select the device */
	ata_dev_select(ap, qc->dev->devno, 1, 0);

	/* start the command */
	switch (qc->tf.protocol) {
	case ATA_PROT_DMA:
		WARN_ON_ONCE(qc->tf.flags & ATA_TFLAG_POLLING);

		ap->ops->sff_tf_load(ap, &qc->tf);  /* load tf registers */
		ap->ops->bmdma_setup(qc);	    /* set up bmdma */
		ap->ops->bmdma_start(qc);	    /* initiate bmdma */
		ap->hsm_task_state = HSM_ST_LAST;
		break;

	case ATAPI_PROT_DMA:
		WARN_ON_ONCE(qc->tf.flags & ATA_TFLAG_POLLING);

		ap->ops->sff_tf_load(ap, &qc->tf);  /* load tf registers */
		ap->ops->bmdma_setup(qc);	    /* set up bmdma */
		ap->hsm_task_state = HSM_ST_FIRST;

		/* send cdb by polling if no cdb interrupt */
		if (!(qc->dev->flags & ATA_DFLAG_CDB_INTR))
			ata_sff_queue_pio_task(link, 0);
		break;

	default:
		WARN_ON(1);
		return AC_ERR_SYSTEM;
	}

	return 0;
}
EXPORT_SYMBOL_GPL(ata_bmdma_qc_issue);

/**
 *	ata_bmdma_port_intr - Handle BMDMA port interrupt
 *	@ap: Port on which interrupt arrived (possibly...)
 *	@qc: Taskfile currently active in engine
 *
 *	Handle port interrupt for given queued command.
 *
 *	LOCKING:
 *	spin_lock_irqsave(host lock)
 *
 *	RETURNS:
 *	One if interrupt was handled, zero if not (shared irq).
 */
unsigned int ata_bmdma_port_intr(struct ata_port *ap, struct ata_queued_cmd *qc)
{
	struct ata_eh_info *ehi = &ap->link.eh_info;
	u8 host_stat = 0;
	bool bmdma_stopped = false;
	unsigned int handled;

	if (ap->hsm_task_state == HSM_ST_LAST && ata_is_dma(qc->tf.protocol)) {
		/* check status of DMA engine */
		host_stat = ap->ops->bmdma_status(ap);
		VPRINTK("ata%u: host_stat 0x%X\n", ap->print_id, host_stat);

		/* if it's not our irq... */
		if (!(host_stat & ATA_DMA_INTR))
			return ata_sff_idle_irq(ap);

		/* before we do anything else, clear DMA-Start bit */
		ap->ops->bmdma_stop(qc);
		bmdma_stopped = true;

		if (unlikely(host_stat & ATA_DMA_ERR)) {
			/* error when transferring data to/from memory */
			qc->err_mask |= AC_ERR_HOST_BUS;
			ap->hsm_task_state = HSM_ST_ERR;
		}
	}

	handled = __ata_sff_port_intr(ap, qc, bmdma_stopped);

	if (unlikely(qc->err_mask) && ata_is_dma(qc->tf.protocol))
		ata_ehi_push_desc(ehi, "BMDMA stat 0x%x", host_stat);

	return handled;
}
EXPORT_SYMBOL_GPL(ata_bmdma_port_intr);

/**
 *	ata_bmdma_interrupt - Default BMDMA ATA host interrupt handler
 *	@irq: irq line (unused)
 *	@dev_instance: pointer to our ata_host information structure
 *
 *	Default interrupt handler for PCI IDE devices.  Calls
 *	ata_bmdma_port_intr() for each port that is not disabled.
 *
 *	LOCKING:
 *	Obtains host lock during operation.
 *
 *	RETURNS:
 *	IRQ_NONE or IRQ_HANDLED.
 */
irqreturn_t ata_bmdma_interrupt(int irq, void *dev_instance)
{
	return __ata_sff_interrupt(irq, dev_instance, ata_bmdma_port_intr);
}
EXPORT_SYMBOL_GPL(ata_bmdma_interrupt);

/**
 *	ata_bmdma_error_handler - Stock error handler for BMDMA controller
 *	@ap: port to handle error for
 *
 *	Stock error handler for BMDMA controller.  It can handle both
 *	PATA and SATA controllers.  Most BMDMA controllers should be
 *	able to use this EH as-is or with some added handling before
 *	and after.
 *
 *	LOCKING:
 *	Kernel thread context (may sleep)
 */
void ata_bmdma_error_handler(struct ata_port *ap)
{
	struct ata_queued_cmd *qc;
	unsigned long flags;
	bool thaw = false;

	qc = __ata_qc_from_tag(ap, ap->link.active_tag);
	if (qc && !(qc->flags & ATA_QCFLAG_FAILED))
		qc = NULL;

	/* reset PIO HSM and stop DMA engine */
	spin_lock_irqsave(ap->lock, flags);

	if (qc && ata_is_dma(qc->tf.protocol)) {
		u8 host_stat;

		host_stat = ap->ops->bmdma_status(ap);

		/* BMDMA controllers indicate host bus error by
		 * setting DMA_ERR bit and timing out.  As it wasn't
		 * really a timeout event, adjust error mask and
		 * cancel frozen state.
		 */
		if (qc->err_mask == AC_ERR_TIMEOUT && (host_stat & ATA_DMA_ERR)) {
			qc->err_mask = AC_ERR_HOST_BUS;
			thaw = true;
		}

		ap->ops->bmdma_stop(qc);

		/* if we're gonna thaw, make sure IRQ is clear */
		if (thaw) {
			ap->ops->sff_check_status(ap);
			if (ap->ops->sff_irq_clear)
				ap->ops->sff_irq_clear(ap);
		}
	}

	spin_unlock_irqrestore(ap->lock, flags);

	if (thaw)
		ata_eh_thaw_port(ap);

	ata_sff_error_handler(ap);
}
EXPORT_SYMBOL_GPL(ata_bmdma_error_handler);

/**
 *	ata_bmdma_post_internal_cmd - Stock post_internal_cmd for BMDMA
 *	@qc: internal command to clean up
 *
 *	LOCKING:
 *	Kernel thread context (may sleep)
 */
void ata_bmdma_post_internal_cmd(struct ata_queued_cmd *qc)
{
	struct ata_port *ap = qc->ap;
	unsigned long flags;

	if (ata_is_dma(qc->tf.protocol)) {
		spin_lock_irqsave(ap->lock, flags);
		ap->ops->bmdma_stop(qc);
		spin_unlock_irqrestore(ap->lock, flags);
	}
}
EXPORT_SYMBOL_GPL(ata_bmdma_post_internal_cmd);

/**
 *	ata_bmdma_irq_clear - Clear PCI IDE BMDMA interrupt.
 *	@ap: Port associated with this ATA transaction.
 *
 *	Clear interrupt and error flags in DMA status register.
 *
 *	May be used as the irq_clear() entry in ata_port_operations.
 *
 *	LOCKING:
 *	spin_lock_irqsave(host lock)
 */
void ata_bmdma_irq_clear(struct ata_port *ap)
{
	void __iomem *mmio = ap->ioaddr.bmdma_addr;

	if (!mmio)
		return;

	iowrite8(ioread8(mmio + ATA_DMA_STATUS), mmio + ATA_DMA_STATUS);
}
EXPORT_SYMBOL_GPL(ata_bmdma_irq_clear);

/**
 *	ata_bmdma_setup - Set up PCI IDE BMDMA transaction
 *	@qc: Info associated with this ATA transaction.
 *
 *	LOCKING:
 *	spin_lock_irqsave(host lock)
 */
void ata_bmdma_setup(struct ata_queued_cmd *qc)
{
	struct ata_port *ap = qc->ap;
	unsigned int rw = (qc->tf.flags & ATA_TFLAG_WRITE);
	u8 dmactl;

	/* load PRD table addr. */
	mb();	/* make sure PRD table writes are visible to controller */
	iowrite32(ap->bmdma_prd_dma, ap->ioaddr.bmdma_addr + ATA_DMA_TABLE_OFS);

	/* specify data direction, triple-check start bit is clear */
	dmactl = ioread8(ap->ioaddr.bmdma_addr + ATA_DMA_CMD);
	dmactl &= ~(ATA_DMA_WR | ATA_DMA_START);
	if (!rw)
		dmactl |= ATA_DMA_WR;
	iowrite8(dmactl, ap->ioaddr.bmdma_addr + ATA_DMA_CMD);

	/* issue r/w command */
	ap->ops->sff_exec_command(ap, &qc->tf);
}
EXPORT_SYMBOL_GPL(ata_bmdma_setup);

/**
 *	ata_bmdma_start - Start a PCI IDE BMDMA transaction
 *	@qc: Info associated with this ATA transaction.
 *
 *	LOCKING:
 *	spin_lock_irqsave(host lock)
 */
void ata_bmdma_start(struct ata_queued_cmd *qc)
{
	struct ata_port *ap = qc->ap;
	u8 dmactl;

	/* start host DMA transaction */
	dmactl = ioread8(ap->ioaddr.bmdma_addr + ATA_DMA_CMD);
	iowrite8(dmactl | ATA_DMA_START, ap->ioaddr.bmdma_addr + ATA_DMA_CMD);

	/* Strictly, one may wish to issue an ioread8() here, to
	 * flush the mmio write.  However, control also passes
	 * to the hardware at this point, and it will interrupt
	 * us when we are to resume control.  So, in effect,
	 * we don't care when the mmio write flushes.
	 * Further, a read of the DMA status register _immediately_
	 * following the write may not be what certain flaky hardware
	 * is expected, so I think it is best to not add a readb()
	 * without first all the MMIO ATA cards/mobos.
	 * Or maybe I'm just being paranoid.
	 *
	 * FIXME: The posting of this write means I/O starts are
	 * unnecessarily delayed for MMIO
	 */
}
EXPORT_SYMBOL_GPL(ata_bmdma_start);

/**
 *	ata_bmdma_stop - Stop PCI IDE BMDMA transfer
 *	@qc: Command we are ending DMA for
 *
 *	Clears the ATA_DMA_START flag in the dma control register
 *
 *	May be used as the bmdma_stop() entry in ata_port_operations.
 *
 *	LOCKING:
 *	spin_lock_irqsave(host lock)
 */
void ata_bmdma_stop(struct ata_queued_cmd *qc)
{
	struct ata_port *ap = qc->ap;
	void __iomem *mmio = ap->ioaddr.bmdma_addr;

	/* clear start/stop bit */
	iowrite8(ioread8(mmio + ATA_DMA_CMD) & ~ATA_DMA_START,
		 mmio + ATA_DMA_CMD);

	/* one-PIO-cycle guaranteed wait, per spec, for HDMA1:0 transition */
	ata_sff_dma_pause(ap);
}
EXPORT_SYMBOL_GPL(ata_bmdma_stop);

/**
 *	ata_bmdma_status - Read PCI IDE BMDMA status
 *	@ap: Port associated with this ATA transaction.
 *
 *	Read and return BMDMA status register.
 *
 *	May be used as the bmdma_status() entry in ata_port_operations.
 *
 *	LOCKING:
 *	spin_lock_irqsave(host lock)
 */
u8 ata_bmdma_status(struct ata_port *ap)
{
	return ioread8(ap->ioaddr.bmdma_addr + ATA_DMA_STATUS);
}
EXPORT_SYMBOL_GPL(ata_bmdma_status);


/**
 *	ata_bmdma_port_start - Set port up for bmdma.
 *	@ap: Port to initialize
 *
 *	Called just after data structures for each port are
 *	initialized.  Allocates space for PRD table.
 *
 *	May be used as the port_start() entry in ata_port_operations.
 *
 *	LOCKING:
 *	Inherited from caller.
 */
int ata_bmdma_port_start(struct ata_port *ap)
{
	if (ap->mwdma_mask || ap->udma_mask) {
		ap->bmdma_prd =
			dmam_alloc_coherent(ap->host->dev, ATA_PRD_TBL_SZ,
					    &ap->bmdma_prd_dma, GFP_KERNEL);
		if (!ap->bmdma_prd)
			return -ENOMEM;
	}

	return 0;
}
EXPORT_SYMBOL_GPL(ata_bmdma_port_start);

/**
 *	ata_bmdma_port_start32 - Set port up for dma.
 *	@ap: Port to initialize
 *
 *	Called just after data structures for each port are
 *	initialized.  Enables 32bit PIO and allocates space for PRD
 *	table.
 *
 *	May be used as the port_start() entry in ata_port_operations for
 *	devices that are capable of 32bit PIO.
 *
 *	LOCKING:
 *	Inherited from caller.
 */
int ata_bmdma_port_start32(struct ata_port *ap)
{
	ap->pflags |= ATA_PFLAG_PIO32 | ATA_PFLAG_PIO32CHANGE;
	return ata_bmdma_port_start(ap);
}
EXPORT_SYMBOL_GPL(ata_bmdma_port_start32);

#ifdef CONFIG_PCI

/**
 *	ata_pci_bmdma_clear_simplex -	attempt to kick device out of simplex
 *	@pdev: PCI device
 *
 *	Some PCI ATA devices report simplex mode but in fact can be told to
 *	enter non simplex mode. This implements the necessary logic to
 *	perform the task on such devices. Calling it on other devices will
 *	have -undefined- behaviour.
 */
int ata_pci_bmdma_clear_simplex(struct pci_dev *pdev)
{
	unsigned long bmdma = pci_resource_start(pdev, 4);
	u8 simplex;

	if (bmdma == 0)
		return -ENOENT;

	simplex = inb(bmdma + 0x02);
	outb(simplex & 0x60, bmdma + 0x02);
	simplex = inb(bmdma + 0x02);
	if (simplex & 0x80)
		return -EOPNOTSUPP;
	return 0;
}
EXPORT_SYMBOL_GPL(ata_pci_bmdma_clear_simplex);

static void ata_bmdma_nodma(struct ata_host *host, const char *reason)
{
	int i;

	dev_printk(KERN_ERR, host->dev, "BMDMA: %s, falling back to PIO\n",
		   reason);

	for (i = 0; i < 2; i++) {
		host->ports[i]->mwdma_mask = 0;
		host->ports[i]->udma_mask = 0;
	}
}

/**
 *	ata_pci_bmdma_init - acquire PCI BMDMA resources and init ATA host
 *	@host: target ATA host
 *
 *	Acquire PCI BMDMA resources and initialize @host accordingly.
 *
 *	LOCKING:
 *	Inherited from calling layer (may sleep).
 */
void ata_pci_bmdma_init(struct ata_host *host)
{
	struct device *gdev = host->dev;
	struct pci_dev *pdev = to_pci_dev(gdev);
	int i, rc;

	/* No BAR4 allocation: No DMA */
	if (pci_resource_start(pdev, 4) == 0) {
		ata_bmdma_nodma(host, "BAR4 is zero");
		return;
	}

	/*
	 * Some controllers require BMDMA region to be initialized
	 * even if DMA is not in use to clear IRQ status via
	 * ->sff_irq_clear method.  Try to initialize bmdma_addr
	 * regardless of dma masks.
	 */
	rc = pci_set_dma_mask(pdev, ATA_DMA_MASK);
	if (rc)
		ata_bmdma_nodma(host, "failed to set dma mask");
	if (!rc) {
		rc = pci_set_consistent_dma_mask(pdev, ATA_DMA_MASK);
		if (rc)
			ata_bmdma_nodma(host,
					"failed to set consistent dma mask");
	}

	/* request and iomap DMA region */
	rc = pcim_iomap_regions(pdev, 1 << 4, dev_driver_string(gdev));
	if (rc) {
		ata_bmdma_nodma(host, "failed to request/iomap BAR4");
		return;
	}
	host->iomap = pcim_iomap_table(pdev);

	for (i = 0; i < 2; i++) {
		struct ata_port *ap = host->ports[i];
		void __iomem *bmdma = host->iomap[4] + 8 * i;

		if (ata_port_is_dummy(ap))
			continue;

		ap->ioaddr.bmdma_addr = bmdma;
		if ((!(ap->flags & ATA_FLAG_IGN_SIMPLEX)) &&
		    (ioread8(bmdma + 2) & 0x80))
			host->flags |= ATA_HOST_SIMPLEX;

		ata_port_desc(ap, "bmdma 0x%llx",
		    (unsigned long long)pci_resource_start(pdev, 4) + 8 * i);
	}
}
EXPORT_SYMBOL_GPL(ata_pci_bmdma_init);

/**
 *	ata_pci_bmdma_prepare_host - helper to prepare PCI BMDMA ATA host
 *	@pdev: target PCI device
 *	@ppi: array of port_info, must be enough for two ports
 *	@r_host: out argument for the initialized ATA host
 *
 *	Helper to allocate BMDMA ATA host for @pdev, acquire all PCI
 *	resources and initialize it accordingly in one go.
 *
 *	LOCKING:
 *	Inherited from calling layer (may sleep).
 *
 *	RETURNS:
 *	0 on success, -errno otherwise.
 */
int ata_pci_bmdma_prepare_host(struct pci_dev *pdev,
			       const struct ata_port_info * const * ppi,
			       struct ata_host **r_host)
{
	int rc;

	rc = ata_pci_sff_prepare_host(pdev, ppi, r_host);
	if (rc)
		return rc;

	ata_pci_bmdma_init(*r_host);
	return 0;
}
EXPORT_SYMBOL_GPL(ata_pci_bmdma_prepare_host);

/**
 *	ata_pci_bmdma_init_one - Initialize/register BMDMA PCI IDE controller
 *	@pdev: Controller to be initialized
 *	@ppi: array of port_info, must be enough for two ports
 *	@sht: scsi_host_template to use when registering the host
 *	@host_priv: host private_data
 *	@hflags: host flags
 *
 *	This function is similar to ata_pci_sff_init_one() but also
 *	takes care of BMDMA initialization.
 *
 *	LOCKING:
 *	Inherited from PCI layer (may sleep).
 *
 *	RETURNS:
 *	Zero on success, negative on errno-based value on error.
 */
int ata_pci_bmdma_init_one(struct pci_dev *pdev,
			   const struct ata_port_info * const * ppi,
			   struct scsi_host_template *sht, void *host_priv,
			   int hflags)
{
	struct device *dev = &pdev->dev;
	const struct ata_port_info *pi;
	struct ata_host *host = NULL;
	int rc;

	DPRINTK("ENTER\n");

	pi = ata_sff_find_valid_pi(ppi);
	if (!pi) {
		dev_printk(KERN_ERR, &pdev->dev,
			   "no valid port_info specified\n");
		return -EINVAL;
	}

	if (!devres_open_group(dev, NULL, GFP_KERNEL))
		return -ENOMEM;

	rc = pcim_enable_device(pdev);
	if (rc)
		goto out;

	/* prepare and activate BMDMA host */
	rc = ata_pci_bmdma_prepare_host(pdev, ppi, &host);
	if (rc)
		goto out;
	host->private_data = host_priv;
	host->flags |= hflags;

	pci_set_master(pdev);
	rc = ata_pci_sff_activate_host(host, ata_bmdma_interrupt, sht);
 out:
	if (rc == 0)
		devres_remove_group(&pdev->dev, NULL);
	else
		devres_release_group(&pdev->dev, NULL);

	return rc;
}
EXPORT_SYMBOL_GPL(ata_pci_bmdma_init_one);

#endif /* CONFIG_PCI */
#endif /* CONFIG_ATA_BMDMA */

/**
 *	ata_sff_port_init - Initialize SFF/BMDMA ATA port
 *	@ap: Port to initialize
 *
 *	Called on port allocation to initialize SFF/BMDMA specific
 *	fields.
 *
 *	LOCKING:
 *	None.
 */
void ata_sff_port_init(struct ata_port *ap)
{
	INIT_DELAYED_WORK(&ap->sff_pio_task, ata_sff_pio_task);
	ap->ctl = ATA_DEVCTL_OBS;
	ap->last_ctl = 0xFF;
}

int __init ata_sff_init(void)
{
	ata_sff_wq = alloc_workqueue("ata_sff", WQ_MEM_RECLAIM, WQ_MAX_ACTIVE);
	if (!ata_sff_wq)
		return -ENOMEM;

	return 0;
}

void ata_sff_exit(void)
{
	destroy_workqueue(ata_sff_wq);
}<|MERGE_RESOLUTION|>--- conflicted
+++ resolved
@@ -2769,10 +2769,7 @@
 unsigned int ata_bmdma_qc_issue(struct ata_queued_cmd *qc)
 {
 	struct ata_port *ap = qc->ap;
-<<<<<<< HEAD
-=======
 	struct ata_link *link = qc->dev->link;
->>>>>>> b55e9ac4
 
 	/* defer PIO handling to sff_qc_issue */
 	if (!ata_is_dma(qc->tf.protocol))
