--- conflicted
+++ resolved
@@ -185,8 +185,6 @@
 	hci_send_cmd(hdev, HCI_OP_SETUP_SYNC_CONN, sizeof(cp), &cp);
 }
 
-<<<<<<< HEAD
-=======
 void hci_le_conn_update(struct hci_conn *conn, u16 min, u16 max,
 					u16 latency, u16 to_multiplier)
 {
@@ -256,7 +254,6 @@
 	hci_send_cmd(hdev, HCI_OP_LE_LTK_NEG_REPLY, sizeof(cp), &cp);
 }
 
->>>>>>> b55e9ac4
 /* Device _must_ be locked */
 void hci_sco_setup(struct hci_conn *conn, __u8 status)
 {
@@ -323,8 +320,6 @@
 	hci_conn_enter_sniff_mode(conn);
 }
 
-<<<<<<< HEAD
-=======
 static void hci_conn_auto_accept(unsigned long arg)
 {
 	struct hci_conn *conn = (void *) arg;
@@ -338,7 +333,6 @@
 	hci_dev_unlock(hdev);
 }
 
->>>>>>> b55e9ac4
 struct hci_conn *hci_conn_add(struct hci_dev *hdev, int type,
 					__u16 pkt_type, bdaddr_t *dst)
 {
@@ -517,10 +511,6 @@
 
 	BT_DBG("%s dst %s", hdev->name, batostr(dst));
 
-<<<<<<< HEAD
-	if (!(acl = hci_conn_hash_lookup_ba(hdev, ACL_LINK, dst))) {
-		if (!(acl = hci_conn_add(hdev, ACL_LINK, 0, dst)))
-=======
 	if (type == LE_LINK) {
 		struct adv_entry *entry;
 
@@ -549,7 +539,6 @@
 	if (!acl) {
 		acl = hci_conn_add(hdev, ACL_LINK, 0, dst);
 		if (!acl)
->>>>>>> b55e9ac4
 			return NULL;
 	}
 
@@ -565,15 +554,10 @@
 	if (type == ACL_LINK)
 		return acl;
 
-<<<<<<< HEAD
-	if (!(sco = hci_conn_hash_lookup_ba(hdev, type, dst))) {
-		if (!(sco = hci_conn_add(hdev, type, pkt_type, dst))) {
-=======
 	sco = hci_conn_hash_lookup_ba(hdev, type, dst);
 	if (!sco) {
 		sco = hci_conn_add(hdev, type, pkt_type, dst);
 		if (!sco) {
->>>>>>> b55e9ac4
 			hci_conn_put(acl);
 			return NULL;
 		}
@@ -779,14 +763,10 @@
 	if (test_bit(HCI_RAW, &hdev->flags))
 		return;
 
-<<<<<<< HEAD
-	if (conn->mode != HCI_CM_SNIFF /* || !conn->power_save */)
-=======
 	if (conn->mode != HCI_CM_SNIFF)
 		goto timer;
 
 	if (!conn->power_save && !force_active)
->>>>>>> b55e9ac4
 		goto timer;
 
 	if (!test_and_set_bit(HCI_CONN_MODE_CHANGE_PEND, &conn->pend)) {
