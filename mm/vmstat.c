--- conflicted
+++ resolved
@@ -166,11 +166,7 @@
 	for_each_populated_zone(zone) {
 		unsigned long max_drift, tolerate_drift;
 
-<<<<<<< HEAD
-		threshold = calculate_threshold(zone);
-=======
 		threshold = calculate_normal_threshold(zone);
->>>>>>> b55e9ac4
 
 		for_each_online_cpu(cpu)
 			per_cpu_ptr(zone->pageset, cpu)->stat_threshold
@@ -186,8 +182,6 @@
 		if (max_drift > tolerate_drift)
 			zone->percpu_drift_mark = high_wmark_pages(zone) +
 					max_drift;
-<<<<<<< HEAD
-=======
 	}
 }
 
@@ -208,7 +202,6 @@
 		for_each_possible_cpu(cpu)
 			per_cpu_ptr(zone->pageset, cpu)->stat_threshold
 							= threshold;
->>>>>>> b55e9ac4
 	}
 }
 
@@ -983,7 +976,7 @@
 		   "\n        scanned  %lu"
 		   "\n        spanned  %lu"
 		   "\n        present  %lu",
-		   zone_nr_free_pages(zone),
+		   zone_page_state(zone, NR_FREE_PAGES),
 		   min_wmark_pages(zone),
 		   low_wmark_pages(zone),
 		   high_wmark_pages(zone),
