/*
   BlueZ - Bluetooth protocol stack for Linux
   Copyright (C) 2000-2001 Qualcomm Incorporated
   Copyright (C) 2009-2010 Gustavo F. Padovan <gustavo@padovan.org>
   Copyright (C) 2010 Google Inc.

   Written 2000,2001 by Maxim Krasnyansky <maxk@qualcomm.com>

   This program is free software; you can redistribute it and/or modify
   it under the terms of the GNU General Public License version 2 as
   published by the Free Software Foundation;

   THE SOFTWARE IS PROVIDED "AS IS", WITHOUT WARRANTY OF ANY KIND, EXPRESS
   OR IMPLIED, INCLUDING BUT NOT LIMITED TO THE WARRANTIES OF MERCHANTABILITY,
   FITNESS FOR A PARTICULAR PURPOSE AND NONINFRINGEMENT OF THIRD PARTY RIGHTS.
   IN NO EVENT SHALL THE COPYRIGHT HOLDER(S) AND AUTHOR(S) BE LIABLE FOR ANY
   CLAIM, OR ANY SPECIAL INDIRECT OR CONSEQUENTIAL DAMAGES, OR ANY DAMAGES
   WHATSOEVER RESULTING FROM LOSS OF USE, DATA OR PROFITS, WHETHER IN AN
   ACTION OF CONTRACT, NEGLIGENCE OR OTHER TORTIOUS ACTION, ARISING OUT OF
   OR IN CONNECTION WITH THE USE OR PERFORMANCE OF THIS SOFTWARE.

   ALL LIABILITY, INCLUDING LIABILITY FOR INFRINGEMENT OF ANY PATENTS,
   COPYRIGHTS, TRADEMARKS OR OTHER RIGHTS, RELATING TO USE OF THIS
   SOFTWARE IS DISCLAIMED.
*/

#ifndef __L2CAP_H
#define __L2CAP_H

/* L2CAP defaults */
#define L2CAP_DEFAULT_MTU		672
#define L2CAP_DEFAULT_MIN_MTU		48
#define L2CAP_DEFAULT_FLUSH_TO		0xffff
#define L2CAP_DEFAULT_TX_WINDOW		63
#define L2CAP_DEFAULT_MAX_TX		3
#define L2CAP_DEFAULT_RETRANS_TO	2000    /* 2 seconds */
#define L2CAP_DEFAULT_MONITOR_TO	12000   /* 12 seconds */
#define L2CAP_DEFAULT_MAX_PDU_SIZE	1009    /* Sized for 3-DH5 packet */
#define L2CAP_DEFAULT_ACK_TO		200
#define L2CAP_LE_DEFAULT_MTU		23

#define L2CAP_CONN_TIMEOUT	(40000) /* 40 seconds */
#define L2CAP_INFO_TIMEOUT	(4000)  /*  4 seconds */

/* L2CAP socket address */
struct sockaddr_l2 {
	sa_family_t	l2_family;
	__le16		l2_psm;
	bdaddr_t	l2_bdaddr;
	__le16		l2_cid;
};

/* L2CAP socket options */
#define L2CAP_OPTIONS	0x01
struct l2cap_options {
	__u16 omtu;
	__u16 imtu;
	__u16 flush_to;
	__u8  mode;
	__u8  fcs;
	__u8  max_tx;
	__u16 txwin_size;
};

#define L2CAP_CONNINFO	0x02
struct l2cap_conninfo {
	__u16 hci_handle;
	__u8  dev_class[3];
};

#define L2CAP_LM	0x03
#define L2CAP_LM_MASTER		0x0001
#define L2CAP_LM_AUTH		0x0002
#define L2CAP_LM_ENCRYPT	0x0004
#define L2CAP_LM_TRUSTED	0x0008
#define L2CAP_LM_RELIABLE	0x0010
#define L2CAP_LM_SECURE		0x0020
#define L2CAP_LM_FLUSHABLE	0x0040

/* L2CAP command codes */
#define L2CAP_COMMAND_REJ	0x01
#define L2CAP_CONN_REQ		0x02
#define L2CAP_CONN_RSP		0x03
#define L2CAP_CONF_REQ		0x04
#define L2CAP_CONF_RSP		0x05
#define L2CAP_DISCONN_REQ	0x06
#define L2CAP_DISCONN_RSP	0x07
#define L2CAP_ECHO_REQ		0x08
#define L2CAP_ECHO_RSP		0x09
#define L2CAP_INFO_REQ		0x0a
#define L2CAP_INFO_RSP		0x0b
#define L2CAP_CONN_PARAM_UPDATE_REQ	0x12
#define L2CAP_CONN_PARAM_UPDATE_RSP	0x13

/* L2CAP feature mask */
#define L2CAP_FEAT_FLOWCTL	0x00000001
#define L2CAP_FEAT_RETRANS	0x00000002
#define L2CAP_FEAT_ERTM		0x00000008
#define L2CAP_FEAT_STREAMING	0x00000010
#define L2CAP_FEAT_FCS		0x00000020
#define L2CAP_FEAT_FIXED_CHAN	0x00000080

/* L2CAP checksum option */
#define L2CAP_FCS_NONE		0x00
#define L2CAP_FCS_CRC16		0x01

/* L2CAP Control Field bit masks */
#define L2CAP_CTRL_SAR               0xC000
#define L2CAP_CTRL_REQSEQ            0x3F00
#define L2CAP_CTRL_TXSEQ             0x007E
#define L2CAP_CTRL_RETRANS           0x0080
#define L2CAP_CTRL_FINAL             0x0080
#define L2CAP_CTRL_POLL              0x0010
#define L2CAP_CTRL_SUPERVISE         0x000C
#define L2CAP_CTRL_FRAME_TYPE        0x0001 /* I- or S-Frame */

#define L2CAP_CTRL_TXSEQ_SHIFT      1
#define L2CAP_CTRL_REQSEQ_SHIFT     8
#define L2CAP_CTRL_SAR_SHIFT       14

/* L2CAP Supervisory Function */
#define L2CAP_SUPER_RCV_READY           0x0000
#define L2CAP_SUPER_REJECT              0x0004
#define L2CAP_SUPER_RCV_NOT_READY       0x0008
#define L2CAP_SUPER_SELECT_REJECT       0x000C

/* L2CAP Segmentation and Reassembly */
#define L2CAP_SDU_UNSEGMENTED       0x0000
#define L2CAP_SDU_START             0x4000
#define L2CAP_SDU_END               0x8000
#define L2CAP_SDU_CONTINUE          0xC000

/* L2CAP structures */
struct l2cap_hdr {
	__le16     len;
	__le16     cid;
} __packed;
#define L2CAP_HDR_SIZE		4

struct l2cap_cmd_hdr {
	__u8       code;
	__u8       ident;
	__le16     len;
} __packed;
#define L2CAP_CMD_HDR_SIZE	4

struct l2cap_cmd_rej {
	__le16     reason;
} __packed;

struct l2cap_conn_req {
	__le16     psm;
	__le16     scid;
} __packed;

struct l2cap_conn_rsp {
	__le16     dcid;
	__le16     scid;
	__le16     result;
	__le16     status;
} __packed;

/* channel indentifier */
#define L2CAP_CID_SIGNALING	0x0001
#define L2CAP_CID_CONN_LESS	0x0002
#define L2CAP_CID_LE_DATA	0x0004
#define L2CAP_CID_LE_SIGNALING	0x0005
#define L2CAP_CID_SMP		0x0006
#define L2CAP_CID_DYN_START	0x0040
#define L2CAP_CID_DYN_END	0xffff

/* connect result */
#define L2CAP_CR_SUCCESS	0x0000
#define L2CAP_CR_PEND		0x0001
#define L2CAP_CR_BAD_PSM	0x0002
#define L2CAP_CR_SEC_BLOCK	0x0003
#define L2CAP_CR_NO_MEM		0x0004

/* connect status */
#define L2CAP_CS_NO_INFO	0x0000
#define L2CAP_CS_AUTHEN_PEND	0x0001
#define L2CAP_CS_AUTHOR_PEND	0x0002

struct l2cap_conf_req {
	__le16     dcid;
	__le16     flags;
	__u8       data[0];
} __packed;

struct l2cap_conf_rsp {
	__le16     scid;
	__le16     flags;
	__le16     result;
	__u8       data[0];
} __packed;

#define L2CAP_CONF_SUCCESS	0x0000
#define L2CAP_CONF_UNACCEPT	0x0001
#define L2CAP_CONF_REJECT	0x0002
#define L2CAP_CONF_UNKNOWN	0x0003

struct l2cap_conf_opt {
	__u8       type;
	__u8       len;
	__u8       val[0];
} __packed;
#define L2CAP_CONF_OPT_SIZE	2

#define L2CAP_CONF_HINT		0x80
#define L2CAP_CONF_MASK		0x7f

#define L2CAP_CONF_MTU		0x01
#define L2CAP_CONF_FLUSH_TO	0x02
#define L2CAP_CONF_QOS		0x03
#define L2CAP_CONF_RFC		0x04
#define L2CAP_CONF_FCS		0x05

#define L2CAP_CONF_MAX_SIZE	22

struct l2cap_conf_rfc {
	__u8       mode;
	__u8       txwin_size;
	__u8       max_transmit;
	__le16     retrans_timeout;
	__le16     monitor_timeout;
	__le16     max_pdu_size;
} __packed;

#define L2CAP_MODE_BASIC	0x00
#define L2CAP_MODE_RETRANS	0x01
#define L2CAP_MODE_FLOWCTL	0x02
#define L2CAP_MODE_ERTM		0x03
#define L2CAP_MODE_STREAMING	0x04

struct l2cap_disconn_req {
	__le16     dcid;
	__le16     scid;
} __packed;

struct l2cap_disconn_rsp {
	__le16     dcid;
	__le16     scid;
} __packed;

struct l2cap_info_req {
	__le16      type;
} __packed;

struct l2cap_info_rsp {
	__le16      type;
	__le16      result;
	__u8        data[0];
} __packed;

/* info type */
#define L2CAP_IT_CL_MTU     0x0001
#define L2CAP_IT_FEAT_MASK  0x0002
#define L2CAP_IT_FIXED_CHAN 0x0003

/* info result */
#define L2CAP_IR_SUCCESS    0x0000
#define L2CAP_IR_NOTSUPP    0x0001

struct l2cap_conn_param_update_req {
	__le16      min;
	__le16      max;
	__le16      latency;
	__le16      to_multiplier;
} __packed;

struct l2cap_conn_param_update_rsp {
	__le16      result;
} __packed;

/* Connection Parameters result */
#define L2CAP_CONN_PARAM_ACCEPTED	0x0000
#define L2CAP_CONN_PARAM_REJECTED	0x0001

/* ----- L2CAP channels and connections ----- */
struct srej_list {
	__u8	tx_seq;
	struct list_head list;
};

struct l2cap_chan {
	struct sock *sk;

	struct l2cap_conn	*conn;

	__u8		state;

	atomic_t	refcnt;

	__le16		psm;
	__u16		dcid;
	__u16		scid;

	__u16		imtu;
	__u16		omtu;
	__u16		flush_to;
	__u8		mode;
	__u8		chan_type;

	__le16		sport;

	__u8		sec_level;
	__u8		role_switch;
	__u8		force_reliable;
	__u8		flushable;
<<<<<<< HEAD
=======
	__u8		force_active;

	__u8		ident;
>>>>>>> b55e9ac4

	__u8		conf_req[64];
	__u8		conf_len;
	__u8		num_conf_req;
	__u8		num_conf_rsp;

	__u8		fcs;

	__u8		tx_win;
	__u8		max_tx;
	__u16		retrans_timeout;
	__u16		monitor_timeout;
	__u16		mps;

	unsigned long	conf_state;
	unsigned long	conn_state;

	__u8		next_tx_seq;
	__u8		expected_ack_seq;
	__u8		expected_tx_seq;
	__u8		buffer_seq;
	__u8		buffer_seq_srej;
	__u8		srej_save_reqseq;
	__u8		frames_sent;
	__u8		unacked_frames;
	__u8		retry_count;
	__u8		num_acked;
	__u16		sdu_len;
	__u16		partial_sdu_len;
	struct sk_buff	*sdu;

	__u8		remote_tx_win;
	__u8		remote_max_tx;
	__u16		remote_mps;

	struct timer_list	chan_timer;
	struct timer_list	retrans_timer;
	struct timer_list	monitor_timer;
	struct timer_list	ack_timer;
	struct sk_buff		*tx_send_head;
	struct sk_buff_head	tx_q;
	struct sk_buff_head	srej_q;
	struct list_head	srej_l;

	struct list_head list;
	struct list_head global_l;

	void		*data;
	struct l2cap_ops *ops;
};

struct l2cap_ops {
	char		*name;

	struct l2cap_chan	*(*new_connection) (void *data);
	int			(*recv) (void *data, struct sk_buff *skb);
	void			(*close) (void *data);
	void			(*state_change) (void *data, int state);
};

struct l2cap_conn {
	struct hci_conn	*hcon;

	bdaddr_t	*dst;
	bdaddr_t	*src;

	unsigned int	mtu;

	__u32		feat_mask;

	__u8		info_state;
	__u8		info_ident;

	struct timer_list info_timer;

	spinlock_t	lock;

	struct sk_buff *rx_skb;
	__u32		rx_len;
	__u8		tx_ident;

	__u8		disc_reason;

	__u8		preq[7]; /* SMP Pairing Request */
	__u8		prsp[7]; /* SMP Pairing Response */
	__u8		prnd[16]; /* SMP Pairing Random */
	__u8		pcnf[16]; /* SMP Pairing Confirm */
	__u8		tk[16]; /* SMP Temporary Key */
	__u8		smp_key_size;

	struct timer_list security_timer;

	struct list_head chan_l;
	rwlock_t	chan_lock;
};

#define L2CAP_INFO_CL_MTU_REQ_SENT	0x01
#define L2CAP_INFO_FEAT_MASK_REQ_SENT	0x04
#define L2CAP_INFO_FEAT_MASK_REQ_DONE	0x08

#define L2CAP_CHAN_RAW			1
#define L2CAP_CHAN_CONN_LESS		2
#define L2CAP_CHAN_CONN_ORIENTED	3

/* ----- L2CAP socket info ----- */
#define l2cap_pi(sk) ((struct l2cap_pinfo *) sk)

struct l2cap_pinfo {
	struct bt_sock	bt;
	struct l2cap_chan	*chan;
	struct sk_buff	*rx_busy_skb;
};

enum {
	CONF_REQ_SENT,
	CONF_INPUT_DONE,
	CONF_OUTPUT_DONE,
	CONF_MTU_DONE,
	CONF_MODE_DONE,
	CONF_CONNECT_PEND,
	CONF_NO_FCS_RECV,
	CONF_STATE2_DEVICE,
};

#define L2CAP_CONF_MAX_CONF_REQ 2
#define L2CAP_CONF_MAX_CONF_RSP 2

enum {
	CONN_SAR_SDU,
	CONN_SREJ_SENT,
	CONN_WAIT_F,
	CONN_SREJ_ACT,
	CONN_SEND_PBIT,
	CONN_REMOTE_BUSY,
	CONN_LOCAL_BUSY,
	CONN_REJ_ACT,
	CONN_SEND_FBIT,
	CONN_RNR_SENT,
};

#define __set_chan_timer(c, t) l2cap_set_timer(c, &c->chan_timer, (t))
#define __clear_chan_timer(c) l2cap_clear_timer(c, &c->chan_timer)
#define __set_retrans_timer(c) l2cap_set_timer(c, &c->retrans_timer, \
		L2CAP_DEFAULT_RETRANS_TO);
#define __clear_retrans_timer(c) l2cap_clear_timer(c, &c->retrans_timer)
#define __set_monitor_timer(c) l2cap_set_timer(c, &c->monitor_timer, \
		L2CAP_DEFAULT_MONITOR_TO);
#define __clear_monitor_timer(c) l2cap_clear_timer(c, &c->monitor_timer)
#define __set_ack_timer(c) l2cap_set_timer(c, &chan->ack_timer, \
		L2CAP_DEFAULT_ACK_TO);
#define __clear_ack_timer(c) l2cap_clear_timer(c, &c->ack_timer)

static inline int l2cap_tx_window_full(struct l2cap_chan *ch)
{
	int sub;

	sub = (ch->next_tx_seq - ch->expected_ack_seq) % 64;

	if (sub < 0)
		sub += 64;

	return sub == ch->remote_tx_win;
}

#define __get_txseq(ctrl)	(((ctrl) & L2CAP_CTRL_TXSEQ) >> 1)
#define __get_reqseq(ctrl)	(((ctrl) & L2CAP_CTRL_REQSEQ) >> 8)
#define __is_iframe(ctrl)	(!((ctrl) & L2CAP_CTRL_FRAME_TYPE))
#define __is_sframe(ctrl)	((ctrl) & L2CAP_CTRL_FRAME_TYPE)
#define __is_sar_start(ctrl)	(((ctrl) & L2CAP_CTRL_SAR) == L2CAP_SDU_START)

extern int disable_ertm;

int l2cap_init_sockets(void);
void l2cap_cleanup_sockets(void);

void __l2cap_connect_rsp_defer(struct l2cap_chan *chan);
int __l2cap_wait_ack(struct sock *sk);

int l2cap_add_psm(struct l2cap_chan *chan, bdaddr_t *src, __le16 psm);
int l2cap_add_scid(struct l2cap_chan *chan,  __u16 scid);

struct l2cap_chan *l2cap_chan_create(struct sock *sk);
void l2cap_chan_close(struct l2cap_chan *chan, int reason);
void l2cap_chan_destroy(struct l2cap_chan *chan);
int l2cap_chan_connect(struct l2cap_chan *chan);
int l2cap_chan_send(struct l2cap_chan *chan, struct msghdr *msg, size_t len);
void l2cap_chan_busy(struct l2cap_chan *chan, int busy);

#endif /* __L2CAP_H */<|MERGE_RESOLUTION|>--- conflicted
+++ resolved
@@ -75,7 +75,6 @@
 #define L2CAP_LM_TRUSTED	0x0008
 #define L2CAP_LM_RELIABLE	0x0010
 #define L2CAP_LM_SECURE		0x0020
-#define L2CAP_LM_FLUSHABLE	0x0040
 
 /* L2CAP command codes */
 #define L2CAP_COMMAND_REJ	0x01
@@ -307,12 +306,9 @@
 	__u8		role_switch;
 	__u8		force_reliable;
 	__u8		flushable;
-<<<<<<< HEAD
-=======
 	__u8		force_active;
 
 	__u8		ident;
->>>>>>> b55e9ac4
 
 	__u8		conf_req[64];
 	__u8		conf_len;
