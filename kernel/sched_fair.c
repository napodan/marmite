/*
 * Completely Fair Scheduling (CFS) Class (SCHED_NORMAL/SCHED_BATCH)
 *
 *  Copyright (C) 2007 Red Hat, Inc., Ingo Molnar <mingo@redhat.com>
 *
 *  Interactivity improvements by Mike Galbraith
 *  (C) 2007 Mike Galbraith <efault@gmx.de>
 *
 *  Various enhancements by Dmitry Adamushko.
 *  (C) 2007 Dmitry Adamushko <dmitry.adamushko@gmail.com>
 *
 *  Group scheduling enhancements by Srivatsa Vaddagiri
 *  Copyright IBM Corporation, 2007
 *  Author: Srivatsa Vaddagiri <vatsa@linux.vnet.ibm.com>
 *
 *  Scaled math optimizations by Thomas Gleixner
 *  Copyright (C) 2007, Thomas Gleixner <tglx@linutronix.de>
 *
 *  Adaptive scheduling granularity, math enhancements by Peter Zijlstra
 *  Copyright (C) 2007 Red Hat, Inc., Peter Zijlstra <pzijlstr@redhat.com>
 */

#include <linux/latencytop.h>
#include <linux/sched.h>
#include <linux/cpumask.h>

/*
 * Targeted preemption latency for CPU-bound tasks:
 * (default: 6ms * (1 + ilog(ncpus)), units: nanoseconds)
 *
 * NOTE: this latency value is not the same as the concept of
 * 'timeslice length' - timeslices in CFS are of variable length
 * and have no persistent notion like in traditional, time-slice
 * based scheduling concepts.
 *
 * (to see the precise effective timeslice length of your workload,
 *  run vmstat and monitor the context-switches (cs) field)
 */
unsigned int sysctl_sched_latency = 6000000ULL;
unsigned int normalized_sysctl_sched_latency = 6000000ULL;

/*
 * The initial- and re-scaling of tunables is configurable
 * (default SCHED_TUNABLESCALING_LOG = *(1+ilog(ncpus))
 *
 * Options are:
 * SCHED_TUNABLESCALING_NONE - unscaled, always *1
 * SCHED_TUNABLESCALING_LOG - scaled logarithmical, *1+ilog(ncpus)
 * SCHED_TUNABLESCALING_LINEAR - scaled linear, *ncpus
 */
enum sched_tunable_scaling sysctl_sched_tunable_scaling
	= SCHED_TUNABLESCALING_LOG;

/*
 * Minimal preemption granularity for CPU-bound tasks:
 * (default: 0.75 msec * (1 + ilog(ncpus)), units: nanoseconds)
 */
unsigned int sysctl_sched_min_granularity = 750000ULL;
unsigned int normalized_sysctl_sched_min_granularity = 750000ULL;

/*
 * is kept at sysctl_sched_latency / sysctl_sched_min_granularity
 */
static unsigned int sched_nr_latency = 8;

/*
 * After fork, child runs first. If set to 0 (default) then
 * parent will (try to) run first.
 */
unsigned int sysctl_sched_child_runs_first __read_mostly;

/*
 * SCHED_OTHER wake-up granularity.
 * (default: 1 msec * (1 + ilog(ncpus)), units: nanoseconds)
 *
 * This option delays the preemption effects of decoupled workloads
 * and reduces their over-scheduling. Synchronous workloads will still
 * have immediate wakeup/sleep latencies.
 */
unsigned int sysctl_sched_wakeup_granularity = 1000000UL;
unsigned int normalized_sysctl_sched_wakeup_granularity = 1000000UL;

const_debug unsigned int sysctl_sched_migration_cost = 500000UL;

/*
 * The exponential sliding  window over which load is averaged for shares
 * distribution.
 * (default: 10msec)
 */
unsigned int __read_mostly sysctl_sched_shares_window = 10000000UL;

static const struct sched_class fair_sched_class;

/**************************************************************
 * CFS operations on generic schedulable entities:
 */

#ifdef CONFIG_FAIR_GROUP_SCHED

/* cpu runqueue to which this cfs_rq is attached */
static inline struct rq *rq_of(struct cfs_rq *cfs_rq)
{
	return cfs_rq->rq;
}

/* An entity is a task if it doesn't "own" a runqueue */
#define entity_is_task(se)	(!se->my_q)

static inline struct task_struct *task_of(struct sched_entity *se)
{
#ifdef CONFIG_SCHED_DEBUG
	WARN_ON_ONCE(!entity_is_task(se));
#endif
	return container_of(se, struct task_struct, se);
}

/* Walk up scheduling entities hierarchy */
#define for_each_sched_entity(se) \
		for (; se; se = se->parent)

static inline struct cfs_rq *task_cfs_rq(struct task_struct *p)
{
	return p->se.cfs_rq;
}

/* runqueue on which this entity is (to be) queued */
static inline struct cfs_rq *cfs_rq_of(struct sched_entity *se)
{
	return se->cfs_rq;
}

/* runqueue "owned" by this group */
static inline struct cfs_rq *group_cfs_rq(struct sched_entity *grp)
{
	return grp->my_q;
}

/* Given a group's cfs_rq on one cpu, return its corresponding cfs_rq on
 * another cpu ('this_cpu')
 */
static inline struct cfs_rq *cpu_cfs_rq(struct cfs_rq *cfs_rq, int this_cpu)
{
	return cfs_rq->tg->cfs_rq[this_cpu];
}

static inline void list_add_leaf_cfs_rq(struct cfs_rq *cfs_rq)
{
	if (!cfs_rq->on_list) {
		/*
		 * Ensure we either appear before our parent (if already
		 * enqueued) or force our parent to appear after us when it is
		 * enqueued.  The fact that we always enqueue bottom-up
		 * reduces this to two cases.
		 */
		if (cfs_rq->tg->parent &&
		    cfs_rq->tg->parent->cfs_rq[cpu_of(rq_of(cfs_rq))]->on_list) {
			list_add_rcu(&cfs_rq->leaf_cfs_rq_list,
				&rq_of(cfs_rq)->leaf_cfs_rq_list);
		} else {
			list_add_tail_rcu(&cfs_rq->leaf_cfs_rq_list,
				&rq_of(cfs_rq)->leaf_cfs_rq_list);
		}

		cfs_rq->on_list = 1;
	}
}

static inline void list_del_leaf_cfs_rq(struct cfs_rq *cfs_rq)
{
	if (cfs_rq->on_list) {
		list_del_rcu(&cfs_rq->leaf_cfs_rq_list);
		cfs_rq->on_list = 0;
	}
}

/* Iterate thr' all leaf cfs_rq's on a runqueue */
#define for_each_leaf_cfs_rq(rq, cfs_rq) \
	list_for_each_entry_rcu(cfs_rq, &rq->leaf_cfs_rq_list, leaf_cfs_rq_list)

/* Do the two (enqueued) entities belong to the same group ? */
static inline int
is_same_group(struct sched_entity *se, struct sched_entity *pse)
{
	if (se->cfs_rq == pse->cfs_rq)
		return 1;

	return 0;
}

static inline struct sched_entity *parent_entity(struct sched_entity *se)
{
	return se->parent;
}

/* return depth at which a sched entity is present in the hierarchy */
static inline int depth_se(struct sched_entity *se)
{
	int depth = 0;

	for_each_sched_entity(se)
		depth++;

	return depth;
}

static void
find_matching_se(struct sched_entity **se, struct sched_entity **pse)
{
	int se_depth, pse_depth;

	/*
	 * preemption test can be made between sibling entities who are in the
	 * same cfs_rq i.e who have a common parent. Walk up the hierarchy of
	 * both tasks until we find their ancestors who are siblings of common
	 * parent.
	 */

	/* First walk up until both entities are at same depth */
	se_depth = depth_se(*se);
	pse_depth = depth_se(*pse);

	while (se_depth > pse_depth) {
		se_depth--;
		*se = parent_entity(*se);
	}

	while (pse_depth > se_depth) {
		pse_depth--;
		*pse = parent_entity(*pse);
	}

	while (!is_same_group(*se, *pse)) {
		*se = parent_entity(*se);
		*pse = parent_entity(*pse);
	}
}

#else	/* !CONFIG_FAIR_GROUP_SCHED */

static inline struct task_struct *task_of(struct sched_entity *se)
{
	return container_of(se, struct task_struct, se);
}

static inline struct rq *rq_of(struct cfs_rq *cfs_rq)
{
	return container_of(cfs_rq, struct rq, cfs);
}

#define entity_is_task(se)	1

#define for_each_sched_entity(se) \
		for (; se; se = NULL)

static inline struct cfs_rq *task_cfs_rq(struct task_struct *p)
{
	return &task_rq(p)->cfs;
}

static inline struct cfs_rq *cfs_rq_of(struct sched_entity *se)
{
	struct task_struct *p = task_of(se);
	struct rq *rq = task_rq(p);

	return &rq->cfs;
}

/* runqueue "owned" by this group */
static inline struct cfs_rq *group_cfs_rq(struct sched_entity *grp)
{
	return NULL;
}

static inline struct cfs_rq *cpu_cfs_rq(struct cfs_rq *cfs_rq, int this_cpu)
{
	return &cpu_rq(this_cpu)->cfs;
}

static inline void list_add_leaf_cfs_rq(struct cfs_rq *cfs_rq)
{
}

static inline void list_del_leaf_cfs_rq(struct cfs_rq *cfs_rq)
{
}

#define for_each_leaf_cfs_rq(rq, cfs_rq) \
		for (cfs_rq = &rq->cfs; cfs_rq; cfs_rq = NULL)

static inline int
is_same_group(struct sched_entity *se, struct sched_entity *pse)
{
	return 1;
}

static inline struct sched_entity *parent_entity(struct sched_entity *se)
{
	return NULL;
}

static inline void
find_matching_se(struct sched_entity **se, struct sched_entity **pse)
{
}

#endif	/* CONFIG_FAIR_GROUP_SCHED */


/**************************************************************
 * Scheduling class tree data structure manipulation methods:
 */

static inline u64 max_vruntime(u64 min_vruntime, u64 vruntime)
{
	s64 delta = (s64)(vruntime - min_vruntime);
	if (delta > 0)
		min_vruntime = vruntime;

	return min_vruntime;
}

static inline u64 min_vruntime(u64 min_vruntime, u64 vruntime)
{
	s64 delta = (s64)(vruntime - min_vruntime);
	if (delta < 0)
		min_vruntime = vruntime;

	return min_vruntime;
}

static inline int entity_before(struct sched_entity *a,
				struct sched_entity *b)
{
	return (s64)(a->vruntime - b->vruntime) < 0;
}

static inline s64 entity_key(struct cfs_rq *cfs_rq, struct sched_entity *se)
{
	return se->vruntime - cfs_rq->min_vruntime;
}

static void update_min_vruntime(struct cfs_rq *cfs_rq)
{
	u64 vruntime = cfs_rq->min_vruntime;

	if (cfs_rq->curr)
		vruntime = cfs_rq->curr->vruntime;

	if (cfs_rq->rb_leftmost) {
		struct sched_entity *se = rb_entry(cfs_rq->rb_leftmost,
						   struct sched_entity,
						   run_node);

		if (!cfs_rq->curr)
			vruntime = se->vruntime;
		else
			vruntime = min_vruntime(vruntime, se->vruntime);
	}

	cfs_rq->min_vruntime = max_vruntime(cfs_rq->min_vruntime, vruntime);
#ifndef CONFIG_64BIT
	smp_wmb();
	cfs_rq->min_vruntime_copy = cfs_rq->min_vruntime;
#endif
}

/*
 * Enqueue an entity into the rb-tree:
 */
static void __enqueue_entity(struct cfs_rq *cfs_rq, struct sched_entity *se)
{
	struct rb_node **link = &cfs_rq->tasks_timeline.rb_node;
	struct rb_node *parent = NULL;
	struct sched_entity *entry;
	s64 key = entity_key(cfs_rq, se);
	int leftmost = 1;

	/*
	 * Find the right place in the rbtree:
	 */
	while (*link) {
		parent = *link;
		entry = rb_entry(parent, struct sched_entity, run_node);
		/*
		 * We dont care about collisions. Nodes with
		 * the same key stay together.
		 */
		if (key < entity_key(cfs_rq, entry)) {
			link = &parent->rb_left;
		} else {
			link = &parent->rb_right;
			leftmost = 0;
		}
	}

	/*
	 * Maintain a cache of leftmost tree entries (it is frequently
	 * used):
	 */
	if (leftmost)
		cfs_rq->rb_leftmost = &se->run_node;

	rb_link_node(&se->run_node, parent, link);
	rb_insert_color(&se->run_node, &cfs_rq->tasks_timeline);
}

static void __dequeue_entity(struct cfs_rq *cfs_rq, struct sched_entity *se)
{
	if (cfs_rq->rb_leftmost == &se->run_node) {
		struct rb_node *next_node;

		next_node = rb_next(&se->run_node);
		cfs_rq->rb_leftmost = next_node;
	}

	rb_erase(&se->run_node, &cfs_rq->tasks_timeline);
}

static struct sched_entity *__pick_first_entity(struct cfs_rq *cfs_rq)
{
	struct rb_node *left = cfs_rq->rb_leftmost;

	if (!left)
		return NULL;

	return rb_entry(left, struct sched_entity, run_node);
}

static struct sched_entity *__pick_next_entity(struct sched_entity *se)
{
	struct rb_node *next = rb_next(&se->run_node);

	if (!next)
		return NULL;

	return rb_entry(next, struct sched_entity, run_node);
}

#ifdef CONFIG_SCHED_DEBUG
static struct sched_entity *__pick_last_entity(struct cfs_rq *cfs_rq)
{
	struct rb_node *last = rb_last(&cfs_rq->tasks_timeline);

	if (!last)
		return NULL;

	return rb_entry(last, struct sched_entity, run_node);
}

/**************************************************************
 * Scheduling class statistics methods:
 */

int sched_proc_update_handler(struct ctl_table *table, int write,
		void __user *buffer, size_t *lenp,
		loff_t *ppos)
{
	int ret = proc_dointvec_minmax(table, write, buffer, lenp, ppos);
	int factor = get_update_sysctl_factor();

	if (ret || !write)
		return ret;

	sched_nr_latency = DIV_ROUND_UP(sysctl_sched_latency,
					sysctl_sched_min_granularity);

#define WRT_SYSCTL(name) \
	(normalized_sysctl_##name = sysctl_##name / (factor))
	WRT_SYSCTL(sched_min_granularity);
	WRT_SYSCTL(sched_latency);
	WRT_SYSCTL(sched_wakeup_granularity);
#undef WRT_SYSCTL

	return 0;
}
#endif

/*
 * delta /= w
 */
static inline unsigned long
calc_delta_fair(unsigned long delta, struct sched_entity *se)
{
	if (unlikely(se->load.weight != NICE_0_LOAD))
		delta = calc_delta_mine(delta, NICE_0_LOAD, &se->load);

	return delta;
}

/*
 * The idea is to set a period in which each task runs once.
 *
 * When there are too many tasks (sysctl_sched_nr_latency) we have to stretch
 * this period because otherwise the slices get too small.
 *
 * p = (nr <= nl) ? l : l*nr/nl
 */
static u64 __sched_period(unsigned long nr_running)
{
	u64 period = sysctl_sched_latency;
	unsigned long nr_latency = sched_nr_latency;

	if (unlikely(nr_running > nr_latency)) {
		period = sysctl_sched_min_granularity;
		period *= nr_running;
	}

	return period;
}

/*
 * We calculate the wall-time slice from the period by taking a part
 * proportional to the weight.
 *
 * s = p*P[w/rw]
 */
static u64 sched_slice(struct cfs_rq *cfs_rq, struct sched_entity *se)
{
	u64 slice = __sched_period(cfs_rq->nr_running + !se->on_rq);

	for_each_sched_entity(se) {
		struct load_weight *load;
		struct load_weight lw;

		cfs_rq = cfs_rq_of(se);
		load = &cfs_rq->load;

		if (unlikely(!se->on_rq)) {
			lw = cfs_rq->load;

			update_load_add(&lw, se->load.weight);
			load = &lw;
		}
		slice = calc_delta_mine(slice, se->load.weight, load);
	}
	return slice;
}

/*
 * We calculate the vruntime slice of a to be inserted task
 *
 * vs = s/w
 */
static u64 sched_vslice(struct cfs_rq *cfs_rq, struct sched_entity *se)
{
	return calc_delta_fair(sched_slice(cfs_rq, se), se);
}

static void update_cfs_load(struct cfs_rq *cfs_rq, int global_update);
static void update_cfs_shares(struct cfs_rq *cfs_rq);

/*
 * Update the current task's runtime statistics. Skip current tasks that
 * are not in our scheduling class.
 */
static inline void
__update_curr(struct cfs_rq *cfs_rq, struct sched_entity *curr,
	      unsigned long delta_exec)
{
	unsigned long delta_exec_weighted;

	schedstat_set(curr->statistics.exec_max,
		      max((u64)delta_exec, curr->statistics.exec_max));

	curr->sum_exec_runtime += delta_exec;
	schedstat_add(cfs_rq, exec_clock, delta_exec);
	delta_exec_weighted = calc_delta_fair(delta_exec, curr);

	curr->vruntime += delta_exec_weighted;
	update_min_vruntime(cfs_rq);

#if defined CONFIG_SMP && defined CONFIG_FAIR_GROUP_SCHED
	cfs_rq->load_unacc_exec_time += delta_exec;
#endif
}

static void update_curr(struct cfs_rq *cfs_rq)
{
	struct sched_entity *curr = cfs_rq->curr;
	u64 now = rq_of(cfs_rq)->clock_task;
	unsigned long delta_exec;

	if (unlikely(!curr))
		return;

	/*
	 * Get the amount of time the current task was running
	 * since the last time we changed load (this cannot
	 * overflow on 32 bits):
	 */
	delta_exec = (unsigned long)(now - curr->exec_start);
	if (!delta_exec)
		return;

	__update_curr(cfs_rq, curr, delta_exec);
	curr->exec_start = now;

	if (entity_is_task(curr)) {
		struct task_struct *curtask = task_of(curr);

		trace_sched_stat_runtime(curtask, delta_exec, curr->vruntime);
		cpuacct_charge(curtask, delta_exec);
		account_group_exec_runtime(curtask, delta_exec);
	}
}

static inline void
update_stats_wait_start(struct cfs_rq *cfs_rq, struct sched_entity *se)
{
	schedstat_set(se->statistics.wait_start, rq_of(cfs_rq)->clock);
}

/*
 * Task is being enqueued - update stats:
 */
static void update_stats_enqueue(struct cfs_rq *cfs_rq, struct sched_entity *se)
{
	/*
	 * Are we enqueueing a waiting task? (for current tasks
	 * a dequeue/enqueue event is a NOP)
	 */
	if (se != cfs_rq->curr)
		update_stats_wait_start(cfs_rq, se);
}

static void
update_stats_wait_end(struct cfs_rq *cfs_rq, struct sched_entity *se)
{
	schedstat_set(se->statistics.wait_max, max(se->statistics.wait_max,
			rq_of(cfs_rq)->clock - se->statistics.wait_start));
	schedstat_set(se->statistics.wait_count, se->statistics.wait_count + 1);
	schedstat_set(se->statistics.wait_sum, se->statistics.wait_sum +
			rq_of(cfs_rq)->clock - se->statistics.wait_start);
#ifdef CONFIG_SCHEDSTATS
	if (entity_is_task(se)) {
		trace_sched_stat_wait(task_of(se),
			rq_of(cfs_rq)->clock - se->statistics.wait_start);
	}
#endif
	schedstat_set(se->statistics.wait_start, 0);
}

static inline void
update_stats_dequeue(struct cfs_rq *cfs_rq, struct sched_entity *se)
{
	/*
	 * Mark the end of the wait period if dequeueing a
	 * waiting task:
	 */
	if (se != cfs_rq->curr)
		update_stats_wait_end(cfs_rq, se);
}

/*
 * We are picking a new current task - update its stats:
 */
static inline void
update_stats_curr_start(struct cfs_rq *cfs_rq, struct sched_entity *se)
{
	/*
	 * We are starting a new run period:
	 */
	se->exec_start = rq_of(cfs_rq)->clock_task;
}

/**************************************************
 * Scheduling class queueing methods:
 */

#if defined CONFIG_SMP && defined CONFIG_FAIR_GROUP_SCHED
static void
add_cfs_task_weight(struct cfs_rq *cfs_rq, unsigned long weight)
{
	cfs_rq->task_weight += weight;
}
#else
static inline void
add_cfs_task_weight(struct cfs_rq *cfs_rq, unsigned long weight)
{
}
#endif

static void
account_entity_enqueue(struct cfs_rq *cfs_rq, struct sched_entity *se)
{
	update_load_add(&cfs_rq->load, se->load.weight);
	if (!parent_entity(se))
		inc_cpu_load(rq_of(cfs_rq), se->load.weight);
	if (entity_is_task(se)) {
		add_cfs_task_weight(cfs_rq, se->load.weight);
		list_add(&se->group_node, &cfs_rq->tasks);
	}
	cfs_rq->nr_running++;
}

static void
account_entity_dequeue(struct cfs_rq *cfs_rq, struct sched_entity *se)
{
	update_load_sub(&cfs_rq->load, se->load.weight);
	if (!parent_entity(se))
		dec_cpu_load(rq_of(cfs_rq), se->load.weight);
	if (entity_is_task(se)) {
		add_cfs_task_weight(cfs_rq, -se->load.weight);
		list_del_init(&se->group_node);
	}
	cfs_rq->nr_running--;
}

#ifdef CONFIG_FAIR_GROUP_SCHED
# ifdef CONFIG_SMP
static void update_cfs_rq_load_contribution(struct cfs_rq *cfs_rq,
					    int global_update)
{
	struct task_group *tg = cfs_rq->tg;
	long load_avg;

	load_avg = div64_u64(cfs_rq->load_avg, cfs_rq->load_period+1);
	load_avg -= cfs_rq->load_contribution;

	if (global_update || abs(load_avg) > cfs_rq->load_contribution / 8) {
		atomic_add(load_avg, &tg->load_weight);
		cfs_rq->load_contribution += load_avg;
	}
}

static void update_cfs_load(struct cfs_rq *cfs_rq, int global_update)
{
	u64 period = sysctl_sched_shares_window;
	u64 now, delta;
	unsigned long load = cfs_rq->load.weight;

	if (cfs_rq->tg == &root_task_group)
		return;

	now = rq_of(cfs_rq)->clock_task;
	delta = now - cfs_rq->load_stamp;

	/* truncate load history at 4 idle periods */
	if (cfs_rq->load_stamp > cfs_rq->load_last &&
	    now - cfs_rq->load_last > 4 * period) {
		cfs_rq->load_period = 0;
		cfs_rq->load_avg = 0;
		delta = period - 1;
	}

	cfs_rq->load_stamp = now;
	cfs_rq->load_unacc_exec_time = 0;
	cfs_rq->load_period += delta;
	if (load) {
		cfs_rq->load_last = now;
		cfs_rq->load_avg += delta * load;
	}

	/* consider updating load contribution on each fold or truncate */
	if (global_update || cfs_rq->load_period > period
	    || !cfs_rq->load_period)
		update_cfs_rq_load_contribution(cfs_rq, global_update);

	while (cfs_rq->load_period > period) {
		/*
		 * Inline assembly required to prevent the compiler
		 * optimising this loop into a divmod call.
		 * See __iter_div_u64_rem() for another example of this.
		 */
		asm("" : "+rm" (cfs_rq->load_period));
		cfs_rq->load_period /= 2;
		cfs_rq->load_avg /= 2;
	}

	if (!cfs_rq->curr && !cfs_rq->nr_running && !cfs_rq->load_avg)
		list_del_leaf_cfs_rq(cfs_rq);
}

static long calc_cfs_shares(struct cfs_rq *cfs_rq, struct task_group *tg)
{
	long load_weight, load, shares;

	load = cfs_rq->load.weight;

	load_weight = atomic_read(&tg->load_weight);
	load_weight += load;
	load_weight -= cfs_rq->load_contribution;

	shares = (tg->shares * load);
	if (load_weight)
		shares /= load_weight;

	if (shares < MIN_SHARES)
		shares = MIN_SHARES;
	if (shares > tg->shares)
		shares = tg->shares;

	return shares;
}

static void update_entity_shares_tick(struct cfs_rq *cfs_rq)
{
	if (cfs_rq->load_unacc_exec_time > sysctl_sched_shares_window) {
		update_cfs_load(cfs_rq, 0);
		update_cfs_shares(cfs_rq);
	}
}
# else /* CONFIG_SMP */
static void update_cfs_load(struct cfs_rq *cfs_rq, int global_update)
{
}

static inline long calc_cfs_shares(struct cfs_rq *cfs_rq, struct task_group *tg)
{
	return tg->shares;
}

static inline void update_entity_shares_tick(struct cfs_rq *cfs_rq)
{
}
# endif /* CONFIG_SMP */
static void reweight_entity(struct cfs_rq *cfs_rq, struct sched_entity *se,
			    unsigned long weight)
{
	if (se->on_rq) {
		/* commit outstanding execution time */
		if (cfs_rq->curr == se)
			update_curr(cfs_rq);
		account_entity_dequeue(cfs_rq, se);
	}

	update_load_set(&se->load, weight);

	if (se->on_rq)
		account_entity_enqueue(cfs_rq, se);
}

static void update_cfs_shares(struct cfs_rq *cfs_rq)
{
	struct task_group *tg;
	struct sched_entity *se;
	long shares;

	tg = cfs_rq->tg;
	se = tg->se[cpu_of(rq_of(cfs_rq))];
	if (!se)
		return;
#ifndef CONFIG_SMP
	if (likely(se->load.weight == tg->shares))
		return;
#endif
	shares = calc_cfs_shares(cfs_rq, tg);

	reweight_entity(cfs_rq_of(se), se, shares);
}
#else /* CONFIG_FAIR_GROUP_SCHED */
static void update_cfs_load(struct cfs_rq *cfs_rq, int global_update)
{
}

static inline void update_cfs_shares(struct cfs_rq *cfs_rq)
{
}

static inline void update_entity_shares_tick(struct cfs_rq *cfs_rq)
{
}
#endif /* CONFIG_FAIR_GROUP_SCHED */

static void enqueue_sleeper(struct cfs_rq *cfs_rq, struct sched_entity *se)
{
#ifdef CONFIG_SCHEDSTATS
	struct task_struct *tsk = NULL;

	if (entity_is_task(se))
		tsk = task_of(se);

	if (se->statistics.sleep_start) {
		u64 delta = rq_of(cfs_rq)->clock - se->statistics.sleep_start;

		if ((s64)delta < 0)
			delta = 0;

		if (unlikely(delta > se->statistics.sleep_max))
			se->statistics.sleep_max = delta;

		se->statistics.sleep_start = 0;
		se->statistics.sum_sleep_runtime += delta;

		if (tsk) {
			account_scheduler_latency(tsk, delta >> 10, 1);
			trace_sched_stat_sleep(tsk, delta);
		}
	}
	if (se->statistics.block_start) {
		u64 delta = rq_of(cfs_rq)->clock - se->statistics.block_start;

		if ((s64)delta < 0)
			delta = 0;

		if (unlikely(delta > se->statistics.block_max))
			se->statistics.block_max = delta;

		se->statistics.block_start = 0;
		se->statistics.sum_sleep_runtime += delta;

		if (tsk) {
			if (tsk->in_iowait) {
				se->statistics.iowait_sum += delta;
				se->statistics.iowait_count++;
				trace_sched_stat_iowait(tsk, delta);
			}

			/*
			 * Blocking time is in units of nanosecs, so shift by
			 * 20 to get a milliseconds-range estimation of the
			 * amount of time that the task spent sleeping:
			 */
			if (unlikely(prof_on == SLEEP_PROFILING)) {
				profile_hits(SLEEP_PROFILING,
						(void *)get_wchan(tsk),
						delta >> 20);
			}
			account_scheduler_latency(tsk, delta >> 10, 0);
		}
	}
#endif
}

static void check_spread(struct cfs_rq *cfs_rq, struct sched_entity *se)
{
#ifdef CONFIG_SCHED_DEBUG
	s64 d = se->vruntime - cfs_rq->min_vruntime;

	if (d < 0)
		d = -d;

	if (d > 3*sysctl_sched_latency)
		schedstat_inc(cfs_rq, nr_spread_over);
#endif
}

static void
place_entity(struct cfs_rq *cfs_rq, struct sched_entity *se, int initial)
{
	u64 vruntime = cfs_rq->min_vruntime;

	/*
	 * The 'current' period is already promised to the current tasks,
	 * however the extra weight of the new task will slow them down a
	 * little, place the new task so that it fits in the slot that
	 * stays open at the end.
	 */
	if (initial && sched_feat(START_DEBIT))
		vruntime += sched_vslice(cfs_rq, se);

	/* sleeps up to a single latency don't count. */
	if (!initial) {
		unsigned long thresh = sysctl_sched_latency;

		/*
		 * Halve their sleep time's effect, to allow
		 * for a gentler effect of sleepers:
		 */
		if (sched_feat(GENTLE_FAIR_SLEEPERS))
			thresh >>= 1;

		vruntime -= thresh;
	}

	/* ensure we never gain time by being placed backwards. */
	vruntime = max_vruntime(se->vruntime, vruntime);

	se->vruntime = vruntime;
}

static void
enqueue_entity(struct cfs_rq *cfs_rq, struct sched_entity *se, int flags)
{
	/*
	 * Update the normalized vruntime before updating min_vruntime
	 * through callig update_curr().
	 */
	if (!(flags & ENQUEUE_WAKEUP) || (flags & ENQUEUE_WAKING))
		se->vruntime += cfs_rq->min_vruntime;

	/*
	 * Update run-time statistics of the 'current'.
	 */
	update_curr(cfs_rq);
	update_cfs_load(cfs_rq, 0);
	account_entity_enqueue(cfs_rq, se);
	update_cfs_shares(cfs_rq);

	if (flags & ENQUEUE_WAKEUP) {
		place_entity(cfs_rq, se, 0);
		enqueue_sleeper(cfs_rq, se);
	}

	update_stats_enqueue(cfs_rq, se);
	check_spread(cfs_rq, se);
	if (se != cfs_rq->curr)
		__enqueue_entity(cfs_rq, se);
	se->on_rq = 1;

	if (cfs_rq->nr_running == 1)
		list_add_leaf_cfs_rq(cfs_rq);
}

static void __clear_buddies_last(struct sched_entity *se)
{
	for_each_sched_entity(se) {
		struct cfs_rq *cfs_rq = cfs_rq_of(se);
		if (cfs_rq->last == se)
			cfs_rq->last = NULL;
		else
			break;
	}
}

static void __clear_buddies_next(struct sched_entity *se)
{
	for_each_sched_entity(se) {
		struct cfs_rq *cfs_rq = cfs_rq_of(se);
		if (cfs_rq->next == se)
			cfs_rq->next = NULL;
		else
			break;
	}
}

static void __clear_buddies_skip(struct sched_entity *se)
{
	for_each_sched_entity(se) {
		struct cfs_rq *cfs_rq = cfs_rq_of(se);
		if (cfs_rq->skip == se)
			cfs_rq->skip = NULL;
		else
			break;
	}
}

static void clear_buddies(struct cfs_rq *cfs_rq, struct sched_entity *se)
{
	if (cfs_rq->last == se)
		__clear_buddies_last(se);

	if (cfs_rq->next == se)
		__clear_buddies_next(se);

	if (cfs_rq->skip == se)
		__clear_buddies_skip(se);
}

static void
dequeue_entity(struct cfs_rq *cfs_rq, struct sched_entity *se, int flags)
{
	u64 min_vruntime;

	/*
	 * Update run-time statistics of the 'current'.
	 */
	update_curr(cfs_rq);

	update_stats_dequeue(cfs_rq, se);
	if (flags & DEQUEUE_SLEEP) {
#ifdef CONFIG_SCHEDSTATS
		if (entity_is_task(se)) {
			struct task_struct *tsk = task_of(se);

			if (tsk->state & TASK_INTERRUPTIBLE)
				se->statistics.sleep_start = rq_of(cfs_rq)->clock;
			if (tsk->state & TASK_UNINTERRUPTIBLE)
				se->statistics.block_start = rq_of(cfs_rq)->clock;
		}
#endif
	}

	clear_buddies(cfs_rq, se);

	if (se != cfs_rq->curr)
		__dequeue_entity(cfs_rq, se);
	se->on_rq = 0;
	update_cfs_load(cfs_rq, 0);
	account_entity_dequeue(cfs_rq, se);
<<<<<<< HEAD

	min_vruntime = cfs_rq->min_vruntime;
	update_min_vruntime(cfs_rq);
=======
>>>>>>> b55e9ac4

	/*
	 * Normalize the entity after updating the min_vruntime because the
	 * update can refer to the ->curr item and we need to reflect this
	 * movement in our normalized position.
	 */
	if (!(flags & DEQUEUE_SLEEP))
<<<<<<< HEAD
		se->vruntime -= min_vruntime;
=======
		se->vruntime -= cfs_rq->min_vruntime;

	update_min_vruntime(cfs_rq);
	update_cfs_shares(cfs_rq);
>>>>>>> b55e9ac4
}

/*
 * Preempt the current task with a newly woken task if needed:
 */
static void
check_preempt_tick(struct cfs_rq *cfs_rq, struct sched_entity *curr)
{
	unsigned long ideal_runtime, delta_exec;

	ideal_runtime = sched_slice(cfs_rq, curr);
	delta_exec = curr->sum_exec_runtime - curr->prev_sum_exec_runtime;
	if (delta_exec > ideal_runtime) {
		resched_task(rq_of(cfs_rq)->curr);
		/*
		 * The current task ran long enough, ensure it doesn't get
		 * re-elected due to buddy favours.
		 */
		clear_buddies(cfs_rq, curr);
		return;
	}

	/*
	 * Ensure that a task that missed wakeup preemption by a
	 * narrow margin doesn't have to wait for a full slice.
	 * This also mitigates buddy induced latencies under load.
	 */
	if (!sched_feat(WAKEUP_PREEMPT))
		return;

	if (delta_exec < sysctl_sched_min_granularity)
		return;

	if (cfs_rq->nr_running > 1) {
		struct sched_entity *se = __pick_first_entity(cfs_rq);
		s64 delta = curr->vruntime - se->vruntime;

		if (delta < 0)
			return;

		if (delta > ideal_runtime)
			resched_task(rq_of(cfs_rq)->curr);
	}
}

static void
set_next_entity(struct cfs_rq *cfs_rq, struct sched_entity *se)
{
	/* 'current' is not kept within the tree. */
	if (se->on_rq) {
		/*
		 * Any task has to be enqueued before it get to execute on
		 * a CPU. So account for the time it spent waiting on the
		 * runqueue.
		 */
		update_stats_wait_end(cfs_rq, se);
		__dequeue_entity(cfs_rq, se);
	}

	update_stats_curr_start(cfs_rq, se);
	cfs_rq->curr = se;
#ifdef CONFIG_SCHEDSTATS
	/*
	 * Track our maximum slice length, if the CPU's load is at
	 * least twice that of our own weight (i.e. dont track it
	 * when there are only lesser-weight tasks around):
	 */
	if (rq_of(cfs_rq)->load.weight >= 2*se->load.weight) {
		se->statistics.slice_max = max(se->statistics.slice_max,
			se->sum_exec_runtime - se->prev_sum_exec_runtime);
	}
#endif
	se->prev_sum_exec_runtime = se->sum_exec_runtime;
}

static int
wakeup_preempt_entity(struct sched_entity *curr, struct sched_entity *se);

/*
 * Pick the next process, keeping these things in mind, in this order:
 * 1) keep things fair between processes/task groups
 * 2) pick the "next" process, since someone really wants that to run
 * 3) pick the "last" process, for cache locality
 * 4) do not run the "skip" process, if something else is available
 */
static struct sched_entity *pick_next_entity(struct cfs_rq *cfs_rq)
{
	struct sched_entity *se = __pick_first_entity(cfs_rq);
	struct sched_entity *left = se;

	/*
	 * Avoid running the skip buddy, if running something else can
	 * be done without getting too unfair.
	 */
	if (cfs_rq->skip == se) {
		struct sched_entity *second = __pick_next_entity(se);
		if (second && wakeup_preempt_entity(second, left) < 1)
			se = second;
	}

	/*
	 * Prefer last buddy, try to return the CPU to a preempted task.
	 */
	if (cfs_rq->last && wakeup_preempt_entity(cfs_rq->last, left) < 1)
		se = cfs_rq->last;

	/*
	 * Someone really wants this to run. If it's not unfair, run it.
	 */
	if (cfs_rq->next && wakeup_preempt_entity(cfs_rq->next, left) < 1)
		se = cfs_rq->next;

	clear_buddies(cfs_rq, se);

	return se;
}

static void put_prev_entity(struct cfs_rq *cfs_rq, struct sched_entity *prev)
{
	/*
	 * If still on the runqueue then deactivate_task()
	 * was not called and update_curr() has to be done:
	 */
	if (prev->on_rq)
		update_curr(cfs_rq);

	check_spread(cfs_rq, prev);
	if (prev->on_rq) {
		update_stats_wait_start(cfs_rq, prev);
		/* Put 'current' back into the tree. */
		__enqueue_entity(cfs_rq, prev);
	}
	cfs_rq->curr = NULL;
}

static void
entity_tick(struct cfs_rq *cfs_rq, struct sched_entity *curr, int queued)
{
	/*
	 * Update run-time statistics of the 'current'.
	 */
	update_curr(cfs_rq);

	/*
	 * Update share accounting for long-running entities.
	 */
	update_entity_shares_tick(cfs_rq);

#ifdef CONFIG_SCHED_HRTICK
	/*
	 * queued ticks are scheduled to match the slice, so don't bother
	 * validating it and just reschedule.
	 */
	if (queued) {
		resched_task(rq_of(cfs_rq)->curr);
		return;
	}
	/*
	 * don't let the period tick interfere with the hrtick preemption
	 */
	if (!sched_feat(DOUBLE_TICK) &&
			hrtimer_active(&rq_of(cfs_rq)->hrtick_timer))
		return;
#endif

	if (cfs_rq->nr_running > 1 || !sched_feat(WAKEUP_PREEMPT))
		check_preempt_tick(cfs_rq, curr);
}

/**************************************************
 * CFS operations on tasks:
 */

#ifdef CONFIG_SCHED_HRTICK
static void hrtick_start_fair(struct rq *rq, struct task_struct *p)
{
	struct sched_entity *se = &p->se;
	struct cfs_rq *cfs_rq = cfs_rq_of(se);

	WARN_ON(task_rq(p) != rq);

	if (hrtick_enabled(rq) && cfs_rq->nr_running > 1) {
		u64 slice = sched_slice(cfs_rq, se);
		u64 ran = se->sum_exec_runtime - se->prev_sum_exec_runtime;
		s64 delta = slice - ran;

		if (delta < 0) {
			if (rq->curr == p)
				resched_task(p);
			return;
		}

		/*
		 * Don't schedule slices shorter than 10000ns, that just
		 * doesn't make sense. Rely on vruntime for fairness.
		 */
		if (rq->curr != p)
			delta = max_t(s64, 10000LL, delta);

		hrtick_start(rq, delta);
	}
}

/*
 * called from enqueue/dequeue and updates the hrtick when the
 * current task is from our class and nr_running is low enough
 * to matter.
 */
static void hrtick_update(struct rq *rq)
{
	struct task_struct *curr = rq->curr;

	if (curr->sched_class != &fair_sched_class)
		return;

	if (cfs_rq_of(&curr->se)->nr_running < sched_nr_latency)
		hrtick_start_fair(rq, curr);
}
#else /* !CONFIG_SCHED_HRTICK */
static inline void
hrtick_start_fair(struct rq *rq, struct task_struct *p)
{
}

static inline void hrtick_update(struct rq *rq)
{
}
#endif

/*
 * The enqueue_task method is called before nr_running is
 * increased. Here we update the fair scheduling stats and
 * then put the task into the rbtree:
 */
static void
enqueue_task_fair(struct rq *rq, struct task_struct *p, int flags)
{
	struct cfs_rq *cfs_rq;
	struct sched_entity *se = &p->se;

	for_each_sched_entity(se) {
		if (se->on_rq)
			break;
		cfs_rq = cfs_rq_of(se);
		enqueue_entity(cfs_rq, se, flags);
		flags = ENQUEUE_WAKEUP;
	}

	for_each_sched_entity(se) {
		struct cfs_rq *cfs_rq = cfs_rq_of(se);

		update_cfs_load(cfs_rq, 0);
		update_cfs_shares(cfs_rq);
	}

	hrtick_update(rq);
}

static void set_next_buddy(struct sched_entity *se);

/*
 * The dequeue_task method is called before nr_running is
 * decreased. We remove the task from the rbtree and
 * update the fair scheduling stats:
 */
static void dequeue_task_fair(struct rq *rq, struct task_struct *p, int flags)
{
	struct cfs_rq *cfs_rq;
	struct sched_entity *se = &p->se;
	int task_sleep = flags & DEQUEUE_SLEEP;

	for_each_sched_entity(se) {
		cfs_rq = cfs_rq_of(se);
		dequeue_entity(cfs_rq, se, flags);

		/* Don't dequeue parent if it has other entities besides us */
		if (cfs_rq->load.weight) {
			/*
			 * Bias pick_next to pick a task from this cfs_rq, as
			 * p is sleeping when it is within its sched_slice.
			 */
			if (task_sleep && parent_entity(se))
				set_next_buddy(parent_entity(se));
			break;
		}
		flags |= DEQUEUE_SLEEP;
	}

	for_each_sched_entity(se) {
		struct cfs_rq *cfs_rq = cfs_rq_of(se);

		update_cfs_load(cfs_rq, 0);
		update_cfs_shares(cfs_rq);
	}

	hrtick_update(rq);
}

#ifdef CONFIG_SMP

static void task_waking_fair(struct task_struct *p)
{
	struct sched_entity *se = &p->se;
	struct cfs_rq *cfs_rq = cfs_rq_of(se);
	u64 min_vruntime;

#ifndef CONFIG_64BIT
	u64 min_vruntime_copy;

	do {
		min_vruntime_copy = cfs_rq->min_vruntime_copy;
		smp_rmb();
		min_vruntime = cfs_rq->min_vruntime;
	} while (min_vruntime != min_vruntime_copy);
#else
	min_vruntime = cfs_rq->min_vruntime;
#endif

	se->vruntime -= min_vruntime;
}

#ifdef CONFIG_FAIR_GROUP_SCHED
/*
 * effective_load() calculates the load change as seen from the root_task_group
 *
 * Adding load to a group doesn't make a group heavier, but can cause movement
 * of group shares between cpus. Assuming the shares were perfectly aligned one
 * can calculate the shift in shares.
 */
static long effective_load(struct task_group *tg, int cpu, long wl, long wg)
{
	struct sched_entity *se = tg->se[cpu];

	if (!tg->parent)
		return wl;

	for_each_sched_entity(se) {
		long lw, w;

		tg = se->my_q->tg;
		w = se->my_q->load.weight;

		/* use this cpu's instantaneous contribution */
		lw = atomic_read(&tg->load_weight);
		lw -= se->my_q->load_contribution;
		lw += w + wg;

		wl += w;

		if (lw > 0 && wl < lw)
			wl = (wl * tg->shares) / lw;
		else
			wl = tg->shares;

		/* zero point is MIN_SHARES */
		if (wl < MIN_SHARES)
			wl = MIN_SHARES;
		wl -= se->load.weight;
		wg = 0;
	}

	return wl;
}

#else

static inline unsigned long effective_load(struct task_group *tg, int cpu,
		unsigned long wl, unsigned long wg)
{
	return wl;
}

#endif

static int wake_affine(struct sched_domain *sd, struct task_struct *p, int sync)
{
	s64 this_load, load;
	int idx, this_cpu, prev_cpu;
	unsigned long tl_per_task;
	struct task_group *tg;
	unsigned long weight;
	int balanced;

	idx	  = sd->wake_idx;
	this_cpu  = smp_processor_id();
	prev_cpu  = task_cpu(p);
	load	  = source_load(prev_cpu, idx);
	this_load = target_load(this_cpu, idx);

	/*
	 * If sync wakeup then subtract the (maximum possible)
	 * effect of the currently running task from the load
	 * of the current CPU:
	 */
	rcu_read_lock();
	if (sync) {
		tg = task_group(current);
		weight = current->se.load.weight;

		this_load += effective_load(tg, this_cpu, -weight, -weight);
		load += effective_load(tg, prev_cpu, 0, -weight);
	}

	tg = task_group(p);
	weight = p->se.load.weight;

	/*
	 * In low-load situations, where prev_cpu is idle and this_cpu is idle
	 * due to the sync cause above having dropped this_load to 0, we'll
	 * always have an imbalance, but there's really nothing you can do
	 * about that, so that's good too.
	 *
	 * Otherwise check if either cpus are near enough in load to allow this
	 * task to be woken on this_cpu.
	 */
	if (this_load > 0) {
		s64 this_eff_load, prev_eff_load;

		this_eff_load = 100;
		this_eff_load *= power_of(prev_cpu);
		this_eff_load *= this_load +
			effective_load(tg, this_cpu, weight, weight);

		prev_eff_load = 100 + (sd->imbalance_pct - 100) / 2;
		prev_eff_load *= power_of(this_cpu);
		prev_eff_load *= load + effective_load(tg, prev_cpu, 0, weight);

		balanced = this_eff_load <= prev_eff_load;
	} else
		balanced = true;
	rcu_read_unlock();

	/*
	 * If the currently running task will sleep within
	 * a reasonable amount of time then attract this newly
	 * woken task:
	 */
	if (sync && balanced)
		return 1;

	schedstat_inc(p, se.statistics.nr_wakeups_affine_attempts);
	tl_per_task = cpu_avg_load_per_task(this_cpu);

	if (balanced ||
	    (this_load <= load &&
	     this_load + target_load(prev_cpu, idx) <= tl_per_task)) {
		/*
		 * This domain has SD_WAKE_AFFINE and
		 * p is cache cold in this domain, and
		 * there is no bad imbalance.
		 */
		schedstat_inc(sd, ttwu_move_affine);
		schedstat_inc(p, se.statistics.nr_wakeups_affine);

		return 1;
	}
	return 0;
}

/*
 * find_idlest_group finds and returns the least busy CPU group within the
 * domain.
 */
static struct sched_group *
find_idlest_group(struct sched_domain *sd, struct task_struct *p,
		  int this_cpu, int load_idx)
{
	struct sched_group *idlest = NULL, *group = sd->groups;
	unsigned long min_load = ULONG_MAX, this_load = 0;
	int imbalance = 100 + (sd->imbalance_pct-100)/2;

	do {
		unsigned long load, avg_load;
		int local_group;
		int i;

		/* Skip over this group if it has no CPUs allowed */
		if (!cpumask_intersects(sched_group_cpus(group),
					&p->cpus_allowed))
			continue;

		local_group = cpumask_test_cpu(this_cpu,
					       sched_group_cpus(group));

		/* Tally up the load of all CPUs in the group */
		avg_load = 0;

		for_each_cpu(i, sched_group_cpus(group)) {
			/* Bias balancing toward cpus of our domain */
			if (local_group)
				load = source_load(i, load_idx);
			else
				load = target_load(i, load_idx);

			avg_load += load;
		}

		/* Adjust by relative CPU power of the group */
		avg_load = (avg_load * SCHED_POWER_SCALE) / group->sgp->power;

		if (local_group) {
			this_load = avg_load;
		} else if (avg_load < min_load) {
			min_load = avg_load;
			idlest = group;
		}
	} while (group = group->next, group != sd->groups);

	if (!idlest || 100*this_load < imbalance*min_load)
		return NULL;
	return idlest;
}

/*
 * find_idlest_cpu - find the idlest cpu among the cpus in group.
 */
static int
find_idlest_cpu(struct sched_group *group, struct task_struct *p, int this_cpu)
{
	unsigned long load, min_load = ULONG_MAX;
	int idlest = -1;
	int i;

	/* Traverse only the allowed CPUs */
	for_each_cpu_and(i, sched_group_cpus(group), &p->cpus_allowed) {
		load = weighted_cpuload(i);

		if (load < min_load || (load == min_load && i == this_cpu)) {
			min_load = load;
			idlest = i;
		}
	}

	return idlest;
}

/*
 * Try and locate an idle CPU in the sched_domain.
 */
static int select_idle_sibling(struct task_struct *p, int target)
{
	int cpu = smp_processor_id();
	int prev_cpu = task_cpu(p);
	struct sched_domain *sd;
	int i;

	/*
	 * If the task is going to be woken-up on this cpu and if it is
	 * already idle, then it is the right target.
	 */
	if (target == cpu && idle_cpu(cpu))
		return cpu;

	/*
	 * If the task is going to be woken-up on the cpu where it previously
	 * ran and if it is currently idle, then it the right target.
	 */
	if (target == prev_cpu && idle_cpu(prev_cpu))
		return prev_cpu;

	/*
	 * Otherwise, iterate the domains and find an elegible idle cpu.
	 */
	rcu_read_lock();
	for_each_domain(target, sd) {
		if (!(sd->flags & SD_SHARE_PKG_RESOURCES))
			break;

		for_each_cpu_and(i, sched_domain_span(sd), &p->cpus_allowed) {
			if (idle_cpu(i)) {
				target = i;
				break;
			}
		}

		/*
		 * Lets stop looking for an idle sibling when we reached
		 * the domain that spans the current cpu and prev_cpu.
		 */
		if (cpumask_test_cpu(cpu, sched_domain_span(sd)) &&
		    cpumask_test_cpu(prev_cpu, sched_domain_span(sd)))
			break;
	}
	rcu_read_unlock();

	return target;
}

/*
 * sched_balance_self: balance the current task (running on cpu) in domains
 * that have the 'flag' flag set. In practice, this is SD_BALANCE_FORK and
 * SD_BALANCE_EXEC.
 *
 * Balance, ie. select the least loaded group.
 *
 * Returns the target CPU number, or the same CPU if no balancing is needed.
 *
 * preempt must be disabled.
 */
static int
select_task_rq_fair(struct task_struct *p, int sd_flag, int wake_flags)
{
	struct sched_domain *tmp, *affine_sd = NULL, *sd = NULL;
	int cpu = smp_processor_id();
	int prev_cpu = task_cpu(p);
	int new_cpu = cpu;
	int want_affine = 0;
	int want_sd = 1;
	int sync = wake_flags & WF_SYNC;

	if (sd_flag & SD_BALANCE_WAKE) {
		if (cpumask_test_cpu(cpu, &p->cpus_allowed))
			want_affine = 1;
		new_cpu = prev_cpu;
	}

	rcu_read_lock();
	for_each_domain(cpu, tmp) {
		if (!(tmp->flags & SD_LOAD_BALANCE))
			continue;

		/*
		 * If power savings logic is enabled for a domain, see if we
		 * are not overloaded, if so, don't balance wider.
		 */
		if (tmp->flags & (SD_POWERSAVINGS_BALANCE|SD_PREFER_LOCAL)) {
			unsigned long power = 0;
			unsigned long nr_running = 0;
			unsigned long capacity;
			int i;

			for_each_cpu(i, sched_domain_span(tmp)) {
				power += power_of(i);
				nr_running += cpu_rq(i)->cfs.nr_running;
			}

			capacity = DIV_ROUND_CLOSEST(power, SCHED_POWER_SCALE);

			if (tmp->flags & SD_POWERSAVINGS_BALANCE)
				nr_running /= 2;

			if (nr_running < capacity)
				want_sd = 0;
		}

		/*
		 * If both cpu and prev_cpu are part of this domain,
		 * cpu is a valid SD_WAKE_AFFINE target.
		 */
		if (want_affine && (tmp->flags & SD_WAKE_AFFINE) &&
		    cpumask_test_cpu(prev_cpu, sched_domain_span(tmp))) {
			affine_sd = tmp;
			want_affine = 0;
		}

		if (!want_sd && !want_affine)
			break;

		if (!(tmp->flags & sd_flag))
			continue;

		if (want_sd)
			sd = tmp;
	}

	if (affine_sd) {
		if (cpu == prev_cpu || wake_affine(affine_sd, p, sync))
			prev_cpu = cpu;

		new_cpu = select_idle_sibling(p, prev_cpu);
		goto unlock;
	}

	while (sd) {
		int load_idx = sd->forkexec_idx;
		struct sched_group *group;
		int weight;

		if (!(sd->flags & sd_flag)) {
			sd = sd->child;
			continue;
		}

		if (sd_flag & SD_BALANCE_WAKE)
			load_idx = sd->wake_idx;

		group = find_idlest_group(sd, p, cpu, load_idx);
		if (!group) {
			sd = sd->child;
			continue;
		}

		new_cpu = find_idlest_cpu(group, p, cpu);
		if (new_cpu == -1 || new_cpu == cpu) {
			/* Now try balancing at a lower domain level of cpu */
			sd = sd->child;
			continue;
		}

		/* Now try balancing at a lower domain level of new_cpu */
		cpu = new_cpu;
		weight = sd->span_weight;
		sd = NULL;
		for_each_domain(cpu, tmp) {
			if (weight <= tmp->span_weight)
				break;
			if (tmp->flags & sd_flag)
				sd = tmp;
		}
		/* while loop will break here if sd == NULL */
	}
unlock:
	rcu_read_unlock();

	return new_cpu;
}
#endif /* CONFIG_SMP */

static unsigned long
wakeup_gran(struct sched_entity *curr, struct sched_entity *se)
{
	unsigned long gran = sysctl_sched_wakeup_granularity;

	/*
	 * Since its curr running now, convert the gran from real-time
	 * to virtual-time in his units.
	 *
	 * By using 'se' instead of 'curr' we penalize light tasks, so
	 * they get preempted easier. That is, if 'se' < 'curr' then
	 * the resulting gran will be larger, therefore penalizing the
	 * lighter, if otoh 'se' > 'curr' then the resulting gran will
	 * be smaller, again penalizing the lighter task.
	 *
	 * This is especially important for buddies when the leftmost
	 * task is higher priority than the buddy.
	 */
	return calc_delta_fair(gran, se);
}

/*
 * Should 'se' preempt 'curr'.
 *
 *             |s1
 *        |s2
 *   |s3
 *         g
 *      |<--->|c
 *
 *  w(c, s1) = -1
 *  w(c, s2) =  0
 *  w(c, s3) =  1
 *
 */
static int
wakeup_preempt_entity(struct sched_entity *curr, struct sched_entity *se)
{
	s64 gran, vdiff = curr->vruntime - se->vruntime;

	if (vdiff <= 0)
		return -1;

	gran = wakeup_gran(curr, se);
	if (vdiff > gran)
		return 1;

	return 0;
}

static void set_last_buddy(struct sched_entity *se)
{
	if (entity_is_task(se) && unlikely(task_of(se)->policy == SCHED_IDLE))
		return;

	for_each_sched_entity(se)
		cfs_rq_of(se)->last = se;
}

static void set_next_buddy(struct sched_entity *se)
{
	if (entity_is_task(se) && unlikely(task_of(se)->policy == SCHED_IDLE))
		return;

	for_each_sched_entity(se)
		cfs_rq_of(se)->next = se;
}

static void set_skip_buddy(struct sched_entity *se)
{
	for_each_sched_entity(se)
		cfs_rq_of(se)->skip = se;
}

/*
 * Preempt the current task with a newly woken task if needed:
 */
static void check_preempt_wakeup(struct rq *rq, struct task_struct *p, int wake_flags)
{
	struct task_struct *curr = rq->curr;
	struct sched_entity *se = &curr->se, *pse = &p->se;
	struct cfs_rq *cfs_rq = task_cfs_rq(curr);
	int scale = cfs_rq->nr_running >= sched_nr_latency;
	int next_buddy_marked = 0;

	if (unlikely(se == pse))
		return;

	if (sched_feat(NEXT_BUDDY) && scale && !(wake_flags & WF_FORK)) {
		set_next_buddy(pse);
		next_buddy_marked = 1;
	}

	/*
	 * We can come here with TIF_NEED_RESCHED already set from new task
	 * wake up path.
	 */
	if (test_tsk_need_resched(curr))
		return;

	/* Idle tasks are by definition preempted by non-idle tasks. */
	if (unlikely(curr->policy == SCHED_IDLE) &&
	    likely(p->policy != SCHED_IDLE))
		goto preempt;

	/*
	 * Batch and idle tasks do not preempt non-idle tasks (their preemption
	 * is driven by the tick):
	 */
	if (unlikely(p->policy != SCHED_NORMAL))
		return;


	if (!sched_feat(WAKEUP_PREEMPT))
		return;

	update_curr(cfs_rq);
	find_matching_se(&se, &pse);
	BUG_ON(!pse);
	if (wakeup_preempt_entity(se, pse) == 1) {
		/*
		 * Bias pick_next to pick the sched entity that is
		 * triggering this preemption.
		 */
		if (!next_buddy_marked)
			set_next_buddy(pse);
		goto preempt;
	}

	return;

preempt:
	resched_task(curr);
	/*
	 * Only set the backward buddy when the current task is still
	 * on the rq. This can happen when a wakeup gets interleaved
	 * with schedule on the ->pre_schedule() or idle_balance()
	 * point, either of which can * drop the rq lock.
	 *
	 * Also, during early boot the idle thread is in the fair class,
	 * for obvious reasons its a bad idea to schedule back to it.
	 */
	if (unlikely(!se->on_rq || curr == rq->idle))
		return;

	if (sched_feat(LAST_BUDDY) && scale && entity_is_task(se))
		set_last_buddy(se);
}

static struct task_struct *pick_next_task_fair(struct rq *rq)
{
	struct task_struct *p;
	struct cfs_rq *cfs_rq = &rq->cfs;
	struct sched_entity *se;

	if (!cfs_rq->nr_running)
		return NULL;

	do {
		se = pick_next_entity(cfs_rq);
		set_next_entity(cfs_rq, se);
		cfs_rq = group_cfs_rq(se);
	} while (cfs_rq);

	p = task_of(se);
	hrtick_start_fair(rq, p);

	return p;
}

/*
 * Account for a descheduled task:
 */
static void put_prev_task_fair(struct rq *rq, struct task_struct *prev)
{
	struct sched_entity *se = &prev->se;
	struct cfs_rq *cfs_rq;

	for_each_sched_entity(se) {
		cfs_rq = cfs_rq_of(se);
		put_prev_entity(cfs_rq, se);
	}
}

/*
 * sched_yield() is very simple
 *
 * The magic of dealing with the ->skip buddy is in pick_next_entity.
 */
static void yield_task_fair(struct rq *rq)
{
	struct task_struct *curr = rq->curr;
	struct cfs_rq *cfs_rq = task_cfs_rq(curr);
	struct sched_entity *se = &curr->se;

	/*
	 * Are we the only task in the tree?
	 */
	if (unlikely(rq->nr_running == 1))
		return;

	clear_buddies(cfs_rq, se);

	if (curr->policy != SCHED_BATCH) {
		update_rq_clock(rq);
		/*
		 * Update run-time statistics of the 'current'.
		 */
		update_curr(cfs_rq);
	}

	set_skip_buddy(se);
}

static bool yield_to_task_fair(struct rq *rq, struct task_struct *p, bool preempt)
{
	struct sched_entity *se = &p->se;

	if (!se->on_rq)
		return false;

	/* Tell the scheduler that we'd really like pse to run next. */
	set_next_buddy(se);

	yield_task_fair(rq);

	return true;
}

#ifdef CONFIG_SMP
/**************************************************
 * Fair scheduling class load-balancing methods:
 */

/*
 * pull_task - move a task from a remote runqueue to the local runqueue.
 * Both runqueues must be locked.
 */
static void pull_task(struct rq *src_rq, struct task_struct *p,
		      struct rq *this_rq, int this_cpu)
{
	deactivate_task(src_rq, p, 0);
	set_task_cpu(p, this_cpu);
	activate_task(this_rq, p, 0);
	check_preempt_curr(this_rq, p, 0);
}

/*
 * can_migrate_task - may task p from runqueue rq be migrated to this_cpu?
 */
static
int can_migrate_task(struct task_struct *p, struct rq *rq, int this_cpu,
		     struct sched_domain *sd, enum cpu_idle_type idle,
		     int *all_pinned)
{
	int tsk_cache_hot = 0;
	/*
	 * We do not migrate tasks that are:
	 * 1) running (obviously), or
	 * 2) cannot be migrated to this CPU due to cpus_allowed, or
	 * 3) are cache-hot on their current CPU.
	 */
	if (!cpumask_test_cpu(this_cpu, &p->cpus_allowed)) {
		schedstat_inc(p, se.statistics.nr_failed_migrations_affine);
		return 0;
	}
	*all_pinned = 0;

	if (task_running(rq, p)) {
		schedstat_inc(p, se.statistics.nr_failed_migrations_running);
		return 0;
	}

	/*
	 * Aggressive migration if:
	 * 1) task is cache cold, or
	 * 2) too many balance attempts have failed.
	 */

	tsk_cache_hot = task_hot(p, rq->clock_task, sd);
	if (!tsk_cache_hot ||
		sd->nr_balance_failed > sd->cache_nice_tries) {
#ifdef CONFIG_SCHEDSTATS
		if (tsk_cache_hot) {
			schedstat_inc(sd, lb_hot_gained[idle]);
			schedstat_inc(p, se.statistics.nr_forced_migrations);
		}
#endif
		return 1;
	}

	if (tsk_cache_hot) {
		schedstat_inc(p, se.statistics.nr_failed_migrations_hot);
		return 0;
	}
	return 1;
}

/*
 * move_one_task tries to move exactly one task from busiest to this_rq, as
 * part of active balancing operations within "domain".
 * Returns 1 if successful and 0 otherwise.
 *
 * Called with both runqueues locked.
 */
static int
move_one_task(struct rq *this_rq, int this_cpu, struct rq *busiest,
	      struct sched_domain *sd, enum cpu_idle_type idle)
{
	struct task_struct *p, *n;
	struct cfs_rq *cfs_rq;
	int pinned = 0;

	for_each_leaf_cfs_rq(busiest, cfs_rq) {
		list_for_each_entry_safe(p, n, &cfs_rq->tasks, se.group_node) {

			if (!can_migrate_task(p, busiest, this_cpu,
						sd, idle, &pinned))
				continue;

			pull_task(busiest, p, this_rq, this_cpu);
			/*
			 * Right now, this is only the second place pull_task()
			 * is called, so we can safely collect pull_task()
			 * stats here rather than inside pull_task().
			 */
			schedstat_inc(sd, lb_gained[idle]);
			return 1;
		}
	}

	return 0;
}

static unsigned long
balance_tasks(struct rq *this_rq, int this_cpu, struct rq *busiest,
	      unsigned long max_load_move, struct sched_domain *sd,
	      enum cpu_idle_type idle, int *all_pinned,
	      struct cfs_rq *busiest_cfs_rq)
{
	int loops = 0, pulled = 0;
	long rem_load_move = max_load_move;
	struct task_struct *p, *n;

	if (max_load_move == 0)
		goto out;

	list_for_each_entry_safe(p, n, &busiest_cfs_rq->tasks, se.group_node) {
		if (loops++ > sysctl_sched_nr_migrate)
			break;

		if ((p->se.load.weight >> 1) > rem_load_move ||
		    !can_migrate_task(p, busiest, this_cpu, sd, idle,
				      all_pinned))
			continue;

		pull_task(busiest, p, this_rq, this_cpu);
		pulled++;
		rem_load_move -= p->se.load.weight;

#ifdef CONFIG_PREEMPT
		/*
		 * NEWIDLE balancing is a source of latency, so preemptible
		 * kernels will stop after the first task is pulled to minimize
		 * the critical section.
		 */
		if (idle == CPU_NEWLY_IDLE)
			break;
#endif

		/*
		 * We only want to steal up to the prescribed amount of
		 * weighted load.
		 */
		if (rem_load_move <= 0)
			break;
	}
out:
	/*
	 * Right now, this is one of only two places pull_task() is called,
	 * so we can safely collect pull_task() stats here rather than
	 * inside pull_task().
	 */
	schedstat_add(sd, lb_gained[idle], pulled);

	return max_load_move - rem_load_move;
}

#ifdef CONFIG_FAIR_GROUP_SCHED
/*
 * update tg->load_weight by folding this cpu's load_avg
 */
static int update_shares_cpu(struct task_group *tg, int cpu)
{
	struct cfs_rq *cfs_rq;
	unsigned long flags;
	struct rq *rq;

	if (!tg->se[cpu])
		return 0;

	rq = cpu_rq(cpu);
	cfs_rq = tg->cfs_rq[cpu];

	raw_spin_lock_irqsave(&rq->lock, flags);

	update_rq_clock(rq);
	update_cfs_load(cfs_rq, 1);

	/*
	 * We need to update shares after updating tg->load_weight in
	 * order to adjust the weight of groups with long running tasks.
	 */
	update_cfs_shares(cfs_rq);

	raw_spin_unlock_irqrestore(&rq->lock, flags);

	return 0;
}

static void update_shares(int cpu)
{
	struct cfs_rq *cfs_rq;
	struct rq *rq = cpu_rq(cpu);

	rcu_read_lock();
	for_each_leaf_cfs_rq(rq, cfs_rq)
		update_shares_cpu(cfs_rq->tg, cpu);
	rcu_read_unlock();
}

static unsigned long
load_balance_fair(struct rq *this_rq, int this_cpu, struct rq *busiest,
		  unsigned long max_load_move,
		  struct sched_domain *sd, enum cpu_idle_type idle,
		  int *all_pinned)
{
	long rem_load_move = max_load_move;
	int busiest_cpu = cpu_of(busiest);
	struct task_group *tg;

	rcu_read_lock();
	update_h_load(busiest_cpu);

	list_for_each_entry_rcu(tg, &task_groups, list) {
		struct cfs_rq *busiest_cfs_rq = tg->cfs_rq[busiest_cpu];
		unsigned long busiest_h_load = busiest_cfs_rq->h_load;
		unsigned long busiest_weight = busiest_cfs_rq->load.weight;
		u64 rem_load, moved_load;

		/*
		 * empty group
		 */
		if (!busiest_cfs_rq->task_weight)
			continue;

		rem_load = (u64)rem_load_move * busiest_weight;
		rem_load = div_u64(rem_load, busiest_h_load + 1);

		moved_load = balance_tasks(this_rq, this_cpu, busiest,
				rem_load, sd, idle, all_pinned,
				busiest_cfs_rq);

		if (!moved_load)
			continue;

		moved_load *= busiest_h_load;
		moved_load = div_u64(moved_load, busiest_weight + 1);

		rem_load_move -= moved_load;
		if (rem_load_move < 0)
			break;
	}
	rcu_read_unlock();

	return max_load_move - rem_load_move;
}
#else
static inline void update_shares(int cpu)
{
}

static unsigned long
load_balance_fair(struct rq *this_rq, int this_cpu, struct rq *busiest,
		  unsigned long max_load_move,
		  struct sched_domain *sd, enum cpu_idle_type idle,
		  int *all_pinned)
{
	return balance_tasks(this_rq, this_cpu, busiest,
			max_load_move, sd, idle, all_pinned,
			&busiest->cfs);
}
#endif

/*
 * move_tasks tries to move up to max_load_move weighted load from busiest to
 * this_rq, as part of a balancing operation within domain "sd".
 * Returns 1 if successful and 0 otherwise.
 *
 * Called with both runqueues locked.
 */
static int move_tasks(struct rq *this_rq, int this_cpu, struct rq *busiest,
		      unsigned long max_load_move,
		      struct sched_domain *sd, enum cpu_idle_type idle,
		      int *all_pinned)
{
	unsigned long total_load_moved = 0, load_moved;

	do {
		load_moved = load_balance_fair(this_rq, this_cpu, busiest,
				max_load_move - total_load_moved,
				sd, idle, all_pinned);

		total_load_moved += load_moved;

#ifdef CONFIG_PREEMPT
		/*
		 * NEWIDLE balancing is a source of latency, so preemptible
		 * kernels will stop after the first task is pulled to minimize
		 * the critical section.
		 */
		if (idle == CPU_NEWLY_IDLE && this_rq->nr_running)
			break;

		if (raw_spin_is_contended(&this_rq->lock) ||
				raw_spin_is_contended(&busiest->lock))
			break;
#endif
	} while (load_moved && max_load_move > total_load_moved);

	return total_load_moved > 0;
}

/********** Helpers for find_busiest_group ************************/
/*
 * sd_lb_stats - Structure to store the statistics of a sched_domain
 * 		during load balancing.
 */
struct sd_lb_stats {
	struct sched_group *busiest; /* Busiest group in this sd */
	struct sched_group *this;  /* Local group in this sd */
	unsigned long total_load;  /* Total load of all groups in sd */
	unsigned long total_pwr;   /*	Total power of all groups in sd */
	unsigned long avg_load;	   /* Average load across all groups in sd */

	/** Statistics of this group */
	unsigned long this_load;
	unsigned long this_load_per_task;
	unsigned long this_nr_running;
	unsigned long this_has_capacity;
	unsigned int  this_idle_cpus;

	/* Statistics of the busiest group */
	unsigned int  busiest_idle_cpus;
	unsigned long max_load;
	unsigned long busiest_load_per_task;
	unsigned long busiest_nr_running;
	unsigned long busiest_group_capacity;
	unsigned long busiest_has_capacity;
	unsigned int  busiest_group_weight;

	int group_imb; /* Is there imbalance in this sd */
#if defined(CONFIG_SCHED_MC) || defined(CONFIG_SCHED_SMT)
	int power_savings_balance; /* Is powersave balance needed for this sd */
	struct sched_group *group_min; /* Least loaded group in sd */
	struct sched_group *group_leader; /* Group which relieves group_min */
	unsigned long min_load_per_task; /* load_per_task in group_min */
	unsigned long leader_nr_running; /* Nr running of group_leader */
	unsigned long min_nr_running; /* Nr running of group_min */
#endif
};

/*
 * sg_lb_stats - stats of a sched_group required for load_balancing
 */
struct sg_lb_stats {
	unsigned long avg_load; /*Avg load across the CPUs of the group */
	unsigned long group_load; /* Total load over the CPUs of the group */
	unsigned long sum_nr_running; /* Nr tasks running in the group */
	unsigned long sum_weighted_load; /* Weighted load of group's tasks */
	unsigned long group_capacity;
	unsigned long idle_cpus;
	unsigned long group_weight;
	int group_imb; /* Is there an imbalance in the group ? */
	int group_has_capacity; /* Is there extra capacity in the group? */
};

/**
 * group_first_cpu - Returns the first cpu in the cpumask of a sched_group.
 * @group: The group whose first cpu is to be returned.
 */
static inline unsigned int group_first_cpu(struct sched_group *group)
{
	return cpumask_first(sched_group_cpus(group));
}

/**
 * get_sd_load_idx - Obtain the load index for a given sched domain.
 * @sd: The sched_domain whose load_idx is to be obtained.
 * @idle: The Idle status of the CPU for whose sd load_icx is obtained.
 */
static inline int get_sd_load_idx(struct sched_domain *sd,
					enum cpu_idle_type idle)
{
	int load_idx;

	switch (idle) {
	case CPU_NOT_IDLE:
		load_idx = sd->busy_idx;
		break;

	case CPU_NEWLY_IDLE:
		load_idx = sd->newidle_idx;
		break;
	default:
		load_idx = sd->idle_idx;
		break;
	}

	return load_idx;
}


#if defined(CONFIG_SCHED_MC) || defined(CONFIG_SCHED_SMT)
/**
 * init_sd_power_savings_stats - Initialize power savings statistics for
 * the given sched_domain, during load balancing.
 *
 * @sd: Sched domain whose power-savings statistics are to be initialized.
 * @sds: Variable containing the statistics for sd.
 * @idle: Idle status of the CPU at which we're performing load-balancing.
 */
static inline void init_sd_power_savings_stats(struct sched_domain *sd,
	struct sd_lb_stats *sds, enum cpu_idle_type idle)
{
	/*
	 * Busy processors will not participate in power savings
	 * balance.
	 */
	if (idle == CPU_NOT_IDLE || !(sd->flags & SD_POWERSAVINGS_BALANCE))
		sds->power_savings_balance = 0;
	else {
		sds->power_savings_balance = 1;
		sds->min_nr_running = ULONG_MAX;
		sds->leader_nr_running = 0;
	}
}

/**
 * update_sd_power_savings_stats - Update the power saving stats for a
 * sched_domain while performing load balancing.
 *
 * @group: sched_group belonging to the sched_domain under consideration.
 * @sds: Variable containing the statistics of the sched_domain
 * @local_group: Does group contain the CPU for which we're performing
 * 		load balancing ?
 * @sgs: Variable containing the statistics of the group.
 */
static inline void update_sd_power_savings_stats(struct sched_group *group,
	struct sd_lb_stats *sds, int local_group, struct sg_lb_stats *sgs)
{

	if (!sds->power_savings_balance)
		return;

	/*
	 * If the local group is idle or completely loaded
	 * no need to do power savings balance at this domain
	 */
	if (local_group && (sds->this_nr_running >= sgs->group_capacity ||
				!sds->this_nr_running))
		sds->power_savings_balance = 0;

	/*
	 * If a group is already running at full capacity or idle,
	 * don't include that group in power savings calculations
	 */
	if (!sds->power_savings_balance ||
		sgs->sum_nr_running >= sgs->group_capacity ||
		!sgs->sum_nr_running)
		return;

	/*
	 * Calculate the group which has the least non-idle load.
	 * This is the group from where we need to pick up the load
	 * for saving power
	 */
	if ((sgs->sum_nr_running < sds->min_nr_running) ||
	    (sgs->sum_nr_running == sds->min_nr_running &&
	     group_first_cpu(group) > group_first_cpu(sds->group_min))) {
		sds->group_min = group;
		sds->min_nr_running = sgs->sum_nr_running;
		sds->min_load_per_task = sgs->sum_weighted_load /
						sgs->sum_nr_running;
	}

	/*
	 * Calculate the group which is almost near its
	 * capacity but still has some space to pick up some load
	 * from other group and save more power
	 */
	if (sgs->sum_nr_running + 1 > sgs->group_capacity)
		return;

	if (sgs->sum_nr_running > sds->leader_nr_running ||
	    (sgs->sum_nr_running == sds->leader_nr_running &&
	     group_first_cpu(group) < group_first_cpu(sds->group_leader))) {
		sds->group_leader = group;
		sds->leader_nr_running = sgs->sum_nr_running;
	}
}

/**
 * check_power_save_busiest_group - see if there is potential for some power-savings balance
 * @sds: Variable containing the statistics of the sched_domain
 *	under consideration.
 * @this_cpu: Cpu at which we're currently performing load-balancing.
 * @imbalance: Variable to store the imbalance.
 *
 * Description:
 * Check if we have potential to perform some power-savings balance.
 * If yes, set the busiest group to be the least loaded group in the
 * sched_domain, so that it's CPUs can be put to idle.
 *
 * Returns 1 if there is potential to perform power-savings balance.
 * Else returns 0.
 */
static inline int check_power_save_busiest_group(struct sd_lb_stats *sds,
					int this_cpu, unsigned long *imbalance)
{
	if (!sds->power_savings_balance)
		return 0;

	if (sds->this != sds->group_leader ||
			sds->group_leader == sds->group_min)
		return 0;

	*imbalance = sds->min_load_per_task;
	sds->busiest = sds->group_min;

	return 1;

}
#else /* CONFIG_SCHED_MC || CONFIG_SCHED_SMT */
static inline void init_sd_power_savings_stats(struct sched_domain *sd,
	struct sd_lb_stats *sds, enum cpu_idle_type idle)
{
	return;
}

static inline void update_sd_power_savings_stats(struct sched_group *group,
	struct sd_lb_stats *sds, int local_group, struct sg_lb_stats *sgs)
{
	return;
}

static inline int check_power_save_busiest_group(struct sd_lb_stats *sds,
					int this_cpu, unsigned long *imbalance)
{
	return 0;
}
#endif /* CONFIG_SCHED_MC || CONFIG_SCHED_SMT */


unsigned long default_scale_freq_power(struct sched_domain *sd, int cpu)
{
	return SCHED_POWER_SCALE;
}

unsigned long __weak arch_scale_freq_power(struct sched_domain *sd, int cpu)
{
	return default_scale_freq_power(sd, cpu);
}

unsigned long default_scale_smt_power(struct sched_domain *sd, int cpu)
{
	unsigned long weight = sd->span_weight;
	unsigned long smt_gain = sd->smt_gain;

	smt_gain /= weight;

	return smt_gain;
}

unsigned long __weak arch_scale_smt_power(struct sched_domain *sd, int cpu)
{
	return default_scale_smt_power(sd, cpu);
}

unsigned long scale_rt_power(int cpu)
{
	struct rq *rq = cpu_rq(cpu);
	u64 total, available;

	total = sched_avg_period() + (rq->clock - rq->age_stamp);

	if (unlikely(total < rq->rt_avg)) {
		/* Ensures that power won't end up being negative */
		available = 0;
	} else {
		available = total - rq->rt_avg;
	}

	if (unlikely((s64)total < SCHED_POWER_SCALE))
		total = SCHED_POWER_SCALE;

	total >>= SCHED_POWER_SHIFT;

	return div_u64(available, total);
}

static void update_cpu_power(struct sched_domain *sd, int cpu)
{
	unsigned long weight = sd->span_weight;
	unsigned long power = SCHED_POWER_SCALE;
	struct sched_group *sdg = sd->groups;

	if ((sd->flags & SD_SHARE_CPUPOWER) && weight > 1) {
		if (sched_feat(ARCH_POWER))
			power *= arch_scale_smt_power(sd, cpu);
		else
			power *= default_scale_smt_power(sd, cpu);

		power >>= SCHED_POWER_SHIFT;
	}

	sdg->sgp->power_orig = power;

	if (sched_feat(ARCH_POWER))
		power *= arch_scale_freq_power(sd, cpu);
	else
		power *= default_scale_freq_power(sd, cpu);

	power >>= SCHED_POWER_SHIFT;

	power *= scale_rt_power(cpu);
	power >>= SCHED_POWER_SHIFT;

	if (!power)
		power = 1;

	cpu_rq(cpu)->cpu_power = power;
	sdg->sgp->power = power;
}

static void update_group_power(struct sched_domain *sd, int cpu)
{
	struct sched_domain *child = sd->child;
	struct sched_group *group, *sdg = sd->groups;
	unsigned long power;

	if (!child) {
		update_cpu_power(sd, cpu);
		return;
	}

	power = 0;

	group = child->groups;
	do {
		power += group->sgp->power;
		group = group->next;
	} while (group != child->groups);

	sdg->sgp->power = power;
}

/*
 * Try and fix up capacity for tiny siblings, this is needed when
 * things like SD_ASYM_PACKING need f_b_g to select another sibling
 * which on its own isn't powerful enough.
 *
 * See update_sd_pick_busiest() and check_asym_packing().
 */
static inline int
fix_small_capacity(struct sched_domain *sd, struct sched_group *group)
{
	/*
	 * Only siblings can have significantly less than SCHED_POWER_SCALE
	 */
	if (!(sd->flags & SD_SHARE_CPUPOWER))
		return 0;

	/*
	 * If ~90% of the cpu_power is still there, we're good.
	 */
	if (group->sgp->power * 32 > group->sgp->power_orig * 29)
		return 1;

	return 0;
}

/**
 * update_sg_lb_stats - Update sched_group's statistics for load balancing.
 * @sd: The sched_domain whose statistics are to be updated.
 * @group: sched_group whose statistics are to be updated.
 * @this_cpu: Cpu for which load balance is currently performed.
 * @idle: Idle status of this_cpu
 * @load_idx: Load index of sched_domain of this_cpu for load calc.
 * @local_group: Does group contain this_cpu.
 * @cpus: Set of cpus considered for load balancing.
 * @balance: Should we balance.
 * @sgs: variable to hold the statistics for this group.
 */
static inline void update_sg_lb_stats(struct sched_domain *sd,
			struct sched_group *group, int this_cpu,
			enum cpu_idle_type idle, int load_idx,
			int local_group, const struct cpumask *cpus,
			int *balance, struct sg_lb_stats *sgs)
{
	unsigned long load, max_cpu_load, min_cpu_load, max_nr_running;
	int i;
	unsigned int balance_cpu = -1, first_idle_cpu = 0;
	unsigned long avg_load_per_task = 0;

	if (local_group)
		balance_cpu = group_first_cpu(group);

	/* Tally up the load of all CPUs in the group */
	max_cpu_load = 0;
	min_cpu_load = ~0UL;
	max_nr_running = 0;

	for_each_cpu_and(i, sched_group_cpus(group), cpus) {
		struct rq *rq = cpu_rq(i);

		/* Bias balancing toward cpus of our domain */
		if (local_group) {
			if (idle_cpu(i) && !first_idle_cpu) {
				first_idle_cpu = 1;
				balance_cpu = i;
			}

			load = target_load(i, load_idx);
		} else {
			load = source_load(i, load_idx);
			if (load > max_cpu_load) {
				max_cpu_load = load;
				max_nr_running = rq->nr_running;
			}
			if (min_cpu_load > load)
				min_cpu_load = load;
		}

		sgs->group_load += load;
		sgs->sum_nr_running += rq->nr_running;
		sgs->sum_weighted_load += weighted_cpuload(i);
		if (idle_cpu(i))
			sgs->idle_cpus++;
	}

	/*
	 * First idle cpu or the first cpu(busiest) in this sched group
	 * is eligible for doing load balancing at this and above
	 * domains. In the newly idle case, we will allow all the cpu's
	 * to do the newly idle load balance.
	 */
	if (idle != CPU_NEWLY_IDLE && local_group) {
		if (balance_cpu != this_cpu) {
			*balance = 0;
			return;
		}
		update_group_power(sd, this_cpu);
	}

	/* Adjust by relative CPU power of the group */
	sgs->avg_load = (sgs->group_load*SCHED_POWER_SCALE) / group->sgp->power;

	/*
	 * Consider the group unbalanced when the imbalance is larger
	 * than the average weight of a task.
	 *
	 * APZ: with cgroup the avg task weight can vary wildly and
	 *      might not be a suitable number - should we keep a
	 *      normalized nr_running number somewhere that negates
	 *      the hierarchy?
	 */
	if (sgs->sum_nr_running)
		avg_load_per_task = sgs->sum_weighted_load / sgs->sum_nr_running;

	if ((max_cpu_load - min_cpu_load) >= avg_load_per_task && max_nr_running > 1)
		sgs->group_imb = 1;

	sgs->group_capacity = DIV_ROUND_CLOSEST(group->sgp->power,
						SCHED_POWER_SCALE);
	if (!sgs->group_capacity)
		sgs->group_capacity = fix_small_capacity(sd, group);
	sgs->group_weight = group->group_weight;

	if (sgs->group_capacity > sgs->sum_nr_running)
		sgs->group_has_capacity = 1;
}

/**
 * update_sd_pick_busiest - return 1 on busiest group
 * @sd: sched_domain whose statistics are to be checked
 * @sds: sched_domain statistics
 * @sg: sched_group candidate to be checked for being the busiest
 * @sgs: sched_group statistics
 * @this_cpu: the current cpu
 *
 * Determine if @sg is a busier group than the previously selected
 * busiest group.
 */
static bool update_sd_pick_busiest(struct sched_domain *sd,
				   struct sd_lb_stats *sds,
				   struct sched_group *sg,
				   struct sg_lb_stats *sgs,
				   int this_cpu)
{
	if (sgs->avg_load <= sds->max_load)
		return false;

	if (sgs->sum_nr_running > sgs->group_capacity)
		return true;

	if (sgs->group_imb)
		return true;

	/*
	 * ASYM_PACKING needs to move all the work to the lowest
	 * numbered CPUs in the group, therefore mark all groups
	 * higher than ourself as busy.
	 */
	if ((sd->flags & SD_ASYM_PACKING) && sgs->sum_nr_running &&
	    this_cpu < group_first_cpu(sg)) {
		if (!sds->busiest)
			return true;

		if (group_first_cpu(sds->busiest) > group_first_cpu(sg))
			return true;
	}

	return false;
}

/**
 * update_sd_lb_stats - Update sched_group's statistics for load balancing.
 * @sd: sched_domain whose statistics are to be updated.
 * @this_cpu: Cpu for which load balance is currently performed.
 * @idle: Idle status of this_cpu
 * @cpus: Set of cpus considered for load balancing.
 * @balance: Should we balance.
 * @sds: variable to hold the statistics for this sched_domain.
 */
static inline void update_sd_lb_stats(struct sched_domain *sd, int this_cpu,
			enum cpu_idle_type idle, const struct cpumask *cpus,
			int *balance, struct sd_lb_stats *sds)
{
	struct sched_domain *child = sd->child;
	struct sched_group *sg = sd->groups;
	struct sg_lb_stats sgs;
	int load_idx, prefer_sibling = 0;

	if (child && child->flags & SD_PREFER_SIBLING)
		prefer_sibling = 1;

	init_sd_power_savings_stats(sd, sds, idle);
	load_idx = get_sd_load_idx(sd, idle);

	do {
		int local_group;

		local_group = cpumask_test_cpu(this_cpu, sched_group_cpus(sg));
		memset(&sgs, 0, sizeof(sgs));
		update_sg_lb_stats(sd, sg, this_cpu, idle, load_idx,
				local_group, cpus, balance, &sgs);

		if (local_group && !(*balance))
			return;

		sds->total_load += sgs.group_load;
		sds->total_pwr += sg->sgp->power;

		/*
		 * In case the child domain prefers tasks go to siblings
		 * first, lower the sg capacity to one so that we'll try
		 * and move all the excess tasks away. We lower the capacity
		 * of a group only if the local group has the capacity to fit
		 * these excess tasks, i.e. nr_running < group_capacity. The
		 * extra check prevents the case where you always pull from the
		 * heaviest group when it is already under-utilized (possible
		 * with a large weight task outweighs the tasks on the system).
		 */
		if (prefer_sibling && !local_group && sds->this_has_capacity)
			sgs.group_capacity = min(sgs.group_capacity, 1UL);

		if (local_group) {
			sds->this_load = sgs.avg_load;
			sds->this = sg;
			sds->this_nr_running = sgs.sum_nr_running;
			sds->this_load_per_task = sgs.sum_weighted_load;
			sds->this_has_capacity = sgs.group_has_capacity;
			sds->this_idle_cpus = sgs.idle_cpus;
		} else if (update_sd_pick_busiest(sd, sds, sg, &sgs, this_cpu)) {
			sds->max_load = sgs.avg_load;
			sds->busiest = sg;
			sds->busiest_nr_running = sgs.sum_nr_running;
			sds->busiest_idle_cpus = sgs.idle_cpus;
			sds->busiest_group_capacity = sgs.group_capacity;
			sds->busiest_load_per_task = sgs.sum_weighted_load;
			sds->busiest_has_capacity = sgs.group_has_capacity;
			sds->busiest_group_weight = sgs.group_weight;
			sds->group_imb = sgs.group_imb;
		}

		update_sd_power_savings_stats(sg, sds, local_group, &sgs);
		sg = sg->next;
	} while (sg != sd->groups);
}

int __weak arch_sd_sibling_asym_packing(void)
{
       return 0*SD_ASYM_PACKING;
}

/**
 * check_asym_packing - Check to see if the group is packed into the
 *			sched doman.
 *
 * This is primarily intended to used at the sibling level.  Some
 * cores like POWER7 prefer to use lower numbered SMT threads.  In the
 * case of POWER7, it can move to lower SMT modes only when higher
 * threads are idle.  When in lower SMT modes, the threads will
 * perform better since they share less core resources.  Hence when we
 * have idle threads, we want them to be the higher ones.
 *
 * This packing function is run on idle threads.  It checks to see if
 * the busiest CPU in this domain (core in the P7 case) has a higher
 * CPU number than the packing function is being run on.  Here we are
 * assuming lower CPU number will be equivalent to lower a SMT thread
 * number.
 *
 * Returns 1 when packing is required and a task should be moved to
 * this CPU.  The amount of the imbalance is returned in *imbalance.
 *
 * @sd: The sched_domain whose packing is to be checked.
 * @sds: Statistics of the sched_domain which is to be packed
 * @this_cpu: The cpu at whose sched_domain we're performing load-balance.
 * @imbalance: returns amount of imbalanced due to packing.
 */
static int check_asym_packing(struct sched_domain *sd,
			      struct sd_lb_stats *sds,
			      int this_cpu, unsigned long *imbalance)
{
	int busiest_cpu;

	if (!(sd->flags & SD_ASYM_PACKING))
		return 0;

	if (!sds->busiest)
		return 0;

	busiest_cpu = group_first_cpu(sds->busiest);
	if (this_cpu > busiest_cpu)
		return 0;

	*imbalance = DIV_ROUND_CLOSEST(sds->max_load * sds->busiest->sgp->power,
				       SCHED_POWER_SCALE);
	return 1;
}

/**
 * fix_small_imbalance - Calculate the minor imbalance that exists
 *			amongst the groups of a sched_domain, during
 *			load balancing.
 * @sds: Statistics of the sched_domain whose imbalance is to be calculated.
 * @this_cpu: The cpu at whose sched_domain we're performing load-balance.
 * @imbalance: Variable to store the imbalance.
 */
static inline void fix_small_imbalance(struct sd_lb_stats *sds,
				int this_cpu, unsigned long *imbalance)
{
	unsigned long tmp, pwr_now = 0, pwr_move = 0;
	unsigned int imbn = 2;
	unsigned long scaled_busy_load_per_task;

	if (sds->this_nr_running) {
		sds->this_load_per_task /= sds->this_nr_running;
		if (sds->busiest_load_per_task >
				sds->this_load_per_task)
			imbn = 1;
	} else
		sds->this_load_per_task =
			cpu_avg_load_per_task(this_cpu);

	scaled_busy_load_per_task = sds->busiest_load_per_task
					 * SCHED_POWER_SCALE;
	scaled_busy_load_per_task /= sds->busiest->sgp->power;

	if (sds->max_load - sds->this_load + scaled_busy_load_per_task >=
			(scaled_busy_load_per_task * imbn)) {
		*imbalance = sds->busiest_load_per_task;
		return;
	}

	/*
	 * OK, we don't have enough imbalance to justify moving tasks,
	 * however we may be able to increase total CPU power used by
	 * moving them.
	 */

	pwr_now += sds->busiest->sgp->power *
			min(sds->busiest_load_per_task, sds->max_load);
	pwr_now += sds->this->sgp->power *
			min(sds->this_load_per_task, sds->this_load);
	pwr_now /= SCHED_POWER_SCALE;

	/* Amount of load we'd subtract */
	tmp = (sds->busiest_load_per_task * SCHED_POWER_SCALE) /
		sds->busiest->sgp->power;
	if (sds->max_load > tmp)
		pwr_move += sds->busiest->sgp->power *
			min(sds->busiest_load_per_task, sds->max_load - tmp);

	/* Amount of load we'd add */
	if (sds->max_load * sds->busiest->sgp->power <
		sds->busiest_load_per_task * SCHED_POWER_SCALE)
		tmp = (sds->max_load * sds->busiest->sgp->power) /
			sds->this->sgp->power;
	else
		tmp = (sds->busiest_load_per_task * SCHED_POWER_SCALE) /
			sds->this->sgp->power;
	pwr_move += sds->this->sgp->power *
			min(sds->this_load_per_task, sds->this_load + tmp);
	pwr_move /= SCHED_POWER_SCALE;

	/* Move if we gain throughput */
	if (pwr_move > pwr_now)
		*imbalance = sds->busiest_load_per_task;
}

/**
 * calculate_imbalance - Calculate the amount of imbalance present within the
 *			 groups of a given sched_domain during load balance.
 * @sds: statistics of the sched_domain whose imbalance is to be calculated.
 * @this_cpu: Cpu for which currently load balance is being performed.
 * @imbalance: The variable to store the imbalance.
 */
static inline void calculate_imbalance(struct sd_lb_stats *sds, int this_cpu,
		unsigned long *imbalance)
{
	unsigned long max_pull, load_above_capacity = ~0UL;

	sds->busiest_load_per_task /= sds->busiest_nr_running;
	if (sds->group_imb) {
		sds->busiest_load_per_task =
			min(sds->busiest_load_per_task, sds->avg_load);
	}

	/*
	 * In the presence of smp nice balancing, certain scenarios can have
	 * max load less than avg load(as we skip the groups at or below
	 * its cpu_power, while calculating max_load..)
	 */
	if (sds->max_load < sds->avg_load) {
		*imbalance = 0;
		return fix_small_imbalance(sds, this_cpu, imbalance);
	}

	if (!sds->group_imb) {
		/*
		 * Don't want to pull so many tasks that a group would go idle.
		 */
		load_above_capacity = (sds->busiest_nr_running -
						sds->busiest_group_capacity);

		load_above_capacity *= (SCHED_LOAD_SCALE * SCHED_POWER_SCALE);

		load_above_capacity /= sds->busiest->sgp->power;
	}

	/*
	 * We're trying to get all the cpus to the average_load, so we don't
	 * want to push ourselves above the average load, nor do we wish to
	 * reduce the max loaded cpu below the average load. At the same time,
	 * we also don't want to reduce the group load below the group capacity
	 * (so that we can implement power-savings policies etc). Thus we look
	 * for the minimum possible imbalance.
	 * Be careful of negative numbers as they'll appear as very large values
	 * with unsigned longs.
	 */
	max_pull = min(sds->max_load - sds->avg_load, load_above_capacity);

	/* How much load to actually move to equalise the imbalance */
	*imbalance = min(max_pull * sds->busiest->sgp->power,
		(sds->avg_load - sds->this_load) * sds->this->sgp->power)
			/ SCHED_POWER_SCALE;

	/*
	 * if *imbalance is less than the average load per runnable task
	 * there is no guarantee that any tasks will be moved so we'll have
	 * a think about bumping its value to force at least one task to be
	 * moved
	 */
	if (*imbalance < sds->busiest_load_per_task)
		return fix_small_imbalance(sds, this_cpu, imbalance);

}

/******* find_busiest_group() helpers end here *********************/

/**
 * find_busiest_group - Returns the busiest group within the sched_domain
 * if there is an imbalance. If there isn't an imbalance, and
 * the user has opted for power-savings, it returns a group whose
 * CPUs can be put to idle by rebalancing those tasks elsewhere, if
 * such a group exists.
 *
 * Also calculates the amount of weighted load which should be moved
 * to restore balance.
 *
 * @sd: The sched_domain whose busiest group is to be returned.
 * @this_cpu: The cpu for which load balancing is currently being performed.
 * @imbalance: Variable which stores amount of weighted load which should
 *		be moved to restore balance/put a group to idle.
 * @idle: The idle status of this_cpu.
 * @cpus: The set of CPUs under consideration for load-balancing.
 * @balance: Pointer to a variable indicating if this_cpu
 *	is the appropriate cpu to perform load balancing at this_level.
 *
 * Returns:	- the busiest group if imbalance exists.
 *		- If no imbalance and user has opted for power-savings balance,
 *		   return the least loaded group whose CPUs can be
 *		   put to idle by rebalancing its tasks onto our group.
 */
static struct sched_group *
find_busiest_group(struct sched_domain *sd, int this_cpu,
		   unsigned long *imbalance, enum cpu_idle_type idle,
		   const struct cpumask *cpus, int *balance)
{
	struct sd_lb_stats sds;

	memset(&sds, 0, sizeof(sds));

	/*
	 * Compute the various statistics relavent for load balancing at
	 * this level.
	 */
	update_sd_lb_stats(sd, this_cpu, idle, cpus, balance, &sds);

	/*
	 * this_cpu is not the appropriate cpu to perform load balancing at
	 * this level.
	 */
	if (!(*balance))
		goto ret;

	if ((idle == CPU_IDLE || idle == CPU_NEWLY_IDLE) &&
	    check_asym_packing(sd, &sds, this_cpu, imbalance))
		return sds.busiest;

	/* There is no busy sibling group to pull tasks from */
	if (!sds.busiest || sds.busiest_nr_running == 0)
		goto out_balanced;

	sds.avg_load = (SCHED_POWER_SCALE * sds.total_load) / sds.total_pwr;

	/*
	 * If the busiest group is imbalanced the below checks don't
	 * work because they assumes all things are equal, which typically
	 * isn't true due to cpus_allowed constraints and the like.
	 */
	if (sds.group_imb)
		goto force_balance;

	/* SD_BALANCE_NEWIDLE trumps SMP nice when underutilized */
	if (idle == CPU_NEWLY_IDLE && sds.this_has_capacity &&
			!sds.busiest_has_capacity)
		goto force_balance;

	/*
	 * If the local group is more busy than the selected busiest group
	 * don't try and pull any tasks.
	 */
	if (sds.this_load >= sds.max_load)
		goto out_balanced;

	/*
	 * Don't pull any tasks if this group is already above the domain
	 * average load.
	 */
	if (sds.this_load >= sds.avg_load)
		goto out_balanced;

	if (idle == CPU_IDLE) {
		/*
		 * This cpu is idle. If the busiest group load doesn't
		 * have more tasks than the number of available cpu's and
		 * there is no imbalance between this and busiest group
		 * wrt to idle cpu's, it is balanced.
		 */
		if ((sds.this_idle_cpus <= sds.busiest_idle_cpus + 1) &&
		    sds.busiest_nr_running <= sds.busiest_group_weight)
			goto out_balanced;
	} else {
		/*
		 * In the CPU_NEWLY_IDLE, CPU_NOT_IDLE cases, use
		 * imbalance_pct to be conservative.
		 */
		if (100 * sds.max_load <= sd->imbalance_pct * sds.this_load)
			goto out_balanced;
	}

force_balance:
	/* Looks like there is an imbalance. Compute it */
	calculate_imbalance(&sds, this_cpu, imbalance);
	return sds.busiest;

out_balanced:
	/*
	 * There is no obvious imbalance. But check if we can do some balancing
	 * to save power.
	 */
	if (check_power_save_busiest_group(&sds, this_cpu, imbalance))
		return sds.busiest;
ret:
	*imbalance = 0;
	return NULL;
}

/*
 * find_busiest_queue - find the busiest runqueue among the cpus in group.
 */
static struct rq *
find_busiest_queue(struct sched_domain *sd, struct sched_group *group,
		   enum cpu_idle_type idle, unsigned long imbalance,
		   const struct cpumask *cpus)
{
	struct rq *busiest = NULL, *rq;
	unsigned long max_load = 0;
	int i;

	for_each_cpu(i, sched_group_cpus(group)) {
		unsigned long power = power_of(i);
		unsigned long capacity = DIV_ROUND_CLOSEST(power,
							   SCHED_POWER_SCALE);
		unsigned long wl;

		if (!capacity)
			capacity = fix_small_capacity(sd, group);

		if (!cpumask_test_cpu(i, cpus))
			continue;

		rq = cpu_rq(i);
		wl = weighted_cpuload(i);

		/*
		 * When comparing with imbalance, use weighted_cpuload()
		 * which is not scaled with the cpu power.
		 */
		if (capacity && rq->nr_running == 1 && wl > imbalance)
			continue;

		/*
		 * For the load comparisons with the other cpu's, consider
		 * the weighted_cpuload() scaled with the cpu power, so that
		 * the load can be moved away from the cpu that is potentially
		 * running at a lower capacity.
		 */
		wl = (wl * SCHED_POWER_SCALE) / power;

		if (wl > max_load) {
			max_load = wl;
			busiest = rq;
		}
	}

	return busiest;
}

/*
 * Max backoff if we encounter pinned tasks. Pretty arbitrary value, but
 * so long as it is large enough.
 */
#define MAX_PINNED_INTERVAL	512

/* Working cpumask for load_balance and load_balance_newidle. */
static DEFINE_PER_CPU(cpumask_var_t, load_balance_tmpmask);

static int need_active_balance(struct sched_domain *sd, int idle,
			       int busiest_cpu, int this_cpu)
{
	if (idle == CPU_NEWLY_IDLE) {

		/*
		 * ASYM_PACKING needs to force migrate tasks from busy but
		 * higher numbered CPUs in order to pack all tasks in the
		 * lowest numbered CPUs.
		 */
		if ((sd->flags & SD_ASYM_PACKING) && busiest_cpu > this_cpu)
			return 1;

		/*
		 * The only task running in a non-idle cpu can be moved to this
		 * cpu in an attempt to completely freeup the other CPU
		 * package.
		 *
		 * The package power saving logic comes from
		 * find_busiest_group(). If there are no imbalance, then
		 * f_b_g() will return NULL. However when sched_mc={1,2} then
		 * f_b_g() will select a group from which a running task may be
		 * pulled to this cpu in order to make the other package idle.
		 * If there is no opportunity to make a package idle and if
		 * there are no imbalance, then f_b_g() will return NULL and no
		 * action will be taken in load_balance_newidle().
		 *
		 * Under normal task pull operation due to imbalance, there
		 * will be more than one task in the source run queue and
		 * move_tasks() will succeed.  ld_moved will be true and this
		 * active balance code will not be triggered.
		 */
		if (sched_mc_power_savings < POWERSAVINGS_BALANCE_WAKEUP)
			return 0;
	}

	return unlikely(sd->nr_balance_failed > sd->cache_nice_tries+2);
}

static int active_load_balance_cpu_stop(void *data);

/*
 * Check this_cpu to ensure it is balanced within domain. Attempt to move
 * tasks if there is an imbalance.
 */
static int load_balance(int this_cpu, struct rq *this_rq,
			struct sched_domain *sd, enum cpu_idle_type idle,
			int *balance)
{
	int ld_moved, all_pinned = 0, active_balance = 0;
	struct sched_group *group;
	unsigned long imbalance;
	struct rq *busiest;
	unsigned long flags;
	struct cpumask *cpus = __get_cpu_var(load_balance_tmpmask);

	cpumask_copy(cpus, cpu_active_mask);

	schedstat_inc(sd, lb_count[idle]);

redo:
	group = find_busiest_group(sd, this_cpu, &imbalance, idle,
				   cpus, balance);

	if (*balance == 0)
		goto out_balanced;

	if (!group) {
		schedstat_inc(sd, lb_nobusyg[idle]);
		goto out_balanced;
	}

	busiest = find_busiest_queue(sd, group, idle, imbalance, cpus);
	if (!busiest) {
		schedstat_inc(sd, lb_nobusyq[idle]);
		goto out_balanced;
	}

	BUG_ON(busiest == this_rq);

	schedstat_add(sd, lb_imbalance[idle], imbalance);

	ld_moved = 0;
	if (busiest->nr_running > 1) {
		/*
		 * Attempt to move tasks. If find_busiest_group has found
		 * an imbalance but busiest->nr_running <= 1, the group is
		 * still unbalanced. ld_moved simply stays zero, so it is
		 * correctly treated as an imbalance.
		 */
		all_pinned = 1;
		local_irq_save(flags);
		double_rq_lock(this_rq, busiest);
		ld_moved = move_tasks(this_rq, this_cpu, busiest,
				      imbalance, sd, idle, &all_pinned);
		double_rq_unlock(this_rq, busiest);
		local_irq_restore(flags);

		/*
		 * some other cpu did the load balance for us.
		 */
		if (ld_moved && this_cpu != smp_processor_id())
			resched_cpu(this_cpu);

		/* All tasks on this runqueue were pinned by CPU affinity */
		if (unlikely(all_pinned)) {
			cpumask_clear_cpu(cpu_of(busiest), cpus);
			if (!cpumask_empty(cpus))
				goto redo;
			goto out_balanced;
		}
	}

	if (!ld_moved) {
		schedstat_inc(sd, lb_failed[idle]);
		/*
		 * Increment the failure counter only on periodic balance.
		 * We do not want newidle balance, which can be very
		 * frequent, pollute the failure counter causing
		 * excessive cache_hot migrations and active balances.
		 */
		if (idle != CPU_NEWLY_IDLE)
			sd->nr_balance_failed++;

		if (need_active_balance(sd, idle, cpu_of(busiest), this_cpu)) {
			raw_spin_lock_irqsave(&busiest->lock, flags);

			/* don't kick the active_load_balance_cpu_stop,
			 * if the curr task on busiest cpu can't be
			 * moved to this_cpu
			 */
			if (!cpumask_test_cpu(this_cpu,
					      &busiest->curr->cpus_allowed)) {
				raw_spin_unlock_irqrestore(&busiest->lock,
							    flags);
				all_pinned = 1;
				goto out_one_pinned;
			}

			/*
			 * ->active_balance synchronizes accesses to
			 * ->active_balance_work.  Once set, it's cleared
			 * only after active load balance is finished.
			 */
			if (!busiest->active_balance) {
				busiest->active_balance = 1;
				busiest->push_cpu = this_cpu;
				active_balance = 1;
			}
			raw_spin_unlock_irqrestore(&busiest->lock, flags);

			if (active_balance)
				stop_one_cpu_nowait(cpu_of(busiest),
					active_load_balance_cpu_stop, busiest,
					&busiest->active_balance_work);

			/*
			 * We've kicked active balancing, reset the failure
			 * counter.
			 */
			sd->nr_balance_failed = sd->cache_nice_tries+1;
		}
	} else
		sd->nr_balance_failed = 0;

	if (likely(!active_balance)) {
		/* We were unbalanced, so reset the balancing interval */
		sd->balance_interval = sd->min_interval;
	} else {
		/*
		 * If we've begun active balancing, start to back off. This
		 * case may not be covered by the all_pinned logic if there
		 * is only 1 task on the busy runqueue (because we don't call
		 * move_tasks).
		 */
		if (sd->balance_interval < sd->max_interval)
			sd->balance_interval *= 2;
	}

	goto out;

out_balanced:
	schedstat_inc(sd, lb_balanced[idle]);

	sd->nr_balance_failed = 0;

out_one_pinned:
	/* tune up the balancing interval */
	if ((all_pinned && sd->balance_interval < MAX_PINNED_INTERVAL) ||
			(sd->balance_interval < sd->max_interval))
		sd->balance_interval *= 2;

	ld_moved = 0;
out:
	return ld_moved;
}

/*
 * idle_balance is called by schedule() if this_cpu is about to become
 * idle. Attempts to pull tasks from other CPUs.
 */
static void idle_balance(int this_cpu, struct rq *this_rq)
{
	struct sched_domain *sd;
	int pulled_task = 0;
	unsigned long next_balance = jiffies + HZ;

	this_rq->idle_stamp = this_rq->clock;

	if (this_rq->avg_idle < sysctl_sched_migration_cost)
		return;

	/*
	 * Drop the rq->lock, but keep IRQ/preempt disabled.
	 */
	raw_spin_unlock(&this_rq->lock);

	update_shares(this_cpu);
	rcu_read_lock();
	for_each_domain(this_cpu, sd) {
		unsigned long interval;
		int balance = 1;

		if (!(sd->flags & SD_LOAD_BALANCE))
			continue;

		if (sd->flags & SD_BALANCE_NEWIDLE) {
			/* If we've pulled tasks over stop searching: */
			pulled_task = load_balance(this_cpu, this_rq,
						   sd, CPU_NEWLY_IDLE, &balance);
		}

		interval = msecs_to_jiffies(sd->balance_interval);
		if (time_after(next_balance, sd->last_balance + interval))
			next_balance = sd->last_balance + interval;
		if (pulled_task) {
			this_rq->idle_stamp = 0;
			break;
		}
	}
	rcu_read_unlock();

	raw_spin_lock(&this_rq->lock);

	if (pulled_task || time_after(jiffies, this_rq->next_balance)) {
		/*
		 * We are going idle. next_balance may be set based on
		 * a busy processor. So reset next_balance.
		 */
		this_rq->next_balance = next_balance;
	}
}

/*
 * active_load_balance_cpu_stop is run by cpu stopper. It pushes
 * running tasks off the busiest CPU onto idle CPUs. It requires at
 * least 1 task to be running on each physical CPU where possible, and
 * avoids physical / logical imbalances.
 */
static int active_load_balance_cpu_stop(void *data)
{
	struct rq *busiest_rq = data;
	int busiest_cpu = cpu_of(busiest_rq);
	int target_cpu = busiest_rq->push_cpu;
	struct rq *target_rq = cpu_rq(target_cpu);
	struct sched_domain *sd;

	raw_spin_lock_irq(&busiest_rq->lock);

	/* make sure the requested cpu hasn't gone down in the meantime */
	if (unlikely(busiest_cpu != smp_processor_id() ||
		     !busiest_rq->active_balance))
		goto out_unlock;

	/* Is there any task to move? */
	if (busiest_rq->nr_running <= 1)
		goto out_unlock;

	/*
	 * This condition is "impossible", if it occurs
	 * we need to fix it. Originally reported by
	 * Bjorn Helgaas on a 128-cpu setup.
	 */
	BUG_ON(busiest_rq == target_rq);

	/* move a task from busiest_rq to target_rq */
	double_lock_balance(busiest_rq, target_rq);

	/* Search for an sd spanning us and the target CPU. */
	rcu_read_lock();
	for_each_domain(target_cpu, sd) {
		if ((sd->flags & SD_LOAD_BALANCE) &&
		    cpumask_test_cpu(busiest_cpu, sched_domain_span(sd)))
				break;
	}

	if (likely(sd)) {
		schedstat_inc(sd, alb_count);

		if (move_one_task(target_rq, target_cpu, busiest_rq,
				  sd, CPU_IDLE))
			schedstat_inc(sd, alb_pushed);
		else
			schedstat_inc(sd, alb_failed);
	}
	rcu_read_unlock();
	double_unlock_balance(busiest_rq, target_rq);
out_unlock:
	busiest_rq->active_balance = 0;
	raw_spin_unlock_irq(&busiest_rq->lock);
	return 0;
}

#ifdef CONFIG_NO_HZ

static DEFINE_PER_CPU(struct call_single_data, remote_sched_softirq_cb);

static void trigger_sched_softirq(void *data)
{
	raise_softirq_irqoff(SCHED_SOFTIRQ);
}

static inline void init_sched_softirq_csd(struct call_single_data *csd)
{
	csd->func = trigger_sched_softirq;
	csd->info = NULL;
	csd->flags = 0;
	csd->priv = 0;
}

/*
 * idle load balancing details
 * - One of the idle CPUs nominates itself as idle load_balancer, while
 *   entering idle.
 * - This idle load balancer CPU will also go into tickless mode when
 *   it is idle, just like all other idle CPUs
 * - When one of the busy CPUs notice that there may be an idle rebalancing
 *   needed, they will kick the idle load balancer, which then does idle
 *   load balancing for all the idle CPUs.
 */
static struct {
	atomic_t load_balancer;
	atomic_t first_pick_cpu;
	atomic_t second_pick_cpu;
	cpumask_var_t idle_cpus_mask;
	cpumask_var_t grp_idle_mask;
	unsigned long next_balance;     /* in jiffy units */
} nohz ____cacheline_aligned;

int get_nohz_load_balancer(void)
{
	return atomic_read(&nohz.load_balancer);
}

#if defined(CONFIG_SCHED_MC) || defined(CONFIG_SCHED_SMT)
/**
 * lowest_flag_domain - Return lowest sched_domain containing flag.
 * @cpu:	The cpu whose lowest level of sched domain is to
 *		be returned.
 * @flag:	The flag to check for the lowest sched_domain
 *		for the given cpu.
 *
 * Returns the lowest sched_domain of a cpu which contains the given flag.
 */
static inline struct sched_domain *lowest_flag_domain(int cpu, int flag)
{
	struct sched_domain *sd;

	for_each_domain(cpu, sd)
		if (sd && (sd->flags & flag))
			break;

	return sd;
}

/**
 * for_each_flag_domain - Iterates over sched_domains containing the flag.
 * @cpu:	The cpu whose domains we're iterating over.
 * @sd:		variable holding the value of the power_savings_sd
 *		for cpu.
 * @flag:	The flag to filter the sched_domains to be iterated.
 *
 * Iterates over all the scheduler domains for a given cpu that has the 'flag'
 * set, starting from the lowest sched_domain to the highest.
 */
#define for_each_flag_domain(cpu, sd, flag) \
	for (sd = lowest_flag_domain(cpu, flag); \
		(sd && (sd->flags & flag)); sd = sd->parent)

/**
 * is_semi_idle_group - Checks if the given sched_group is semi-idle.
 * @ilb_group:	group to be checked for semi-idleness
 *
 * Returns:	1 if the group is semi-idle. 0 otherwise.
 *
 * We define a sched_group to be semi idle if it has atleast one idle-CPU
 * and atleast one non-idle CPU. This helper function checks if the given
 * sched_group is semi-idle or not.
 */
static inline int is_semi_idle_group(struct sched_group *ilb_group)
{
	cpumask_and(nohz.grp_idle_mask, nohz.idle_cpus_mask,
					sched_group_cpus(ilb_group));

	/*
	 * A sched_group is semi-idle when it has atleast one busy cpu
	 * and atleast one idle cpu.
	 */
	if (cpumask_empty(nohz.grp_idle_mask))
		return 0;

	if (cpumask_equal(nohz.grp_idle_mask, sched_group_cpus(ilb_group)))
		return 0;

	return 1;
}
/**
 * find_new_ilb - Finds the optimum idle load balancer for nomination.
 * @cpu:	The cpu which is nominating a new idle_load_balancer.
 *
 * Returns:	Returns the id of the idle load balancer if it exists,
 *		Else, returns >= nr_cpu_ids.
 *
 * This algorithm picks the idle load balancer such that it belongs to a
 * semi-idle powersavings sched_domain. The idea is to try and avoid
 * completely idle packages/cores just for the purpose of idle load balancing
 * when there are other idle cpu's which are better suited for that job.
 */
static int find_new_ilb(int cpu)
{
	struct sched_domain *sd;
	struct sched_group *ilb_group;
	int ilb = nr_cpu_ids;

	/*
	 * Have idle load balancer selection from semi-idle packages only
	 * when power-aware load balancing is enabled
	 */
	if (!(sched_smt_power_savings || sched_mc_power_savings))
		goto out_done;

	/*
	 * Optimize for the case when we have no idle CPUs or only one
	 * idle CPU. Don't walk the sched_domain hierarchy in such cases
	 */
	if (cpumask_weight(nohz.idle_cpus_mask) < 2)
		goto out_done;

	rcu_read_lock();
	for_each_flag_domain(cpu, sd, SD_POWERSAVINGS_BALANCE) {
		ilb_group = sd->groups;

		do {
			if (is_semi_idle_group(ilb_group)) {
				ilb = cpumask_first(nohz.grp_idle_mask);
				goto unlock;
			}

			ilb_group = ilb_group->next;

		} while (ilb_group != sd->groups);
	}
unlock:
	rcu_read_unlock();

out_done:
	return ilb;
}
#else /*  (CONFIG_SCHED_MC || CONFIG_SCHED_SMT) */
static inline int find_new_ilb(int call_cpu)
{
	return nr_cpu_ids;
}
#endif

/*
 * Kick a CPU to do the nohz balancing, if it is time for it. We pick the
 * nohz_load_balancer CPU (if there is one) otherwise fallback to any idle
 * CPU (if there is one).
 */
static void nohz_balancer_kick(int cpu)
{
	int ilb_cpu;

	nohz.next_balance++;

	ilb_cpu = get_nohz_load_balancer();

	if (ilb_cpu >= nr_cpu_ids) {
		ilb_cpu = cpumask_first(nohz.idle_cpus_mask);
		if (ilb_cpu >= nr_cpu_ids)
			return;
	}

	if (!cpu_rq(ilb_cpu)->nohz_balance_kick) {
		struct call_single_data *cp;

		cpu_rq(ilb_cpu)->nohz_balance_kick = 1;
		cp = &per_cpu(remote_sched_softirq_cb, cpu);
		__smp_call_function_single(ilb_cpu, cp, 0);
	}
	return;
}

/*
 * This routine will try to nominate the ilb (idle load balancing)
 * owner among the cpus whose ticks are stopped. ilb owner will do the idle
 * load balancing on behalf of all those cpus.
 *
 * When the ilb owner becomes busy, we will not have new ilb owner until some
 * idle CPU wakes up and goes back to idle or some busy CPU tries to kick
 * idle load balancing by kicking one of the idle CPUs.
 *
 * Ticks are stopped for the ilb owner as well, with busy CPU kicking this
 * ilb owner CPU in future (when there is a need for idle load balancing on
 * behalf of all idle CPUs).
 */
void select_nohz_load_balancer(int stop_tick)
{
	int cpu = smp_processor_id();

	if (stop_tick) {
		if (!cpu_active(cpu)) {
			if (atomic_read(&nohz.load_balancer) != cpu)
				return;

			/*
			 * If we are going offline and still the leader,
			 * give up!
			 */
			if (atomic_cmpxchg(&nohz.load_balancer, cpu,
					   nr_cpu_ids) != cpu)
				BUG();

			return;
		}

		cpumask_set_cpu(cpu, nohz.idle_cpus_mask);

		if (atomic_read(&nohz.first_pick_cpu) == cpu)
			atomic_cmpxchg(&nohz.first_pick_cpu, cpu, nr_cpu_ids);
		if (atomic_read(&nohz.second_pick_cpu) == cpu)
			atomic_cmpxchg(&nohz.second_pick_cpu, cpu, nr_cpu_ids);

		if (atomic_read(&nohz.load_balancer) >= nr_cpu_ids) {
			int new_ilb;

			/* make me the ilb owner */
			if (atomic_cmpxchg(&nohz.load_balancer, nr_cpu_ids,
					   cpu) != nr_cpu_ids)
				return;

			/*
			 * Check to see if there is a more power-efficient
			 * ilb.
			 */
			new_ilb = find_new_ilb(cpu);
			if (new_ilb < nr_cpu_ids && new_ilb != cpu) {
				atomic_set(&nohz.load_balancer, nr_cpu_ids);
				resched_cpu(new_ilb);
				return;
			}
			return;
		}
	} else {
		if (!cpumask_test_cpu(cpu, nohz.idle_cpus_mask))
			return;

		cpumask_clear_cpu(cpu, nohz.idle_cpus_mask);

		if (atomic_read(&nohz.load_balancer) == cpu)
			if (atomic_cmpxchg(&nohz.load_balancer, cpu,
					   nr_cpu_ids) != cpu)
				BUG();
	}
	return;
}
#endif

static DEFINE_SPINLOCK(balancing);

static unsigned long __read_mostly max_load_balance_interval = HZ/10;

/*
 * Scale the max load_balance interval with the number of CPUs in the system.
 * This trades load-balance latency on larger machines for less cross talk.
 */
static void update_max_interval(void)
{
	max_load_balance_interval = HZ*num_online_cpus()/10;
}

/*
 * It checks each scheduling domain to see if it is due to be balanced,
 * and initiates a balancing operation if so.
 *
 * Balancing parameters are set up in arch_init_sched_domains.
 */
static void rebalance_domains(int cpu, enum cpu_idle_type idle)
{
	int balance = 1;
	struct rq *rq = cpu_rq(cpu);
	unsigned long interval;
	struct sched_domain *sd;
	/* Earliest time when we have to do rebalance again */
	unsigned long next_balance = jiffies + 60*HZ;
	int update_next_balance = 0;
	int need_serialize;

	update_shares(cpu);

	rcu_read_lock();
	for_each_domain(cpu, sd) {
		if (!(sd->flags & SD_LOAD_BALANCE))
			continue;

		interval = sd->balance_interval;
		if (idle != CPU_IDLE)
			interval *= sd->busy_factor;

		/* scale ms to jiffies */
		interval = msecs_to_jiffies(interval);
		interval = clamp(interval, 1UL, max_load_balance_interval);

		need_serialize = sd->flags & SD_SERIALIZE;

		if (need_serialize) {
			if (!spin_trylock(&balancing))
				goto out;
		}

		if (time_after_eq(jiffies, sd->last_balance + interval)) {
			if (load_balance(cpu, rq, sd, idle, &balance)) {
				/*
				 * We've pulled tasks over so either we're no
				 * longer idle.
				 */
				idle = CPU_NOT_IDLE;
			}
			sd->last_balance = jiffies;
		}
		if (need_serialize)
			spin_unlock(&balancing);
out:
		if (time_after(next_balance, sd->last_balance + interval)) {
			next_balance = sd->last_balance + interval;
			update_next_balance = 1;
		}

		/*
		 * Stop the load balance at this level. There is another
		 * CPU in our sched group which is doing load balancing more
		 * actively.
		 */
		if (!balance)
			break;
	}
	rcu_read_unlock();

	/*
	 * next_balance will be updated only when there is a need.
	 * When the cpu is attached to null domain for ex, it will not be
	 * updated.
	 */
	if (likely(update_next_balance))
		rq->next_balance = next_balance;
}

#ifdef CONFIG_NO_HZ
/*
 * In CONFIG_NO_HZ case, the idle balance kickee will do the
 * rebalancing for all the cpus for whom scheduler ticks are stopped.
 */
static void nohz_idle_balance(int this_cpu, enum cpu_idle_type idle)
{
	struct rq *this_rq = cpu_rq(this_cpu);
	struct rq *rq;
	int balance_cpu;

	if (idle != CPU_IDLE || !this_rq->nohz_balance_kick)
		return;

	for_each_cpu(balance_cpu, nohz.idle_cpus_mask) {
		if (balance_cpu == this_cpu)
			continue;

		/*
		 * If this cpu gets work to do, stop the load balancing
		 * work being done for other cpus. Next load
		 * balancing owner will pick it up.
		 */
		if (need_resched()) {
			this_rq->nohz_balance_kick = 0;
			break;
		}

		raw_spin_lock_irq(&this_rq->lock);
		update_rq_clock(this_rq);
		update_cpu_load(this_rq);
		raw_spin_unlock_irq(&this_rq->lock);

		rebalance_domains(balance_cpu, CPU_IDLE);

		rq = cpu_rq(balance_cpu);
		if (time_after(this_rq->next_balance, rq->next_balance))
			this_rq->next_balance = rq->next_balance;
	}
	nohz.next_balance = this_rq->next_balance;
	this_rq->nohz_balance_kick = 0;
}

/*
 * Current heuristic for kicking the idle load balancer
 * - first_pick_cpu is the one of the busy CPUs. It will kick
 *   idle load balancer when it has more than one process active. This
 *   eliminates the need for idle load balancing altogether when we have
 *   only one running process in the system (common case).
 * - If there are more than one busy CPU, idle load balancer may have
 *   to run for active_load_balance to happen (i.e., two busy CPUs are
 *   SMT or core siblings and can run better if they move to different
 *   physical CPUs). So, second_pick_cpu is the second of the busy CPUs
 *   which will kick idle load balancer as soon as it has any load.
 */
static inline int nohz_kick_needed(struct rq *rq, int cpu)
{
	unsigned long now = jiffies;
	int ret;
	int first_pick_cpu, second_pick_cpu;

	if (time_before(now, nohz.next_balance))
		return 0;

	if (rq->idle_at_tick)
		return 0;

	first_pick_cpu = atomic_read(&nohz.first_pick_cpu);
	second_pick_cpu = atomic_read(&nohz.second_pick_cpu);

	if (first_pick_cpu < nr_cpu_ids && first_pick_cpu != cpu &&
	    second_pick_cpu < nr_cpu_ids && second_pick_cpu != cpu)
		return 0;

	ret = atomic_cmpxchg(&nohz.first_pick_cpu, nr_cpu_ids, cpu);
	if (ret == nr_cpu_ids || ret == cpu) {
		atomic_cmpxchg(&nohz.second_pick_cpu, cpu, nr_cpu_ids);
		if (rq->nr_running > 1)
			return 1;
	} else {
		ret = atomic_cmpxchg(&nohz.second_pick_cpu, nr_cpu_ids, cpu);
		if (ret == nr_cpu_ids || ret == cpu) {
			if (rq->nr_running)
				return 1;
		}
	}
	return 0;
}
#else
static void nohz_idle_balance(int this_cpu, enum cpu_idle_type idle) { }
#endif

/*
 * run_rebalance_domains is triggered when needed from the scheduler tick.
 * Also triggered for nohz idle balancing (with nohz_balancing_kick set).
 */
static void run_rebalance_domains(struct softirq_action *h)
{
	int this_cpu = smp_processor_id();
	struct rq *this_rq = cpu_rq(this_cpu);
	enum cpu_idle_type idle = this_rq->idle_at_tick ?
						CPU_IDLE : CPU_NOT_IDLE;

	rebalance_domains(this_cpu, idle);

	/*
	 * If this cpu has a pending nohz_balance_kick, then do the
	 * balancing on behalf of the other idle cpus whose ticks are
	 * stopped.
	 */
	nohz_idle_balance(this_cpu, idle);
}

static inline int on_null_domain(int cpu)
{
	return !rcu_dereference_sched(cpu_rq(cpu)->sd);
}

/*
 * Trigger the SCHED_SOFTIRQ if it is time to do periodic load balancing.
 */
static inline void trigger_load_balance(struct rq *rq, int cpu)
{
	/* Don't need to rebalance while attached to NULL domain */
	if (time_after_eq(jiffies, rq->next_balance) &&
	    likely(!on_null_domain(cpu)))
		raise_softirq(SCHED_SOFTIRQ);
#ifdef CONFIG_NO_HZ
	else if (nohz_kick_needed(rq, cpu) && likely(!on_null_domain(cpu)))
		nohz_balancer_kick(cpu);
#endif
}

static void rq_online_fair(struct rq *rq)
{
	update_sysctl();
}

static void rq_offline_fair(struct rq *rq)
{
	update_sysctl();
}

#else	/* CONFIG_SMP */

/*
 * on UP we do not need to balance between CPUs:
 */
static inline void idle_balance(int cpu, struct rq *rq)
{
}

#endif /* CONFIG_SMP */

/*
 * scheduler tick hitting a task of our scheduling class:
 */
static void task_tick_fair(struct rq *rq, struct task_struct *curr, int queued)
{
	struct cfs_rq *cfs_rq;
	struct sched_entity *se = &curr->se;

	for_each_sched_entity(se) {
		cfs_rq = cfs_rq_of(se);
		entity_tick(cfs_rq, se, queued);
	}
}

/*
 * called on fork with the child task as argument from the parent's context
 *  - child not yet on the tasklist
 *  - preemption disabled
 */
static void task_fork_fair(struct task_struct *p)
{
	struct cfs_rq *cfs_rq = task_cfs_rq(current);
	struct sched_entity *se = &p->se, *curr = cfs_rq->curr;
	int this_cpu = smp_processor_id();
	struct rq *rq = this_rq();
	unsigned long flags;

	raw_spin_lock_irqsave(&rq->lock, flags);

	update_rq_clock(rq);

	if (unlikely(task_cpu(p) != this_cpu)) {
		rcu_read_lock();
		__set_task_cpu(p, this_cpu);
		rcu_read_unlock();
	}

	update_curr(cfs_rq);

	if (curr)
		se->vruntime = curr->vruntime;
	place_entity(cfs_rq, se, 1);

	if (sysctl_sched_child_runs_first && curr && entity_before(curr, se)) {
		/*
		 * Upon rescheduling, sched_class::put_prev_task() will place
		 * 'current' within the tree based on its new key value.
		 */
		swap(curr->vruntime, se->vruntime);
		resched_task(rq->curr);
	}

	se->vruntime -= cfs_rq->min_vruntime;

	raw_spin_unlock_irqrestore(&rq->lock, flags);
}

/*
 * Priority of the task has changed. Check to see if we preempt
 * the current task.
 */
static void
prio_changed_fair(struct rq *rq, struct task_struct *p, int oldprio)
{
	if (!p->se.on_rq)
		return;

	/*
	 * Reschedule if we are currently running on this runqueue and
	 * our priority decreased, or if we are not currently running on
	 * this runqueue and our priority is higher than the current's
	 */
	if (rq->curr == p) {
		if (p->prio > oldprio)
			resched_task(rq->curr);
	} else
		check_preempt_curr(rq, p, 0);
}

static void switched_from_fair(struct rq *rq, struct task_struct *p)
{
	struct sched_entity *se = &p->se;
	struct cfs_rq *cfs_rq = cfs_rq_of(se);

	/*
	 * Ensure the task's vruntime is normalized, so that when its
	 * switched back to the fair class the enqueue_entity(.flags=0) will
	 * do the right thing.
	 *
	 * If it was on_rq, then the dequeue_entity(.flags=0) will already
	 * have normalized the vruntime, if it was !on_rq, then only when
	 * the task is sleeping will it still have non-normalized vruntime.
	 */
	if (!se->on_rq && p->state != TASK_RUNNING) {
		/*
		 * Fix up our vruntime so that the current sleep doesn't
		 * cause 'unlimited' sleep bonus.
		 */
		place_entity(cfs_rq, se, 0);
		se->vruntime -= cfs_rq->min_vruntime;
	}
}

/*
 * We switched to the sched_fair class.
 */
static void switched_to_fair(struct rq *rq, struct task_struct *p)
{
	if (!p->se.on_rq)
		return;

	/*
	 * We were most likely switched from sched_rt, so
	 * kick off the schedule if running, otherwise just see
	 * if we can still preempt the current task.
	 */
	if (rq->curr == p)
		resched_task(rq->curr);
	else
		check_preempt_curr(rq, p, 0);
}

/* Account for a task changing its policy or group.
 *
 * This routine is mostly called to set cfs_rq->curr field when a task
 * migrates between groups/classes.
 */
static void set_curr_task_fair(struct rq *rq)
{
	struct sched_entity *se = &rq->curr->se;

	for_each_sched_entity(se)
		set_next_entity(cfs_rq_of(se), se);
}

#ifdef CONFIG_FAIR_GROUP_SCHED
static void task_move_group_fair(struct task_struct *p, int on_rq)
{
<<<<<<< HEAD
	struct cfs_rq *cfs_rq = task_cfs_rq(p);
	struct sched_entity *se = &p->se;

	update_curr(cfs_rq);
	if (!on_rq)
		se->vruntime += cfs_rq->min_vruntime;
}

static void prep_move_group_fair(struct task_struct *p, int on_rq)
{
	struct cfs_rq *cfs_rq = task_cfs_rq(p);
	struct sched_entity *se = &p->se;

	/* normalize the runtime of a sleeping task before moving it */
	if (!on_rq)
		se->vruntime -= cfs_rq->min_vruntime;
=======
	/*
	 * If the task was not on the rq at the time of this cgroup movement
	 * it must have been asleep, sleeping tasks keep their ->vruntime
	 * absolute on their old rq until wakeup (needed for the fair sleeper
	 * bonus in place_entity()).
	 *
	 * If it was on the rq, we've just 'preempted' it, which does convert
	 * ->vruntime to a relative base.
	 *
	 * Make sure both cases convert their relative position when migrating
	 * to another cgroup's rq. This does somewhat interfere with the
	 * fair sleeper stuff for the first placement, but who cares.
	 */
	if (!on_rq)
		p->se.vruntime -= cfs_rq_of(&p->se)->min_vruntime;
	set_task_rq(p, task_cpu(p));
	if (!on_rq)
		p->se.vruntime += cfs_rq_of(&p->se)->min_vruntime;
>>>>>>> b55e9ac4
}
#endif

static unsigned int get_rr_interval_fair(struct rq *rq, struct task_struct *task)
{
	struct sched_entity *se = &task->se;
	unsigned int rr_interval = 0;

	/*
	 * Time slice is 0 for SCHED_OTHER tasks that are on an otherwise
	 * idle runqueue:
	 */
	if (rq->cfs.load.weight)
		rr_interval = NS_TO_JIFFIES(sched_slice(&rq->cfs, se));

	return rr_interval;
}

/*
 * All the scheduling class methods:
 */
static const struct sched_class fair_sched_class = {
	.next			= &idle_sched_class,
	.enqueue_task		= enqueue_task_fair,
	.dequeue_task		= dequeue_task_fair,
	.yield_task		= yield_task_fair,
	.yield_to_task		= yield_to_task_fair,

	.check_preempt_curr	= check_preempt_wakeup,

	.pick_next_task		= pick_next_task_fair,
	.put_prev_task		= put_prev_task_fair,

#ifdef CONFIG_SMP
	.select_task_rq		= select_task_rq_fair,

	.rq_online		= rq_online_fair,
	.rq_offline		= rq_offline_fair,

	.task_waking		= task_waking_fair,
#endif

	.set_curr_task          = set_curr_task_fair,
	.task_tick		= task_tick_fair,
	.task_fork		= task_fork_fair,

	.prio_changed		= prio_changed_fair,
	.switched_from		= switched_from_fair,
	.switched_to		= switched_to_fair,

	.get_rr_interval	= get_rr_interval_fair,

#ifdef CONFIG_FAIR_GROUP_SCHED
<<<<<<< HEAD
	.moved_group		= moved_group_fair,
	.prep_move_group	= prep_move_group_fair,
=======
	.task_move_group	= task_move_group_fair,
>>>>>>> b55e9ac4
#endif
};

#ifdef CONFIG_SCHED_DEBUG
static void print_cfs_stats(struct seq_file *m, int cpu)
{
	struct cfs_rq *cfs_rq;

	rcu_read_lock();
	for_each_leaf_cfs_rq(cpu_rq(cpu), cfs_rq)
		print_cfs_rq(m, cpu, cfs_rq);
	rcu_read_unlock();
}
#endif<|MERGE_RESOLUTION|>--- conflicted
+++ resolved
@@ -1050,8 +1050,6 @@
 static void
 dequeue_entity(struct cfs_rq *cfs_rq, struct sched_entity *se, int flags)
 {
-	u64 min_vruntime;
-
 	/*
 	 * Update run-time statistics of the 'current'.
 	 */
@@ -1078,12 +1076,6 @@
 	se->on_rq = 0;
 	update_cfs_load(cfs_rq, 0);
 	account_entity_dequeue(cfs_rq, se);
-<<<<<<< HEAD
-
-	min_vruntime = cfs_rq->min_vruntime;
-	update_min_vruntime(cfs_rq);
-=======
->>>>>>> b55e9ac4
 
 	/*
 	 * Normalize the entity after updating the min_vruntime because the
@@ -1091,14 +1083,10 @@
 	 * movement in our normalized position.
 	 */
 	if (!(flags & DEQUEUE_SLEEP))
-<<<<<<< HEAD
-		se->vruntime -= min_vruntime;
-=======
 		se->vruntime -= cfs_rq->min_vruntime;
 
 	update_min_vruntime(cfs_rq);
 	update_cfs_shares(cfs_rq);
->>>>>>> b55e9ac4
 }
 
 /*
@@ -4258,24 +4246,6 @@
 #ifdef CONFIG_FAIR_GROUP_SCHED
 static void task_move_group_fair(struct task_struct *p, int on_rq)
 {
-<<<<<<< HEAD
-	struct cfs_rq *cfs_rq = task_cfs_rq(p);
-	struct sched_entity *se = &p->se;
-
-	update_curr(cfs_rq);
-	if (!on_rq)
-		se->vruntime += cfs_rq->min_vruntime;
-}
-
-static void prep_move_group_fair(struct task_struct *p, int on_rq)
-{
-	struct cfs_rq *cfs_rq = task_cfs_rq(p);
-	struct sched_entity *se = &p->se;
-
-	/* normalize the runtime of a sleeping task before moving it */
-	if (!on_rq)
-		se->vruntime -= cfs_rq->min_vruntime;
-=======
 	/*
 	 * If the task was not on the rq at the time of this cgroup movement
 	 * it must have been asleep, sleeping tasks keep their ->vruntime
@@ -4294,7 +4264,6 @@
 	set_task_rq(p, task_cpu(p));
 	if (!on_rq)
 		p->se.vruntime += cfs_rq_of(&p->se)->min_vruntime;
->>>>>>> b55e9ac4
 }
 #endif
 
@@ -4348,12 +4317,7 @@
 	.get_rr_interval	= get_rr_interval_fair,
 
 #ifdef CONFIG_FAIR_GROUP_SCHED
-<<<<<<< HEAD
-	.moved_group		= moved_group_fair,
-	.prep_move_group	= prep_move_group_fair,
-=======
 	.task_move_group	= task_move_group_fair,
->>>>>>> b55e9ac4
 #endif
 };
 
