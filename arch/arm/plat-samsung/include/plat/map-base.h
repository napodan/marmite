--- conflicted
+++ resolved
@@ -22,11 +22,7 @@
  * an single MOVS instruction (ie, only 8 bits of set data)
  */
 
-<<<<<<< HEAD
-#define S3C_ADDR_BASE	(0xFD000000)
-=======
 #define S3C_ADDR_BASE	(0xFC000000)
->>>>>>> b55e9ac4
 
 #ifndef __ASSEMBLY__
 #define S3C_ADDR(x)	((void __iomem __force *)S3C_ADDR_BASE + (x))
