--- conflicted
+++ resolved
@@ -554,16 +554,7 @@
 	si->msg = msg;
 	si->size = size;
 
-<<<<<<< HEAD
-	err = security_socket_sendmsg(sock, msg, size);
-	if (err)
-		return err;
-
-	err = sock->ops->sendmsg(iocb, sock, msg, size);
-	return err;
-=======
 	return sock->ops->sendmsg(iocb, sock, msg, size);
->>>>>>> b55e9ac4
 }
 
 static inline int __sock_sendmsg(struct kiocb *iocb, struct socket *sock,
@@ -702,7 +693,6 @@
 static inline int __sock_recvmsg_nosec(struct kiocb *iocb, struct socket *sock,
 				       struct msghdr *msg, size_t size, int flags)
 {
-	int err;
 	struct sock_iocb *si = kiocb_to_siocb(iocb);
 
 	sock_update_classid(sock->sk);
@@ -713,8 +703,7 @@
 	si->size = size;
 	si->flags = flags;
 
-	err = sock->ops->recvmsg(iocb, sock, msg, size, flags);
-	return err;
+	return sock->ops->recvmsg(iocb, sock, msg, size, flags);
 }
 
 static inline int __sock_recvmsg(struct kiocb *iocb, struct socket *sock,
