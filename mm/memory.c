--- conflicted
+++ resolved
@@ -3058,11 +3058,7 @@
 		if (prev && prev->vm_end == address)
 			return prev->vm_flags & VM_GROWSDOWN ? 0 : -ENOMEM;
 
-<<<<<<< HEAD
-		expand_stack(vma, address - PAGE_SIZE);
-=======
 		expand_downwards(vma, address - PAGE_SIZE);
->>>>>>> b55e9ac4
 	}
 	if ((vma->vm_flags & VM_GROWSUP) && address + PAGE_SIZE == vma->vm_end) {
 		struct vm_area_struct *next = vma->vm_next;
