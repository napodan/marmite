--- conflicted
+++ resolved
@@ -961,15 +961,9 @@
 	u64 gpu_addr;
 
 	if (rdev->vram_scratch.robj == NULL) {
-<<<<<<< HEAD
-		r = radeon_bo_create(rdev, NULL, RADEON_GPU_PAGE_SIZE,
-					true, RADEON_GEM_DOMAIN_VRAM,
-					&rdev->vram_scratch.robj);
-=======
 		r = radeon_bo_create(rdev, RADEON_GPU_PAGE_SIZE,
 				     PAGE_SIZE, true, RADEON_GEM_DOMAIN_VRAM,
 				     &rdev->vram_scratch.robj);
->>>>>>> b55e9ac4
 		if (r) {
 			return r;
 		}
@@ -1009,8 +1003,6 @@
 	radeon_bo_unref(&rdev->vram_scratch.robj);
 }
 
-<<<<<<< HEAD
-=======
 void r700_vram_gtt_location(struct radeon_device *rdev, struct radeon_mc *mc)
 {
 	u64 size_bf, size_af;
@@ -1050,7 +1042,6 @@
 	}
 }
 
->>>>>>> b55e9ac4
 int rv770_mc_init(struct radeon_device *rdev)
 {
 	u32 tmp;
