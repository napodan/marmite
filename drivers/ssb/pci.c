/*
 * Sonics Silicon Backplane PCI-Hostbus related functions.
 *
 * Copyright (C) 2005-2006 Michael Buesch <mb@bu3sch.de>
 * Copyright (C) 2005 Martin Langer <martin-langer@gmx.de>
 * Copyright (C) 2005 Stefano Brivio <st3@riseup.net>
 * Copyright (C) 2005 Danny van Dyk <kugelfang@gentoo.org>
 * Copyright (C) 2005 Andreas Jaggi <andreas.jaggi@waterwave.ch>
 *
 * Derived from the Broadcom 4400 device driver.
 * Copyright (C) 2002 David S. Miller (davem@redhat.com)
 * Fixed by Pekka Pietikainen (pp@ee.oulu.fi)
 * Copyright (C) 2006 Broadcom Corporation.
 *
 * Licensed under the GNU/GPL. See COPYING for details.
 */

#include <linux/ssb/ssb.h>
#include <linux/ssb/ssb_regs.h>
#include <linux/slab.h>
#include <linux/pci.h>
#include <linux/delay.h>

#include "ssb_private.h"


/* Define the following to 1 to enable a printk on each coreswitch. */
#define SSB_VERBOSE_PCICORESWITCH_DEBUG		0


/* Lowlevel coreswitching */
int ssb_pci_switch_coreidx(struct ssb_bus *bus, u8 coreidx)
{
	int err;
	int attempts = 0;
	u32 cur_core;

	while (1) {
		err = pci_write_config_dword(bus->host_pci, SSB_BAR0_WIN,
					     (coreidx * SSB_CORE_SIZE)
					     + SSB_ENUM_BASE);
		if (err)
			goto error;
		err = pci_read_config_dword(bus->host_pci, SSB_BAR0_WIN,
					    &cur_core);
		if (err)
			goto error;
		cur_core = (cur_core - SSB_ENUM_BASE)
			   / SSB_CORE_SIZE;
		if (cur_core == coreidx)
			break;

		if (attempts++ > SSB_BAR0_MAX_RETRIES)
			goto error;
		udelay(10);
	}
	return 0;
error:
	ssb_printk(KERN_ERR PFX "Failed to switch to core %u\n", coreidx);
	return -ENODEV;
}

int ssb_pci_switch_core(struct ssb_bus *bus,
			struct ssb_device *dev)
{
	int err;
	unsigned long flags;

#if SSB_VERBOSE_PCICORESWITCH_DEBUG
	ssb_printk(KERN_INFO PFX
		   "Switching to %s core, index %d\n",
		   ssb_core_name(dev->id.coreid),
		   dev->core_index);
#endif

	spin_lock_irqsave(&bus->bar_lock, flags);
	err = ssb_pci_switch_coreidx(bus, dev->core_index);
	if (!err)
		bus->mapped_device = dev;
	spin_unlock_irqrestore(&bus->bar_lock, flags);

	return err;
}

/* Enable/disable the on board crystal oscillator and/or PLL. */
int ssb_pci_xtal(struct ssb_bus *bus, u32 what, int turn_on)
{
	int err;
	u32 in, out, outenable;
	u16 pci_status;

	if (bus->bustype != SSB_BUSTYPE_PCI)
		return 0;

	err = pci_read_config_dword(bus->host_pci, SSB_GPIO_IN, &in);
	if (err)
		goto err_pci;
	err = pci_read_config_dword(bus->host_pci, SSB_GPIO_OUT, &out);
	if (err)
		goto err_pci;
	err = pci_read_config_dword(bus->host_pci, SSB_GPIO_OUT_ENABLE, &outenable);
	if (err)
		goto err_pci;

	outenable |= what;

	if (turn_on) {
		/* Avoid glitching the clock if GPRS is already using it.
		 * We can't actually read the state of the PLLPD so we infer it
		 * by the value of XTAL_PU which *is* readable via gpioin.
		 */
		if (!(in & SSB_GPIO_XTAL)) {
			if (what & SSB_GPIO_XTAL) {
				/* Turn the crystal on */
				out |= SSB_GPIO_XTAL;
				if (what & SSB_GPIO_PLL)
					out |= SSB_GPIO_PLL;
				err = pci_write_config_dword(bus->host_pci, SSB_GPIO_OUT, out);
				if (err)
					goto err_pci;
				err = pci_write_config_dword(bus->host_pci, SSB_GPIO_OUT_ENABLE,
							     outenable);
				if (err)
					goto err_pci;
				msleep(1);
			}
			if (what & SSB_GPIO_PLL) {
				/* Turn the PLL on */
				out &= ~SSB_GPIO_PLL;
				err = pci_write_config_dword(bus->host_pci, SSB_GPIO_OUT, out);
				if (err)
					goto err_pci;
				msleep(5);
			}
		}

		err = pci_read_config_word(bus->host_pci, PCI_STATUS, &pci_status);
		if (err)
			goto err_pci;
		pci_status &= ~PCI_STATUS_SIG_TARGET_ABORT;
		err = pci_write_config_word(bus->host_pci, PCI_STATUS, pci_status);
		if (err)
			goto err_pci;
	} else {
		if (what & SSB_GPIO_XTAL) {
			/* Turn the crystal off */
			out &= ~SSB_GPIO_XTAL;
		}
		if (what & SSB_GPIO_PLL) {
			/* Turn the PLL off */
			out |= SSB_GPIO_PLL;
		}
		err = pci_write_config_dword(bus->host_pci, SSB_GPIO_OUT, out);
		if (err)
			goto err_pci;
		err = pci_write_config_dword(bus->host_pci, SSB_GPIO_OUT_ENABLE, outenable);
		if (err)
			goto err_pci;
	}

out:
	return err;

err_pci:
	printk(KERN_ERR PFX "Error: ssb_pci_xtal() could not access PCI config space!\n");
	err = -EBUSY;
	goto out;
}

/* Get the word-offset for a SSB_SPROM_XXX define. */
#define SPOFF(offset)	((offset) / sizeof(u16))
/* Helper to extract some _offset, which is one of the SSB_SPROM_XXX defines. */
#define SPEX16(_outvar, _offset, _mask, _shift)	\
	out->_outvar = ((in[SPOFF(_offset)] & (_mask)) >> (_shift))
#define SPEX32(_outvar, _offset, _mask, _shift)	\
	out->_outvar = ((((u32)in[SPOFF((_offset)+2)] << 16 | \
			   in[SPOFF(_offset)]) & (_mask)) >> (_shift))
#define SPEX(_outvar, _offset, _mask, _shift) \
	SPEX16(_outvar, _offset, _mask, _shift)


static inline u8 ssb_crc8(u8 crc, u8 data)
{
	/* Polynomial:   x^8 + x^7 + x^6 + x^4 + x^2 + 1   */
	static const u8 t[] = {
		0x00, 0xF7, 0xB9, 0x4E, 0x25, 0xD2, 0x9C, 0x6B,
		0x4A, 0xBD, 0xF3, 0x04, 0x6F, 0x98, 0xD6, 0x21,
		0x94, 0x63, 0x2D, 0xDA, 0xB1, 0x46, 0x08, 0xFF,
		0xDE, 0x29, 0x67, 0x90, 0xFB, 0x0C, 0x42, 0xB5,
		0x7F, 0x88, 0xC6, 0x31, 0x5A, 0xAD, 0xE3, 0x14,
		0x35, 0xC2, 0x8C, 0x7B, 0x10, 0xE7, 0xA9, 0x5E,
		0xEB, 0x1C, 0x52, 0xA5, 0xCE, 0x39, 0x77, 0x80,
		0xA1, 0x56, 0x18, 0xEF, 0x84, 0x73, 0x3D, 0xCA,
		0xFE, 0x09, 0x47, 0xB0, 0xDB, 0x2C, 0x62, 0x95,
		0xB4, 0x43, 0x0D, 0xFA, 0x91, 0x66, 0x28, 0xDF,
		0x6A, 0x9D, 0xD3, 0x24, 0x4F, 0xB8, 0xF6, 0x01,
		0x20, 0xD7, 0x99, 0x6E, 0x05, 0xF2, 0xBC, 0x4B,
		0x81, 0x76, 0x38, 0xCF, 0xA4, 0x53, 0x1D, 0xEA,
		0xCB, 0x3C, 0x72, 0x85, 0xEE, 0x19, 0x57, 0xA0,
		0x15, 0xE2, 0xAC, 0x5B, 0x30, 0xC7, 0x89, 0x7E,
		0x5F, 0xA8, 0xE6, 0x11, 0x7A, 0x8D, 0xC3, 0x34,
		0xAB, 0x5C, 0x12, 0xE5, 0x8E, 0x79, 0x37, 0xC0,
		0xE1, 0x16, 0x58, 0xAF, 0xC4, 0x33, 0x7D, 0x8A,
		0x3F, 0xC8, 0x86, 0x71, 0x1A, 0xED, 0xA3, 0x54,
		0x75, 0x82, 0xCC, 0x3B, 0x50, 0xA7, 0xE9, 0x1E,
		0xD4, 0x23, 0x6D, 0x9A, 0xF1, 0x06, 0x48, 0xBF,
		0x9E, 0x69, 0x27, 0xD0, 0xBB, 0x4C, 0x02, 0xF5,
		0x40, 0xB7, 0xF9, 0x0E, 0x65, 0x92, 0xDC, 0x2B,
		0x0A, 0xFD, 0xB3, 0x44, 0x2F, 0xD8, 0x96, 0x61,
		0x55, 0xA2, 0xEC, 0x1B, 0x70, 0x87, 0xC9, 0x3E,
		0x1F, 0xE8, 0xA6, 0x51, 0x3A, 0xCD, 0x83, 0x74,
		0xC1, 0x36, 0x78, 0x8F, 0xE4, 0x13, 0x5D, 0xAA,
		0x8B, 0x7C, 0x32, 0xC5, 0xAE, 0x59, 0x17, 0xE0,
		0x2A, 0xDD, 0x93, 0x64, 0x0F, 0xF8, 0xB6, 0x41,
		0x60, 0x97, 0xD9, 0x2E, 0x45, 0xB2, 0xFC, 0x0B,
		0xBE, 0x49, 0x07, 0xF0, 0x9B, 0x6C, 0x22, 0xD5,
		0xF4, 0x03, 0x4D, 0xBA, 0xD1, 0x26, 0x68, 0x9F,
	};
	return t[crc ^ data];
}

static u8 ssb_sprom_crc(const u16 *sprom, u16 size)
{
	int word;
	u8 crc = 0xFF;

	for (word = 0; word < size - 1; word++) {
		crc = ssb_crc8(crc, sprom[word] & 0x00FF);
		crc = ssb_crc8(crc, (sprom[word] & 0xFF00) >> 8);
	}
	crc = ssb_crc8(crc, sprom[size - 1] & 0x00FF);
	crc ^= 0xFF;

	return crc;
}

static int sprom_check_crc(const u16 *sprom, size_t size)
{
	u8 crc;
	u8 expected_crc;
	u16 tmp;

	crc = ssb_sprom_crc(sprom, size);
	tmp = sprom[size - 1] & SSB_SPROM_REVISION_CRC;
	expected_crc = tmp >> SSB_SPROM_REVISION_CRC_SHIFT;
	if (crc != expected_crc)
		return -EPROTO;

	return 0;
}

static int sprom_do_read(struct ssb_bus *bus, u16 *sprom)
{
	int i;

	for (i = 0; i < bus->sprom_size; i++)
		sprom[i] = ioread16(bus->mmio + bus->sprom_offset + (i * 2));

	return 0;
}

static int sprom_do_write(struct ssb_bus *bus, const u16 *sprom)
{
	struct pci_dev *pdev = bus->host_pci;
	int i, err;
	u32 spromctl;
	u16 size = bus->sprom_size;

	ssb_printk(KERN_NOTICE PFX "Writing SPROM. Do NOT turn off the power! Please stand by...\n");
	err = pci_read_config_dword(pdev, SSB_SPROMCTL, &spromctl);
	if (err)
		goto err_ctlreg;
	spromctl |= SSB_SPROMCTL_WE;
	err = pci_write_config_dword(pdev, SSB_SPROMCTL, spromctl);
	if (err)
		goto err_ctlreg;
	ssb_printk(KERN_NOTICE PFX "[ 0%%");
	msleep(500);
	for (i = 0; i < size; i++) {
		if (i == size / 4)
			ssb_printk("25%%");
		else if (i == size / 2)
			ssb_printk("50%%");
		else if (i == (size * 3) / 4)
			ssb_printk("75%%");
		else if (i % 2)
			ssb_printk(".");
		writew(sprom[i], bus->mmio + bus->sprom_offset + (i * 2));
		mmiowb();
		msleep(20);
	}
	err = pci_read_config_dword(pdev, SSB_SPROMCTL, &spromctl);
	if (err)
		goto err_ctlreg;
	spromctl &= ~SSB_SPROMCTL_WE;
	err = pci_write_config_dword(pdev, SSB_SPROMCTL, spromctl);
	if (err)
		goto err_ctlreg;
	msleep(500);
	ssb_printk("100%% ]\n");
	ssb_printk(KERN_NOTICE PFX "SPROM written.\n");

	return 0;
err_ctlreg:
	ssb_printk(KERN_ERR PFX "Could not access SPROM control register.\n");
	return err;
}

static s8 r123_extract_antgain(u8 sprom_revision, const u16 *in,
			       u16 mask, u16 shift)
{
	u16 v;
	u8 gain;

	v = in[SPOFF(SSB_SPROM1_AGAIN)];
	gain = (v & mask) >> shift;
	if (gain == 0xFF)
		gain = 2; /* If unset use 2dBm */
	if (sprom_revision == 1) {
		/* Convert to Q5.2 */
		gain <<= 2;
	} else {
		/* Q5.2 Fractional part is stored in 0xC0 */
		gain = ((gain & 0xC0) >> 6) | ((gain & 0x3F) << 2);
	}

	return (s8)gain;
}

static void sprom_extract_r123(struct ssb_sprom *out, const u16 *in)
{
	int i;
	u16 v;
	s8 gain;
	u16 loc[3];

	if (out->revision == 3)			/* rev 3 moved MAC */
		loc[0] = SSB_SPROM3_IL0MAC;
	else {
		loc[0] = SSB_SPROM1_IL0MAC;
		loc[1] = SSB_SPROM1_ET0MAC;
		loc[2] = SSB_SPROM1_ET1MAC;
	}
	for (i = 0; i < 3; i++) {
		v = in[SPOFF(loc[0]) + i];
		*(((__be16 *)out->il0mac) + i) = cpu_to_be16(v);
	}
	if (out->revision < 3) { 	/* only rev 1-2 have et0, et1 */
		for (i = 0; i < 3; i++) {
			v = in[SPOFF(loc[1]) + i];
			*(((__be16 *)out->et0mac) + i) = cpu_to_be16(v);
		}
		for (i = 0; i < 3; i++) {
			v = in[SPOFF(loc[2]) + i];
			*(((__be16 *)out->et1mac) + i) = cpu_to_be16(v);
		}
	}
	SPEX(et0phyaddr, SSB_SPROM1_ETHPHY, SSB_SPROM1_ETHPHY_ET0A, 0);
	SPEX(et1phyaddr, SSB_SPROM1_ETHPHY, SSB_SPROM1_ETHPHY_ET1A,
	     SSB_SPROM1_ETHPHY_ET1A_SHIFT);
	SPEX(et0mdcport, SSB_SPROM1_ETHPHY, SSB_SPROM1_ETHPHY_ET0M, 14);
	SPEX(et1mdcport, SSB_SPROM1_ETHPHY, SSB_SPROM1_ETHPHY_ET1M, 15);
	SPEX(board_rev, SSB_SPROM1_BINF, SSB_SPROM1_BINF_BREV, 0);
	SPEX(country_code, SSB_SPROM1_BINF, SSB_SPROM1_BINF_CCODE,
	     SSB_SPROM1_BINF_CCODE_SHIFT);
	SPEX(ant_available_a, SSB_SPROM1_BINF, SSB_SPROM1_BINF_ANTA,
	     SSB_SPROM1_BINF_ANTA_SHIFT);
	SPEX(ant_available_bg, SSB_SPROM1_BINF, SSB_SPROM1_BINF_ANTBG,
	     SSB_SPROM1_BINF_ANTBG_SHIFT);
	SPEX(pa0b0, SSB_SPROM1_PA0B0, 0xFFFF, 0);
	SPEX(pa0b1, SSB_SPROM1_PA0B1, 0xFFFF, 0);
	SPEX(pa0b2, SSB_SPROM1_PA0B2, 0xFFFF, 0);
	SPEX(pa1b0, SSB_SPROM1_PA1B0, 0xFFFF, 0);
	SPEX(pa1b1, SSB_SPROM1_PA1B1, 0xFFFF, 0);
	SPEX(pa1b2, SSB_SPROM1_PA1B2, 0xFFFF, 0);
	SPEX(gpio0, SSB_SPROM1_GPIOA, SSB_SPROM1_GPIOA_P0, 0);
	SPEX(gpio1, SSB_SPROM1_GPIOA, SSB_SPROM1_GPIOA_P1,
	     SSB_SPROM1_GPIOA_P1_SHIFT);
	SPEX(gpio2, SSB_SPROM1_GPIOB, SSB_SPROM1_GPIOB_P2, 0);
	SPEX(gpio3, SSB_SPROM1_GPIOB, SSB_SPROM1_GPIOB_P3,
	     SSB_SPROM1_GPIOB_P3_SHIFT);
	SPEX(maxpwr_a, SSB_SPROM1_MAXPWR, SSB_SPROM1_MAXPWR_A,
	     SSB_SPROM1_MAXPWR_A_SHIFT);
	SPEX(maxpwr_bg, SSB_SPROM1_MAXPWR, SSB_SPROM1_MAXPWR_BG, 0);
	SPEX(itssi_a, SSB_SPROM1_ITSSI, SSB_SPROM1_ITSSI_A,
	     SSB_SPROM1_ITSSI_A_SHIFT);
	SPEX(itssi_bg, SSB_SPROM1_ITSSI, SSB_SPROM1_ITSSI_BG, 0);
	SPEX(boardflags_lo, SSB_SPROM1_BFLLO, 0xFFFF, 0);
	if (out->revision >= 2)
		SPEX(boardflags_hi, SSB_SPROM2_BFLHI, 0xFFFF, 0);

	/* Extract the antenna gain values. */
	gain = r123_extract_antgain(out->revision, in,
				    SSB_SPROM1_AGAIN_BG,
				    SSB_SPROM1_AGAIN_BG_SHIFT);
	out->antenna_gain.ghz24.a0 = gain;
	out->antenna_gain.ghz24.a1 = gain;
	out->antenna_gain.ghz24.a2 = gain;
	out->antenna_gain.ghz24.a3 = gain;
	gain = r123_extract_antgain(out->revision, in,
				    SSB_SPROM1_AGAIN_A,
				    SSB_SPROM1_AGAIN_A_SHIFT);
	out->antenna_gain.ghz5.a0 = gain;
	out->antenna_gain.ghz5.a1 = gain;
	out->antenna_gain.ghz5.a2 = gain;
	out->antenna_gain.ghz5.a3 = gain;
}

/* Revs 4 5 and 8 have partially shared layout */
static void sprom_extract_r458(struct ssb_sprom *out, const u16 *in)
{
	SPEX(txpid2g[0], SSB_SPROM4_TXPID2G01,
	     SSB_SPROM4_TXPID2G0, SSB_SPROM4_TXPID2G0_SHIFT);
	SPEX(txpid2g[1], SSB_SPROM4_TXPID2G01,
	     SSB_SPROM4_TXPID2G1, SSB_SPROM4_TXPID2G1_SHIFT);
	SPEX(txpid2g[2], SSB_SPROM4_TXPID2G23,
	     SSB_SPROM4_TXPID2G2, SSB_SPROM4_TXPID2G2_SHIFT);
	SPEX(txpid2g[3], SSB_SPROM4_TXPID2G23,
	     SSB_SPROM4_TXPID2G3, SSB_SPROM4_TXPID2G3_SHIFT);

	SPEX(txpid5gl[0], SSB_SPROM4_TXPID5GL01,
	     SSB_SPROM4_TXPID5GL0, SSB_SPROM4_TXPID5GL0_SHIFT);
	SPEX(txpid5gl[1], SSB_SPROM4_TXPID5GL01,
	     SSB_SPROM4_TXPID5GL1, SSB_SPROM4_TXPID5GL1_SHIFT);
	SPEX(txpid5gl[2], SSB_SPROM4_TXPID5GL23,
	     SSB_SPROM4_TXPID5GL2, SSB_SPROM4_TXPID5GL2_SHIFT);
	SPEX(txpid5gl[3], SSB_SPROM4_TXPID5GL23,
	     SSB_SPROM4_TXPID5GL3, SSB_SPROM4_TXPID5GL3_SHIFT);

	SPEX(txpid5g[0], SSB_SPROM4_TXPID5G01,
	     SSB_SPROM4_TXPID5G0, SSB_SPROM4_TXPID5G0_SHIFT);
	SPEX(txpid5g[1], SSB_SPROM4_TXPID5G01,
	     SSB_SPROM4_TXPID5G1, SSB_SPROM4_TXPID5G1_SHIFT);
	SPEX(txpid5g[2], SSB_SPROM4_TXPID5G23,
	     SSB_SPROM4_TXPID5G2, SSB_SPROM4_TXPID5G2_SHIFT);
	SPEX(txpid5g[3], SSB_SPROM4_TXPID5G23,
	     SSB_SPROM4_TXPID5G3, SSB_SPROM4_TXPID5G3_SHIFT);

	SPEX(txpid5gh[0], SSB_SPROM4_TXPID5GH01,
	     SSB_SPROM4_TXPID5GH0, SSB_SPROM4_TXPID5GH0_SHIFT);
	SPEX(txpid5gh[1], SSB_SPROM4_TXPID5GH01,
	     SSB_SPROM4_TXPID5GH1, SSB_SPROM4_TXPID5GH1_SHIFT);
	SPEX(txpid5gh[2], SSB_SPROM4_TXPID5GH23,
	     SSB_SPROM4_TXPID5GH2, SSB_SPROM4_TXPID5GH2_SHIFT);
	SPEX(txpid5gh[3], SSB_SPROM4_TXPID5GH23,
	     SSB_SPROM4_TXPID5GH3, SSB_SPROM4_TXPID5GH3_SHIFT);
}

static void sprom_extract_r45(struct ssb_sprom *out, const u16 *in)
{
	int i;
	u16 v;
	u16 il0mac_offset;

	if (out->revision == 4)
		il0mac_offset = SSB_SPROM4_IL0MAC;
	else
		il0mac_offset = SSB_SPROM5_IL0MAC;
	/* extract the MAC address */
	for (i = 0; i < 3; i++) {
		v = in[SPOFF(il0mac_offset) + i];
		*(((__be16 *)out->il0mac) + i) = cpu_to_be16(v);
	}
	SPEX(et0phyaddr, SSB_SPROM4_ETHPHY, SSB_SPROM4_ETHPHY_ET0A, 0);
	SPEX(et1phyaddr, SSB_SPROM4_ETHPHY, SSB_SPROM4_ETHPHY_ET1A,
	     SSB_SPROM4_ETHPHY_ET1A_SHIFT);
	if (out->revision == 4) {
		SPEX(country_code, SSB_SPROM4_CCODE, 0xFFFF, 0);
		SPEX(boardflags_lo, SSB_SPROM4_BFLLO, 0xFFFF, 0);
		SPEX(boardflags_hi, SSB_SPROM4_BFLHI, 0xFFFF, 0);
		SPEX(boardflags2_lo, SSB_SPROM4_BFL2LO, 0xFFFF, 0);
		SPEX(boardflags2_hi, SSB_SPROM4_BFL2HI, 0xFFFF, 0);
	} else {
		SPEX(country_code, SSB_SPROM5_CCODE, 0xFFFF, 0);
		SPEX(boardflags_lo, SSB_SPROM5_BFLLO, 0xFFFF, 0);
		SPEX(boardflags_hi, SSB_SPROM5_BFLHI, 0xFFFF, 0);
		SPEX(boardflags2_lo, SSB_SPROM5_BFL2LO, 0xFFFF, 0);
		SPEX(boardflags2_hi, SSB_SPROM5_BFL2HI, 0xFFFF, 0);
	}
	SPEX(ant_available_a, SSB_SPROM4_ANTAVAIL, SSB_SPROM4_ANTAVAIL_A,
	     SSB_SPROM4_ANTAVAIL_A_SHIFT);
	SPEX(ant_available_bg, SSB_SPROM4_ANTAVAIL, SSB_SPROM4_ANTAVAIL_BG,
	     SSB_SPROM4_ANTAVAIL_BG_SHIFT);
	SPEX(maxpwr_bg, SSB_SPROM4_MAXP_BG, SSB_SPROM4_MAXP_BG_MASK, 0);
	SPEX(itssi_bg, SSB_SPROM4_MAXP_BG, SSB_SPROM4_ITSSI_BG,
	     SSB_SPROM4_ITSSI_BG_SHIFT);
	SPEX(maxpwr_a, SSB_SPROM4_MAXP_A, SSB_SPROM4_MAXP_A_MASK, 0);
	SPEX(itssi_a, SSB_SPROM4_MAXP_A, SSB_SPROM4_ITSSI_A,
	     SSB_SPROM4_ITSSI_A_SHIFT);
	if (out->revision == 4) {
		SPEX(gpio0, SSB_SPROM4_GPIOA, SSB_SPROM4_GPIOA_P0, 0);
		SPEX(gpio1, SSB_SPROM4_GPIOA, SSB_SPROM4_GPIOA_P1,
		     SSB_SPROM4_GPIOA_P1_SHIFT);
		SPEX(gpio2, SSB_SPROM4_GPIOB, SSB_SPROM4_GPIOB_P2, 0);
		SPEX(gpio3, SSB_SPROM4_GPIOB, SSB_SPROM4_GPIOB_P3,
		     SSB_SPROM4_GPIOB_P3_SHIFT);
	} else {
		SPEX(gpio0, SSB_SPROM5_GPIOA, SSB_SPROM5_GPIOA_P0, 0);
		SPEX(gpio1, SSB_SPROM5_GPIOA, SSB_SPROM5_GPIOA_P1,
		     SSB_SPROM5_GPIOA_P1_SHIFT);
		SPEX(gpio2, SSB_SPROM5_GPIOB, SSB_SPROM5_GPIOB_P2, 0);
		SPEX(gpio3, SSB_SPROM5_GPIOB, SSB_SPROM5_GPIOB_P3,
		     SSB_SPROM5_GPIOB_P3_SHIFT);
	}

	/* Extract the antenna gain values. */
	SPEX(antenna_gain.ghz24.a0, SSB_SPROM4_AGAIN01,
	     SSB_SPROM4_AGAIN0, SSB_SPROM4_AGAIN0_SHIFT);
	SPEX(antenna_gain.ghz24.a1, SSB_SPROM4_AGAIN01,
	     SSB_SPROM4_AGAIN1, SSB_SPROM4_AGAIN1_SHIFT);
	SPEX(antenna_gain.ghz24.a2, SSB_SPROM4_AGAIN23,
	     SSB_SPROM4_AGAIN2, SSB_SPROM4_AGAIN2_SHIFT);
	SPEX(antenna_gain.ghz24.a3, SSB_SPROM4_AGAIN23,
	     SSB_SPROM4_AGAIN3, SSB_SPROM4_AGAIN3_SHIFT);
	memcpy(&out->antenna_gain.ghz5, &out->antenna_gain.ghz24,
	       sizeof(out->antenna_gain.ghz5));

	sprom_extract_r458(out, in);

	/* TODO - get remaining rev 4 stuff needed */
}

static void sprom_extract_r8(struct ssb_sprom *out, const u16 *in)
{
	int i;
	u16 v;

	/* extract the MAC address */
	for (i = 0; i < 3; i++) {
		v = in[SPOFF(SSB_SPROM8_IL0MAC) + i];
		*(((__be16 *)out->il0mac) + i) = cpu_to_be16(v);
	}
	SPEX(country_code, SSB_SPROM8_CCODE, 0xFFFF, 0);
	SPEX(boardflags_lo, SSB_SPROM8_BFLLO, 0xFFFF, 0);
	SPEX(boardflags_hi, SSB_SPROM8_BFLHI, 0xFFFF, 0);
	SPEX(boardflags2_lo, SSB_SPROM8_BFL2LO, 0xFFFF, 0);
	SPEX(boardflags2_hi, SSB_SPROM8_BFL2HI, 0xFFFF, 0);
	SPEX(ant_available_a, SSB_SPROM8_ANTAVAIL, SSB_SPROM8_ANTAVAIL_A,
	     SSB_SPROM8_ANTAVAIL_A_SHIFT);
	SPEX(ant_available_bg, SSB_SPROM8_ANTAVAIL, SSB_SPROM8_ANTAVAIL_BG,
	     SSB_SPROM8_ANTAVAIL_BG_SHIFT);
	SPEX(maxpwr_bg, SSB_SPROM8_MAXP_BG, SSB_SPROM8_MAXP_BG_MASK, 0);
	SPEX(itssi_bg, SSB_SPROM8_MAXP_BG, SSB_SPROM8_ITSSI_BG,
	     SSB_SPROM8_ITSSI_BG_SHIFT);
	SPEX(maxpwr_a, SSB_SPROM8_MAXP_A, SSB_SPROM8_MAXP_A_MASK, 0);
	SPEX(itssi_a, SSB_SPROM8_MAXP_A, SSB_SPROM8_ITSSI_A,
	     SSB_SPROM8_ITSSI_A_SHIFT);
	SPEX(maxpwr_ah, SSB_SPROM8_MAXP_AHL, SSB_SPROM8_MAXP_AH_MASK, 0);
	SPEX(maxpwr_al, SSB_SPROM8_MAXP_AHL, SSB_SPROM8_MAXP_AL_MASK,
	     SSB_SPROM8_MAXP_AL_SHIFT);
	SPEX(gpio0, SSB_SPROM8_GPIOA, SSB_SPROM8_GPIOA_P0, 0);
	SPEX(gpio1, SSB_SPROM8_GPIOA, SSB_SPROM8_GPIOA_P1,
	     SSB_SPROM8_GPIOA_P1_SHIFT);
	SPEX(gpio2, SSB_SPROM8_GPIOB, SSB_SPROM8_GPIOB_P2, 0);
	SPEX(gpio3, SSB_SPROM8_GPIOB, SSB_SPROM8_GPIOB_P3,
	     SSB_SPROM8_GPIOB_P3_SHIFT);
	SPEX(tri2g, SSB_SPROM8_TRI25G, SSB_SPROM8_TRI2G, 0);
	SPEX(tri5g, SSB_SPROM8_TRI25G, SSB_SPROM8_TRI5G,
	     SSB_SPROM8_TRI5G_SHIFT);
	SPEX(tri5gl, SSB_SPROM8_TRI5GHL, SSB_SPROM8_TRI5GL, 0);
	SPEX(tri5gh, SSB_SPROM8_TRI5GHL, SSB_SPROM8_TRI5GH,
	     SSB_SPROM8_TRI5GH_SHIFT);
	SPEX(rxpo2g, SSB_SPROM8_RXPO, SSB_SPROM8_RXPO2G, 0);
	SPEX(rxpo5g, SSB_SPROM8_RXPO, SSB_SPROM8_RXPO5G,
	     SSB_SPROM8_RXPO5G_SHIFT);
	SPEX(rssismf2g, SSB_SPROM8_RSSIPARM2G, SSB_SPROM8_RSSISMF2G, 0);
	SPEX(rssismc2g, SSB_SPROM8_RSSIPARM2G, SSB_SPROM8_RSSISMC2G,
	     SSB_SPROM8_RSSISMC2G_SHIFT);
	SPEX(rssisav2g, SSB_SPROM8_RSSIPARM2G, SSB_SPROM8_RSSISAV2G,
	     SSB_SPROM8_RSSISAV2G_SHIFT);
	SPEX(bxa2g, SSB_SPROM8_RSSIPARM2G, SSB_SPROM8_BXA2G,
	     SSB_SPROM8_BXA2G_SHIFT);
	SPEX(rssismf5g, SSB_SPROM8_RSSIPARM5G, SSB_SPROM8_RSSISMF5G, 0);
	SPEX(rssismc5g, SSB_SPROM8_RSSIPARM5G, SSB_SPROM8_RSSISMC5G,
	     SSB_SPROM8_RSSISMC5G_SHIFT);
	SPEX(rssisav5g, SSB_SPROM8_RSSIPARM5G, SSB_SPROM8_RSSISAV5G,
	     SSB_SPROM8_RSSISAV5G_SHIFT);
	SPEX(bxa5g, SSB_SPROM8_RSSIPARM5G, SSB_SPROM8_BXA5G,
	     SSB_SPROM8_BXA5G_SHIFT);
	SPEX(pa0b0, SSB_SPROM8_PA0B0, 0xFFFF, 0);
	SPEX(pa0b1, SSB_SPROM8_PA0B1, 0xFFFF, 0);
	SPEX(pa0b2, SSB_SPROM8_PA0B2, 0xFFFF, 0);
	SPEX(pa1b0, SSB_SPROM8_PA1B0, 0xFFFF, 0);
	SPEX(pa1b1, SSB_SPROM8_PA1B1, 0xFFFF, 0);
	SPEX(pa1b2, SSB_SPROM8_PA1B2, 0xFFFF, 0);
	SPEX(pa1lob0, SSB_SPROM8_PA1LOB0, 0xFFFF, 0);
	SPEX(pa1lob1, SSB_SPROM8_PA1LOB1, 0xFFFF, 0);
	SPEX(pa1lob2, SSB_SPROM8_PA1LOB2, 0xFFFF, 0);
	SPEX(pa1hib0, SSB_SPROM8_PA1HIB0, 0xFFFF, 0);
	SPEX(pa1hib1, SSB_SPROM8_PA1HIB1, 0xFFFF, 0);
	SPEX(pa1hib2, SSB_SPROM8_PA1HIB2, 0xFFFF, 0);
	SPEX(cck2gpo, SSB_SPROM8_CCK2GPO, 0xFFFF, 0);
	SPEX32(ofdm2gpo, SSB_SPROM8_OFDM2GPO, 0xFFFFFFFF, 0);
	SPEX32(ofdm5glpo, SSB_SPROM8_OFDM5GLPO, 0xFFFFFFFF, 0);
	SPEX32(ofdm5gpo, SSB_SPROM8_OFDM5GPO, 0xFFFFFFFF, 0);
	SPEX32(ofdm5ghpo, SSB_SPROM8_OFDM5GHPO, 0xFFFFFFFF, 0);

	/* Extract the antenna gain values. */
	SPEX(antenna_gain.ghz24.a0, SSB_SPROM8_AGAIN01,
	     SSB_SPROM8_AGAIN0, SSB_SPROM8_AGAIN0_SHIFT);
	SPEX(antenna_gain.ghz24.a1, SSB_SPROM8_AGAIN01,
	     SSB_SPROM8_AGAIN1, SSB_SPROM8_AGAIN1_SHIFT);
	SPEX(antenna_gain.ghz24.a2, SSB_SPROM8_AGAIN23,
	     SSB_SPROM8_AGAIN2, SSB_SPROM8_AGAIN2_SHIFT);
	SPEX(antenna_gain.ghz24.a3, SSB_SPROM8_AGAIN23,
	     SSB_SPROM8_AGAIN3, SSB_SPROM8_AGAIN3_SHIFT);
	memcpy(&out->antenna_gain.ghz5, &out->antenna_gain.ghz24,
	       sizeof(out->antenna_gain.ghz5));

	sprom_extract_r458(out, in);

	/* TODO - get remaining rev 8 stuff needed */
}

static int sprom_extract(struct ssb_bus *bus, struct ssb_sprom *out,
			 const u16 *in, u16 size)
{
	memset(out, 0, sizeof(*out));

	out->revision = in[size - 1] & 0x00FF;
	ssb_dprintk(KERN_DEBUG PFX "SPROM revision %d detected.\n", out->revision);
	memset(out->et0mac, 0xFF, 6);		/* preset et0 and et1 mac */
	memset(out->et1mac, 0xFF, 6);

	if ((bus->chip_id & 0xFF00) == 0x4400) {
		/* Workaround: The BCM44XX chip has a stupid revision
		 * number stored in the SPROM.
		 * Always extract r1. */
		out->revision = 1;
		ssb_dprintk(KERN_DEBUG PFX "SPROM treated as revision %d\n", out->revision);
	}

	switch (out->revision) {
	case 1:
	case 2:
	case 3:
		sprom_extract_r123(out, in);
		break;
	case 4:
	case 5:
		sprom_extract_r45(out, in);
		break;
	case 8:
		sprom_extract_r8(out, in);
		break;
	default:
		ssb_printk(KERN_WARNING PFX "Unsupported SPROM"
			   " revision %d detected. Will extract"
			   " v1\n", out->revision);
		out->revision = 1;
		sprom_extract_r123(out, in);
	}

	if (out->boardflags_lo == 0xFFFF)
		out->boardflags_lo = 0;  /* per specs */
	if (out->boardflags_hi == 0xFFFF)
		out->boardflags_hi = 0;  /* per specs */

	return 0;
}

static int ssb_pci_sprom_get(struct ssb_bus *bus,
			     struct ssb_sprom *sprom)
{
	int err;
	u16 *buf;

	if (!ssb_is_sprom_available(bus)) {
		ssb_printk(KERN_ERR PFX "No SPROM available!\n");
		return -ENODEV;
	}
<<<<<<< HEAD
	if (bus->chipco.dev) {	/* can be unavailible! */
=======
	if (bus->chipco.dev) {	/* can be unavailable! */
>>>>>>> b55e9ac4
		/*
		 * get SPROM offset: SSB_SPROM_BASE1 except for
		 * chipcommon rev >= 31 or chip ID is 0x4312 and
		 * chipcommon status & 3 == 2
		 */
		if (bus->chipco.dev->id.revision >= 31)
			bus->sprom_offset = SSB_SPROM_BASE31;
		else if (bus->chip_id == 0x4312 &&
			 (bus->chipco.status & 0x03) == 2)
			bus->sprom_offset = SSB_SPROM_BASE31;
		else
			bus->sprom_offset = SSB_SPROM_BASE1;
	} else {
		bus->sprom_offset = SSB_SPROM_BASE1;
	}
	ssb_dprintk(KERN_INFO PFX "SPROM offset is 0x%x\n", bus->sprom_offset);

	buf = kcalloc(SSB_SPROMSIZE_WORDS_R123, sizeof(u16), GFP_KERNEL);
	if (!buf)
		return -ENOMEM;
	bus->sprom_size = SSB_SPROMSIZE_WORDS_R123;
	sprom_do_read(bus, buf);
	err = sprom_check_crc(buf, bus->sprom_size);
	if (err) {
		/* try for a 440 byte SPROM - revision 4 and higher */
		kfree(buf);
		buf = kcalloc(SSB_SPROMSIZE_WORDS_R4, sizeof(u16),
			      GFP_KERNEL);
		if (!buf)
			return -ENOMEM;
		bus->sprom_size = SSB_SPROMSIZE_WORDS_R4;
		sprom_do_read(bus, buf);
		err = sprom_check_crc(buf, bus->sprom_size);
		if (err) {
			/* All CRC attempts failed.
			 * Maybe there is no SPROM on the device?
			 * Now we ask the arch code if there is some sprom
			 * available for this device in some other storage */
			err = ssb_fill_sprom_with_fallback(bus, sprom);
			if (err) {
				ssb_printk(KERN_WARNING PFX "WARNING: Using"
					   " fallback SPROM failed (err %d)\n",
					   err);
			} else {
				ssb_dprintk(KERN_DEBUG PFX "Using SPROM"
					    " revision %d provided by"
					    " platform.\n", sprom->revision);
				err = 0;
				goto out_free;
			}
			ssb_printk(KERN_WARNING PFX "WARNING: Invalid"
				   " SPROM CRC (corrupt SPROM)\n");
		}
	}
	err = sprom_extract(bus, sprom, buf, bus->sprom_size);

out_free:
	kfree(buf);
	return err;
}

static void ssb_pci_get_boardinfo(struct ssb_bus *bus,
				  struct ssb_boardinfo *bi)
{
	pci_read_config_word(bus->host_pci, PCI_SUBSYSTEM_VENDOR_ID,
			     &bi->vendor);
	pci_read_config_word(bus->host_pci, PCI_SUBSYSTEM_ID,
			     &bi->type);
	pci_read_config_word(bus->host_pci, PCI_REVISION_ID,
			     &bi->rev);
}

int ssb_pci_get_invariants(struct ssb_bus *bus,
			   struct ssb_init_invariants *iv)
{
	int err;

	err = ssb_pci_sprom_get(bus, &iv->sprom);
	if (err)
		goto out;
	ssb_pci_get_boardinfo(bus, &iv->boardinfo);

out:
	return err;
}

#ifdef CONFIG_SSB_DEBUG
static int ssb_pci_assert_buspower(struct ssb_bus *bus)
{
	if (likely(bus->powered_up))
		return 0;

	printk(KERN_ERR PFX "FATAL ERROR: Bus powered down "
	       "while accessing PCI MMIO space\n");
	if (bus->power_warn_count <= 10) {
		bus->power_warn_count++;
		dump_stack();
	}

	return -ENODEV;
}
#else /* DEBUG */
static inline int ssb_pci_assert_buspower(struct ssb_bus *bus)
{
	return 0;
}
#endif /* DEBUG */

static u8 ssb_pci_read8(struct ssb_device *dev, u16 offset)
{
	struct ssb_bus *bus = dev->bus;

	if (unlikely(ssb_pci_assert_buspower(bus)))
		return 0xFF;
	if (unlikely(bus->mapped_device != dev)) {
		if (unlikely(ssb_pci_switch_core(bus, dev)))
			return 0xFF;
	}
	return ioread8(bus->mmio + offset);
}

static u16 ssb_pci_read16(struct ssb_device *dev, u16 offset)
{
	struct ssb_bus *bus = dev->bus;

	if (unlikely(ssb_pci_assert_buspower(bus)))
		return 0xFFFF;
	if (unlikely(bus->mapped_device != dev)) {
		if (unlikely(ssb_pci_switch_core(bus, dev)))
			return 0xFFFF;
	}
	return ioread16(bus->mmio + offset);
}

static u32 ssb_pci_read32(struct ssb_device *dev, u16 offset)
{
	struct ssb_bus *bus = dev->bus;

	if (unlikely(ssb_pci_assert_buspower(bus)))
		return 0xFFFFFFFF;
	if (unlikely(bus->mapped_device != dev)) {
		if (unlikely(ssb_pci_switch_core(bus, dev)))
			return 0xFFFFFFFF;
	}
	return ioread32(bus->mmio + offset);
}

#ifdef CONFIG_SSB_BLOCKIO
static void ssb_pci_block_read(struct ssb_device *dev, void *buffer,
			       size_t count, u16 offset, u8 reg_width)
{
	struct ssb_bus *bus = dev->bus;
	void __iomem *addr = bus->mmio + offset;

	if (unlikely(ssb_pci_assert_buspower(bus)))
		goto error;
	if (unlikely(bus->mapped_device != dev)) {
		if (unlikely(ssb_pci_switch_core(bus, dev)))
			goto error;
	}
	switch (reg_width) {
	case sizeof(u8):
		ioread8_rep(addr, buffer, count);
		break;
	case sizeof(u16):
		SSB_WARN_ON(count & 1);
		ioread16_rep(addr, buffer, count >> 1);
		break;
	case sizeof(u32):
		SSB_WARN_ON(count & 3);
		ioread32_rep(addr, buffer, count >> 2);
		break;
	default:
		SSB_WARN_ON(1);
	}

	return;
error:
	memset(buffer, 0xFF, count);
}
#endif /* CONFIG_SSB_BLOCKIO */

static void ssb_pci_write8(struct ssb_device *dev, u16 offset, u8 value)
{
	struct ssb_bus *bus = dev->bus;

	if (unlikely(ssb_pci_assert_buspower(bus)))
		return;
	if (unlikely(bus->mapped_device != dev)) {
		if (unlikely(ssb_pci_switch_core(bus, dev)))
			return;
	}
	iowrite8(value, bus->mmio + offset);
}

static void ssb_pci_write16(struct ssb_device *dev, u16 offset, u16 value)
{
	struct ssb_bus *bus = dev->bus;

	if (unlikely(ssb_pci_assert_buspower(bus)))
		return;
	if (unlikely(bus->mapped_device != dev)) {
		if (unlikely(ssb_pci_switch_core(bus, dev)))
			return;
	}
	iowrite16(value, bus->mmio + offset);
}

static void ssb_pci_write32(struct ssb_device *dev, u16 offset, u32 value)
{
	struct ssb_bus *bus = dev->bus;

	if (unlikely(ssb_pci_assert_buspower(bus)))
		return;
	if (unlikely(bus->mapped_device != dev)) {
		if (unlikely(ssb_pci_switch_core(bus, dev)))
			return;
	}
	iowrite32(value, bus->mmio + offset);
}

#ifdef CONFIG_SSB_BLOCKIO
static void ssb_pci_block_write(struct ssb_device *dev, const void *buffer,
				size_t count, u16 offset, u8 reg_width)
{
	struct ssb_bus *bus = dev->bus;
	void __iomem *addr = bus->mmio + offset;

	if (unlikely(ssb_pci_assert_buspower(bus)))
		return;
	if (unlikely(bus->mapped_device != dev)) {
		if (unlikely(ssb_pci_switch_core(bus, dev)))
			return;
	}
	switch (reg_width) {
	case sizeof(u8):
		iowrite8_rep(addr, buffer, count);
		break;
	case sizeof(u16):
		SSB_WARN_ON(count & 1);
		iowrite16_rep(addr, buffer, count >> 1);
		break;
	case sizeof(u32):
		SSB_WARN_ON(count & 3);
		iowrite32_rep(addr, buffer, count >> 2);
		break;
	default:
		SSB_WARN_ON(1);
	}
}
#endif /* CONFIG_SSB_BLOCKIO */

/* Not "static", as it's used in main.c */
const struct ssb_bus_ops ssb_pci_ops = {
	.read8		= ssb_pci_read8,
	.read16		= ssb_pci_read16,
	.read32		= ssb_pci_read32,
	.write8		= ssb_pci_write8,
	.write16	= ssb_pci_write16,
	.write32	= ssb_pci_write32,
#ifdef CONFIG_SSB_BLOCKIO
	.block_read	= ssb_pci_block_read,
	.block_write	= ssb_pci_block_write,
#endif
};

static ssize_t ssb_pci_attr_sprom_show(struct device *pcidev,
				       struct device_attribute *attr,
				       char *buf)
{
	struct pci_dev *pdev = container_of(pcidev, struct pci_dev, dev);
	struct ssb_bus *bus;

	bus = ssb_pci_dev_to_bus(pdev);
	if (!bus)
		return -ENODEV;

	return ssb_attr_sprom_show(bus, buf, sprom_do_read);
}

static ssize_t ssb_pci_attr_sprom_store(struct device *pcidev,
					struct device_attribute *attr,
					const char *buf, size_t count)
{
	struct pci_dev *pdev = container_of(pcidev, struct pci_dev, dev);
	struct ssb_bus *bus;

	bus = ssb_pci_dev_to_bus(pdev);
	if (!bus)
		return -ENODEV;

	return ssb_attr_sprom_store(bus, buf, count,
				    sprom_check_crc, sprom_do_write);
}

static DEVICE_ATTR(ssb_sprom, 0600,
		   ssb_pci_attr_sprom_show,
		   ssb_pci_attr_sprom_store);

void ssb_pci_exit(struct ssb_bus *bus)
{
	struct pci_dev *pdev;

	if (bus->bustype != SSB_BUSTYPE_PCI)
		return;

	pdev = bus->host_pci;
	device_remove_file(&pdev->dev, &dev_attr_ssb_sprom);
}

int ssb_pci_init(struct ssb_bus *bus)
{
	struct pci_dev *pdev;
	int err;

	if (bus->bustype != SSB_BUSTYPE_PCI)
		return 0;

	pdev = bus->host_pci;
	mutex_init(&bus->sprom_mutex);
	err = device_create_file(&pdev->dev, &dev_attr_ssb_sprom);
	if (err)
		goto out;

out:
	return err;
}<|MERGE_RESOLUTION|>--- conflicted
+++ resolved
@@ -669,11 +669,7 @@
 		ssb_printk(KERN_ERR PFX "No SPROM available!\n");
 		return -ENODEV;
 	}
-<<<<<<< HEAD
-	if (bus->chipco.dev) {	/* can be unavailible! */
-=======
 	if (bus->chipco.dev) {	/* can be unavailable! */
->>>>>>> b55e9ac4
 		/*
 		 * get SPROM offset: SSB_SPROM_BASE1 except for
 		 * chipcommon rev >= 31 or chip ID is 0x4312 and
