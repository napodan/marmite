--- conflicted
+++ resolved
@@ -55,11 +55,7 @@
 
 #ifdef CONFIG_SND_VOODOO_HP_LEVEL_CONTROL
 unsigned short hp_level[2] = { CONFIG_SND_VOODOO_HP_LEVEL,
-<<<<<<< HEAD
-			       CONFIG_SND_VOODOO_HP_LEVEL };;
-=======
 			       CONFIG_SND_VOODOO_HP_LEVEL };
->>>>>>> ba7e0d3d
 #endif
 
 #ifdef CONFIG_SND_VOODOO_FM
@@ -140,11 +136,7 @@
 					 struct device_attribute *attr,	       \
 					 char *buf)			       \
 {									       \
-<<<<<<< HEAD
-	return sprintf(buf, "%d\n", eq_gains[band-1]);			       \
-=======
 	return sprintf(buf, "%d\n", eq_gains[band - 1]);		       \
->>>>>>> ba7e0d3d
 }
 
 #define DECLARE_EQ_GAIN_STORE(band)					       \
@@ -155,16 +147,11 @@
 	short new_gain;							       \
 	if (sscanf(buf, "%hd", &new_gain) == 1) {			       \
 		if (new_gain >= -12 && new_gain <= 12) {		       \
-<<<<<<< HEAD
-			eq_gains[band-1] = new_gain;			       \
-			update_headphone_eq(false);			       \
-=======
 			smooth_apply_eq_band_gain(band - 1,		       \
 						  eq_gains[band - 1],	       \
 						  new_gain,		       \
 						  headphone_eq);	       \
 			eq_gains[band - 1] = new_gain;			       \
->>>>>>> ba7e0d3d
 		}							       \
 	}								       \
 	return size;							       \
@@ -186,7 +173,6 @@
 
 #ifdef CONFIG_SND_VOODOO_HP_LEVEL_CONTROL
 int hpvol(int channel)
-<<<<<<< HEAD
 {
 	int vol;
 
@@ -225,7 +211,7 @@
 	unsigned short val;
 	unsigned short i;
 	short steps;
-	unsigned short hp_level_old[2];
+	int hp_level_old[2];
 	unsigned short hp_level_registers[2] = { WM8994_LEFT_OUTPUT_VOLUME,
 						 WM8994_RIGHT_OUTPUT_VOLUME };
 
@@ -236,31 +222,10 @@
 	if (!is_path(HEADPHONES)
 	    || (wm8994->codec_state & CALL_ACTIVE))
 		return;
-=======
-{
-	int vol;
-
-	vol = hp_level[channel];
->>>>>>> ba7e0d3d
-
-	if (is_path_media_or_fm_no_call_no_record()) {
-		// negative digital gain compensation
-		if (digital_gain < 0)
-			vol = (vol - ((digital_gain / 100) + 5) / 10);
-
-		if (vol > 62)
-			return 62;
-	}
-
-	return vol;
-}
-
-void write_hpvol(unsigned short l, unsigned short r)
-{
-	unsigned short val;
-
-<<<<<<< HEAD
+
+
 	if (!with_fade) {
+		bypass_write_hook = true;
 		write_hpvol(hpvol(0), hpvol(1));
 		bypass_write_hook = false;
 		return;
@@ -274,9 +239,12 @@
 		val &= ~(WM8994_HPOUT1L_MUTE_N_MASK);
 		hp_level_old[i] = val + (digital_gain / 1000);
 
+		if (hp_level_old[i] < 0)
+			hp_level_old[i] = 0;
+
 		if (debug_log(LOG_INFOS))
-			printk("Voodoo sound: previous hp_level[%hu]: %hu\n",
-				i, val);
+			printk("Voodoo sound: previous hp_level[%hu]: %d\n",
+			       i, hp_level_old[i]);
 	}
 
 	// calculate number of steps for volume fade
@@ -298,86 +266,6 @@
 			printk("Voodoo sound: volume: %hu\n",
 			       (hpvol(0) - steps));
 
-		write_hpvol(hpvol(0) - steps, hpvol(1) - steps);
-
-		if (steps != 0)
-			udelay(1000);
-	}
-
-	bypass_write_hook = false;
-=======
-	// we don't need the Volume Update flag when sending the first volume
-	val = (WM8994_HPOUT1L_MUTE_N | l);
-	val |= WM8994_HPOUT1L_ZC;
-	wm8994_write(codec, WM8994_LEFT_OUTPUT_VOLUME, val);
-
-	// this time we write the right volume plus the Volume Update flag.
-	// This way, both volume are set at the same time
-	val = (WM8994_HPOUT1_VU | WM8994_HPOUT1R_MUTE_N | r);
-	val |= WM8994_HPOUT1L_ZC;
-	wm8994_write(codec, WM8994_RIGHT_OUTPUT_VOLUME, val);
-}
-
-void update_hpvol(bool with_fade)
-{
-	unsigned short val;
-	unsigned short i;
-	short steps;
-	int hp_level_old[2];
-	unsigned short hp_level_registers[2] = { WM8994_LEFT_OUTPUT_VOLUME,
-						 WM8994_RIGHT_OUTPUT_VOLUME };
-
-	DECLARE_WM8994(codec);
-
-	// don't affect headphone amplifier volume
-	// when not on heapdhones or if call is active
-	if (!is_path(HEADPHONES)
-	    || (wm8994->codec_state & CALL_ACTIVE))
-		return;
-
-
-	if (!with_fade) {
-		bypass_write_hook = true;
-		write_hpvol(hpvol(0), hpvol(1));
-		bypass_write_hook = false;
-		return;
-	}
-
-	// read previous levels
-	for (i = 0; i < 2; i++) {
-		val = wm8994_read(codec, hp_level_registers[i]);
-		val &= ~(WM8994_HPOUT1_VU_MASK);
-		val &= ~(WM8994_HPOUT1L_ZC_MASK);
-		val &= ~(WM8994_HPOUT1L_MUTE_N_MASK);
-		hp_level_old[i] = val + (digital_gain / 1000);
-
-		if (hp_level_old[i] < 0)
-			hp_level_old[i] = 0;
-
-		if (debug_log(LOG_INFOS))
-			printk("Voodoo sound: previous hp_level[%hu]: %d\n",
-			       i, hp_level_old[i]);
-	}
-
-	// calculate number of steps for volume fade
-	steps = hp_level[0] - hp_level_old[0];
-	if (debug_log(LOG_INFOS))
-		printk("Voodoo sound: volume change steps: %hd "
-		       "start: %hu, end: %hu\n",
-		       steps,
-		       hp_level_old[0],
-		       hp_level[0]);
-
-	while (steps != 0) {
-		if (hp_level[0] < hp_level_old[0])
-			steps++;
-		else
-			steps--;
-
-		if (debug_log(LOG_INFOS))
-			printk("Voodoo sound: volume: %hu\n",
-			       (hpvol(0) - steps));
-
 		bypass_write_hook = true;
 		write_hpvol(hpvol(0) - steps, hpvol(1) - steps);
 		bypass_write_hook = false;
@@ -386,7 +274,6 @@
 			udelay(1000);
 	}
 
->>>>>>> ba7e0d3d
 }
 #endif
 
@@ -626,10 +513,7 @@
 #if LINUX_VERSION_CODE >= KERNEL_VERSION(2, 6, 35)
 		return (wm8994->cur_path == HP
 			|| wm8994->cur_path == HP_NO_MIC
-#ifndef M110S
-			|| wm8994->fmradio_path == FMR_HP
-#endif
-			);
+			|| wm8994->fmradio_path == FMR_HP);
 #else
 		return (wm8994->cur_path == HP
 			|| wm8994->fmradio_path == FMR_HP);
@@ -671,12 +555,8 @@
 	return false;
 }
 
-<<<<<<< HEAD
-bool is_path_media_or_fm_no_call_no_record() {
-=======
 bool is_path_media_or_fm_no_call_no_record()
 {
->>>>>>> ba7e0d3d
 
 	DECLARE_WM8994(codec);
 
@@ -886,14 +766,9 @@
 
 			if (debug_log(LOG_INFOS))
 				printk("Voodoo sound: digital gain: %d mdB, "
-<<<<<<< HEAD
-				       "steps: %d, real AIF gain: %d mdB\n",
-				digital_gain, i, i * step);
-=======
 				       "%d mdB steps: %d, "
 				       "real AIF gain: %d mdB\n",
 				       digital_gain, step, i, i * step);
->>>>>>> ba7e0d3d
 		}
 	}
 
@@ -916,21 +791,10 @@
 	bypass_write_hook = false;
 }
 
-<<<<<<< HEAD
-void update_headphone_eq(bool with_mute)
+void update_headphone_eq(bool update_bands)
 {
 	int gains_1;
 	int gains_2;
-	int i;
-	int j;
-	int k = 0;
-	int first_reg = WM8994_AIF1_DAC1_EQ_BAND_1_A;
-=======
-void update_headphone_eq(bool update_bands)
-{
-	int gains_1;
-	int gains_2;
->>>>>>> ba7e0d3d
 
 	if (!is_path_media_or_fm_no_call_no_record()) {
 		// don't apply the EQ
@@ -939,13 +803,8 @@
 
 	if (debug_log(LOG_INFOS))
 		printk("Voodoo sound: EQ gains (dB): %hd, %hd, %hd, %hd, %hd\n",
-<<<<<<< HEAD
-		        eq_gains[0], eq_gains[1], eq_gains[2],
-		        eq_gains[3], eq_gains[4]);
-=======
 		       eq_gains[0], eq_gains[1], eq_gains[2],
 		       eq_gains[3], eq_gains[4]);
->>>>>>> ba7e0d3d
 
 	gains_1 =
 	    ((eq_gains[0] + 12) << WM8994_AIF1DAC1_EQ_B1_GAIN_SHIFT) |
@@ -964,8 +823,6 @@
 	if (!headphone_eq)
 		return;
 
-<<<<<<< HEAD
-=======
 	if (update_bands)
 		update_headphone_eq_bands();
 }
@@ -977,7 +834,6 @@
 	int k = 0;
 	int first_reg = WM8994_AIF1_DAC1_EQ_BAND_1_A;
 
->>>>>>> ba7e0d3d
 	for (i = 0; i < ARRAY_SIZE(eq_band_values); i++) {
 		if (debug_log(LOG_INFOS))
 			printk("Voodoo sound: send EQ Band %d\n", i + 1);
@@ -990,8 +846,6 @@
 	}
 }
 
-<<<<<<< HEAD
-=======
 void smooth_apply_eq_band_gain(int band, int start, int end, bool current_state)
 {
 	if (debug_log(LOG_INFOS))
@@ -1020,7 +874,6 @@
 	}
 }
 
->>>>>>> ba7e0d3d
 void update_stereo_expansion(bool with_mute)
 {
 	short unsigned int val;
@@ -1071,12 +924,9 @@
 	      || digital_gain >= 0))
 		return;
 
-<<<<<<< HEAD
-=======
 	if (debug_log(LOG_INFOS))
 		printk("Voodoo sound: apply saturation prevention DRC\n");
 
->>>>>>> ba7e0d3d
 	// configure the DRC to avoid saturation: not actually compress signal
 	// gain is unmodified. Should affect only what's higher than 0 dBFS
 
@@ -1120,13 +970,8 @@
 
 		if (debug_log(LOG_INFOS))
 			printk("Voodoo sound: digital gain: %d mdB, "
-<<<<<<< HEAD
-			       "steps: %d, real DRC gain: %d mdB\n",
-			digital_gain, i, i * step);
-=======
 			       "%d mdB steps: %d, real DRC gain: %d mdB\n",
 			       digital_gain, step, i, i * step);
->>>>>>> ba7e0d3d
 
 	}
 	wm8994_write(codec, WM8994_AIF1_DRC1_4, val);
@@ -1288,11 +1133,6 @@
 }
 
 DECLARE_BOOL_SHOW(headphone_eq);
-<<<<<<< HEAD
-DECLARE_BOOL_STORE_UPDATE_WITH_MUTE(headphone_eq,
-				    update_headphone_eq,
-				    false);
-=======
 static ssize_t headphone_eq_store(struct device *dev,
 				  struct device_attribute *attr,
 				  const char *buf, size_t size)
@@ -1328,7 +1168,6 @@
 	}
 	return size;
 }
->>>>>>> ba7e0d3d
 
 DECLARE_EQ_GAIN_SHOW(1);
 DECLARE_EQ_GAIN_STORE(1);
@@ -1391,21 +1230,12 @@
 		for (i = 0; i < ARRAY_SIZE(eq_band_coef_names); i++) {
 			// loop through band coefficient letters
 			if (strncmp(eq_band_coef_names[i], coef_name, 2) == 0) {
-<<<<<<< HEAD
-				if (eq_bands[band-1] == 3 && i == 3)
-					// deal with high and low shelves
-					eq_band_values[band-1][2] = val;
-				else
-					// parametric bands
-					eq_band_values[band-1][i] = val;
-=======
 				if (eq_bands[band - 1] == 3 && i == 3)
 					// deal with high and low shelves
 					eq_band_values[band - 1][2] = val;
 				else
 					// parametric bands
 					eq_band_values[band - 1][i] = val;
->>>>>>> ba7e0d3d
 
 				if (debug_log(LOG_INFOS))
 					printk("Voodoo sound: read EQ from "
@@ -1538,11 +1368,7 @@
 
 	while (sscanf(buf, "%hx %hx%n", &reg, &val, &bytes_read) == 2) {
 		buf += bytes_read;
-<<<<<<< HEAD
-		if (debug_log(LOG_INFOS));
-=======
 		if (debug_log(LOG_INFOS))
->>>>>>> ba7e0d3d
 			printk("Voodoo sound: read from sysfs: %X, %X\n",
 			       reg, val);
 
@@ -1940,11 +1766,7 @@
 		    || reg == WM8994_AIF2_DAC_FILTERS_1) {
 			bypass_write_hook = true;
 			apply_saturation_prevention_drc();
-<<<<<<< HEAD
-			update_headphone_eq(false);
-=======
 			update_headphone_eq(true);
->>>>>>> ba7e0d3d
 			update_stereo_expansion(false);
 			bypass_write_hook = false;
 		}
@@ -1954,31 +1776,15 @@
 	// log every write to dmesg
 		printk("Voodoo sound: wm8994_write 0x%03X 0x%04X "
 #ifdef NEXUS_S
-<<<<<<< HEAD
-		printk("Voodoo sound: codec_state=%u, stream_state=%u, "
-		       "cur_path=%i, rec_path=%i, "
-		       "power_state=%i\n",
-=======
 		       "codec_state=%u, stream_state=%u, "
 		       "cur_path=%i, rec_path=%i, "
 		       "power_state=%i\n",
 		       reg, value,
->>>>>>> ba7e0d3d
 		       wm8994->codec_state, wm8994->stream_state,
 		       wm8994->cur_path, wm8994->rec_path,
 		       wm8994->power_state);
 #else
 #if LINUX_VERSION_CODE >= KERNEL_VERSION(2, 6, 35)
-<<<<<<< HEAD
-		printk("Voodoo sound: wm8994_write 0x%03X 0x%04X "
-		       "codec_state=%u, stream_state=%u, "
-		       "cur_path=%i, rec_path=%i, "
-#ifndef M110S
-		       "fmradio_path=%i, fmr_mix_path=%i, "
-#endif
-		       "input_source=%i, "
-#ifndef M110S
-=======
 		       "codec_state=%u, stream_state=%u, "
 		       "cur_path=%i, rec_path=%i, "
 #if !defined(M110S) && !defined(GALAXY_TAB_TEGRA)
@@ -1988,20 +1794,11 @@
 		       "input_source=%i, "
 #endif
 #if !defined(M110S) && !defined(GALAXY_TAB_TEGRA) && !defined(GALAXY_TAB)
->>>>>>> ba7e0d3d
 		       "output_source=%i, "
 #endif
 		       "power_state=%i\n",
 		       reg, value,
 		       wm8994->codec_state, wm8994->stream_state,
-<<<<<<< HEAD
-#ifndef M110S
-		       wm8994->fmradio_path, wm8994->fmr_mix_path,
-#endif
-		       wm8994->cur_path, wm8994->rec_path,
-		       wm8994->input_source,
-#ifndef M110S
-=======
 #if !defined(M110S) && !defined(GALAXY_TAB_TEGRA)
 		       wm8994->fmradio_path, wm8994->fmr_mix_path,
 #endif
@@ -2010,21 +1807,13 @@
 		       wm8994->input_source,
 #endif
 #if !defined(M110S) && !defined(GALAXY_TAB_TEGRA) && !defined(GALAXY_TAB)
->>>>>>> ba7e0d3d
 		       wm8994->output_source,
 #endif
 		       wm8994->power_state);
 #else
-<<<<<<< HEAD
-		printk("Voodoo sound: wm8994_write 0x%03X 0x%04X "
-		       "codec_state=%u, stream_state=%u, "
-		       "cur_path=%i, rec_path=%i, "
-#ifndef M110S
-=======
 		       "codec_state=%u, stream_state=%u, "
 		       "cur_path=%i, rec_path=%i, "
 #if !defined(M110S) && !defined(GALAXY_TAB_TEGRA)
->>>>>>> ba7e0d3d
 		       "fmradio_path=%i, fmr_mix_path=%i, "
 #endif
 #ifdef CONFIG_S5PC110_KEPLER_BOARD
@@ -2033,22 +1822,14 @@
 		       "Fac_SUB_MIC_state=%i, TTY_state=%i, "
 #endif
 		       "power_state=%i, "
-<<<<<<< HEAD
-#ifndef M110S
-=======
 #if !defined(M110S) && !defined(GALAXY_TAB_TEGRA)
->>>>>>> ba7e0d3d
 		       "recognition_active=%i, ringtone_active=%i"
 #endif
 		       "\n",
 		       reg, value,
 		       wm8994->codec_state, wm8994->stream_state,
 		       wm8994->cur_path, wm8994->rec_path,
-<<<<<<< HEAD
-#ifndef M110S
-=======
 #if !defined(M110S) && !defined(GALAXY_TAB_TEGRA)
->>>>>>> ba7e0d3d
 		       wm8994->fmradio_path, wm8994->fmr_mix_path,
 #endif
 #ifdef CONFIG_S5PC110_KEPLER_BOARD
@@ -2057,19 +1838,11 @@
 		       wm8994->Fac_SUB_MIC_state, wm8994->TTY_state,
 #endif
 		       wm8994->power_state
-<<<<<<< HEAD
-#ifndef M110S
-		       ,wm8994->recognition_active,
-		       wm8994->ringtone_active
-#endif
-		       );
-=======
 #if !defined(M110S) && !defined(GALAXY_TAB_TEGRA)
 		       ,wm8994->recognition_active,
 		       wm8994->ringtone_active
 #endif
 		);
->>>>>>> ba7e0d3d
 #endif
 #endif
 	return value;
