/* linux/arch/arm/mach-s5pv210/include/mach/irqs.h
 *
 * Copyright (c) 2010 Samsung Electronics Co., Ltd.
 *		http://www.samsung.com/
 *
 * S5PV210 - IRQ definitions
 *
 * This program is free software; you can redistribute it and/or modify
 * it under the terms of the GNU General Public License version 2 as
 * published by the Free Software Foundation.
*/

#ifndef __ASM_ARCH_IRQS_H
#define __ASM_ARCH_IRQS_H __FILE__

#include <plat/irqs.h>

/* VIC0: System, DMA, Timer */

#define IRQ_EINT0		S5P_IRQ_VIC0(0)
#define IRQ_EINT1		S5P_IRQ_VIC0(1)
#define IRQ_EINT2		S5P_IRQ_VIC0(2)
#define IRQ_EINT3		S5P_IRQ_VIC0(3)
#define IRQ_EINT4		S5P_IRQ_VIC0(4)
#define IRQ_EINT5		S5P_IRQ_VIC0(5)
#define IRQ_EINT6		S5P_IRQ_VIC0(6)
#define IRQ_EINT7		S5P_IRQ_VIC0(7)
#define IRQ_EINT8		S5P_IRQ_VIC0(8)
#define IRQ_EINT9		S5P_IRQ_VIC0(9)
#define IRQ_EINT10		S5P_IRQ_VIC0(10)
#define IRQ_EINT11		S5P_IRQ_VIC0(11)
#define IRQ_EINT12		S5P_IRQ_VIC0(12)
#define IRQ_EINT13		S5P_IRQ_VIC0(13)
#define IRQ_EINT14		S5P_IRQ_VIC0(14)
#define IRQ_EINT15		S5P_IRQ_VIC0(15)
#define IRQ_EINT16_31		S5P_IRQ_VIC0(16)
#define IRQ_BATF		S5P_IRQ_VIC0(17)
#define IRQ_MDMA		S5P_IRQ_VIC0(18)
#define IRQ_PDMA0		S5P_IRQ_VIC0(19)
#define IRQ_PDMA1		S5P_IRQ_VIC0(20)
#define IRQ_TIMER0_VIC		S5P_IRQ_VIC0(21)
#define IRQ_TIMER1_VIC		S5P_IRQ_VIC0(22)
#define IRQ_TIMER2_VIC		S5P_IRQ_VIC0(23)
#define IRQ_TIMER3_VIC		S5P_IRQ_VIC0(24)
#define IRQ_TIMER4_VIC		S5P_IRQ_VIC0(25)
#define IRQ_SYSTIMER		S5P_IRQ_VIC0(26)
#define IRQ_WDT			S5P_IRQ_VIC0(27)
#define IRQ_RTC_ALARM		S5P_IRQ_VIC0(28)
#define IRQ_RTC_TIC		S5P_IRQ_VIC0(29)
#define IRQ_GPIOINT		S5P_IRQ_VIC0(30)
#define IRQ_FIMC3		S5P_IRQ_VIC0(31)

/* VIC1: ARM, Power, Memory, Connectivity, Storage */

#define IRQ_PMU			S5P_IRQ_VIC1(0)
#define IRQ_CORTEX1		S5P_IRQ_VIC1(1)
#define IRQ_CORTEX2		S5P_IRQ_VIC1(2)
#define IRQ_CORTEX3		S5P_IRQ_VIC1(3)
#define IRQ_CORTEX4		S5P_IRQ_VIC1(4)
#define IRQ_IEMAPC		S5P_IRQ_VIC1(5)
#define IRQ_IEMIEC		S5P_IRQ_VIC1(6)
#define IRQ_ONENAND		S5P_IRQ_VIC1(7)
#define IRQ_NFC			S5P_IRQ_VIC1(8)
#define IRQ_CFCON		S5P_IRQ_VIC1(9)
#define IRQ_UART0		S5P_IRQ_VIC1(10)
#define IRQ_UART1		S5P_IRQ_VIC1(11)
#define IRQ_UART2		S5P_IRQ_VIC1(12)
#define IRQ_UART3		S5P_IRQ_VIC1(13)
#define IRQ_IIC			S5P_IRQ_VIC1(14)
#define IRQ_SPI0		S5P_IRQ_VIC1(15)
#define IRQ_SPI1		S5P_IRQ_VIC1(16)
#define IRQ_SPI2		S5P_IRQ_VIC1(17)
#define IRQ_IRDA		S5P_IRQ_VIC1(18)
#define IRQ_IIC2		S5P_IRQ_VIC1(19)
<<<<<<< HEAD
#define IRQ_CAN1		S5P_IRQ_VIC1(20)
=======
#define IRQ_IIC3		S5P_IRQ_VIC1(20)
>>>>>>> b55e9ac4
#define IRQ_HSIRX		S5P_IRQ_VIC1(21)
#define IRQ_HSITX		S5P_IRQ_VIC1(22)
#define IRQ_UHOST		S5P_IRQ_VIC1(23)
#define IRQ_OTG			S5P_IRQ_VIC1(24)
#define IRQ_MSM			S5P_IRQ_VIC1(25)
#define IRQ_HSMMC0		S5P_IRQ_VIC1(26)
#define IRQ_HSMMC1		S5P_IRQ_VIC1(27)
#define IRQ_HSMMC2		S5P_IRQ_VIC1(28)
#define IRQ_MIPI_CSIS		S5P_IRQ_VIC1(29)
#define IRQ_MIPIDSI		S5P_IRQ_VIC1(30)
#define IRQ_ONENAND_AUDI	S5P_IRQ_VIC1(31)

/* VIC2: Multimedia, Audio, Security */

#define IRQ_LCD0		S5P_IRQ_VIC2(0)
#define IRQ_LCD1		S5P_IRQ_VIC2(1)
#define IRQ_LCD2		S5P_IRQ_VIC2(2)
#define IRQ_LCD3		S5P_IRQ_VIC2(3)
#define IRQ_ROTATOR		S5P_IRQ_VIC2(4)
#define IRQ_FIMC0		S5P_IRQ_VIC2(5)
#define IRQ_FIMC1		S5P_IRQ_VIC2(6)
#define IRQ_FIMC2		S5P_IRQ_VIC2(7)
#define IRQ_JPEG		S5P_IRQ_VIC2(8)
#define IRQ_2D			S5P_IRQ_VIC2(9)
#define IRQ_3D			S5P_IRQ_VIC2(10)
#define IRQ_MIXER		S5P_IRQ_VIC2(11)
#define IRQ_HDMI		S5P_IRQ_VIC2(12)
#define IRQ_IIC1		S5P_IRQ_VIC2(13)
#define IRQ_MFC			S5P_IRQ_VIC2(14)
#define IRQ_TVENC		S5P_IRQ_VIC2(15)
#define IRQ_I2S0		S5P_IRQ_VIC2(16)
#define IRQ_I2S1		S5P_IRQ_VIC2(17)
#define IRQ_I2S2		S5P_IRQ_VIC2(18)
#define IRQ_AC97		S5P_IRQ_VIC2(19)
#define IRQ_PCM0		S5P_IRQ_VIC2(20)
#define IRQ_PCM1		S5P_IRQ_VIC2(21)
#define IRQ_SPDIF		S5P_IRQ_VIC2(22)
#define IRQ_ADC			S5P_IRQ_VIC2(23)
#define IRQ_PENDN		S5P_IRQ_VIC2(24)
#define IRQ_TC			IRQ_PENDN
#define IRQ_KEYPAD		S5P_IRQ_VIC2(25)
#define IRQ_CG			S5P_IRQ_VIC2(26)
#define IRQ_SSS_INT		S5P_IRQ_VIC2(27)
#define IRQ_SSS_HASH		S5P_IRQ_VIC2(28)
#define IRQ_PCM2		S5P_IRQ_VIC2(29)
#define IRQ_SDMIRQ		S5P_IRQ_VIC2(30)
#define IRQ_SDMFIQ		S5P_IRQ_VIC2(31)

/* VIC3: Etc */

#define IRQ_IPC			S5P_IRQ_VIC3(0)
#define IRQ_HOSTIF		S5P_IRQ_VIC3(1)
#define IRQ_HSMMC3		S5P_IRQ_VIC3(2)
#define IRQ_CEC			S5P_IRQ_VIC3(3)
#define IRQ_TSI			S5P_IRQ_VIC3(4)
#define IRQ_MDNIE0		S5P_IRQ_VIC3(5)
#define IRQ_MDNIE1		S5P_IRQ_VIC3(6)
#define IRQ_MDNIE2		S5P_IRQ_VIC3(7)
#define IRQ_MDNIE3		S5P_IRQ_VIC3(8)
#define IRQ_ADC1		S5P_IRQ_VIC3(9)
#define IRQ_PENDN1		S5P_IRQ_VIC3(10)
#define IRQ_VIC_END		S5P_IRQ_VIC3(31)

#define S5P_EINT_BASE1		(S5P_IRQ_VIC0(0))
#define S5P_EINT_BASE2		(IRQ_VIC_END + 1)
#define S5P_IRQ_EINT_BASE   S5P_EINT_BASE2
<<<<<<< HEAD

#define S5P_EINT(x)    ((x) + S5P_IRQ_EINT_BASE)

/* GPIO interrupt */
#define S5P_GPIOINT_GROUP_NR   22
#define S5P_GPIOINT_BASE       (IRQ_EINT(31) + 1)
#define S5P_IRQ_GPIOINT(x)     (S5P_GPIOINT_BASE + (x))

=======

/* GPIO interrupt */
#define S5P_GPIOINT_BASE	(IRQ_EINT(31) + 1)
#define S5P_GPIOINT_GROUP_MAXNR	22

#define S5P_EINT(x)    ((x) + S5P_IRQ_EINT_BASE)
>>>>>>> b55e9ac4

/* Compatibility */
#define IRQ_LCD_FIFO		IRQ_LCD0
#define IRQ_LCD_VSYNC		IRQ_LCD1
#define IRQ_LCD_SYSTEM		IRQ_LCD2
#define IRQ_MIPI_CSIS0		IRQ_MIPI_CSIS

/* Next the external interrupt groups. These are similar to the IRQ_EINT(x)
 * that they are sourced from the GPIO pins but with a different scheme for
 * priority and source indication.
 *
 * The IRQ_EINT(x) can be thought of as 'group 0' of the available GPIO
 * interrupts, but for historical reasons they are kept apart from these
 * next interrupts.
 *
 * Use IRQ_EINT_GROUP(group, offset) to get the number for use in the
 * machine specific support files.
 */

#define IRQ_EINT_GROUP1_NR	(8)	/* A0 */
#define IRQ_EINT_GROUP2_NR	(4)	/* A1 */
#define IRQ_EINT_GROUP3_NR	(8)     /* B */
#define IRQ_EINT_GROUP4_NR	(5)     /* C0 */
#define IRQ_EINT_GROUP5_NR	(5)     /* C1 */
#define IRQ_EINT_GROUP6_NR	(4)     /* D0 */
#define IRQ_EINT_GROUP7_NR	(6)     /* D1 */
#define IRQ_EINT_GROUP8_NR	(8)     /* E0 */
#define IRQ_EINT_GROUP9_NR	(5)     /* E1 */
#define IRQ_EINT_GROUP10_NR	(8)     /* F0 */
#define IRQ_EINT_GROUP11_NR	(8)     /* F1 */
#define IRQ_EINT_GROUP12_NR	(8)     /* F2 */
#define IRQ_EINT_GROUP13_NR	(6)     /* F3 */
#define IRQ_EINT_GROUP14_NR	(7)     /* G0 */
#define IRQ_EINT_GROUP15_NR	(7)     /* G1 */
#define IRQ_EINT_GROUP16_NR	(7)     /* G2 */
#define IRQ_EINT_GROUP17_NR	(7)     /* G3 */
#define IRQ_EINT_GROUP18_NR	(8)     /* J0 */
#define IRQ_EINT_GROUP19_NR	(6)     /* J1 */
#define IRQ_EINT_GROUP20_NR	(8)     /* J2 */
#define IRQ_EINT_GROUP21_NR	(8)     /* J3 */
#define IRQ_EINT_GROUP22_NR	(5)     /* J4 */

#define IRQ_EINT_GROUP_BASE	S5P_EINT(31 + 1)
#define IRQ_EINT_GROUP1_BASE	(IRQ_EINT_GROUP_BASE + 0x00)
#define IRQ_EINT_GROUP2_BASE	(IRQ_EINT_GROUP1_BASE + IRQ_EINT_GROUP1_NR)
#define IRQ_EINT_GROUP3_BASE	(IRQ_EINT_GROUP2_BASE + IRQ_EINT_GROUP2_NR)
#define IRQ_EINT_GROUP4_BASE	(IRQ_EINT_GROUP3_BASE + IRQ_EINT_GROUP3_NR)
#define IRQ_EINT_GROUP5_BASE	(IRQ_EINT_GROUP4_BASE + IRQ_EINT_GROUP4_NR)
#define IRQ_EINT_GROUP6_BASE	(IRQ_EINT_GROUP5_BASE + IRQ_EINT_GROUP5_NR)
#define IRQ_EINT_GROUP7_BASE	(IRQ_EINT_GROUP6_BASE + IRQ_EINT_GROUP6_NR)
#define IRQ_EINT_GROUP8_BASE	(IRQ_EINT_GROUP7_BASE + IRQ_EINT_GROUP7_NR)
#define IRQ_EINT_GROUP9_BASE	(IRQ_EINT_GROUP8_BASE + IRQ_EINT_GROUP8_NR)
#define IRQ_EINT_GROUP10_BASE	(IRQ_EINT_GROUP9_BASE + IRQ_EINT_GROUP9_NR)
#define IRQ_EINT_GROUP11_BASE	(IRQ_EINT_GROUP10_BASE + IRQ_EINT_GROUP10_NR)
#define IRQ_EINT_GROUP12_BASE	(IRQ_EINT_GROUP11_BASE + IRQ_EINT_GROUP11_NR)
#define IRQ_EINT_GROUP13_BASE	(IRQ_EINT_GROUP12_BASE + IRQ_EINT_GROUP12_NR)
#define IRQ_EINT_GROUP14_BASE	(IRQ_EINT_GROUP13_BASE + IRQ_EINT_GROUP13_NR)
#define IRQ_EINT_GROUP15_BASE	(IRQ_EINT_GROUP14_BASE + IRQ_EINT_GROUP14_NR)
#define IRQ_EINT_GROUP16_BASE	(IRQ_EINT_GROUP15_BASE + IRQ_EINT_GROUP15_NR)
#define IRQ_EINT_GROUP17_BASE	(IRQ_EINT_GROUP16_BASE + IRQ_EINT_GROUP16_NR)
#define IRQ_EINT_GROUP18_BASE	(IRQ_EINT_GROUP17_BASE + IRQ_EINT_GROUP17_NR)
#define IRQ_EINT_GROUP19_BASE	(IRQ_EINT_GROUP18_BASE + IRQ_EINT_GROUP18_NR)
#define IRQ_EINT_GROUP20_BASE	(IRQ_EINT_GROUP19_BASE + IRQ_EINT_GROUP19_NR)
#define IRQ_EINT_GROUP21_BASE	(IRQ_EINT_GROUP20_BASE + IRQ_EINT_GROUP20_NR)
#define IRQ_EINT_GROUP22_BASE	(IRQ_EINT_GROUP21_BASE + IRQ_EINT_GROUP21_NR)

#define IRQ_EINT_GROUP(group, no)	(IRQ_EINT_GROUP##group##_BASE + (no))

/* Set the default NR_IRQS */
//#define NR_IRQS			(IRQ_EINT(31) + 1)
#define NR_IRQS		(IRQ_EINT_GROUP22_BASE + IRQ_EINT_GROUP22_NR + 1)

#define HALL_SENSOR_IRQ		IRQ_EINT3

#define FIQ_START		0

/* Next the external interrupt groups. These are similar to the IRQ_EINT(x)
 * that they are sourced from the GPIO pins but with a different scheme for
 * priority and source indication.
 *
 * The IRQ_EINT(x) can be thought of as 'group 0' of the available GPIO
 * interrupts, but for historical reasons they are kept apart from these
 * next interrupts.
 *
 * Use IRQ_EINT_GROUP(group, offset) to get the number for use in the
 * machine specific support files.
 */

#define IRQ_EINT_GROUP1_NR	(8)	/* A0 */
#define IRQ_EINT_GROUP2_NR	(4)	/* A1 */
#define IRQ_EINT_GROUP3_NR	(8)     /* B */
#define IRQ_EINT_GROUP4_NR	(5)     /* C0 */
#define IRQ_EINT_GROUP5_NR	(5)     /* C1 */
#define IRQ_EINT_GROUP6_NR	(4)     /* D0 */
#define IRQ_EINT_GROUP7_NR	(6)     /* D1 */
#define IRQ_EINT_GROUP8_NR	(8)     /* E0 */
#define IRQ_EINT_GROUP9_NR	(5)     /* E1 */
#define IRQ_EINT_GROUP10_NR	(8)     /* F0 */
#define IRQ_EINT_GROUP11_NR	(8)     /* F1 */
#define IRQ_EINT_GROUP12_NR	(8)     /* F2 */
#define IRQ_EINT_GROUP13_NR	(6)     /* F3 */
#define IRQ_EINT_GROUP14_NR	(7)     /* G0 */
#define IRQ_EINT_GROUP15_NR	(7)     /* G1 */
#define IRQ_EINT_GROUP16_NR	(7)     /* G2 */
#define IRQ_EINT_GROUP17_NR	(7)     /* G3 */
#define IRQ_EINT_GROUP18_NR	(8)     /* J0 */
#define IRQ_EINT_GROUP19_NR	(6)     /* J1 */
#define IRQ_EINT_GROUP20_NR	(8)     /* J2 */
#define IRQ_EINT_GROUP21_NR	(8)     /* J3 */
#define IRQ_EINT_GROUP22_NR	(5)     /* J4 */

#define IRQ_EINT_GROUP_BASE	S5P_EINT(31 + 1)
#define IRQ_EINT_GROUP1_BASE	(IRQ_EINT_GROUP_BASE + 0x00)
#define IRQ_EINT_GROUP2_BASE	(IRQ_EINT_GROUP1_BASE + IRQ_EINT_GROUP1_NR)
#define IRQ_EINT_GROUP3_BASE	(IRQ_EINT_GROUP2_BASE + IRQ_EINT_GROUP2_NR)
#define IRQ_EINT_GROUP4_BASE	(IRQ_EINT_GROUP3_BASE + IRQ_EINT_GROUP3_NR)
#define IRQ_EINT_GROUP5_BASE	(IRQ_EINT_GROUP4_BASE + IRQ_EINT_GROUP4_NR)
#define IRQ_EINT_GROUP6_BASE	(IRQ_EINT_GROUP5_BASE + IRQ_EINT_GROUP5_NR)
#define IRQ_EINT_GROUP7_BASE	(IRQ_EINT_GROUP6_BASE + IRQ_EINT_GROUP6_NR)
#define IRQ_EINT_GROUP8_BASE	(IRQ_EINT_GROUP7_BASE + IRQ_EINT_GROUP7_NR)
#define IRQ_EINT_GROUP9_BASE	(IRQ_EINT_GROUP8_BASE + IRQ_EINT_GROUP8_NR)
#define IRQ_EINT_GROUP10_BASE	(IRQ_EINT_GROUP9_BASE + IRQ_EINT_GROUP9_NR)
#define IRQ_EINT_GROUP11_BASE	(IRQ_EINT_GROUP10_BASE + IRQ_EINT_GROUP10_NR)
#define IRQ_EINT_GROUP12_BASE	(IRQ_EINT_GROUP11_BASE + IRQ_EINT_GROUP11_NR)
#define IRQ_EINT_GROUP13_BASE	(IRQ_EINT_GROUP12_BASE + IRQ_EINT_GROUP12_NR)
#define IRQ_EINT_GROUP14_BASE	(IRQ_EINT_GROUP13_BASE + IRQ_EINT_GROUP13_NR)
#define IRQ_EINT_GROUP15_BASE	(IRQ_EINT_GROUP14_BASE + IRQ_EINT_GROUP14_NR)
#define IRQ_EINT_GROUP16_BASE	(IRQ_EINT_GROUP15_BASE + IRQ_EINT_GROUP15_NR)
#define IRQ_EINT_GROUP17_BASE	(IRQ_EINT_GROUP16_BASE + IRQ_EINT_GROUP16_NR)
#define IRQ_EINT_GROUP18_BASE	(IRQ_EINT_GROUP17_BASE + IRQ_EINT_GROUP17_NR)
#define IRQ_EINT_GROUP19_BASE	(IRQ_EINT_GROUP18_BASE + IRQ_EINT_GROUP18_NR)
#define IRQ_EINT_GROUP20_BASE	(IRQ_EINT_GROUP19_BASE + IRQ_EINT_GROUP19_NR)
#define IRQ_EINT_GROUP21_BASE	(IRQ_EINT_GROUP20_BASE + IRQ_EINT_GROUP20_NR)
#define IRQ_EINT_GROUP22_BASE	(IRQ_EINT_GROUP21_BASE + IRQ_EINT_GROUP21_NR)

#define IRQ_EINT_GROUP(group, no)	(IRQ_EINT_GROUP##group##_BASE + (no))

/*
 * Set the default NR_IRQS
 * GPIO groups is 27. Each GPIO group can have max 8 GPIO interrupts.
 *
 * We should include gpios of all gpio groups from GPIO_A0 until GPIO_J4 to
 * NR_IRQS because 22 gpio groups having gpio interrupts aren't in order and
 * are mixed with no interrupt gpio groups, then it can give simple irq
 * computation of gpio interrupts.
 */
#define NR_IRQS (S5P_IRQ_GPIOINT(27 * 8) + 1)


#define HALL_SENSOR_IRQ		IRQ_EINT3

#define FIQ_START		0

#endif /* ASM_ARCH_IRQS_H */<|MERGE_RESOLUTION|>--- conflicted
+++ resolved
@@ -72,11 +72,7 @@
 #define IRQ_SPI2		S5P_IRQ_VIC1(17)
 #define IRQ_IRDA		S5P_IRQ_VIC1(18)
 #define IRQ_IIC2		S5P_IRQ_VIC1(19)
-<<<<<<< HEAD
-#define IRQ_CAN1		S5P_IRQ_VIC1(20)
-=======
 #define IRQ_IIC3		S5P_IRQ_VIC1(20)
->>>>>>> b55e9ac4
 #define IRQ_HSIRX		S5P_IRQ_VIC1(21)
 #define IRQ_HSITX		S5P_IRQ_VIC1(22)
 #define IRQ_UHOST		S5P_IRQ_VIC1(23)
@@ -143,23 +139,12 @@
 #define S5P_EINT_BASE1		(S5P_IRQ_VIC0(0))
 #define S5P_EINT_BASE2		(IRQ_VIC_END + 1)
 #define S5P_IRQ_EINT_BASE   S5P_EINT_BASE2
-<<<<<<< HEAD
-
-#define S5P_EINT(x)    ((x) + S5P_IRQ_EINT_BASE)
-
-/* GPIO interrupt */
-#define S5P_GPIOINT_GROUP_NR   22
-#define S5P_GPIOINT_BASE       (IRQ_EINT(31) + 1)
-#define S5P_IRQ_GPIOINT(x)     (S5P_GPIOINT_BASE + (x))
-
-=======
 
 /* GPIO interrupt */
 #define S5P_GPIOINT_BASE	(IRQ_EINT(31) + 1)
 #define S5P_GPIOINT_GROUP_MAXNR	22
 
 #define S5P_EINT(x)    ((x) + S5P_IRQ_EINT_BASE)
->>>>>>> b55e9ac4
 
 /* Compatibility */
 #define IRQ_LCD_FIFO		IRQ_LCD0
@@ -236,81 +221,4 @@
 
 #define FIQ_START		0
 
-/* Next the external interrupt groups. These are similar to the IRQ_EINT(x)
- * that they are sourced from the GPIO pins but with a different scheme for
- * priority and source indication.
- *
- * The IRQ_EINT(x) can be thought of as 'group 0' of the available GPIO
- * interrupts, but for historical reasons they are kept apart from these
- * next interrupts.
- *
- * Use IRQ_EINT_GROUP(group, offset) to get the number for use in the
- * machine specific support files.
- */
-
-#define IRQ_EINT_GROUP1_NR	(8)	/* A0 */
-#define IRQ_EINT_GROUP2_NR	(4)	/* A1 */
-#define IRQ_EINT_GROUP3_NR	(8)     /* B */
-#define IRQ_EINT_GROUP4_NR	(5)     /* C0 */
-#define IRQ_EINT_GROUP5_NR	(5)     /* C1 */
-#define IRQ_EINT_GROUP6_NR	(4)     /* D0 */
-#define IRQ_EINT_GROUP7_NR	(6)     /* D1 */
-#define IRQ_EINT_GROUP8_NR	(8)     /* E0 */
-#define IRQ_EINT_GROUP9_NR	(5)     /* E1 */
-#define IRQ_EINT_GROUP10_NR	(8)     /* F0 */
-#define IRQ_EINT_GROUP11_NR	(8)     /* F1 */
-#define IRQ_EINT_GROUP12_NR	(8)     /* F2 */
-#define IRQ_EINT_GROUP13_NR	(6)     /* F3 */
-#define IRQ_EINT_GROUP14_NR	(7)     /* G0 */
-#define IRQ_EINT_GROUP15_NR	(7)     /* G1 */
-#define IRQ_EINT_GROUP16_NR	(7)     /* G2 */
-#define IRQ_EINT_GROUP17_NR	(7)     /* G3 */
-#define IRQ_EINT_GROUP18_NR	(8)     /* J0 */
-#define IRQ_EINT_GROUP19_NR	(6)     /* J1 */
-#define IRQ_EINT_GROUP20_NR	(8)     /* J2 */
-#define IRQ_EINT_GROUP21_NR	(8)     /* J3 */
-#define IRQ_EINT_GROUP22_NR	(5)     /* J4 */
-
-#define IRQ_EINT_GROUP_BASE	S5P_EINT(31 + 1)
-#define IRQ_EINT_GROUP1_BASE	(IRQ_EINT_GROUP_BASE + 0x00)
-#define IRQ_EINT_GROUP2_BASE	(IRQ_EINT_GROUP1_BASE + IRQ_EINT_GROUP1_NR)
-#define IRQ_EINT_GROUP3_BASE	(IRQ_EINT_GROUP2_BASE + IRQ_EINT_GROUP2_NR)
-#define IRQ_EINT_GROUP4_BASE	(IRQ_EINT_GROUP3_BASE + IRQ_EINT_GROUP3_NR)
-#define IRQ_EINT_GROUP5_BASE	(IRQ_EINT_GROUP4_BASE + IRQ_EINT_GROUP4_NR)
-#define IRQ_EINT_GROUP6_BASE	(IRQ_EINT_GROUP5_BASE + IRQ_EINT_GROUP5_NR)
-#define IRQ_EINT_GROUP7_BASE	(IRQ_EINT_GROUP6_BASE + IRQ_EINT_GROUP6_NR)
-#define IRQ_EINT_GROUP8_BASE	(IRQ_EINT_GROUP7_BASE + IRQ_EINT_GROUP7_NR)
-#define IRQ_EINT_GROUP9_BASE	(IRQ_EINT_GROUP8_BASE + IRQ_EINT_GROUP8_NR)
-#define IRQ_EINT_GROUP10_BASE	(IRQ_EINT_GROUP9_BASE + IRQ_EINT_GROUP9_NR)
-#define IRQ_EINT_GROUP11_BASE	(IRQ_EINT_GROUP10_BASE + IRQ_EINT_GROUP10_NR)
-#define IRQ_EINT_GROUP12_BASE	(IRQ_EINT_GROUP11_BASE + IRQ_EINT_GROUP11_NR)
-#define IRQ_EINT_GROUP13_BASE	(IRQ_EINT_GROUP12_BASE + IRQ_EINT_GROUP12_NR)
-#define IRQ_EINT_GROUP14_BASE	(IRQ_EINT_GROUP13_BASE + IRQ_EINT_GROUP13_NR)
-#define IRQ_EINT_GROUP15_BASE	(IRQ_EINT_GROUP14_BASE + IRQ_EINT_GROUP14_NR)
-#define IRQ_EINT_GROUP16_BASE	(IRQ_EINT_GROUP15_BASE + IRQ_EINT_GROUP15_NR)
-#define IRQ_EINT_GROUP17_BASE	(IRQ_EINT_GROUP16_BASE + IRQ_EINT_GROUP16_NR)
-#define IRQ_EINT_GROUP18_BASE	(IRQ_EINT_GROUP17_BASE + IRQ_EINT_GROUP17_NR)
-#define IRQ_EINT_GROUP19_BASE	(IRQ_EINT_GROUP18_BASE + IRQ_EINT_GROUP18_NR)
-#define IRQ_EINT_GROUP20_BASE	(IRQ_EINT_GROUP19_BASE + IRQ_EINT_GROUP19_NR)
-#define IRQ_EINT_GROUP21_BASE	(IRQ_EINT_GROUP20_BASE + IRQ_EINT_GROUP20_NR)
-#define IRQ_EINT_GROUP22_BASE	(IRQ_EINT_GROUP21_BASE + IRQ_EINT_GROUP21_NR)
-
-#define IRQ_EINT_GROUP(group, no)	(IRQ_EINT_GROUP##group##_BASE + (no))
-
-/*
- * Set the default NR_IRQS
- * GPIO groups is 27. Each GPIO group can have max 8 GPIO interrupts.
- *
- * We should include gpios of all gpio groups from GPIO_A0 until GPIO_J4 to
- * NR_IRQS because 22 gpio groups having gpio interrupts aren't in order and
- * are mixed with no interrupt gpio groups, then it can give simple irq
- * computation of gpio interrupts.
- */
-#define NR_IRQS (S5P_IRQ_GPIOINT(27 * 8) + 1)
-
-
-#define HALL_SENSOR_IRQ		IRQ_EINT3
-
-#define FIQ_START		0
-
 #endif /* ASM_ARCH_IRQS_H */