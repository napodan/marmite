--- conflicted
+++ resolved
@@ -106,11 +106,7 @@
 			u32 min_average_noise,
 			u8 default_chain);
 	void (*chain_noise_reset)(struct iwl_priv *priv);
-<<<<<<< HEAD
-	void (*rts_tx_cmd_flag)(struct iwl_priv *priv,
-=======
 	void (*tx_cmd_protection)(struct iwl_priv *priv,
->>>>>>> b55e9ac4
 				  struct ieee80211_tx_info *info,
 				  __le16 fc, __le32 *tx_flags);
 	int  (*calc_rssi)(struct iwl_priv *priv,
@@ -345,17 +341,6 @@
 				   struct iwl_rxon_context *ctx);
 void iwl_set_rate(struct iwl_priv *priv);
 void iwl_irq_handle_error(struct iwl_priv *priv);
-<<<<<<< HEAD
-int iwl_set_hw_params(struct iwl_priv *priv);
-void iwl_post_associate(struct iwl_priv *priv, struct ieee80211_vif *vif);
-void iwl_bss_info_changed(struct ieee80211_hw *hw,
-				     struct ieee80211_vif *vif,
-				     struct ieee80211_bss_conf *bss_conf,
-				     u32 changes);
-int iwl_mac_beacon_update(struct ieee80211_hw *hw, struct sk_buff *skb);
-int iwl_commit_rxon(struct iwl_priv *priv);
-=======
->>>>>>> b55e9ac4
 int iwl_mac_add_interface(struct ieee80211_hw *hw,
 			  struct ieee80211_vif *vif);
 void iwl_mac_remove_interface(struct ieee80211_hw *hw,
@@ -365,13 +350,7 @@
 			     enum nl80211_iftype newtype, bool newp2p);
 int iwl_alloc_txq_mem(struct iwl_priv *priv);
 void iwl_free_txq_mem(struct iwl_priv *priv);
-<<<<<<< HEAD
-void iwlcore_rts_tx_cmd_flag(struct iwl_priv *priv,
-			       struct ieee80211_tx_info *info,
-			       __le16 fc, __le32 *tx_flags);
-=======
-
->>>>>>> b55e9ac4
+
 #ifdef CONFIG_IWLWIFI_DEBUGFS
 int iwl_alloc_traffic_mem(struct iwl_priv *priv);
 void iwl_free_traffic_mem(struct iwl_priv *priv);
