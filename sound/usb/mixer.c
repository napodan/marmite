/*
 *   (Tentative) USB Audio Driver for ALSA
 *
 *   Mixer control part
 *
 *   Copyright (c) 2002 by Takashi Iwai <tiwai@suse.de>
 *
 *   Many codes borrowed from audio.c by
 *	    Alan Cox (alan@lxorguk.ukuu.org.uk)
 *	    Thomas Sailer (sailer@ife.ee.ethz.ch)
 *
 *
 *   This program is free software; you can redistribute it and/or modify
 *   it under the terms of the GNU General Public License as published by
 *   the Free Software Foundation; either version 2 of the License, or
 *   (at your option) any later version.
 *
 *   This program is distributed in the hope that it will be useful,
 *   but WITHOUT ANY WARRANTY; without even the implied warranty of
 *   MERCHANTABILITY or FITNESS FOR A PARTICULAR PURPOSE.  See the
 *   GNU General Public License for more details.
 *
 *   You should have received a copy of the GNU General Public License
 *   along with this program; if not, write to the Free Software
 *   Foundation, Inc., 59 Temple Place, Suite 330, Boston, MA  02111-1307 USA
 *
 */

/*
 * TODOs, for both the mixer and the streaming interfaces:
 *
 *  - support for UAC2 effect units
 *  - support for graphical equalizers
 *  - RANGE and MEM set commands (UAC2)
 *  - RANGE and MEM interrupt dispatchers (UAC2)
 *  - audio channel clustering (UAC2)
 *  - audio sample rate converter units (UAC2)
 *  - proper handling of clock multipliers (UAC2)
 *  - dispatch clock change notifications (UAC2)
 *  	- stop PCM streams which use a clock that became invalid
 *  	- stop PCM streams which use a clock selector that has changed
 *  	- parse available sample rates again when clock sources changed
 */

#include <linux/bitops.h>
#include <linux/init.h>
#include <linux/list.h>
#include <linux/slab.h>
#include <linux/string.h>
#include <linux/usb.h>
#include <linux/usb/audio.h>
#include <linux/usb/audio-v2.h>

#include <sound/core.h>
#include <sound/control.h>
#include <sound/hwdep.h>
#include <sound/info.h>
#include <sound/tlv.h>

#include "usbaudio.h"
#include "mixer.h"
#include "helper.h"
#include "mixer_quirks.h"
#include "power.h"

#define MAX_ID_ELEMS	256

struct usb_audio_term {
	int id;
	int type;
	int channels;
	unsigned int chconfig;
	int name;
};

struct usbmix_name_map;

struct mixer_build {
	struct snd_usb_audio *chip;
	struct usb_mixer_interface *mixer;
	unsigned char *buffer;
	unsigned int buflen;
	DECLARE_BITMAP(unitbitmap, MAX_ID_ELEMS);
	struct usb_audio_term oterm;
	const struct usbmix_name_map *map;
	const struct usbmix_selector_map *selector_map;
};

/*E-mu 0202/0404/0204 eXtension Unit(XU) control*/
enum {
	USB_XU_CLOCK_RATE 		= 0xe301,
	USB_XU_CLOCK_SOURCE		= 0xe302,
	USB_XU_DIGITAL_IO_STATUS	= 0xe303,
	USB_XU_DEVICE_OPTIONS		= 0xe304,
	USB_XU_DIRECT_MONITORING	= 0xe305,
	USB_XU_METERING			= 0xe306
};
enum {
	USB_XU_CLOCK_SOURCE_SELECTOR = 0x02,	/* clock source*/
	USB_XU_CLOCK_RATE_SELECTOR = 0x03,	/* clock rate */
	USB_XU_DIGITAL_FORMAT_SELECTOR = 0x01,	/* the spdif format */
	USB_XU_SOFT_LIMIT_SELECTOR = 0x03	/* soft limiter */
};

/*
 * manual mapping of mixer names
 * if the mixer topology is too complicated and the parsed names are
 * ambiguous, add the entries in usbmixer_maps.c.
 */
#include "mixer_maps.c"

static const struct usbmix_name_map *
find_map(struct mixer_build *state, int unitid, int control)
{
	const struct usbmix_name_map *p = state->map;

	if (!p)
		return NULL;

	for (p = state->map; p->id; p++) {
		if (p->id == unitid &&
		    (!control || !p->control || control == p->control))
			return p;
	}
	return NULL;
}

/* get the mapped name if the unit matches */
static int
check_mapped_name(const struct usbmix_name_map *p, char *buf, int buflen)
{
	if (!p || !p->name)
		return 0;

	buflen--;
	return strlcpy(buf, p->name, buflen);
}

/* check whether the control should be ignored */
static inline int
check_ignored_ctl(const struct usbmix_name_map *p)
{
	if (!p || p->name || p->dB)
		return 0;
	return 1;
}

/* dB mapping */
static inline void check_mapped_dB(const struct usbmix_name_map *p,
				   struct usb_mixer_elem_info *cval)
{
	if (p && p->dB) {
		cval->dBmin = p->dB->min;
		cval->dBmax = p->dB->max;
		cval->initialized = 1;
	}
}

/* get the mapped selector source name */
static int check_mapped_selector_name(struct mixer_build *state, int unitid,
				      int index, char *buf, int buflen)
{
	const struct usbmix_selector_map *p;

	if (! state->selector_map)
		return 0;
	for (p = state->selector_map; p->id; p++) {
		if (p->id == unitid && index < p->count)
			return strlcpy(buf, p->names[index], buflen);
	}
	return 0;
}

/*
 * find an audio control unit with the given unit id
 */
static void *find_audio_control_unit(struct mixer_build *state, unsigned char unit)
{
	/* we just parse the header */
	struct uac_feature_unit_descriptor *hdr = NULL;

	while ((hdr = snd_usb_find_desc(state->buffer, state->buflen, hdr,
					USB_DT_CS_INTERFACE)) != NULL) {
		if (hdr->bLength >= 4 &&
		    hdr->bDescriptorSubtype >= UAC_INPUT_TERMINAL &&
		    hdr->bDescriptorSubtype <= UAC2_SAMPLE_RATE_CONVERTER &&
		    hdr->bUnitID == unit)
			return hdr;
	}

	return NULL;
}

/*
 * copy a string with the given id
 */
static int snd_usb_copy_string_desc(struct mixer_build *state, int index, char *buf, int maxlen)
{
	int len = usb_string(state->chip->dev, index, buf, maxlen - 1);
	buf[len] = 0;
	return len;
}

/*
 * convert from the byte/word on usb descriptor to the zero-based integer
 */
static int convert_signed_value(struct usb_mixer_elem_info *cval, int val)
{
	switch (cval->val_type) {
	case USB_MIXER_BOOLEAN:
		return !!val;
	case USB_MIXER_INV_BOOLEAN:
		return !val;
	case USB_MIXER_U8:
		val &= 0xff;
		break;
	case USB_MIXER_S8:
		val &= 0xff;
		if (val >= 0x80)
			val -= 0x100;
		break;
	case USB_MIXER_U16:
		val &= 0xffff;
		break;
	case USB_MIXER_S16:
		val &= 0xffff;
		if (val >= 0x8000)
			val -= 0x10000;
		break;
	}
	return val;
}

/*
 * convert from the zero-based int to the byte/word for usb descriptor
 */
static int convert_bytes_value(struct usb_mixer_elem_info *cval, int val)
{
	switch (cval->val_type) {
	case USB_MIXER_BOOLEAN:
		return !!val;
	case USB_MIXER_INV_BOOLEAN:
		return !val;
	case USB_MIXER_S8:
	case USB_MIXER_U8:
		return val & 0xff;
	case USB_MIXER_S16:
	case USB_MIXER_U16:
		return val & 0xffff;
	}
	return 0; /* not reached */
}

static int get_relative_value(struct usb_mixer_elem_info *cval, int val)
{
	if (! cval->res)
		cval->res = 1;
	if (val < cval->min)
		return 0;
	else if (val >= cval->max)
		return (cval->max - cval->min + cval->res - 1) / cval->res;
	else
		return (val - cval->min) / cval->res;
}

static int get_abs_value(struct usb_mixer_elem_info *cval, int val)
{
	if (val < 0)
		return cval->min;
	if (! cval->res)
		cval->res = 1;
	val *= cval->res;
	val += cval->min;
	if (val > cval->max)
		return cval->max;
	return val;
}


/*
 * retrieve a mixer value
 */

static int get_ctl_value_v1(struct usb_mixer_elem_info *cval, int request, int validx, int *value_ret)
{
	struct snd_usb_audio *chip = cval->mixer->chip;
	unsigned char buf[2];
	int val_len = cval->val_type >= USB_MIXER_S16 ? 2 : 1;
	int timeout = 10;
	int err;

	err = snd_usb_autoresume(cval->mixer->chip);
	if (err < 0)
		return -EIO;
	while (timeout-- > 0) {
		if (snd_usb_ctl_msg(chip->dev, usb_rcvctrlpipe(chip->dev, 0), request,
				    USB_RECIP_INTERFACE | USB_TYPE_CLASS | USB_DIR_IN,
				    validx, snd_usb_ctrl_intf(chip) | (cval->id << 8),
				    buf, val_len, 100) >= val_len) {
			*value_ret = convert_signed_value(cval, snd_usb_combine_bytes(buf, val_len));
			snd_usb_autosuspend(cval->mixer->chip);
			return 0;
		}
	}
	snd_usb_autosuspend(cval->mixer->chip);
	snd_printdd(KERN_ERR "cannot get ctl value: req = %#x, wValue = %#x, wIndex = %#x, type = %d\n",
		    request, validx, snd_usb_ctrl_intf(chip) | (cval->id << 8), cval->val_type);
	return -EINVAL;
}

static int get_ctl_value_v2(struct usb_mixer_elem_info *cval, int request, int validx, int *value_ret)
{
	struct snd_usb_audio *chip = cval->mixer->chip;
	unsigned char buf[2 + 3*sizeof(__u16)]; /* enough space for one range */
	unsigned char *val;
	int ret, size;
	__u8 bRequest;

	if (request == UAC_GET_CUR) {
		bRequest = UAC2_CS_CUR;
		size = sizeof(__u16);
	} else {
		bRequest = UAC2_CS_RANGE;
		size = sizeof(buf);
	}

	memset(buf, 0, sizeof(buf));

	ret = snd_usb_autoresume(chip) ? -EIO : 0;
	if (ret)
		goto error;

	ret = snd_usb_ctl_msg(chip->dev, usb_rcvctrlpipe(chip->dev, 0), bRequest,
			      USB_RECIP_INTERFACE | USB_TYPE_CLASS | USB_DIR_IN,
			      validx, snd_usb_ctrl_intf(chip) | (cval->id << 8),
			      buf, size, 1000);
	snd_usb_autosuspend(chip);

	if (ret < 0) {
error:
		snd_printk(KERN_ERR "cannot get ctl value: req = %#x, wValue = %#x, wIndex = %#x, type = %d\n",
			   request, validx, snd_usb_ctrl_intf(chip) | (cval->id << 8), cval->val_type);
		return ret;
	}

	/* FIXME: how should we handle multiple triplets here? */

	switch (request) {
	case UAC_GET_CUR:
		val = buf;
		break;
	case UAC_GET_MIN:
		val = buf + sizeof(__u16);
		break;
	case UAC_GET_MAX:
		val = buf + sizeof(__u16) * 2;
		break;
	case UAC_GET_RES:
		val = buf + sizeof(__u16) * 3;
		break;
	default:
		return -EINVAL;
	}

	*value_ret = convert_signed_value(cval, snd_usb_combine_bytes(val, sizeof(__u16)));

	return 0;
}

static int get_ctl_value(struct usb_mixer_elem_info *cval, int request, int validx, int *value_ret)
{
	return (cval->mixer->protocol == UAC_VERSION_1) ?
		get_ctl_value_v1(cval, request, validx, value_ret) :
		get_ctl_value_v2(cval, request, validx, value_ret);
}

static int get_cur_ctl_value(struct usb_mixer_elem_info *cval, int validx, int *value)
{
	return get_ctl_value(cval, UAC_GET_CUR, validx, value);
}

/* channel = 0: master, 1 = first channel */
static inline int get_cur_mix_raw(struct usb_mixer_elem_info *cval,
				  int channel, int *value)
{
	return get_ctl_value(cval, UAC_GET_CUR, (cval->control << 8) | channel, value);
}

static int get_cur_mix_value(struct usb_mixer_elem_info *cval,
			     int channel, int index, int *value)
{
	int err;

	if (cval->cached & (1 << channel)) {
		*value = cval->cache_val[index];
		return 0;
	}
	err = get_cur_mix_raw(cval, channel, value);
	if (err < 0) {
		if (!cval->mixer->ignore_ctl_error)
			snd_printd(KERN_ERR "cannot get current value for control %d ch %d: err = %d\n",
				   cval->control, channel, err);
		return err;
	}
	cval->cached |= 1 << channel;
	cval->cache_val[index] = *value;
	return 0;
}


/*
 * set a mixer value
 */

int snd_usb_mixer_set_ctl_value(struct usb_mixer_elem_info *cval,
				int request, int validx, int value_set)
{
	struct snd_usb_audio *chip = cval->mixer->chip;
	unsigned char buf[2];
	int val_len, err, timeout = 10;

	if (cval->mixer->protocol == UAC_VERSION_1) {
		val_len = cval->val_type >= USB_MIXER_S16 ? 2 : 1;
	} else { /* UAC_VERSION_2 */
		/* audio class v2 controls are always 2 bytes in size */
		val_len = sizeof(__u16);

		/* FIXME */
		if (request != UAC_SET_CUR) {
			snd_printdd(KERN_WARNING "RANGE setting not yet supported\n");
			return -EINVAL;
		}

		request = UAC2_CS_CUR;
	}

	value_set = convert_bytes_value(cval, value_set);
	buf[0] = value_set & 0xff;
	buf[1] = (value_set >> 8) & 0xff;
	err = snd_usb_autoresume(chip);
	if (err < 0)
		return -EIO;
	while (timeout-- > 0)
		if (snd_usb_ctl_msg(chip->dev,
				    usb_sndctrlpipe(chip->dev, 0), request,
				    USB_RECIP_INTERFACE | USB_TYPE_CLASS | USB_DIR_OUT,
				    validx, snd_usb_ctrl_intf(chip) | (cval->id << 8),
				    buf, val_len, 100) >= 0) {
			snd_usb_autosuspend(chip);
			return 0;
		}
	snd_usb_autosuspend(chip);
	snd_printdd(KERN_ERR "cannot set ctl value: req = %#x, wValue = %#x, wIndex = %#x, type = %d, data = %#x/%#x\n",
		    request, validx, snd_usb_ctrl_intf(chip) | (cval->id << 8), cval->val_type, buf[0], buf[1]);
	return -EINVAL;
}

static int set_cur_ctl_value(struct usb_mixer_elem_info *cval, int validx, int value)
{
	return snd_usb_mixer_set_ctl_value(cval, UAC_SET_CUR, validx, value);
}

static int set_cur_mix_value(struct usb_mixer_elem_info *cval, int channel,
			     int index, int value)
{
	int err;
	unsigned int read_only = (channel == 0) ?
		cval->master_readonly :
		cval->ch_readonly & (1 << (channel - 1));

	if (read_only) {
		snd_printdd(KERN_INFO "%s(): channel %d of control %d is read_only\n",
			    __func__, channel, cval->control);
		return 0;
	}

	err = snd_usb_mixer_set_ctl_value(cval, UAC_SET_CUR, (cval->control << 8) | channel,
			    value);
	if (err < 0)
		return err;
	cval->cached |= 1 << channel;
	cval->cache_val[index] = value;
	return 0;
}

/*
 * TLV callback for mixer volume controls
 */
static int mixer_vol_tlv(struct snd_kcontrol *kcontrol, int op_flag,
			 unsigned int size, unsigned int __user *_tlv)
{
	struct usb_mixer_elem_info *cval = kcontrol->private_data;
	DECLARE_TLV_DB_MINMAX(scale, 0, 0);

	if (size < sizeof(scale))
		return -ENOMEM;
	scale[2] = cval->dBmin;
	scale[3] = cval->dBmax;
	if (copy_to_user(_tlv, scale, sizeof(scale)))
		return -EFAULT;
	return 0;
}

/*
 * parser routines begin here...
 */

static int parse_audio_unit(struct mixer_build *state, int unitid);


/*
 * check if the input/output channel routing is enabled on the given bitmap.
 * used for mixer unit parser
 */
static int check_matrix_bitmap(unsigned char *bmap, int ich, int och, int num_outs)
{
	int idx = ich * num_outs + och;
	return bmap[idx >> 3] & (0x80 >> (idx & 7));
}


/*
 * add an alsa control element
 * search and increment the index until an empty slot is found.
 *
 * if failed, give up and free the control instance.
 */

int snd_usb_mixer_add_control(struct usb_mixer_interface *mixer,
			      struct snd_kcontrol *kctl)
{
	struct usb_mixer_elem_info *cval = kctl->private_data;
	int err;

	while (snd_ctl_find_id(mixer->chip->card, &kctl->id))
		kctl->id.index++;
	if ((err = snd_ctl_add(mixer->chip->card, kctl)) < 0) {
		snd_printd(KERN_ERR "cannot add control (err = %d)\n", err);
		return err;
	}
	cval->elem_id = &kctl->id;
	cval->next_id_elem = mixer->id_elems[cval->id];
	mixer->id_elems[cval->id] = cval;
	return 0;
}


/*
 * get a terminal name string
 */

static struct iterm_name_combo {
	int type;
	char *name;
} iterm_names[] = {
	{ 0x0300, "Output" },
	{ 0x0301, "Speaker" },
	{ 0x0302, "Headphone" },
	{ 0x0303, "HMD Audio" },
	{ 0x0304, "Desktop Speaker" },
	{ 0x0305, "Room Speaker" },
	{ 0x0306, "Com Speaker" },
	{ 0x0307, "LFE" },
	{ 0x0600, "External In" },
	{ 0x0601, "Analog In" },
	{ 0x0602, "Digital In" },
	{ 0x0603, "Line" },
	{ 0x0604, "Legacy In" },
	{ 0x0605, "IEC958 In" },
	{ 0x0606, "1394 DA Stream" },
	{ 0x0607, "1394 DV Stream" },
	{ 0x0700, "Embedded" },
	{ 0x0701, "Noise Source" },
	{ 0x0702, "Equalization Noise" },
	{ 0x0703, "CD" },
	{ 0x0704, "DAT" },
	{ 0x0705, "DCC" },
	{ 0x0706, "MiniDisk" },
	{ 0x0707, "Analog Tape" },
	{ 0x0708, "Phonograph" },
	{ 0x0709, "VCR Audio" },
	{ 0x070a, "Video Disk Audio" },
	{ 0x070b, "DVD Audio" },
	{ 0x070c, "TV Tuner Audio" },
	{ 0x070d, "Satellite Rec Audio" },
	{ 0x070e, "Cable Tuner Audio" },
	{ 0x070f, "DSS Audio" },
	{ 0x0710, "Radio Receiver" },
	{ 0x0711, "Radio Transmitter" },
	{ 0x0712, "Multi-Track Recorder" },
	{ 0x0713, "Synthesizer" },
	{ 0 },
};

static int get_term_name(struct mixer_build *state, struct usb_audio_term *iterm,
			 unsigned char *name, int maxlen, int term_only)
{
	struct iterm_name_combo *names;

	if (iterm->name)
		return snd_usb_copy_string_desc(state, iterm->name, name, maxlen);

	/* virtual type - not a real terminal */
	if (iterm->type >> 16) {
		if (term_only)
			return 0;
		switch (iterm->type >> 16) {
		case UAC_SELECTOR_UNIT:
			strcpy(name, "Selector"); return 8;
		case UAC1_PROCESSING_UNIT:
			strcpy(name, "Process Unit"); return 12;
		case UAC1_EXTENSION_UNIT:
			strcpy(name, "Ext Unit"); return 8;
		case UAC_MIXER_UNIT:
			strcpy(name, "Mixer"); return 5;
		default:
			return sprintf(name, "Unit %d", iterm->id);
		}
	}

	switch (iterm->type & 0xff00) {
	case 0x0100:
		strcpy(name, "PCM"); return 3;
	case 0x0200:
		strcpy(name, "Mic"); return 3;
	case 0x0400:
		strcpy(name, "Headset"); return 7;
	case 0x0500:
		strcpy(name, "Phone"); return 5;
	}

	for (names = iterm_names; names->type; names++)
		if (names->type == iterm->type) {
			strcpy(name, names->name);
			return strlen(names->name);
		}
	return 0;
}


/*
 * parse the source unit recursively until it reaches to a terminal
 * or a branched unit.
 */
static int check_input_term(struct mixer_build *state, int id, struct usb_audio_term *term)
{
	int err;
	void *p1;

	memset(term, 0, sizeof(*term));
	while ((p1 = find_audio_control_unit(state, id)) != NULL) {
		unsigned char *hdr = p1;
		term->id = id;
		switch (hdr[2]) {
		case UAC_INPUT_TERMINAL:
			if (state->mixer->protocol == UAC_VERSION_1) {
				struct uac_input_terminal_descriptor *d = p1;
				term->type = le16_to_cpu(d->wTerminalType);
				term->channels = d->bNrChannels;
				term->chconfig = le16_to_cpu(d->wChannelConfig);
				term->name = d->iTerminal;
			} else { /* UAC_VERSION_2 */
				struct uac2_input_terminal_descriptor *d = p1;
				term->type = le16_to_cpu(d->wTerminalType);
				term->channels = d->bNrChannels;
				term->chconfig = le32_to_cpu(d->bmChannelConfig);
				term->name = d->iTerminal;

				/* call recursively to get the clock selectors */
				err = check_input_term(state, d->bCSourceID, term);
				if (err < 0)
					return err;
			}
			return 0;
		case UAC_FEATURE_UNIT: {
			/* the header is the same for v1 and v2 */
			struct uac_feature_unit_descriptor *d = p1;
			id = d->bSourceID;
			break; /* continue to parse */
		}
		case UAC_MIXER_UNIT: {
			struct uac_mixer_unit_descriptor *d = p1;
			term->type = d->bDescriptorSubtype << 16; /* virtual type */
			term->channels = uac_mixer_unit_bNrChannels(d);
			term->chconfig = uac_mixer_unit_wChannelConfig(d, state->mixer->protocol);
			term->name = uac_mixer_unit_iMixer(d);
			return 0;
		}
		case UAC_SELECTOR_UNIT:
		case UAC2_CLOCK_SELECTOR: {
			struct uac_selector_unit_descriptor *d = p1;
			/* call recursively to retrieve the channel info */
			if (check_input_term(state, d->baSourceID[0], term) < 0)
				return -ENODEV;
			term->type = d->bDescriptorSubtype << 16; /* virtual type */
			term->id = id;
			term->name = uac_selector_unit_iSelector(d);
			return 0;
		}
		case UAC1_PROCESSING_UNIT:
		case UAC1_EXTENSION_UNIT: {
			struct uac_processing_unit_descriptor *d = p1;
			if (d->bNrInPins) {
				id = d->baSourceID[0];
				break; /* continue to parse */
			}
			term->type = d->bDescriptorSubtype << 16; /* virtual type */
			term->channels = uac_processing_unit_bNrChannels(d);
			term->chconfig = uac_processing_unit_wChannelConfig(d, state->mixer->protocol);
			term->name = uac_processing_unit_iProcessing(d, state->mixer->protocol);
			return 0;
		}
		case UAC2_CLOCK_SOURCE: {
			struct uac_clock_source_descriptor *d = p1;
			term->type = d->bDescriptorSubtype << 16; /* virtual type */
			term->id = id;
			term->name = d->iClockSource;
			return 0;
		}
		default:
			return -ENODEV;
		}
	}
	return -ENODEV;
}


/*
 * Feature Unit
 */

/* feature unit control information */
struct usb_feature_control_info {
	const char *name;
	unsigned int type;	/* control type (mute, volume, etc.) */
};

static struct usb_feature_control_info audio_feature_info[] = {
	{ "Mute",			USB_MIXER_INV_BOOLEAN },
	{ "Volume",			USB_MIXER_S16 },
	{ "Tone Control - Bass",	USB_MIXER_S8 },
	{ "Tone Control - Mid",		USB_MIXER_S8 },
	{ "Tone Control - Treble",	USB_MIXER_S8 },
	{ "Graphic Equalizer",		USB_MIXER_S8 }, /* FIXME: not implemeted yet */
	{ "Auto Gain Control",		USB_MIXER_BOOLEAN },
	{ "Delay Control",		USB_MIXER_U16 },
	{ "Bass Boost",			USB_MIXER_BOOLEAN },
	{ "Loudness",			USB_MIXER_BOOLEAN },
	/* UAC2 specific */
	{ "Input Gain Control",		USB_MIXER_U16 },
	{ "Input Gain Pad Control",	USB_MIXER_BOOLEAN },
	{ "Phase Inverter Control",	USB_MIXER_BOOLEAN },
};


/* private_free callback */
static void usb_mixer_elem_free(struct snd_kcontrol *kctl)
{
	kfree(kctl->private_data);
	kctl->private_data = NULL;
}


/*
 * interface to ALSA control for feature/mixer units
 */

/*
 * retrieve the minimum and maximum values for the specified control
 */
static int get_min_max(struct usb_mixer_elem_info *cval, int default_min)
{
	/* for failsafe */
	cval->min = default_min;
	cval->max = cval->min + 1;
	cval->res = 1;
	cval->dBmin = cval->dBmax = 0;

	if (cval->val_type == USB_MIXER_BOOLEAN ||
	    cval->val_type == USB_MIXER_INV_BOOLEAN) {
		cval->initialized = 1;
	} else {
		int minchn = 0;
		if (cval->cmask) {
			int i;
			for (i = 0; i < MAX_CHANNELS; i++)
				if (cval->cmask & (1 << i)) {
					minchn = i + 1;
					break;
				}
		}
		if (get_ctl_value(cval, UAC_GET_MAX, (cval->control << 8) | minchn, &cval->max) < 0 ||
		    get_ctl_value(cval, UAC_GET_MIN, (cval->control << 8) | minchn, &cval->min) < 0) {
			snd_printd(KERN_ERR "%d:%d: cannot get min/max values for control %d (id %d)\n",
				   cval->id, snd_usb_ctrl_intf(cval->mixer->chip), cval->control, cval->id);
			return -EINVAL;
		}
		if (get_ctl_value(cval, UAC_GET_RES, (cval->control << 8) | minchn, &cval->res) < 0) {
			cval->res = 1;
		} else {
			int last_valid_res = cval->res;

			while (cval->res > 1) {
				if (snd_usb_mixer_set_ctl_value(cval, UAC_SET_RES,
								(cval->control << 8) | minchn, cval->res / 2) < 0)
					break;
				cval->res /= 2;
			}
			if (get_ctl_value(cval, UAC_GET_RES, (cval->control << 8) | minchn, &cval->res) < 0)
				cval->res = last_valid_res;
		}
		if (cval->res == 0)
			cval->res = 1;

		/* Additional checks for the proper resolution
		 *
		 * Some devices report smaller resolutions than actually
		 * reacting.  They don't return errors but simply clip
		 * to the lower aligned value.
		 */
		if (cval->min + cval->res < cval->max) {
			int last_valid_res = cval->res;
			int saved, test, check;
			get_cur_mix_raw(cval, minchn, &saved);
			for (;;) {
				test = saved;
				if (test < cval->max)
					test += cval->res;
				else
					test -= cval->res;
				if (test < cval->min || test > cval->max ||
				    set_cur_mix_value(cval, minchn, 0, test) ||
				    get_cur_mix_raw(cval, minchn, &check)) {
					cval->res = last_valid_res;
					break;
				}
				if (test == check)
					break;
				cval->res *= 2;
			}
			set_cur_mix_value(cval, minchn, 0, saved);
		}

		cval->initialized = 1;
	}

	/* USB descriptions contain the dB scale in 1/256 dB unit
	 * while ALSA TLV contains in 1/100 dB unit
	 */
	cval->dBmin = (convert_signed_value(cval, cval->min) * 100) / 256;
	cval->dBmax = (convert_signed_value(cval, cval->max) * 100) / 256;
	if (cval->dBmin > cval->dBmax) {
		/* something is wrong; assume it's either from/to 0dB */
		if (cval->dBmin < 0)
			cval->dBmax = 0;
		else if (cval->dBmin > 0)
			cval->dBmin = 0;
		if (cval->dBmin > cval->dBmax) {
			/* totally crap, return an error */
			return -EINVAL;
		}
	}

	return 0;
}


/* get a feature/mixer unit info */
static int mixer_ctl_feature_info(struct snd_kcontrol *kcontrol, struct snd_ctl_elem_info *uinfo)
{
	struct usb_mixer_elem_info *cval = kcontrol->private_data;

	if (cval->val_type == USB_MIXER_BOOLEAN ||
	    cval->val_type == USB_MIXER_INV_BOOLEAN)
		uinfo->type = SNDRV_CTL_ELEM_TYPE_BOOLEAN;
	else
		uinfo->type = SNDRV_CTL_ELEM_TYPE_INTEGER;
	uinfo->count = cval->channels;
	if (cval->val_type == USB_MIXER_BOOLEAN ||
	    cval->val_type == USB_MIXER_INV_BOOLEAN) {
		uinfo->value.integer.min = 0;
		uinfo->value.integer.max = 1;
	} else {
		if (! cval->initialized)
			get_min_max(cval,  0);
		uinfo->value.integer.min = 0;
		uinfo->value.integer.max =
			(cval->max - cval->min + cval->res - 1) / cval->res;
	}
	return 0;
}

/* get the current value from feature/mixer unit */
static int mixer_ctl_feature_get(struct snd_kcontrol *kcontrol, struct snd_ctl_elem_value *ucontrol)
{
	struct usb_mixer_elem_info *cval = kcontrol->private_data;
	int c, cnt, val, err;

	ucontrol->value.integer.value[0] = cval->min;
	if (cval->cmask) {
		cnt = 0;
		for (c = 0; c < MAX_CHANNELS; c++) {
			if (!(cval->cmask & (1 << c)))
				continue;
			err = get_cur_mix_value(cval, c + 1, cnt, &val);
			if (err < 0)
				return cval->mixer->ignore_ctl_error ? 0 : err;
			val = get_relative_value(cval, val);
			ucontrol->value.integer.value[cnt] = val;
			cnt++;
		}
		return 0;
	} else {
		/* master channel */
		err = get_cur_mix_value(cval, 0, 0, &val);
		if (err < 0)
			return cval->mixer->ignore_ctl_error ? 0 : err;
		val = get_relative_value(cval, val);
		ucontrol->value.integer.value[0] = val;
	}
	return 0;
}

/* put the current value to feature/mixer unit */
static int mixer_ctl_feature_put(struct snd_kcontrol *kcontrol, struct snd_ctl_elem_value *ucontrol)
{
	struct usb_mixer_elem_info *cval = kcontrol->private_data;
	int c, cnt, val, oval, err;
	int changed = 0;

	if (cval->cmask) {
		cnt = 0;
		for (c = 0; c < MAX_CHANNELS; c++) {
			if (!(cval->cmask & (1 << c)))
				continue;
			err = get_cur_mix_value(cval, c + 1, cnt, &oval);
			if (err < 0)
				return cval->mixer->ignore_ctl_error ? 0 : err;
			val = ucontrol->value.integer.value[cnt];
			val = get_abs_value(cval, val);
			if (oval != val) {
				set_cur_mix_value(cval, c + 1, cnt, val);
				changed = 1;
			}
			cnt++;
		}
	} else {
		/* master channel */
		err = get_cur_mix_value(cval, 0, 0, &oval);
		if (err < 0)
			return cval->mixer->ignore_ctl_error ? 0 : err;
		val = ucontrol->value.integer.value[0];
		val = get_abs_value(cval, val);
		if (val != oval) {
			set_cur_mix_value(cval, 0, 0, val);
			changed = 1;
		}
	}
	return changed;
}

static struct snd_kcontrol_new usb_feature_unit_ctl = {
	.iface = SNDRV_CTL_ELEM_IFACE_MIXER,
	.name = "", /* will be filled later manually */
	.info = mixer_ctl_feature_info,
	.get = mixer_ctl_feature_get,
	.put = mixer_ctl_feature_put,
};

/* the read-only variant */
static struct snd_kcontrol_new usb_feature_unit_ctl_ro = {
	.iface = SNDRV_CTL_ELEM_IFACE_MIXER,
	.name = "", /* will be filled later manually */
	.info = mixer_ctl_feature_info,
	.get = mixer_ctl_feature_get,
	.put = NULL,
};

/* This symbol is exported in order to allow the mixer quirks to
 * hook up to the standard feature unit control mechanism */
struct snd_kcontrol_new *snd_usb_feature_unit_ctl = &usb_feature_unit_ctl;

/*
 * build a feature control
 */

static size_t append_ctl_name(struct snd_kcontrol *kctl, const char *str)
{
	return strlcat(kctl->id.name, str, sizeof(kctl->id.name));
}

static void build_feature_ctl(struct mixer_build *state, void *raw_desc,
			      unsigned int ctl_mask, int control,
			      struct usb_audio_term *iterm, int unitid,
			      int readonly_mask)
{
	struct uac_feature_unit_descriptor *desc = raw_desc;
	unsigned int len = 0;
	int mapped_name = 0;
	int nameid = uac_feature_unit_iFeature(desc);
	struct snd_kcontrol *kctl;
	struct usb_mixer_elem_info *cval;
	const struct usbmix_name_map *map;
	unsigned int range;

	control++; /* change from zero-based to 1-based value */

	if (control == UAC_FU_GRAPHIC_EQUALIZER) {
		/* FIXME: not supported yet */
		return;
	}

	map = find_map(state, unitid, control);
	if (check_ignored_ctl(map))
		return;

	cval = kzalloc(sizeof(*cval), GFP_KERNEL);
	if (! cval) {
		snd_printk(KERN_ERR "cannot malloc kcontrol\n");
		return;
	}
	cval->mixer = state->mixer;
	cval->id = unitid;
	cval->control = control;
	cval->cmask = ctl_mask;
	cval->val_type = audio_feature_info[control-1].type;
	if (ctl_mask == 0) {
		cval->channels = 1;	/* master channel */
		cval->master_readonly = readonly_mask;
	} else {
		int i, c = 0;
		for (i = 0; i < 16; i++)
			if (ctl_mask & (1 << i))
				c++;
		cval->channels = c;
		cval->ch_readonly = readonly_mask;
	}

	/* get min/max values */
	get_min_max(cval, 0);

	/* if all channels in the mask are marked read-only, make the control
	 * read-only. set_cur_mix_value() will check the mask again and won't
	 * issue write commands to read-only channels. */
	if (cval->channels == readonly_mask)
		kctl = snd_ctl_new1(&usb_feature_unit_ctl_ro, cval);
	else
		kctl = snd_ctl_new1(&usb_feature_unit_ctl, cval);

	if (! kctl) {
		snd_printk(KERN_ERR "cannot malloc kcontrol\n");
		kfree(cval);
		return;
	}
	kctl->private_free = usb_mixer_elem_free;

	len = check_mapped_name(map, kctl->id.name, sizeof(kctl->id.name));
	mapped_name = len != 0;
	if (! len && nameid)
		len = snd_usb_copy_string_desc(state, nameid,
				kctl->id.name, sizeof(kctl->id.name));

	switch (control) {
	case UAC_FU_MUTE:
	case UAC_FU_VOLUME:
		/* determine the control name.  the rule is:
		 * - if a name id is given in descriptor, use it.
		 * - if the connected input can be determined, then use the name
		 *   of terminal type.
		 * - if the connected output can be determined, use it.
		 * - otherwise, anonymous name.
		 */
		if (! len) {
			len = get_term_name(state, iterm, kctl->id.name, sizeof(kctl->id.name), 1);
			if (! len)
				len = get_term_name(state, &state->oterm, kctl->id.name, sizeof(kctl->id.name), 1);
			if (! len)
				len = snprintf(kctl->id.name, sizeof(kctl->id.name),
					       "Feature %d", unitid);
		}
		/* determine the stream direction:
		 * if the connected output is USB stream, then it's likely a
		 * capture stream.  otherwise it should be playback (hopefully :)
		 */
		if (! mapped_name && ! (state->oterm.type >> 16)) {
			if ((state->oterm.type & 0xff00) == 0x0100) {
				len = append_ctl_name(kctl, " Capture");
			} else {
				len = append_ctl_name(kctl, " Playback");
			}
		}
		append_ctl_name(kctl, control == UAC_FU_MUTE ?
				" Switch" : " Volume");
		if (control == UAC_FU_VOLUME) {
			check_mapped_dB(map, cval);
			if (cval->dBmin < cval->dBmax || !cval->initialized) {
				kctl->tlv.c = mixer_vol_tlv;
				kctl->vd[0].access |= 
					SNDRV_CTL_ELEM_ACCESS_TLV_READ |
					SNDRV_CTL_ELEM_ACCESS_TLV_CALLBACK;
			}
		}
		break;

	default:
		if (! len)
			strlcpy(kctl->id.name, audio_feature_info[control-1].name,
				sizeof(kctl->id.name));
		break;
	}

	/* volume control quirks */
	switch (state->chip->usb_id) {
	case USB_ID(0x0471, 0x0101):
	case USB_ID(0x0471, 0x0104):
	case USB_ID(0x0471, 0x0105):
	case USB_ID(0x0672, 0x1041):
	/* quirk for UDA1321/N101.
	 * note that detection between firmware 2.1.1.7 (N101)
	 * and later 2.1.1.21 is not very clear from datasheets.
	 * I hope that the min value is -15360 for newer firmware --jk
	 */
		if (!strcmp(kctl->id.name, "PCM Playback Volume") &&
		    cval->min == -15616) {
			snd_printk(KERN_INFO
				 "set volume quirk for UDA1321/N101 chip\n");
			cval->max = -256;
		}
		break;

	case USB_ID(0x046d, 0x09a4):
		if (!strcmp(kctl->id.name, "Mic Capture Volume")) {
			snd_printk(KERN_INFO
				"set volume quirk for QuickCam E3500\n");
			cval->min = 6080;
			cval->max = 8768;
			cval->res = 192;
		}
		break;

	case USB_ID(0x046d, 0x0808):
	case USB_ID(0x046d, 0x0809):
	case USB_ID(0x046d, 0x0991):
	/* Most audio usb devices lie about volume resolution.
	 * Most Logitech webcams have res = 384.
	 * Proboly there is some logitech magic behind this number --fishor
	 */
		if (!strcmp(kctl->id.name, "Mic Capture Volume")) {
			snd_printk(KERN_INFO
				"set resolution quirk: cval->res = 384\n");
			cval->res = 384;
		}
		break;

	}

	range = (cval->max - cval->min) / cval->res;
	/* Are there devices with volume range more than 255? I use a bit more
	 * to be sure. 384 is a resolution magic number found on Logitech
	 * devices. It will definitively catch all buggy Logitech devices.
	 */
	if (range > 384) {
		snd_printk(KERN_WARNING "usb_audio: Warning! Unlikely big "
			   "volume range (=%u), cval->res is probably wrong.",
			   range);
		snd_printk(KERN_WARNING "usb_audio: [%d] FU [%s] ch = %d, "
			   "val = %d/%d/%d", cval->id,
			   kctl->id.name, cval->channels,
			   cval->min, cval->max, cval->res);
	}

	snd_printdd(KERN_INFO "[%d] FU [%s] ch = %d, val = %d/%d/%d\n",
		    cval->id, kctl->id.name, cval->channels, cval->min, cval->max, cval->res);
	snd_usb_mixer_add_control(state->mixer, kctl);
}



/*
 * parse a feature unit
 *
 * most of controls are defined here.
 */
static int parse_audio_feature_unit(struct mixer_build *state, int unitid, void *_ftr)
{
	int channels, i, j;
	struct usb_audio_term iterm;
	unsigned int master_bits, first_ch_bits;
	int err, csize;
	struct uac_feature_unit_descriptor *hdr = _ftr;
	__u8 *bmaControls;

	if (state->mixer->protocol == UAC_VERSION_1) {
		csize = hdr->bControlSize;
		if (!csize) {
			snd_printdd(KERN_ERR "usbaudio: unit %u: "
				    "invalid bControlSize == 0\n", unitid);
			return -EINVAL;
		}
		channels = (hdr->bLength - 7) / csize - 1;
		bmaControls = hdr->bmaControls;
	} else {
		struct uac2_feature_unit_descriptor *ftr = _ftr;
		csize = 4;
		channels = (hdr->bLength - 6) / 4 - 1;
		bmaControls = ftr->bmaControls;
	}

	if (hdr->bLength < 7 || !csize || hdr->bLength < 7 + csize) {
		snd_printk(KERN_ERR "usbaudio: unit %u: invalid UAC_FEATURE_UNIT descriptor\n", unitid);
		return -EINVAL;
	}

	/* parse the source unit */
	if ((err = parse_audio_unit(state, hdr->bSourceID)) < 0)
		return err;

	/* determine the input source type and name */
	if (check_input_term(state, hdr->bSourceID, &iterm) < 0)
		return -EINVAL;

	master_bits = snd_usb_combine_bytes(bmaControls, csize);
	/* master configuration quirks */
	switch (state->chip->usb_id) {
	case USB_ID(0x08bb, 0x2702):
		snd_printk(KERN_INFO
			   "usbmixer: master volume quirk for PCM2702 chip\n");
		/* disable non-functional volume control */
		master_bits &= ~UAC_CONTROL_BIT(UAC_FU_VOLUME);
		break;
	}
	if (channels > 0)
		first_ch_bits = snd_usb_combine_bytes(bmaControls + csize, csize);
	else
		first_ch_bits = 0;

	if (state->mixer->protocol == UAC_VERSION_1) {
		/* check all control types */
		for (i = 0; i < 10; i++) {
			unsigned int ch_bits = 0;
			for (j = 0; j < channels; j++) {
				unsigned int mask = snd_usb_combine_bytes(bmaControls + csize * (j+1), csize);
				if (mask & (1 << i))
					ch_bits |= (1 << j);
			}
			/* audio class v1 controls are never read-only */
			if (ch_bits & 1) /* the first channel must be set (for ease of programming) */
				build_feature_ctl(state, _ftr, ch_bits, i, &iterm, unitid, 0);
			if (master_bits & (1 << i))
				build_feature_ctl(state, _ftr, 0, i, &iterm, unitid, 0);
		}
	} else { /* UAC_VERSION_2 */
		for (i = 0; i < 30/2; i++) {
			unsigned int ch_bits = 0;
			unsigned int ch_read_only = 0;

			for (j = 0; j < channels; j++) {
				unsigned int mask = snd_usb_combine_bytes(bmaControls + csize * (j+1), csize);
				if (uac2_control_is_readable(mask, i)) {
					ch_bits |= (1 << j);
					if (!uac2_control_is_writeable(mask, i))
						ch_read_only |= (1 << j);
				}
			}

			/* NOTE: build_feature_ctl() will mark the control read-only if all channels
			 * are marked read-only in the descriptors. Otherwise, the control will be
			 * reported as writeable, but the driver will not actually issue a write
			 * command for read-only channels */
			if (ch_bits & 1) /* the first channel must be set (for ease of programming) */
				build_feature_ctl(state, _ftr, ch_bits, i, &iterm, unitid, ch_read_only);
			if (uac2_control_is_readable(master_bits, i))
				build_feature_ctl(state, _ftr, 0, i, &iterm, unitid,
						  !uac2_control_is_writeable(master_bits, i));
		}
	}

	return 0;
}


/*
 * Mixer Unit
 */

/*
 * build a mixer unit control
 *
 * the callbacks are identical with feature unit.
 * input channel number (zero based) is given in control field instead.
 */

static void build_mixer_unit_ctl(struct mixer_build *state,
				 struct uac_mixer_unit_descriptor *desc,
				 int in_pin, int in_ch, int unitid,
				 struct usb_audio_term *iterm)
{
	struct usb_mixer_elem_info *cval;
	unsigned int num_outs = uac_mixer_unit_bNrChannels(desc);
	unsigned int i, len;
	struct snd_kcontrol *kctl;
	const struct usbmix_name_map *map;

	map = find_map(state, unitid, 0);
	if (check_ignored_ctl(map))
		return;

	cval = kzalloc(sizeof(*cval), GFP_KERNEL);
	if (! cval)
		return;

	cval->mixer = state->mixer;
	cval->id = unitid;
	cval->control = in_ch + 1; /* based on 1 */
	cval->val_type = USB_MIXER_S16;
	for (i = 0; i < num_outs; i++) {
		if (check_matrix_bitmap(uac_mixer_unit_bmControls(desc, state->mixer->protocol), in_ch, i, num_outs)) {
			cval->cmask |= (1 << i);
			cval->channels++;
		}
	}

	/* get min/max values */
	get_min_max(cval, 0);

	kctl = snd_ctl_new1(&usb_feature_unit_ctl, cval);
	if (! kctl) {
		snd_printk(KERN_ERR "cannot malloc kcontrol\n");
		kfree(cval);
		return;
	}
	kctl->private_free = usb_mixer_elem_free;

	len = check_mapped_name(map, kctl->id.name, sizeof(kctl->id.name));
	if (! len)
		len = get_term_name(state, iterm, kctl->id.name, sizeof(kctl->id.name), 0);
	if (! len)
		len = sprintf(kctl->id.name, "Mixer Source %d", in_ch + 1);
	append_ctl_name(kctl, " Volume");

	snd_printdd(KERN_INFO "[%d] MU [%s] ch = %d, val = %d/%d\n",
		    cval->id, kctl->id.name, cval->channels, cval->min, cval->max);
	snd_usb_mixer_add_control(state->mixer, kctl);
}


/*
 * parse a mixer unit
 */
static int parse_audio_mixer_unit(struct mixer_build *state, int unitid, void *raw_desc)
{
	struct uac_mixer_unit_descriptor *desc = raw_desc;
	struct usb_audio_term iterm;
	int input_pins, num_ins, num_outs;
	int pin, ich, err;

	if (desc->bLength < 11 || ! (input_pins = desc->bNrInPins) || ! (num_outs = uac_mixer_unit_bNrChannels(desc))) {
		snd_printk(KERN_ERR "invalid MIXER UNIT descriptor %d\n", unitid);
		return -EINVAL;
	}
	/* no bmControls field (e.g. Maya44) -> ignore */
	if (desc->bLength <= 10 + input_pins) {
		snd_printdd(KERN_INFO "MU %d has no bmControls field\n", unitid);
		return 0;
	}

	num_ins = 0;
	ich = 0;
	for (pin = 0; pin < input_pins; pin++) {
		err = parse_audio_unit(state, desc->baSourceID[pin]);
		if (err < 0)
			return err;
		err = check_input_term(state, desc->baSourceID[pin], &iterm);
		if (err < 0)
			return err;
		num_ins += iterm.channels;
		for (; ich < num_ins; ++ich) {
			int och, ich_has_controls = 0;

			for (och = 0; och < num_outs; ++och) {
				if (check_matrix_bitmap(uac_mixer_unit_bmControls(desc, state->mixer->protocol),
							ich, och, num_outs)) {
					ich_has_controls = 1;
					break;
				}
			}
			if (ich_has_controls)
				build_mixer_unit_ctl(state, desc, pin, ich,
						     unitid, &iterm);
		}
	}
	return 0;
}


/*
 * Processing Unit / Extension Unit
 */

/* get callback for processing/extension unit */
static int mixer_ctl_procunit_get(struct snd_kcontrol *kcontrol, struct snd_ctl_elem_value *ucontrol)
{
	struct usb_mixer_elem_info *cval = kcontrol->private_data;
	int err, val;

	err = get_cur_ctl_value(cval, cval->control << 8, &val);
	if (err < 0 && cval->mixer->ignore_ctl_error) {
		ucontrol->value.integer.value[0] = cval->min;
		return 0;
	}
	if (err < 0)
		return err;
	val = get_relative_value(cval, val);
	ucontrol->value.integer.value[0] = val;
	return 0;
}

/* put callback for processing/extension unit */
static int mixer_ctl_procunit_put(struct snd_kcontrol *kcontrol, struct snd_ctl_elem_value *ucontrol)
{
	struct usb_mixer_elem_info *cval = kcontrol->private_data;
	int val, oval, err;

	err = get_cur_ctl_value(cval, cval->control << 8, &oval);
	if (err < 0) {
		if (cval->mixer->ignore_ctl_error)
			return 0;
		return err;
	}
	val = ucontrol->value.integer.value[0];
	val = get_abs_value(cval, val);
	if (val != oval) {
		set_cur_ctl_value(cval, cval->control << 8, val);
		return 1;
	}
	return 0;
}

/* alsa control interface for processing/extension unit */
static struct snd_kcontrol_new mixer_procunit_ctl = {
	.iface = SNDRV_CTL_ELEM_IFACE_MIXER,
	.name = "", /* will be filled later */
	.info = mixer_ctl_feature_info,
	.get = mixer_ctl_procunit_get,
	.put = mixer_ctl_procunit_put,
};


/*
 * predefined data for processing units
 */
struct procunit_value_info {
	int control;
	char *suffix;
	int val_type;
	int min_value;
};

struct procunit_info {
	int type;
	char *name;
	struct procunit_value_info *values;
};

static struct procunit_value_info updown_proc_info[] = {
	{ UAC_UD_ENABLE, "Switch", USB_MIXER_BOOLEAN },
	{ UAC_UD_MODE_SELECT, "Mode Select", USB_MIXER_U8, 1 },
	{ 0 }
};
static struct procunit_value_info prologic_proc_info[] = {
	{ UAC_DP_ENABLE, "Switch", USB_MIXER_BOOLEAN },
	{ UAC_DP_MODE_SELECT, "Mode Select", USB_MIXER_U8, 1 },
	{ 0 }
};
static struct procunit_value_info threed_enh_proc_info[] = {
	{ UAC_3D_ENABLE, "Switch", USB_MIXER_BOOLEAN },
	{ UAC_3D_SPACE, "Spaciousness", USB_MIXER_U8 },
	{ 0 }
};
static struct procunit_value_info reverb_proc_info[] = {
	{ UAC_REVERB_ENABLE, "Switch", USB_MIXER_BOOLEAN },
	{ UAC_REVERB_LEVEL, "Level", USB_MIXER_U8 },
	{ UAC_REVERB_TIME, "Time", USB_MIXER_U16 },
	{ UAC_REVERB_FEEDBACK, "Feedback", USB_MIXER_U8 },
	{ 0 }
};
static struct procunit_value_info chorus_proc_info[] = {
	{ UAC_CHORUS_ENABLE, "Switch", USB_MIXER_BOOLEAN },
	{ UAC_CHORUS_LEVEL, "Level", USB_MIXER_U8 },
	{ UAC_CHORUS_RATE, "Rate", USB_MIXER_U16 },
	{ UAC_CHORUS_DEPTH, "Depth", USB_MIXER_U16 },
	{ 0 }
};
static struct procunit_value_info dcr_proc_info[] = {
	{ UAC_DCR_ENABLE, "Switch", USB_MIXER_BOOLEAN },
	{ UAC_DCR_RATE, "Ratio", USB_MIXER_U16 },
	{ UAC_DCR_MAXAMPL, "Max Amp", USB_MIXER_S16 },
	{ UAC_DCR_THRESHOLD, "Threshold", USB_MIXER_S16 },
	{ UAC_DCR_ATTACK_TIME, "Attack Time", USB_MIXER_U16 },
	{ UAC_DCR_RELEASE_TIME, "Release Time", USB_MIXER_U16 },
	{ 0 }
};

static struct procunit_info procunits[] = {
	{ UAC_PROCESS_UP_DOWNMIX, "Up Down", updown_proc_info },
	{ UAC_PROCESS_DOLBY_PROLOGIC, "Dolby Prologic", prologic_proc_info },
	{ UAC_PROCESS_STEREO_EXTENDER, "3D Stereo Extender", threed_enh_proc_info },
	{ UAC_PROCESS_REVERB, "Reverb", reverb_proc_info },
	{ UAC_PROCESS_CHORUS, "Chorus", chorus_proc_info },
	{ UAC_PROCESS_DYN_RANGE_COMP, "DCR", dcr_proc_info },
	{ 0 },
};
/*
 * predefined data for extension units
 */
static struct procunit_value_info clock_rate_xu_info[] = {
	{ USB_XU_CLOCK_RATE_SELECTOR, "Selector", USB_MIXER_U8, 0 },
	{ 0 }
};
static struct procunit_value_info clock_source_xu_info[] = {
	{ USB_XU_CLOCK_SOURCE_SELECTOR, "External", USB_MIXER_BOOLEAN },
	{ 0 }
};
static struct procunit_value_info spdif_format_xu_info[] = {
	{ USB_XU_DIGITAL_FORMAT_SELECTOR, "SPDIF/AC3", USB_MIXER_BOOLEAN },
	{ 0 }
};
static struct procunit_value_info soft_limit_xu_info[] = {
	{ USB_XU_SOFT_LIMIT_SELECTOR, " ", USB_MIXER_BOOLEAN },
	{ 0 }
};
static struct procunit_info extunits[] = {
	{ USB_XU_CLOCK_RATE, "Clock rate", clock_rate_xu_info },
	{ USB_XU_CLOCK_SOURCE, "DigitalIn CLK source", clock_source_xu_info },
	{ USB_XU_DIGITAL_IO_STATUS, "DigitalOut format:", spdif_format_xu_info },
	{ USB_XU_DEVICE_OPTIONS, "AnalogueIn Soft Limit", soft_limit_xu_info },
	{ 0 }
};
/*
 * build a processing/extension unit
 */
static int build_audio_procunit(struct mixer_build *state, int unitid, void *raw_desc, struct procunit_info *list, char *name)
{
	struct uac_processing_unit_descriptor *desc = raw_desc;
	int num_ins = desc->bNrInPins;
	struct usb_mixer_elem_info *cval;
	struct snd_kcontrol *kctl;
	int i, err, nameid, type, len;
	struct procunit_info *info;
	struct procunit_value_info *valinfo;
	const struct usbmix_name_map *map;
	static struct procunit_value_info default_value_info[] = {
		{ 0x01, "Switch", USB_MIXER_BOOLEAN },
		{ 0 }
	};
	static struct procunit_info default_info = {
		0, NULL, default_value_info
	};

	if (desc->bLength < 13 || desc->bLength < 13 + num_ins ||
	    desc->bLength < num_ins + uac_processing_unit_bControlSize(desc, state->mixer->protocol)) {
		snd_printk(KERN_ERR "invalid %s descriptor (id %d)\n", name, unitid);
		return -EINVAL;
	}

	for (i = 0; i < num_ins; i++) {
		if ((err = parse_audio_unit(state, desc->baSourceID[i])) < 0)
			return err;
	}

	type = le16_to_cpu(desc->wProcessType);
	for (info = list; info && info->type; info++)
		if (info->type == type)
			break;
	if (! info || ! info->type)
		info = &default_info;

	for (valinfo = info->values; valinfo->control; valinfo++) {
		__u8 *controls = uac_processing_unit_bmControls(desc, state->mixer->protocol);

		if (! (controls[valinfo->control / 8] & (1 << ((valinfo->control % 8) - 1))))
			continue;
		map = find_map(state, unitid, valinfo->control);
		if (check_ignored_ctl(map))
			continue;
		cval = kzalloc(sizeof(*cval), GFP_KERNEL);
		if (! cval) {
			snd_printk(KERN_ERR "cannot malloc kcontrol\n");
			return -ENOMEM;
		}
		cval->mixer = state->mixer;
		cval->id = unitid;
		cval->control = valinfo->control;
		cval->val_type = valinfo->val_type;
		cval->channels = 1;

		/* get min/max values */
		if (type == UAC_PROCESS_UP_DOWNMIX && cval->control == UAC_UD_MODE_SELECT) {
			__u8 *control_spec = uac_processing_unit_specific(desc, state->mixer->protocol);
			/* FIXME: hard-coded */
			cval->min = 1;
			cval->max = control_spec[0];
			cval->res = 1;
			cval->initialized = 1;
		} else {
			if (type == USB_XU_CLOCK_RATE) {
				/* E-Mu USB 0404/0202/TrackerPre/0204
				 * samplerate control quirk
				 */
				cval->min = 0;
				cval->max = 5;
				cval->res = 1;
				cval->initialized = 1;
			} else
				get_min_max(cval, valinfo->min_value);
		}

		kctl = snd_ctl_new1(&mixer_procunit_ctl, cval);
		if (! kctl) {
			snd_printk(KERN_ERR "cannot malloc kcontrol\n");
			kfree(cval);
			return -ENOMEM;
		}
		kctl->private_free = usb_mixer_elem_free;

		if (check_mapped_name(map, kctl->id.name,
						sizeof(kctl->id.name)))
			/* nothing */ ;
		else if (info->name)
			strlcpy(kctl->id.name, info->name, sizeof(kctl->id.name));
		else {
			nameid = uac_processing_unit_iProcessing(desc, state->mixer->protocol);
			len = 0;
			if (nameid)
				len = snd_usb_copy_string_desc(state, nameid, kctl->id.name, sizeof(kctl->id.name));
			if (! len)
				strlcpy(kctl->id.name, name, sizeof(kctl->id.name));
		}
		append_ctl_name(kctl, " ");
		append_ctl_name(kctl, valinfo->suffix);

		snd_printdd(KERN_INFO "[%d] PU [%s] ch = %d, val = %d/%d\n",
			    cval->id, kctl->id.name, cval->channels, cval->min, cval->max);
		if ((err = snd_usb_mixer_add_control(state->mixer, kctl)) < 0)
			return err;
	}
	return 0;
}


static int parse_audio_processing_unit(struct mixer_build *state, int unitid, void *raw_desc)
{
	return build_audio_procunit(state, unitid, raw_desc, procunits, "Processing Unit");
}

static int parse_audio_extension_unit(struct mixer_build *state, int unitid, void *raw_desc)
{
	/* Note that we parse extension units with processing unit descriptors.
	 * That's ok as the layout is the same */
	return build_audio_procunit(state, unitid, raw_desc, extunits, "Extension Unit");
}


/*
 * Selector Unit
 */

/* info callback for selector unit
 * use an enumerator type for routing
 */
static int mixer_ctl_selector_info(struct snd_kcontrol *kcontrol, struct snd_ctl_elem_info *uinfo)
{
	struct usb_mixer_elem_info *cval = kcontrol->private_data;
	const char **itemlist = (const char **)kcontrol->private_value;

	if (snd_BUG_ON(!itemlist))
		return -EINVAL;
	return snd_ctl_enum_info(uinfo, 1, cval->max, itemlist);
}

/* get callback for selector unit */
static int mixer_ctl_selector_get(struct snd_kcontrol *kcontrol, struct snd_ctl_elem_value *ucontrol)
{
	struct usb_mixer_elem_info *cval = kcontrol->private_data;
	int val, err;

	err = get_cur_ctl_value(cval, cval->control << 8, &val);
	if (err < 0) {
		if (cval->mixer->ignore_ctl_error) {
			ucontrol->value.enumerated.item[0] = 0;
			return 0;
		}
		return err;
	}
	val = get_relative_value(cval, val);
	ucontrol->value.enumerated.item[0] = val;
	return 0;
}

/* put callback for selector unit */
static int mixer_ctl_selector_put(struct snd_kcontrol *kcontrol, struct snd_ctl_elem_value *ucontrol)
{
	struct usb_mixer_elem_info *cval = kcontrol->private_data;
	int val, oval, err;

	err = get_cur_ctl_value(cval, cval->control << 8, &oval);
	if (err < 0) {
		if (cval->mixer->ignore_ctl_error)
			return 0;
		return err;
	}
	val = ucontrol->value.enumerated.item[0];
	val = get_abs_value(cval, val);
	if (val != oval) {
		set_cur_ctl_value(cval, cval->control << 8, val);
		return 1;
	}
	return 0;
}

/* alsa control interface for selector unit */
static struct snd_kcontrol_new mixer_selectunit_ctl = {
	.iface = SNDRV_CTL_ELEM_IFACE_MIXER,
	.name = "", /* will be filled later */
	.info = mixer_ctl_selector_info,
	.get = mixer_ctl_selector_get,
	.put = mixer_ctl_selector_put,
};


/* private free callback.
 * free both private_data and private_value
 */
static void usb_mixer_selector_elem_free(struct snd_kcontrol *kctl)
{
	int i, num_ins = 0;

	if (kctl->private_data) {
		struct usb_mixer_elem_info *cval = kctl->private_data;
		num_ins = cval->max;
		kfree(cval);
		kctl->private_data = NULL;
	}
	if (kctl->private_value) {
		char **itemlist = (char **)kctl->private_value;
		for (i = 0; i < num_ins; i++)
			kfree(itemlist[i]);
		kfree(itemlist);
		kctl->private_value = 0;
	}
}

/*
 * parse a selector unit
 */
static int parse_audio_selector_unit(struct mixer_build *state, int unitid, void *raw_desc)
{
	struct uac_selector_unit_descriptor *desc = raw_desc;
	unsigned int i, nameid, len;
	int err;
	struct usb_mixer_elem_info *cval;
	struct snd_kcontrol *kctl;
	const struct usbmix_name_map *map;
	char **namelist;

	if (!desc->bNrInPins || desc->bLength < 5 + desc->bNrInPins) {
		snd_printk(KERN_ERR "invalid SELECTOR UNIT descriptor %d\n", unitid);
		return -EINVAL;
	}

	for (i = 0; i < desc->bNrInPins; i++) {
		if ((err = parse_audio_unit(state, desc->baSourceID[i])) < 0)
			return err;
	}

	if (desc->bNrInPins == 1) /* only one ? nonsense! */
		return 0;

	map = find_map(state, unitid, 0);
	if (check_ignored_ctl(map))
		return 0;

	cval = kzalloc(sizeof(*cval), GFP_KERNEL);
	if (! cval) {
		snd_printk(KERN_ERR "cannot malloc kcontrol\n");
		return -ENOMEM;
	}
	cval->mixer = state->mixer;
	cval->id = unitid;
	cval->val_type = USB_MIXER_U8;
	cval->channels = 1;
	cval->min = 1;
	cval->max = desc->bNrInPins;
	cval->res = 1;
	cval->initialized = 1;

	if (desc->bDescriptorSubtype == UAC2_CLOCK_SELECTOR)
		cval->control = UAC2_CX_CLOCK_SELECTOR;
	else
		cval->control = 0;

	namelist = kmalloc(sizeof(char *) * desc->bNrInPins, GFP_KERNEL);
	if (! namelist) {
		snd_printk(KERN_ERR "cannot malloc\n");
		kfree(cval);
		return -ENOMEM;
	}
#define MAX_ITEM_NAME_LEN	64
	for (i = 0; i < desc->bNrInPins; i++) {
		struct usb_audio_term iterm;
		len = 0;
		namelist[i] = kmalloc(MAX_ITEM_NAME_LEN, GFP_KERNEL);
		if (! namelist[i]) {
			snd_printk(KERN_ERR "cannot malloc\n");
			while (i--)
				kfree(namelist[i]);
			kfree(namelist);
			kfree(cval);
			return -ENOMEM;
		}
		len = check_mapped_selector_name(state, unitid, i, namelist[i],
						 MAX_ITEM_NAME_LEN);
		if (! len && check_input_term(state, desc->baSourceID[i], &iterm) >= 0)
			len = get_term_name(state, &iterm, namelist[i], MAX_ITEM_NAME_LEN, 0);
		if (! len)
			sprintf(namelist[i], "Input %d", i);
	}

	kctl = snd_ctl_new1(&mixer_selectunit_ctl, cval);
	if (! kctl) {
		snd_printk(KERN_ERR "cannot malloc kcontrol\n");
		kfree(namelist);
		kfree(cval);
		return -ENOMEM;
	}
	kctl->private_value = (unsigned long)namelist;
	kctl->private_free = usb_mixer_selector_elem_free;

	nameid = uac_selector_unit_iSelector(desc);
	len = check_mapped_name(map, kctl->id.name, sizeof(kctl->id.name));
	if (len)
		;
	else if (nameid)
		snd_usb_copy_string_desc(state, nameid, kctl->id.name, sizeof(kctl->id.name));
	else {
		len = get_term_name(state, &state->oterm,
				    kctl->id.name, sizeof(kctl->id.name), 0);
		if (! len)
			strlcpy(kctl->id.name, "USB", sizeof(kctl->id.name));

		if (desc->bDescriptorSubtype == UAC2_CLOCK_SELECTOR)
			append_ctl_name(kctl, " Clock Source");
		else if ((state->oterm.type & 0xff00) == 0x0100)
			append_ctl_name(kctl, " Capture Source");
		else
			append_ctl_name(kctl, " Playback Source");
	}

	snd_printdd(KERN_INFO "[%d] SU [%s] items = %d\n",
		    cval->id, kctl->id.name, desc->bNrInPins);
	if ((err = snd_usb_mixer_add_control(state->mixer, kctl)) < 0)
		return err;

	return 0;
}


/*
 * parse an audio unit recursively
 */

static int parse_audio_unit(struct mixer_build *state, int unitid)
{
	unsigned char *p1;

	if (test_and_set_bit(unitid, state->unitbitmap))
		return 0; /* the unit already visited */

	p1 = find_audio_control_unit(state, unitid);
	if (!p1) {
		snd_printk(KERN_ERR "usbaudio: unit %d not found!\n", unitid);
		return -EINVAL;
	}

	switch (p1[2]) {
	case UAC_INPUT_TERMINAL:
	case UAC2_CLOCK_SOURCE:
		return 0; /* NOP */
	case UAC_MIXER_UNIT:
		return parse_audio_mixer_unit(state, unitid, p1);
	case UAC_SELECTOR_UNIT:
	case UAC2_CLOCK_SELECTOR:
		return parse_audio_selector_unit(state, unitid, p1);
	case UAC_FEATURE_UNIT:
		return parse_audio_feature_unit(state, unitid, p1);
	case UAC1_PROCESSING_UNIT:
	/*   UAC2_EFFECT_UNIT has the same value */
		if (state->mixer->protocol == UAC_VERSION_1)
			return parse_audio_processing_unit(state, unitid, p1);
		else
			return 0; /* FIXME - effect units not implemented yet */
	case UAC1_EXTENSION_UNIT:
	/*   UAC2_PROCESSING_UNIT_V2 has the same value */
		if (state->mixer->protocol == UAC_VERSION_1)
			return parse_audio_extension_unit(state, unitid, p1);
		else /* UAC_VERSION_2 */
			return parse_audio_processing_unit(state, unitid, p1);
	default:
		snd_printk(KERN_ERR "usbaudio: unit %u: unexpected type 0x%02x\n", unitid, p1[2]);
		return -EINVAL;
	}
}

static void snd_usb_mixer_free(struct usb_mixer_interface *mixer)
{
	kfree(mixer->id_elems);
	if (mixer->urb) {
		kfree(mixer->urb->transfer_buffer);
		usb_free_urb(mixer->urb);
	}
	usb_free_urb(mixer->rc_urb);
	kfree(mixer->rc_setup_packet);
	kfree(mixer);
}

static int snd_usb_mixer_dev_free(struct snd_device *device)
{
	struct usb_mixer_interface *mixer = device->device_data;
	snd_usb_mixer_free(mixer);
	return 0;
}

/*
 * create mixer controls
 *
 * walk through all UAC_OUTPUT_TERMINAL descriptors to search for mixers
 */
static int snd_usb_mixer_controls(struct usb_mixer_interface *mixer)
{
	struct mixer_build state;
	int err;
	const struct usbmix_ctl_map *map;
	void *p;

	memset(&state, 0, sizeof(state));
	state.chip = mixer->chip;
	state.mixer = mixer;
	state.buffer = mixer->hostif->extra;
	state.buflen = mixer->hostif->extralen;

	/* check the mapping table */
	for (map = usbmix_ctl_maps; map->id; map++) {
		if (map->id == state.chip->usb_id) {
			state.map = map->map;
			state.selector_map = map->selector_map;
			mixer->ignore_ctl_error = map->ignore_ctl_error;
			break;
		}
	}

	p = NULL;
	while ((p = snd_usb_find_csint_desc(mixer->hostif->extra, mixer->hostif->extralen,
					    p, UAC_OUTPUT_TERMINAL)) != NULL) {
		if (mixer->protocol == UAC_VERSION_1) {
			struct uac1_output_terminal_descriptor *desc = p;

			if (desc->bLength < sizeof(*desc))
				continue; /* invalid descriptor? */
			set_bit(desc->bTerminalID, state.unitbitmap);  /* mark terminal ID as visited */
			state.oterm.id = desc->bTerminalID;
			state.oterm.type = le16_to_cpu(desc->wTerminalType);
			state.oterm.name = desc->iTerminal;
			err = parse_audio_unit(&state, desc->bSourceID);
			if (err < 0)
				return err;
		} else { /* UAC_VERSION_2 */
			struct uac2_output_terminal_descriptor *desc = p;

			if (desc->bLength < sizeof(*desc))
				continue; /* invalid descriptor? */
			set_bit(desc->bTerminalID, state.unitbitmap);  /* mark terminal ID as visited */
			state.oterm.id = desc->bTerminalID;
			state.oterm.type = le16_to_cpu(desc->wTerminalType);
			state.oterm.name = desc->iTerminal;
			err = parse_audio_unit(&state, desc->bSourceID);
			if (err < 0)
				return err;

			/* for UAC2, use the same approach to also add the clock selectors */
			err = parse_audio_unit(&state, desc->bCSourceID);
			if (err < 0)
				return err;
		}
	}

	return 0;
}

void snd_usb_mixer_notify_id(struct usb_mixer_interface *mixer, int unitid)
{
	struct usb_mixer_elem_info *info;

	for (info = mixer->id_elems[unitid]; info; info = info->next_id_elem)
		snd_ctl_notify(mixer->chip->card, SNDRV_CTL_EVENT_MASK_VALUE,
			       info->elem_id);
}

static void snd_usb_mixer_dump_cval(struct snd_info_buffer *buffer,
				    int unitid,
				    struct usb_mixer_elem_info *cval)
{
	static char *val_types[] = {"BOOLEAN", "INV_BOOLEAN",
				    "S8", "U8", "S16", "U16"};
	snd_iprintf(buffer, "  Unit: %i\n", unitid);
	if (cval->elem_id)
		snd_iprintf(buffer, "    Control: name=\"%s\", index=%i\n",
				cval->elem_id->name, cval->elem_id->index);
	snd_iprintf(buffer, "    Info: id=%i, control=%i, cmask=0x%x, "
			    "channels=%i, type=\"%s\"\n", cval->id,
			    cval->control, cval->cmask, cval->channels,
			    val_types[cval->val_type]);
	snd_iprintf(buffer, "    Volume: min=%i, max=%i, dBmin=%i, dBmax=%i\n",
			    cval->min, cval->max, cval->dBmin, cval->dBmax);
}

static void snd_usb_mixer_proc_read(struct snd_info_entry *entry,
				    struct snd_info_buffer *buffer)
{
	struct snd_usb_audio *chip = entry->private_data;
	struct usb_mixer_interface *mixer;
	struct usb_mixer_elem_info *cval;
	int unitid;

	list_for_each_entry(mixer, &chip->mixer_list, list) {
		snd_iprintf(buffer,
			"USB Mixer: usb_id=0x%08x, ctrlif=%i, ctlerr=%i\n",
				chip->usb_id, snd_usb_ctrl_intf(chip),
				mixer->ignore_ctl_error);
		snd_iprintf(buffer, "Card: %s\n", chip->card->longname);
		for (unitid = 0; unitid < MAX_ID_ELEMS; unitid++) {
			for (cval = mixer->id_elems[unitid]; cval;
						cval = cval->next_id_elem)
				snd_usb_mixer_dump_cval(buffer, unitid, cval);
		}
	}
}

static void snd_usb_mixer_interrupt_v2(struct usb_mixer_interface *mixer,
				       int attribute, int value, int index)
{
	struct usb_mixer_elem_info *info;
	__u8 unitid = (index >> 8) & 0xff;
	__u8 control = (value >> 8) & 0xff;
	__u8 channel = value & 0xff;

	if (channel >= MAX_CHANNELS) {
		snd_printk(KERN_DEBUG "%s(): bogus channel number %d\n",
				__func__, channel);
		return;
	}

	for (info = mixer->id_elems[unitid]; info; info = info->next_id_elem) {
		if (info->control != control)
			continue;

		switch (attribute) {
		case UAC2_CS_CUR:
			/* invalidate cache, so the value is read from the device */
			if (channel)
				info->cached &= ~(1 << channel);
			else /* master channel */
				info->cached = 0;

			snd_ctl_notify(mixer->chip->card, SNDRV_CTL_EVENT_MASK_VALUE,
					info->elem_id);
			break;

		case UAC2_CS_RANGE:
			/* TODO */
			break;

		case UAC2_CS_MEM:
			/* TODO */
			break;

		default:
			snd_printk(KERN_DEBUG "unknown attribute %d in interrupt\n",
						attribute);
			break;
		} /* switch */
	}
}

static void snd_usb_mixer_interrupt(struct urb *urb)
{
	struct usb_mixer_interface *mixer = urb->context;
	int len = urb->actual_length;
	int ustatus = urb->status;

	if (ustatus != 0)
		goto requeue;

	if (mixer->protocol == UAC_VERSION_1) {
		struct uac1_status_word *status;

		for (status = urb->transfer_buffer;
		     len >= sizeof(*status);
		     len -= sizeof(*status), status++) {
			snd_printd(KERN_DEBUG "status interrupt: %02x %02x\n",
						status->bStatusType,
						status->bOriginator);

			/* ignore any notifications not from the control interface */
			if ((status->bStatusType & UAC1_STATUS_TYPE_ORIG_MASK) !=
				UAC1_STATUS_TYPE_ORIG_AUDIO_CONTROL_IF)
				continue;

			if (status->bStatusType & UAC1_STATUS_TYPE_MEM_CHANGED)
				snd_usb_mixer_rc_memory_change(mixer, status->bOriginator);
			else
				snd_usb_mixer_notify_id(mixer, status->bOriginator);
		}
	} else { /* UAC_VERSION_2 */
		struct uac2_interrupt_data_msg *msg;

		for (msg = urb->transfer_buffer;
		     len >= sizeof(*msg);
		     len -= sizeof(*msg), msg++) {
			/* drop vendor specific and endpoint requests */
			if ((msg->bInfo & UAC2_INTERRUPT_DATA_MSG_VENDOR) ||
			    (msg->bInfo & UAC2_INTERRUPT_DATA_MSG_EP))
				continue;

			snd_usb_mixer_interrupt_v2(mixer, msg->bAttribute,
						   le16_to_cpu(msg->wValue),
						   le16_to_cpu(msg->wIndex));
		}
	}

requeue:
	if (ustatus != -ENOENT && ustatus != -ECONNRESET && ustatus != -ESHUTDOWN) {
		urb->dev = mixer->chip->dev;
		usb_submit_urb(urb, GFP_ATOMIC);
	}
}

/* stop any bus activity of a mixer */
void snd_usb_mixer_inactivate(struct usb_mixer_interface *mixer)
{
	usb_kill_urb(mixer->urb);
	usb_kill_urb(mixer->rc_urb);
}

int snd_usb_mixer_activate(struct usb_mixer_interface *mixer)
{
	int err;

	if (mixer->urb) {
		err = usb_submit_urb(mixer->urb, GFP_NOIO);
		if (err < 0)
			return err;
	}

	return 0;
}

/* create the handler for the optional status interrupt endpoint */
static int snd_usb_mixer_status_create(struct usb_mixer_interface *mixer)
{
	struct usb_endpoint_descriptor *ep;
	void *transfer_buffer;
	int buffer_length;
	unsigned int epnum;

	/* we need one interrupt input endpoint */
	if (get_iface_desc(mixer->hostif)->bNumEndpoints < 1)
		return 0;
	ep = get_endpoint(mixer->hostif, 0);
	if (!usb_endpoint_dir_in(ep) || !usb_endpoint_xfer_int(ep))
		return 0;

	epnum = usb_endpoint_num(ep);
	buffer_length = le16_to_cpu(ep->wMaxPacketSize);
	transfer_buffer = kmalloc(buffer_length, GFP_KERNEL);
	if (!transfer_buffer)
		return -ENOMEM;
	mixer->urb = usb_alloc_urb(0, GFP_KERNEL);
	if (!mixer->urb) {
		kfree(transfer_buffer);
		return -ENOMEM;
	}
	usb_fill_int_urb(mixer->urb, mixer->chip->dev,
			 usb_rcvintpipe(mixer->chip->dev, epnum),
			 transfer_buffer, buffer_length,
			 snd_usb_mixer_interrupt, mixer, ep->bInterval);
	usb_submit_urb(mixer->urb, GFP_KERNEL);
	return 0;
}

int snd_usb_create_mixer(struct snd_usb_audio *chip, int ctrlif,
			 int ignore_error)
{
	static struct snd_device_ops dev_ops = {
		.dev_free = snd_usb_mixer_dev_free
	};
	struct usb_mixer_interface *mixer;
	struct snd_info_entry *entry;
	int err;

	strcpy(chip->card->mixername, "USB Mixer");

	mixer = kzalloc(sizeof(*mixer), GFP_KERNEL);
	if (!mixer)
		return -ENOMEM;
	mixer->chip = chip;
	mixer->ignore_ctl_error = ignore_error;
	mixer->id_elems = kcalloc(MAX_ID_ELEMS, sizeof(*mixer->id_elems),
				  GFP_KERNEL);
	if (!mixer->id_elems) {
		kfree(mixer);
		return -ENOMEM;
	}

<<<<<<< HEAD
	host_iface = &usb_ifnum_to_if(chip->dev, ctrlif)->altsetting[0];
	switch (get_iface_desc(host_iface)->bInterfaceProtocol) {
=======
	mixer->hostif = &usb_ifnum_to_if(chip->dev, ctrlif)->altsetting[0];
	switch (get_iface_desc(mixer->hostif)->bInterfaceProtocol) {
>>>>>>> b55e9ac4
	case UAC_VERSION_1:
	default:
		mixer->protocol = UAC_VERSION_1;
		break;
	case UAC_VERSION_2:
		mixer->protocol = UAC_VERSION_2;
		break;
	}

	if ((err = snd_usb_mixer_controls(mixer)) < 0 ||
	    (err = snd_usb_mixer_status_create(mixer)) < 0)
		goto _error;

	snd_usb_mixer_apply_create_quirk(mixer);

	err = snd_device_new(chip->card, SNDRV_DEV_LOWLEVEL, mixer, &dev_ops);
	if (err < 0)
		goto _error;

	if (list_empty(&chip->mixer_list) &&
	    !snd_card_proc_new(chip->card, "usbmixer", &entry))
		snd_info_set_text_ops(entry, chip, snd_usb_mixer_proc_read);

	list_add(&mixer->list, &chip->mixer_list);
	return 0;

_error:
	snd_usb_mixer_free(mixer);
	return err;
}

void snd_usb_mixer_disconnect(struct list_head *p)
{
	struct usb_mixer_interface *mixer;

	mixer = list_entry(p, struct usb_mixer_interface, list);
	usb_kill_urb(mixer->urb);
	usb_kill_urb(mixer->rc_urb);
}<|MERGE_RESOLUTION|>--- conflicted
+++ resolved
@@ -2221,13 +2221,8 @@
 		return -ENOMEM;
 	}
 
-<<<<<<< HEAD
-	host_iface = &usb_ifnum_to_if(chip->dev, ctrlif)->altsetting[0];
-	switch (get_iface_desc(host_iface)->bInterfaceProtocol) {
-=======
 	mixer->hostif = &usb_ifnum_to_if(chip->dev, ctrlif)->altsetting[0];
 	switch (get_iface_desc(mixer->hostif)->bInterfaceProtocol) {
->>>>>>> b55e9ac4
 	case UAC_VERSION_1:
 	default:
 		mixer->protocol = UAC_VERSION_1;
