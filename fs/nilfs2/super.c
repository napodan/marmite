--- conflicted
+++ resolved
@@ -533,15 +533,8 @@
 	if (!root)
 		return err;
 
-<<<<<<< HEAD
-	err = -ENOMEM;
-	sbi->s_ifile = nilfs_ifile_new(sbi, nilfs->ns_inode_size);
-	if (!sbi->s_ifile)
-		goto delist;
-=======
 	if (root->ifile)
 		goto reuse; /* already attached checkpoint */
->>>>>>> b55e9ac4
 
 	down_read(&nilfs->ns_segctor_sem);
 	err = nilfs_cpfile_get_checkpoint(nilfs->ns_cpfile, cno, 0, &raw_cp,
@@ -577,15 +570,8 @@
  failed:
 	nilfs_put_root(root);
 
-<<<<<<< HEAD
- delist:
-	down_write(&nilfs->ns_super_sem);
-	list_del_init(&sbi->s_list);
-	up_write(&nilfs->ns_super_sem);
-=======
 	return err;
 }
->>>>>>> b55e9ac4
 
 static int nilfs_freeze(struct super_block *sb)
 {
