--- conflicted
+++ resolved
@@ -518,20 +518,6 @@
 
 	case NR(set_tls):
 		thread->tp_value = regs->ARM_r0;
-<<<<<<< HEAD
-#if defined(CONFIG_HAS_TLS_REG)
-		asm ("mcr p15, 0, %0, c13, c0, 3" : : "r" (regs->ARM_r0) );
-//#elif !defined(CONFIG_TLS_REG_EMUL)
-#endif
-		/*
-		 * User space must never try to access this directly.
-		 * Expect your app to break eventually if you do so.
-		 * The user helper at 0xffff0fe0 must be used instead.
-		 * (see entry-armv.S for details)
-		 */
-		*((unsigned int *)0xffff0ff0) = regs->ARM_r0;
-//#endif
-=======
 		if (tls_emu)
 			return 0;
 		if (has_tls_reg) {
@@ -546,7 +532,6 @@
 			 */
 			*((unsigned int *)0xffff0ff0) = regs->ARM_r0;
 		}
->>>>>>> b55e9ac4
 		return 0;
 
 #ifdef CONFIG_NEEDS_SYSCALL_FOR_CMPXCHG
