/*
 *  linux/fs/nfs/super.c
 *
 *  Copyright (C) 1992  Rick Sladkey
 *
 *  nfs superblock handling functions
 *
 *  Modularised by Alan Cox <alan@lxorguk.ukuu.org.uk>, while hacking some
 *  experimental NFS changes. Modularisation taken straight from SYS5 fs.
 *
 *  Change to nfs_read_super() to permit NFS mounts to multi-homed hosts.
 *  J.S.Peatfield@damtp.cam.ac.uk
 *
 *  Split from inode.c by David Howells <dhowells@redhat.com>
 *
 * - superblocks are indexed on server only - all inodes, dentries, etc. associated with a
 *   particular server are held in the same superblock
 * - NFS superblocks can have several effective roots to the dentry tree
 * - directory type roots are spliced into the tree when a path from one root reaches the root
 *   of another (see nfs_lookup())
 */

#include <linux/module.h>
#include <linux/init.h>

#include <linux/time.h>
#include <linux/kernel.h>
#include <linux/mm.h>
#include <linux/string.h>
#include <linux/stat.h>
#include <linux/errno.h>
#include <linux/unistd.h>
#include <linux/sunrpc/clnt.h>
#include <linux/sunrpc/stats.h>
#include <linux/sunrpc/metrics.h>
#include <linux/sunrpc/xprtsock.h>
#include <linux/sunrpc/xprtrdma.h>
#include <linux/nfs_fs.h>
#include <linux/nfs_mount.h>
#include <linux/nfs4_mount.h>
#include <linux/lockd/bind.h>
#include <linux/seq_file.h>
#include <linux/mount.h>
#include <linux/mnt_namespace.h>
#include <linux/namei.h>
#include <linux/nfs_idmap.h>
#include <linux/vfs.h>
#include <linux/inet.h>
#include <linux/in6.h>
#include <linux/slab.h>
#include <net/ipv6.h>
#include <linux/netdevice.h>
#include <linux/nfs_xdr.h>
#include <linux/magic.h>
#include <linux/parser.h>

#include <asm/system.h>
#include <asm/uaccess.h>

#include "nfs4_fs.h"
#include "callback.h"
#include "delegation.h"
#include "iostat.h"
#include "internal.h"
#include "fscache.h"
#include "pnfs.h"

#define NFSDBG_FACILITY		NFSDBG_VFS

#ifdef CONFIG_NFS_V3
#define NFS_DEFAULT_VERSION 3
#else
#define NFS_DEFAULT_VERSION 2
#endif

enum {
	/* Mount options that take no arguments */
	Opt_soft, Opt_hard,
	Opt_posix, Opt_noposix,
	Opt_cto, Opt_nocto,
	Opt_ac, Opt_noac,
	Opt_lock, Opt_nolock,
	Opt_v2, Opt_v3, Opt_v4,
	Opt_udp, Opt_tcp, Opt_rdma,
	Opt_acl, Opt_noacl,
	Opt_rdirplus, Opt_nordirplus,
	Opt_sharecache, Opt_nosharecache,
	Opt_resvport, Opt_noresvport,
	Opt_fscache, Opt_nofscache,

	/* Mount options that take integer arguments */
	Opt_port,
	Opt_rsize, Opt_wsize, Opt_bsize,
	Opt_timeo, Opt_retrans,
	Opt_acregmin, Opt_acregmax,
	Opt_acdirmin, Opt_acdirmax,
	Opt_actimeo,
	Opt_namelen,
	Opt_mountport,
	Opt_mountvers,
	Opt_nfsvers,
	Opt_minorversion,

	/* Mount options that take string arguments */
	Opt_sec, Opt_proto, Opt_mountproto, Opt_mounthost,
	Opt_addr, Opt_mountaddr, Opt_clientaddr,
	Opt_lookupcache,
	Opt_fscache_uniq,
	Opt_local_lock,

	/* Special mount options */
	Opt_userspace, Opt_deprecated, Opt_sloppy,

	Opt_err
};

static const match_table_t nfs_mount_option_tokens = {
	{ Opt_userspace, "bg" },
	{ Opt_userspace, "fg" },
	{ Opt_userspace, "retry=%s" },

	{ Opt_sloppy, "sloppy" },

	{ Opt_soft, "soft" },
	{ Opt_hard, "hard" },
	{ Opt_deprecated, "intr" },
	{ Opt_deprecated, "nointr" },
	{ Opt_posix, "posix" },
	{ Opt_noposix, "noposix" },
	{ Opt_cto, "cto" },
	{ Opt_nocto, "nocto" },
	{ Opt_ac, "ac" },
	{ Opt_noac, "noac" },
	{ Opt_lock, "lock" },
	{ Opt_nolock, "nolock" },
	{ Opt_v2, "v2" },
	{ Opt_v3, "v3" },
	{ Opt_v4, "v4" },
	{ Opt_udp, "udp" },
	{ Opt_tcp, "tcp" },
	{ Opt_rdma, "rdma" },
	{ Opt_acl, "acl" },
	{ Opt_noacl, "noacl" },
	{ Opt_rdirplus, "rdirplus" },
	{ Opt_nordirplus, "nordirplus" },
	{ Opt_sharecache, "sharecache" },
	{ Opt_nosharecache, "nosharecache" },
	{ Opt_resvport, "resvport" },
	{ Opt_noresvport, "noresvport" },
	{ Opt_fscache, "fsc" },
	{ Opt_nofscache, "nofsc" },

	{ Opt_port, "port=%s" },
	{ Opt_rsize, "rsize=%s" },
	{ Opt_wsize, "wsize=%s" },
	{ Opt_bsize, "bsize=%s" },
	{ Opt_timeo, "timeo=%s" },
	{ Opt_retrans, "retrans=%s" },
	{ Opt_acregmin, "acregmin=%s" },
	{ Opt_acregmax, "acregmax=%s" },
	{ Opt_acdirmin, "acdirmin=%s" },
	{ Opt_acdirmax, "acdirmax=%s" },
	{ Opt_actimeo, "actimeo=%s" },
	{ Opt_namelen, "namlen=%s" },
	{ Opt_mountport, "mountport=%s" },
	{ Opt_mountvers, "mountvers=%s" },
	{ Opt_nfsvers, "nfsvers=%s" },
	{ Opt_nfsvers, "vers=%s" },
	{ Opt_minorversion, "minorversion=%s" },

	{ Opt_sec, "sec=%s" },
	{ Opt_proto, "proto=%s" },
	{ Opt_mountproto, "mountproto=%s" },
	{ Opt_addr, "addr=%s" },
	{ Opt_clientaddr, "clientaddr=%s" },
	{ Opt_mounthost, "mounthost=%s" },
	{ Opt_mountaddr, "mountaddr=%s" },

	{ Opt_lookupcache, "lookupcache=%s" },
	{ Opt_fscache_uniq, "fsc=%s" },
	{ Opt_local_lock, "local_lock=%s" },

	{ Opt_err, NULL }
};

enum {
	Opt_xprt_udp, Opt_xprt_udp6, Opt_xprt_tcp, Opt_xprt_tcp6, Opt_xprt_rdma,

	Opt_xprt_err
};

static const match_table_t nfs_xprt_protocol_tokens = {
	{ Opt_xprt_udp, "udp" },
	{ Opt_xprt_udp6, "udp6" },
	{ Opt_xprt_tcp, "tcp" },
	{ Opt_xprt_tcp6, "tcp6" },
	{ Opt_xprt_rdma, "rdma" },

	{ Opt_xprt_err, NULL }
};

enum {
	Opt_sec_none, Opt_sec_sys,
	Opt_sec_krb5, Opt_sec_krb5i, Opt_sec_krb5p,
	Opt_sec_lkey, Opt_sec_lkeyi, Opt_sec_lkeyp,
	Opt_sec_spkm, Opt_sec_spkmi, Opt_sec_spkmp,

	Opt_sec_err
};

static const match_table_t nfs_secflavor_tokens = {
	{ Opt_sec_none, "none" },
	{ Opt_sec_none, "null" },
	{ Opt_sec_sys, "sys" },

	{ Opt_sec_krb5, "krb5" },
	{ Opt_sec_krb5i, "krb5i" },
	{ Opt_sec_krb5p, "krb5p" },

	{ Opt_sec_lkey, "lkey" },
	{ Opt_sec_lkeyi, "lkeyi" },
	{ Opt_sec_lkeyp, "lkeyp" },

	{ Opt_sec_spkm, "spkm3" },
	{ Opt_sec_spkmi, "spkm3i" },
	{ Opt_sec_spkmp, "spkm3p" },

	{ Opt_sec_err, NULL }
};

enum {
	Opt_lookupcache_all, Opt_lookupcache_positive,
	Opt_lookupcache_none,

	Opt_lookupcache_err
};

static match_table_t nfs_lookupcache_tokens = {
	{ Opt_lookupcache_all, "all" },
	{ Opt_lookupcache_positive, "pos" },
	{ Opt_lookupcache_positive, "positive" },
	{ Opt_lookupcache_none, "none" },

	{ Opt_lookupcache_err, NULL }
};

enum {
	Opt_local_lock_all, Opt_local_lock_flock, Opt_local_lock_posix,
	Opt_local_lock_none,

	Opt_local_lock_err
};

static match_table_t nfs_local_lock_tokens = {
	{ Opt_local_lock_all, "all" },
	{ Opt_local_lock_flock, "flock" },
	{ Opt_local_lock_posix, "posix" },
	{ Opt_local_lock_none, "none" },

	{ Opt_local_lock_err, NULL }
};


static void nfs_umount_begin(struct super_block *);
static int  nfs_statfs(struct dentry *, struct kstatfs *);
static int  nfs_show_options(struct seq_file *, struct vfsmount *);
static int  nfs_show_devname(struct seq_file *, struct vfsmount *);
static int  nfs_show_path(struct seq_file *, struct vfsmount *);
static int  nfs_show_stats(struct seq_file *, struct vfsmount *);
static struct dentry *nfs_fs_mount(struct file_system_type *,
		int, const char *, void *);
static struct dentry *nfs_xdev_mount(struct file_system_type *fs_type,
		int flags, const char *dev_name, void *raw_data);
static void nfs_put_super(struct super_block *);
static void nfs_kill_super(struct super_block *);
static int nfs_remount(struct super_block *sb, int *flags, char *raw_data);

static struct file_system_type nfs_fs_type = {
	.owner		= THIS_MODULE,
	.name		= "nfs",
	.mount		= nfs_fs_mount,
	.kill_sb	= nfs_kill_super,
	.fs_flags	= FS_RENAME_DOES_D_MOVE|FS_REVAL_DOT|FS_BINARY_MOUNTDATA,
};

struct file_system_type nfs_xdev_fs_type = {
	.owner		= THIS_MODULE,
	.name		= "nfs",
	.mount		= nfs_xdev_mount,
	.kill_sb	= nfs_kill_super,
	.fs_flags	= FS_RENAME_DOES_D_MOVE|FS_REVAL_DOT|FS_BINARY_MOUNTDATA,
};

static const struct super_operations nfs_sops = {
	.alloc_inode	= nfs_alloc_inode,
	.destroy_inode	= nfs_destroy_inode,
	.write_inode	= nfs_write_inode,
	.put_super	= nfs_put_super,
	.statfs		= nfs_statfs,
	.evict_inode	= nfs_evict_inode,
	.umount_begin	= nfs_umount_begin,
	.show_options	= nfs_show_options,
	.show_devname	= nfs_show_devname,
	.show_path	= nfs_show_path,
	.show_stats	= nfs_show_stats,
	.remount_fs	= nfs_remount,
};

#ifdef CONFIG_NFS_V4
static int nfs4_validate_text_mount_data(void *options,
	struct nfs_parsed_mount_data *args, const char *dev_name);
static struct dentry *nfs4_try_mount(int flags, const char *dev_name,
	struct nfs_parsed_mount_data *data);
static struct dentry *nfs4_mount(struct file_system_type *fs_type,
	int flags, const char *dev_name, void *raw_data);
static struct dentry *nfs4_remote_mount(struct file_system_type *fs_type,
	int flags, const char *dev_name, void *raw_data);
static struct dentry *nfs4_xdev_mount(struct file_system_type *fs_type,
	int flags, const char *dev_name, void *raw_data);
static struct dentry *nfs4_referral_mount(struct file_system_type *fs_type,
	int flags, const char *dev_name, void *raw_data);
static struct dentry *nfs4_remote_referral_mount(struct file_system_type *fs_type,
	int flags, const char *dev_name, void *raw_data);
static void nfs4_kill_super(struct super_block *sb);

static struct file_system_type nfs4_fs_type = {
	.owner		= THIS_MODULE,
	.name		= "nfs4",
	.mount		= nfs4_mount,
	.kill_sb	= nfs4_kill_super,
	.fs_flags	= FS_RENAME_DOES_D_MOVE|FS_REVAL_DOT|FS_BINARY_MOUNTDATA,
};

static struct file_system_type nfs4_remote_fs_type = {
	.owner		= THIS_MODULE,
	.name		= "nfs4",
	.mount		= nfs4_remote_mount,
	.kill_sb	= nfs4_kill_super,
	.fs_flags	= FS_RENAME_DOES_D_MOVE|FS_REVAL_DOT|FS_BINARY_MOUNTDATA,
};

struct file_system_type nfs4_xdev_fs_type = {
	.owner		= THIS_MODULE,
	.name		= "nfs4",
	.mount		= nfs4_xdev_mount,
	.kill_sb	= nfs4_kill_super,
	.fs_flags	= FS_RENAME_DOES_D_MOVE|FS_REVAL_DOT|FS_BINARY_MOUNTDATA,
};

static struct file_system_type nfs4_remote_referral_fs_type = {
	.owner		= THIS_MODULE,
	.name		= "nfs4",
	.mount		= nfs4_remote_referral_mount,
	.kill_sb	= nfs4_kill_super,
	.fs_flags	= FS_RENAME_DOES_D_MOVE|FS_REVAL_DOT|FS_BINARY_MOUNTDATA,
};

struct file_system_type nfs4_referral_fs_type = {
	.owner		= THIS_MODULE,
	.name		= "nfs4",
	.mount		= nfs4_referral_mount,
	.kill_sb	= nfs4_kill_super,
	.fs_flags	= FS_RENAME_DOES_D_MOVE|FS_REVAL_DOT|FS_BINARY_MOUNTDATA,
};

static const struct super_operations nfs4_sops = {
	.alloc_inode	= nfs_alloc_inode,
	.destroy_inode	= nfs_destroy_inode,
	.write_inode	= nfs_write_inode,
	.put_super	= nfs_put_super,
	.statfs		= nfs_statfs,
	.evict_inode	= nfs4_evict_inode,
	.umount_begin	= nfs_umount_begin,
	.show_options	= nfs_show_options,
	.show_devname	= nfs_show_devname,
	.show_path	= nfs_show_path,
	.show_stats	= nfs_show_stats,
	.remount_fs	= nfs_remount,
};
#endif

static struct shrinker acl_shrinker = {
	.shrink		= nfs_access_cache_shrinker,
	.seeks		= DEFAULT_SEEKS,
};

/*
 * Register the NFS filesystems
 */
int __init register_nfs_fs(void)
{
	int ret;

        ret = register_filesystem(&nfs_fs_type);
	if (ret < 0)
		goto error_0;

	ret = nfs_register_sysctl();
	if (ret < 0)
		goto error_1;
#ifdef CONFIG_NFS_V4
	ret = register_filesystem(&nfs4_fs_type);
	if (ret < 0)
		goto error_2;
#endif
	register_shrinker(&acl_shrinker);
	return 0;

#ifdef CONFIG_NFS_V4
error_2:
	nfs_unregister_sysctl();
#endif
error_1:
	unregister_filesystem(&nfs_fs_type);
error_0:
	return ret;
}

/*
 * Unregister the NFS filesystems
 */
void __exit unregister_nfs_fs(void)
{
	unregister_shrinker(&acl_shrinker);
#ifdef CONFIG_NFS_V4
	unregister_filesystem(&nfs4_fs_type);
#endif
	nfs_unregister_sysctl();
	unregister_filesystem(&nfs_fs_type);
}

void nfs_sb_active(struct super_block *sb)
{
	struct nfs_server *server = NFS_SB(sb);

	if (atomic_inc_return(&server->active) == 1)
		atomic_inc(&sb->s_active);
}

void nfs_sb_deactive(struct super_block *sb)
{
	struct nfs_server *server = NFS_SB(sb);

	if (atomic_dec_and_test(&server->active))
		deactivate_super(sb);
}

/*
 * Deliver file system statistics to userspace
 */
static int nfs_statfs(struct dentry *dentry, struct kstatfs *buf)
{
	struct nfs_server *server = NFS_SB(dentry->d_sb);
	unsigned char blockbits;
	unsigned long blockres;
	struct nfs_fh *fh = NFS_FH(dentry->d_inode);
	struct nfs_fsstat res;
	int error = -ENOMEM;

	res.fattr = nfs_alloc_fattr();
	if (res.fattr == NULL)
		goto out_err;

	error = server->nfs_client->rpc_ops->statfs(server, fh, &res);
	if (unlikely(error == -ESTALE)) {
		struct dentry *pd_dentry;

		pd_dentry = dget_parent(dentry);
		if (pd_dentry != NULL) {
			nfs_zap_caches(pd_dentry->d_inode);
			dput(pd_dentry);
		}
	}
	nfs_free_fattr(res.fattr);
	if (error < 0)
		goto out_err;

	buf->f_type = NFS_SUPER_MAGIC;

	/*
	 * Current versions of glibc do not correctly handle the
	 * case where f_frsize != f_bsize.  Eventually we want to
	 * report the value of wtmult in this field.
	 */
	buf->f_frsize = dentry->d_sb->s_blocksize;

	/*
	 * On most *nix systems, f_blocks, f_bfree, and f_bavail
	 * are reported in units of f_frsize.  Linux hasn't had
	 * an f_frsize field in its statfs struct until recently,
	 * thus historically Linux's sys_statfs reports these
	 * fields in units of f_bsize.
	 */
	buf->f_bsize = dentry->d_sb->s_blocksize;
	blockbits = dentry->d_sb->s_blocksize_bits;
	blockres = (1 << blockbits) - 1;
	buf->f_blocks = (res.tbytes + blockres) >> blockbits;
	buf->f_bfree = (res.fbytes + blockres) >> blockbits;
	buf->f_bavail = (res.abytes + blockres) >> blockbits;

	buf->f_files = res.tfiles;
	buf->f_ffree = res.afiles;

	buf->f_namelen = server->namelen;

	return 0;

 out_err:
	dprintk("%s: statfs error = %d\n", __func__, -error);
	return error;
}

/*
 * Map the security flavour number to a name
 */
static const char *nfs_pseudoflavour_to_name(rpc_authflavor_t flavour)
{
	static const struct {
		rpc_authflavor_t flavour;
		const char *str;
	} sec_flavours[] = {
		{ RPC_AUTH_NULL, "null" },
		{ RPC_AUTH_UNIX, "sys" },
		{ RPC_AUTH_GSS_KRB5, "krb5" },
		{ RPC_AUTH_GSS_KRB5I, "krb5i" },
		{ RPC_AUTH_GSS_KRB5P, "krb5p" },
		{ RPC_AUTH_GSS_LKEY, "lkey" },
		{ RPC_AUTH_GSS_LKEYI, "lkeyi" },
		{ RPC_AUTH_GSS_LKEYP, "lkeyp" },
		{ RPC_AUTH_GSS_SPKM, "spkm" },
		{ RPC_AUTH_GSS_SPKMI, "spkmi" },
		{ RPC_AUTH_GSS_SPKMP, "spkmp" },
		{ UINT_MAX, "unknown" }
	};
	int i;

	for (i = 0; sec_flavours[i].flavour != UINT_MAX; i++) {
		if (sec_flavours[i].flavour == flavour)
			break;
	}
	return sec_flavours[i].str;
}

static void nfs_show_mountd_netid(struct seq_file *m, struct nfs_server *nfss,
				  int showdefaults)
{
	struct sockaddr *sap = (struct sockaddr *) &nfss->mountd_address;

	seq_printf(m, ",mountproto=");
	switch (sap->sa_family) {
	case AF_INET:
		switch (nfss->mountd_protocol) {
		case IPPROTO_UDP:
			seq_printf(m, RPCBIND_NETID_UDP);
			break;
		case IPPROTO_TCP:
			seq_printf(m, RPCBIND_NETID_TCP);
			break;
		default:
			if (showdefaults)
				seq_printf(m, "auto");
		}
		break;
	case AF_INET6:
		switch (nfss->mountd_protocol) {
		case IPPROTO_UDP:
			seq_printf(m, RPCBIND_NETID_UDP6);
			break;
		case IPPROTO_TCP:
			seq_printf(m, RPCBIND_NETID_TCP6);
			break;
		default:
			if (showdefaults)
				seq_printf(m, "auto");
		}
		break;
	default:
		if (showdefaults)
			seq_printf(m, "auto");
	}
}

static void nfs_show_mountd_options(struct seq_file *m, struct nfs_server *nfss,
				    int showdefaults)
{
	struct sockaddr *sap = (struct sockaddr *)&nfss->mountd_address;

	if (nfss->flags & NFS_MOUNT_LEGACY_INTERFACE)
		return;

	switch (sap->sa_family) {
	case AF_INET: {
		struct sockaddr_in *sin = (struct sockaddr_in *)sap;
		seq_printf(m, ",mountaddr=%pI4", &sin->sin_addr.s_addr);
		break;
	}
	case AF_INET6: {
		struct sockaddr_in6 *sin6 = (struct sockaddr_in6 *)sap;
		seq_printf(m, ",mountaddr=%pI6c", &sin6->sin6_addr);
		break;
	}
	default:
		if (showdefaults)
			seq_printf(m, ",mountaddr=unspecified");
	}

	if (nfss->mountd_version || showdefaults)
		seq_printf(m, ",mountvers=%u", nfss->mountd_version);
	if ((nfss->mountd_port &&
		nfss->mountd_port != (unsigned short)NFS_UNSPEC_PORT) ||
		showdefaults)
		seq_printf(m, ",mountport=%u", nfss->mountd_port);

	nfs_show_mountd_netid(m, nfss, showdefaults);
}

#ifdef CONFIG_NFS_V4
static void nfs_show_nfsv4_options(struct seq_file *m, struct nfs_server *nfss,
				    int showdefaults)
{
	struct nfs_client *clp = nfss->nfs_client;

	seq_printf(m, ",clientaddr=%s", clp->cl_ipaddr);
	seq_printf(m, ",minorversion=%u", clp->cl_minorversion);
}
#else
static void nfs_show_nfsv4_options(struct seq_file *m, struct nfs_server *nfss,
				    int showdefaults)
{
}
#endif

/*
 * Describe the mount options in force on this server representation
 */
static void nfs_show_mount_options(struct seq_file *m, struct nfs_server *nfss,
				   int showdefaults)
{
	static const struct proc_nfs_info {
		int flag;
		const char *str;
		const char *nostr;
	} nfs_info[] = {
		{ NFS_MOUNT_SOFT, ",soft", ",hard" },
		{ NFS_MOUNT_POSIX, ",posix", "" },
		{ NFS_MOUNT_NOCTO, ",nocto", "" },
		{ NFS_MOUNT_NOAC, ",noac", "" },
		{ NFS_MOUNT_NONLM, ",nolock", "" },
		{ NFS_MOUNT_NOACL, ",noacl", "" },
		{ NFS_MOUNT_NORDIRPLUS, ",nordirplus", "" },
		{ NFS_MOUNT_UNSHARED, ",nosharecache", "" },
		{ NFS_MOUNT_NORESVPORT, ",noresvport", "" },
		{ 0, NULL, NULL }
	};
	const struct proc_nfs_info *nfs_infop;
	struct nfs_client *clp = nfss->nfs_client;
	u32 version = clp->rpc_ops->version;
	int local_flock, local_fcntl;

	seq_printf(m, ",vers=%u", version);
	seq_printf(m, ",rsize=%u", nfss->rsize);
	seq_printf(m, ",wsize=%u", nfss->wsize);
	if (nfss->bsize != 0)
		seq_printf(m, ",bsize=%u", nfss->bsize);
	seq_printf(m, ",namlen=%u", nfss->namelen);
	if (nfss->acregmin != NFS_DEF_ACREGMIN*HZ || showdefaults)
		seq_printf(m, ",acregmin=%u", nfss->acregmin/HZ);
	if (nfss->acregmax != NFS_DEF_ACREGMAX*HZ || showdefaults)
		seq_printf(m, ",acregmax=%u", nfss->acregmax/HZ);
	if (nfss->acdirmin != NFS_DEF_ACDIRMIN*HZ || showdefaults)
		seq_printf(m, ",acdirmin=%u", nfss->acdirmin/HZ);
	if (nfss->acdirmax != NFS_DEF_ACDIRMAX*HZ || showdefaults)
		seq_printf(m, ",acdirmax=%u", nfss->acdirmax/HZ);
	for (nfs_infop = nfs_info; nfs_infop->flag; nfs_infop++) {
		if (nfss->flags & nfs_infop->flag)
			seq_puts(m, nfs_infop->str);
		else
			seq_puts(m, nfs_infop->nostr);
	}
	seq_printf(m, ",proto=%s",
		   rpc_peeraddr2str(nfss->client, RPC_DISPLAY_NETID));
	if (version == 4) {
		if (nfss->port != NFS_PORT)
			seq_printf(m, ",port=%u", nfss->port);
	} else
		if (nfss->port)
			seq_printf(m, ",port=%u", nfss->port);

	seq_printf(m, ",timeo=%lu", 10U * nfss->client->cl_timeout->to_initval / HZ);
	seq_printf(m, ",retrans=%u", nfss->client->cl_timeout->to_retries);
	seq_printf(m, ",sec=%s", nfs_pseudoflavour_to_name(nfss->client->cl_auth->au_flavor));

	if (version != 4)
		nfs_show_mountd_options(m, nfss, showdefaults);
	else
		nfs_show_nfsv4_options(m, nfss, showdefaults);

	if (nfss->options & NFS_OPTION_FSCACHE)
		seq_printf(m, ",fsc");

	if (nfss->flags & NFS_MOUNT_LOOKUP_CACHE_NONEG) {
		if (nfss->flags & NFS_MOUNT_LOOKUP_CACHE_NONE)
			seq_printf(m, ",lookupcache=none");
		else
			seq_printf(m, ",lookupcache=pos");
	}
<<<<<<< HEAD
=======

	local_flock = nfss->flags & NFS_MOUNT_LOCAL_FLOCK;
	local_fcntl = nfss->flags & NFS_MOUNT_LOCAL_FCNTL;

	if (!local_flock && !local_fcntl)
		seq_printf(m, ",local_lock=none");
	else if (local_flock && local_fcntl)
		seq_printf(m, ",local_lock=all");
	else if (local_flock)
		seq_printf(m, ",local_lock=flock");
	else
		seq_printf(m, ",local_lock=posix");
>>>>>>> b55e9ac4
}

/*
 * Describe the mount options on this VFS mountpoint
 */
static int nfs_show_options(struct seq_file *m, struct vfsmount *mnt)
{
	struct nfs_server *nfss = NFS_SB(mnt->mnt_sb);

	nfs_show_mount_options(m, nfss, 0);

	seq_printf(m, ",addr=%s",
			rpc_peeraddr2str(nfss->nfs_client->cl_rpcclient,
							RPC_DISPLAY_ADDR));

	return 0;
}
#ifdef CONFIG_NFS_V4_1
void show_sessions(struct seq_file *m, struct nfs_server *server)
{
	if (nfs4_has_session(server->nfs_client))
		seq_printf(m, ",sessions");
}
#else
void show_sessions(struct seq_file *m, struct nfs_server *server) {}
#endif

#ifdef CONFIG_NFS_V4_1
void show_pnfs(struct seq_file *m, struct nfs_server *server)
{
	seq_printf(m, ",pnfs=");
	if (server->pnfs_curr_ld)
		seq_printf(m, "%s", server->pnfs_curr_ld->name);
	else
		seq_printf(m, "not configured");
}
#else  /* CONFIG_NFS_V4_1 */
void show_pnfs(struct seq_file *m, struct nfs_server *server) {}
#endif /* CONFIG_NFS_V4_1 */

static int nfs_show_devname(struct seq_file *m, struct vfsmount *mnt)
{
	char *page = (char *) __get_free_page(GFP_KERNEL);
	char *devname, *dummy;
	int err = 0;
	if (!page)
		return -ENOMEM;
	devname = nfs_path(&dummy, mnt->mnt_root, page, PAGE_SIZE);
	if (IS_ERR(devname))
		err = PTR_ERR(devname);
	else
		seq_escape(m, devname, " \t\n\\");
	free_page((unsigned long)page);
	return err;
}

static int nfs_show_path(struct seq_file *m, struct vfsmount *mnt)
{
	seq_puts(m, "/");
	return 0;
}

/*
 * Present statistical information for this VFS mountpoint
 */
static int nfs_show_stats(struct seq_file *m, struct vfsmount *mnt)
{
	int i, cpu;
	struct nfs_server *nfss = NFS_SB(mnt->mnt_sb);
	struct rpc_auth *auth = nfss->client->cl_auth;
	struct nfs_iostats totals = { };

	seq_printf(m, "statvers=%s", NFS_IOSTAT_VERS);

	/*
	 * Display all mount option settings
	 */
	seq_printf(m, "\n\topts:\t");
	seq_puts(m, mnt->mnt_sb->s_flags & MS_RDONLY ? "ro" : "rw");
	seq_puts(m, mnt->mnt_sb->s_flags & MS_SYNCHRONOUS ? ",sync" : "");
	seq_puts(m, mnt->mnt_sb->s_flags & MS_NOATIME ? ",noatime" : "");
	seq_puts(m, mnt->mnt_sb->s_flags & MS_NODIRATIME ? ",nodiratime" : "");
	nfs_show_mount_options(m, nfss, 1);

	seq_printf(m, "\n\tage:\t%lu", (jiffies - nfss->mount_time) / HZ);

	seq_printf(m, "\n\tcaps:\t");
	seq_printf(m, "caps=0x%x", nfss->caps);
	seq_printf(m, ",wtmult=%u", nfss->wtmult);
	seq_printf(m, ",dtsize=%u", nfss->dtsize);
	seq_printf(m, ",bsize=%u", nfss->bsize);
	seq_printf(m, ",namlen=%u", nfss->namelen);

#ifdef CONFIG_NFS_V4
	if (nfss->nfs_client->rpc_ops->version == 4) {
		seq_printf(m, "\n\tnfsv4:\t");
		seq_printf(m, "bm0=0x%x", nfss->attr_bitmask[0]);
		seq_printf(m, ",bm1=0x%x", nfss->attr_bitmask[1]);
		seq_printf(m, ",acl=0x%x", nfss->acl_bitmask);
		show_sessions(m, nfss);
		show_pnfs(m, nfss);
	}
#endif

	/*
	 * Display security flavor in effect for this mount
	 */
	seq_printf(m, "\n\tsec:\tflavor=%u", auth->au_ops->au_flavor);
	if (auth->au_flavor)
		seq_printf(m, ",pseudoflavor=%u", auth->au_flavor);

	/*
	 * Display superblock I/O counters
	 */
	for_each_possible_cpu(cpu) {
		struct nfs_iostats *stats;

		preempt_disable();
		stats = per_cpu_ptr(nfss->io_stats, cpu);

		for (i = 0; i < __NFSIOS_COUNTSMAX; i++)
			totals.events[i] += stats->events[i];
		for (i = 0; i < __NFSIOS_BYTESMAX; i++)
			totals.bytes[i] += stats->bytes[i];
#ifdef CONFIG_NFS_FSCACHE
		for (i = 0; i < __NFSIOS_FSCACHEMAX; i++)
			totals.fscache[i] += stats->fscache[i];
#endif

		preempt_enable();
	}

	seq_printf(m, "\n\tevents:\t");
	for (i = 0; i < __NFSIOS_COUNTSMAX; i++)
		seq_printf(m, "%lu ", totals.events[i]);
	seq_printf(m, "\n\tbytes:\t");
	for (i = 0; i < __NFSIOS_BYTESMAX; i++)
		seq_printf(m, "%Lu ", totals.bytes[i]);
#ifdef CONFIG_NFS_FSCACHE
	if (nfss->options & NFS_OPTION_FSCACHE) {
		seq_printf(m, "\n\tfsc:\t");
		for (i = 0; i < __NFSIOS_FSCACHEMAX; i++)
			seq_printf(m, "%Lu ", totals.bytes[i]);
	}
#endif
	seq_printf(m, "\n");

	rpc_print_iostats(m, nfss->client);

	return 0;
}

/*
 * Begin unmount by attempting to remove all automounted mountpoints we added
 * in response to xdev traversals and referrals
 */
static void nfs_umount_begin(struct super_block *sb)
{
	struct nfs_server *server;
	struct rpc_clnt *rpc;

	server = NFS_SB(sb);
	/* -EIO all pending I/O */
	rpc = server->client_acl;
	if (!IS_ERR(rpc))
		rpc_killall_tasks(rpc);
	rpc = server->client;
	if (!IS_ERR(rpc))
		rpc_killall_tasks(rpc);
}

static struct nfs_parsed_mount_data *nfs_alloc_parsed_mount_data(unsigned int version)
{
	struct nfs_parsed_mount_data *data;

	data = kzalloc(sizeof(*data), GFP_KERNEL);
	if (data) {
		data->acregmin		= NFS_DEF_ACREGMIN;
		data->acregmax		= NFS_DEF_ACREGMAX;
		data->acdirmin		= NFS_DEF_ACDIRMIN;
		data->acdirmax		= NFS_DEF_ACDIRMAX;
		data->mount_server.port	= NFS_UNSPEC_PORT;
		data->nfs_server.port	= NFS_UNSPEC_PORT;
		data->nfs_server.protocol = XPRT_TRANSPORT_TCP;
		data->auth_flavors[0]	= RPC_AUTH_UNIX;
		data->auth_flavor_len	= 1;
		data->version		= version;
		data->minorversion	= 0;
	}
	return data;
}

/*
 * Sanity-check a server address provided by the mount command.
 *
 * Address family must be initialized, and address must not be
 * the ANY address for that family.
 */
static int nfs_verify_server_address(struct sockaddr *addr)
{
	switch (addr->sa_family) {
	case AF_INET: {
		struct sockaddr_in *sa = (struct sockaddr_in *)addr;
		return sa->sin_addr.s_addr != htonl(INADDR_ANY);
	}
	case AF_INET6: {
		struct in6_addr *sa = &((struct sockaddr_in6 *)addr)->sin6_addr;
		return !ipv6_addr_any(sa);
	}
	}

	dfprintk(MOUNT, "NFS: Invalid IP address specified\n");
	return 0;
}

/*
 * Select between a default port value and a user-specified port value.
 * If a zero value is set, then autobind will be used.
 */
static void nfs_set_port(struct sockaddr *sap, int *port,
				 const unsigned short default_port)
{
	if (*port == NFS_UNSPEC_PORT)
		*port = default_port;

	rpc_set_port(sap, *port);
}

/*
 * Sanity check the NFS transport protocol.
 *
 */
static void nfs_validate_transport_protocol(struct nfs_parsed_mount_data *mnt)
{
	switch (mnt->nfs_server.protocol) {
	case XPRT_TRANSPORT_UDP:
	case XPRT_TRANSPORT_TCP:
	case XPRT_TRANSPORT_RDMA:
		break;
	default:
		mnt->nfs_server.protocol = XPRT_TRANSPORT_TCP;
	}
}

/*
 * For text based NFSv2/v3 mounts, the mount protocol transport default
 * settings should depend upon the specified NFS transport.
 */
static void nfs_set_mount_transport_protocol(struct nfs_parsed_mount_data *mnt)
{
	nfs_validate_transport_protocol(mnt);

	if (mnt->mount_server.protocol == XPRT_TRANSPORT_UDP ||
	    mnt->mount_server.protocol == XPRT_TRANSPORT_TCP)
			return;
	switch (mnt->nfs_server.protocol) {
	case XPRT_TRANSPORT_UDP:
		mnt->mount_server.protocol = XPRT_TRANSPORT_UDP;
		break;
	case XPRT_TRANSPORT_TCP:
	case XPRT_TRANSPORT_RDMA:
		mnt->mount_server.protocol = XPRT_TRANSPORT_TCP;
	}
}

/*
 * Parse the value of the 'sec=' option.
 */
static int nfs_parse_security_flavors(char *value,
				      struct nfs_parsed_mount_data *mnt)
{
	substring_t args[MAX_OPT_ARGS];

	dfprintk(MOUNT, "NFS: parsing sec=%s option\n", value);

	switch (match_token(value, nfs_secflavor_tokens, args)) {
	case Opt_sec_none:
		mnt->auth_flavors[0] = RPC_AUTH_NULL;
		break;
	case Opt_sec_sys:
		mnt->auth_flavors[0] = RPC_AUTH_UNIX;
		break;
	case Opt_sec_krb5:
		mnt->auth_flavors[0] = RPC_AUTH_GSS_KRB5;
		break;
	case Opt_sec_krb5i:
		mnt->auth_flavors[0] = RPC_AUTH_GSS_KRB5I;
		break;
	case Opt_sec_krb5p:
		mnt->auth_flavors[0] = RPC_AUTH_GSS_KRB5P;
		break;
	case Opt_sec_lkey:
		mnt->auth_flavors[0] = RPC_AUTH_GSS_LKEY;
		break;
	case Opt_sec_lkeyi:
		mnt->auth_flavors[0] = RPC_AUTH_GSS_LKEYI;
		break;
	case Opt_sec_lkeyp:
		mnt->auth_flavors[0] = RPC_AUTH_GSS_LKEYP;
		break;
	case Opt_sec_spkm:
		mnt->auth_flavors[0] = RPC_AUTH_GSS_SPKM;
		break;
	case Opt_sec_spkmi:
		mnt->auth_flavors[0] = RPC_AUTH_GSS_SPKMI;
		break;
	case Opt_sec_spkmp:
		mnt->auth_flavors[0] = RPC_AUTH_GSS_SPKMP;
		break;
	default:
		return 0;
	}

	mnt->flags |= NFS_MOUNT_SECFLAVOUR;
	mnt->auth_flavor_len = 1;
	return 1;
}

static int nfs_get_option_str(substring_t args[], char **option)
{
	kfree(*option);
	*option = match_strdup(args);
	return !option;
}

static int nfs_get_option_ul(substring_t args[], unsigned long *option)
{
	int rc;
	char *string;

	string = match_strdup(args);
	if (string == NULL)
		return -ENOMEM;
	rc = strict_strtoul(string, 10, option);
	kfree(string);

	return rc;
}

/*
 * Error-check and convert a string of mount options from user space into
 * a data structure.  The whole mount string is processed; bad options are
 * skipped as they are encountered.  If there were no errors, return 1;
 * otherwise return 0 (zero).
 */
static int nfs_parse_mount_options(char *raw,
				   struct nfs_parsed_mount_data *mnt)
{
	char *p, *string, *secdata;
	int rc, sloppy = 0, invalid_option = 0;
	unsigned short protofamily = AF_UNSPEC;
	unsigned short mountfamily = AF_UNSPEC;

	if (!raw) {
		dfprintk(MOUNT, "NFS: mount options string was NULL.\n");
		return 1;
	}
	dfprintk(MOUNT, "NFS: nfs mount opts='%s'\n", raw);

	secdata = alloc_secdata();
	if (!secdata)
		goto out_nomem;

	rc = security_sb_copy_data(raw, secdata);
	if (rc)
		goto out_security_failure;

	rc = security_sb_parse_opts_str(secdata, &mnt->lsm_opts);
	if (rc)
		goto out_security_failure;

	free_secdata(secdata);

	while ((p = strsep(&raw, ",")) != NULL) {
		substring_t args[MAX_OPT_ARGS];
		unsigned long option;
		int token;

		if (!*p)
			continue;

		dfprintk(MOUNT, "NFS:   parsing nfs mount option '%s'\n", p);

		token = match_token(p, nfs_mount_option_tokens, args);
		switch (token) {

		/*
		 * boolean options:  foo/nofoo
		 */
		case Opt_soft:
			mnt->flags |= NFS_MOUNT_SOFT;
			break;
		case Opt_hard:
			mnt->flags &= ~NFS_MOUNT_SOFT;
			break;
		case Opt_posix:
			mnt->flags |= NFS_MOUNT_POSIX;
			break;
		case Opt_noposix:
			mnt->flags &= ~NFS_MOUNT_POSIX;
			break;
		case Opt_cto:
			mnt->flags &= ~NFS_MOUNT_NOCTO;
			break;
		case Opt_nocto:
			mnt->flags |= NFS_MOUNT_NOCTO;
			break;
		case Opt_ac:
			mnt->flags &= ~NFS_MOUNT_NOAC;
			break;
		case Opt_noac:
			mnt->flags |= NFS_MOUNT_NOAC;
			break;
		case Opt_lock:
			mnt->flags &= ~NFS_MOUNT_NONLM;
			mnt->flags &= ~(NFS_MOUNT_LOCAL_FLOCK |
					NFS_MOUNT_LOCAL_FCNTL);
			break;
		case Opt_nolock:
			mnt->flags |= NFS_MOUNT_NONLM;
			mnt->flags |= (NFS_MOUNT_LOCAL_FLOCK |
				       NFS_MOUNT_LOCAL_FCNTL);
			break;
		case Opt_v2:
			mnt->flags &= ~NFS_MOUNT_VER3;
			mnt->version = 2;
			break;
		case Opt_v3:
			mnt->flags |= NFS_MOUNT_VER3;
			mnt->version = 3;
			break;
		case Opt_v4:
			mnt->flags &= ~NFS_MOUNT_VER3;
			mnt->version = 4;
			break;
		case Opt_udp:
			mnt->flags &= ~NFS_MOUNT_TCP;
			mnt->nfs_server.protocol = XPRT_TRANSPORT_UDP;
			break;
		case Opt_tcp:
			mnt->flags |= NFS_MOUNT_TCP;
			mnt->nfs_server.protocol = XPRT_TRANSPORT_TCP;
			break;
		case Opt_rdma:
			mnt->flags |= NFS_MOUNT_TCP; /* for side protocols */
			mnt->nfs_server.protocol = XPRT_TRANSPORT_RDMA;
			xprt_load_transport(p);
			break;
		case Opt_acl:
			mnt->flags &= ~NFS_MOUNT_NOACL;
			break;
		case Opt_noacl:
			mnt->flags |= NFS_MOUNT_NOACL;
			break;
		case Opt_rdirplus:
			mnt->flags &= ~NFS_MOUNT_NORDIRPLUS;
			break;
		case Opt_nordirplus:
			mnt->flags |= NFS_MOUNT_NORDIRPLUS;
			break;
		case Opt_sharecache:
			mnt->flags &= ~NFS_MOUNT_UNSHARED;
			break;
		case Opt_nosharecache:
			mnt->flags |= NFS_MOUNT_UNSHARED;
			break;
		case Opt_resvport:
			mnt->flags &= ~NFS_MOUNT_NORESVPORT;
			break;
		case Opt_noresvport:
			mnt->flags |= NFS_MOUNT_NORESVPORT;
			break;
		case Opt_fscache:
			mnt->options |= NFS_OPTION_FSCACHE;
			kfree(mnt->fscache_uniq);
			mnt->fscache_uniq = NULL;
			break;
		case Opt_nofscache:
			mnt->options &= ~NFS_OPTION_FSCACHE;
			kfree(mnt->fscache_uniq);
			mnt->fscache_uniq = NULL;
			break;

		/*
		 * options that take numeric values
		 */
		case Opt_port:
			if (nfs_get_option_ul(args, &option) ||
			    option > USHRT_MAX)
				goto out_invalid_value;
			mnt->nfs_server.port = option;
			break;
		case Opt_rsize:
			if (nfs_get_option_ul(args, &option))
				goto out_invalid_value;
			mnt->rsize = option;
			break;
		case Opt_wsize:
			if (nfs_get_option_ul(args, &option))
				goto out_invalid_value;
			mnt->wsize = option;
			break;
		case Opt_bsize:
			if (nfs_get_option_ul(args, &option))
				goto out_invalid_value;
			mnt->bsize = option;
			break;
		case Opt_timeo:
			if (nfs_get_option_ul(args, &option) || option == 0)
				goto out_invalid_value;
			mnt->timeo = option;
			break;
		case Opt_retrans:
			if (nfs_get_option_ul(args, &option) || option == 0)
				goto out_invalid_value;
			mnt->retrans = option;
			break;
		case Opt_acregmin:
			if (nfs_get_option_ul(args, &option))
				goto out_invalid_value;
			mnt->acregmin = option;
			break;
		case Opt_acregmax:
			if (nfs_get_option_ul(args, &option))
				goto out_invalid_value;
			mnt->acregmax = option;
			break;
		case Opt_acdirmin:
			if (nfs_get_option_ul(args, &option))
				goto out_invalid_value;
			mnt->acdirmin = option;
			break;
		case Opt_acdirmax:
			if (nfs_get_option_ul(args, &option))
				goto out_invalid_value;
			mnt->acdirmax = option;
			break;
		case Opt_actimeo:
			if (nfs_get_option_ul(args, &option))
				goto out_invalid_value;
			mnt->acregmin = mnt->acregmax =
			mnt->acdirmin = mnt->acdirmax = option;
			break;
		case Opt_namelen:
			if (nfs_get_option_ul(args, &option))
				goto out_invalid_value;
			mnt->namlen = option;
			break;
		case Opt_mountport:
			if (nfs_get_option_ul(args, &option) ||
			    option > USHRT_MAX)
				goto out_invalid_value;
			mnt->mount_server.port = option;
			break;
		case Opt_mountvers:
			if (nfs_get_option_ul(args, &option) ||
			    option < NFS_MNT_VERSION ||
			    option > NFS_MNT3_VERSION)
				goto out_invalid_value;
			mnt->mount_server.version = option;
			break;
		case Opt_nfsvers:
			if (nfs_get_option_ul(args, &option))
				goto out_invalid_value;
			switch (option) {
			case NFS2_VERSION:
				mnt->flags &= ~NFS_MOUNT_VER3;
				mnt->version = 2;
				break;
			case NFS3_VERSION:
				mnt->flags |= NFS_MOUNT_VER3;
				mnt->version = 3;
				break;
			case NFS4_VERSION:
				mnt->flags &= ~NFS_MOUNT_VER3;
				mnt->version = 4;
				break;
			default:
				goto out_invalid_value;
			}
			break;
		case Opt_minorversion:
			if (nfs_get_option_ul(args, &option))
				goto out_invalid_value;
			if (option > NFS4_MAX_MINOR_VERSION)
				goto out_invalid_value;
			mnt->minorversion = option;
			break;

		/*
		 * options that take text values
		 */
		case Opt_sec:
			string = match_strdup(args);
			if (string == NULL)
				goto out_nomem;
			rc = nfs_parse_security_flavors(string, mnt);
			kfree(string);
			if (!rc) {
				dfprintk(MOUNT, "NFS:   unrecognized "
						"security flavor\n");
				return 0;
			}
			break;
		case Opt_proto:
			string = match_strdup(args);
			if (string == NULL)
				goto out_nomem;
			token = match_token(string,
					    nfs_xprt_protocol_tokens, args);

			protofamily = AF_INET;
			switch (token) {
			case Opt_xprt_udp6:
				protofamily = AF_INET6;
			case Opt_xprt_udp:
				mnt->flags &= ~NFS_MOUNT_TCP;
				mnt->nfs_server.protocol = XPRT_TRANSPORT_UDP;
				break;
			case Opt_xprt_tcp6:
				protofamily = AF_INET6;
			case Opt_xprt_tcp:
				mnt->flags |= NFS_MOUNT_TCP;
				mnt->nfs_server.protocol = XPRT_TRANSPORT_TCP;
				break;
			case Opt_xprt_rdma:
				/* vector side protocols to TCP */
				mnt->flags |= NFS_MOUNT_TCP;
				mnt->nfs_server.protocol = XPRT_TRANSPORT_RDMA;
				xprt_load_transport(string);
				break;
			default:
				dfprintk(MOUNT, "NFS:   unrecognized "
						"transport protocol\n");
				kfree(string);
				return 0;
			}
			kfree(string);
			break;
		case Opt_mountproto:
			string = match_strdup(args);
			if (string == NULL)
				goto out_nomem;
			token = match_token(string,
					    nfs_xprt_protocol_tokens, args);
			kfree(string);

			mountfamily = AF_INET;
			switch (token) {
			case Opt_xprt_udp6:
				mountfamily = AF_INET6;
			case Opt_xprt_udp:
				mnt->mount_server.protocol = XPRT_TRANSPORT_UDP;
				break;
			case Opt_xprt_tcp6:
				mountfamily = AF_INET6;
			case Opt_xprt_tcp:
				mnt->mount_server.protocol = XPRT_TRANSPORT_TCP;
				break;
			case Opt_xprt_rdma: /* not used for side protocols */
			default:
				dfprintk(MOUNT, "NFS:   unrecognized "
						"transport protocol\n");
				return 0;
			}
			break;
		case Opt_addr:
			string = match_strdup(args);
			if (string == NULL)
				goto out_nomem;
			mnt->nfs_server.addrlen =
				rpc_pton(string, strlen(string),
					(struct sockaddr *)
					&mnt->nfs_server.address,
					sizeof(mnt->nfs_server.address));
			kfree(string);
			if (mnt->nfs_server.addrlen == 0)
				goto out_invalid_address;
			break;
		case Opt_clientaddr:
			if (nfs_get_option_str(args, &mnt->client_address))
				goto out_nomem;
			break;
		case Opt_mounthost:
			if (nfs_get_option_str(args,
					       &mnt->mount_server.hostname))
				goto out_nomem;
			break;
		case Opt_mountaddr:
			string = match_strdup(args);
			if (string == NULL)
				goto out_nomem;
			mnt->mount_server.addrlen =
				rpc_pton(string, strlen(string),
					(struct sockaddr *)
					&mnt->mount_server.address,
					sizeof(mnt->mount_server.address));
			kfree(string);
			if (mnt->mount_server.addrlen == 0)
				goto out_invalid_address;
			break;
		case Opt_lookupcache:
			string = match_strdup(args);
			if (string == NULL)
				goto out_nomem;
			token = match_token(string,
					nfs_lookupcache_tokens, args);
			kfree(string);
			switch (token) {
				case Opt_lookupcache_all:
					mnt->flags &= ~(NFS_MOUNT_LOOKUP_CACHE_NONEG|NFS_MOUNT_LOOKUP_CACHE_NONE);
					break;
				case Opt_lookupcache_positive:
					mnt->flags &= ~NFS_MOUNT_LOOKUP_CACHE_NONE;
					mnt->flags |= NFS_MOUNT_LOOKUP_CACHE_NONEG;
					break;
				case Opt_lookupcache_none:
					mnt->flags |= NFS_MOUNT_LOOKUP_CACHE_NONEG|NFS_MOUNT_LOOKUP_CACHE_NONE;
					break;
				default:
					dfprintk(MOUNT, "NFS:   invalid "
							"lookupcache argument\n");
					return 0;
			};
			break;
		case Opt_fscache_uniq:
			if (nfs_get_option_str(args, &mnt->fscache_uniq))
				goto out_nomem;
			mnt->options |= NFS_OPTION_FSCACHE;
			break;
		case Opt_local_lock:
			string = match_strdup(args);
			if (string == NULL)
				goto out_nomem;
			token = match_token(string, nfs_local_lock_tokens,
					args);
			kfree(string);
			switch (token) {
			case Opt_local_lock_all:
				mnt->flags |= (NFS_MOUNT_LOCAL_FLOCK |
					       NFS_MOUNT_LOCAL_FCNTL);
				break;
			case Opt_local_lock_flock:
				mnt->flags |= NFS_MOUNT_LOCAL_FLOCK;
				break;
			case Opt_local_lock_posix:
				mnt->flags |= NFS_MOUNT_LOCAL_FCNTL;
				break;
			case Opt_local_lock_none:
				mnt->flags &= ~(NFS_MOUNT_LOCAL_FLOCK |
						NFS_MOUNT_LOCAL_FCNTL);
				break;
			default:
				dfprintk(MOUNT, "NFS:	invalid	"
						"local_lock argument\n");
				return 0;
			};
			break;

		/*
		 * Special options
		 */
		case Opt_sloppy:
			sloppy = 1;
			dfprintk(MOUNT, "NFS:   relaxing parsing rules\n");
			break;
		case Opt_userspace:
		case Opt_deprecated:
			dfprintk(MOUNT, "NFS:   ignoring mount option "
					"'%s'\n", p);
			break;

		default:
			invalid_option = 1;
			dfprintk(MOUNT, "NFS:   unrecognized mount option "
					"'%s'\n", p);
		}
	}

	if (!sloppy && invalid_option)
		return 0;

	/*
	 * verify that any proto=/mountproto= options match the address
	 * familiies in the addr=/mountaddr= options.
	 */
	if (protofamily != AF_UNSPEC &&
	    protofamily != mnt->nfs_server.address.ss_family)
		goto out_proto_mismatch;

	if (mountfamily != AF_UNSPEC) {
		if (mnt->mount_server.addrlen) {
			if (mountfamily != mnt->mount_server.address.ss_family)
				goto out_mountproto_mismatch;
		} else {
			if (mountfamily != mnt->nfs_server.address.ss_family)
				goto out_mountproto_mismatch;
		}
	}

	return 1;

out_mountproto_mismatch:
	printk(KERN_INFO "NFS: mount server address does not match mountproto= "
			 "option\n");
	return 0;
out_proto_mismatch:
	printk(KERN_INFO "NFS: server address does not match proto= option\n");
	return 0;
out_invalid_address:
	printk(KERN_INFO "NFS: bad IP address specified: %s\n", p);
	return 0;
out_invalid_value:
	printk(KERN_INFO "NFS: bad mount option value specified: %s\n", p);
	return 0;
out_nomem:
	printk(KERN_INFO "NFS: not enough memory to parse option\n");
	return 0;
out_security_failure:
	free_secdata(secdata);
	printk(KERN_INFO "NFS: security options invalid: %d\n", rc);
	return 0;
}

/*
 * Match the requested auth flavors with the list returned by
 * the server.  Returns zero and sets the mount's authentication
 * flavor on success; returns -EACCES if server does not support
 * the requested flavor.
 */
static int nfs_walk_authlist(struct nfs_parsed_mount_data *args,
			     struct nfs_mount_request *request)
{
	unsigned int i, j, server_authlist_len = *(request->auth_flav_len);

	/*
	 * Certain releases of Linux's mountd return an empty
	 * flavor list.  To prevent behavioral regression with
	 * these servers (ie. rejecting mounts that used to
	 * succeed), revert to pre-2.6.32 behavior (no checking)
	 * if the returned flavor list is empty.
	 */
	if (server_authlist_len == 0)
		return 0;

	/*
	 * We avoid sophisticated negotiating here, as there are
	 * plenty of cases where we can get it wrong, providing
	 * either too little or too much security.
	 *
	 * RFC 2623, section 2.7 suggests we SHOULD prefer the
	 * flavor listed first.  However, some servers list
	 * AUTH_NULL first.  Our caller plants AUTH_SYS, the
	 * preferred default, in args->auth_flavors[0] if user
	 * didn't specify sec= mount option.
	 */
	for (i = 0; i < args->auth_flavor_len; i++)
		for (j = 0; j < server_authlist_len; j++)
			if (args->auth_flavors[i] == request->auth_flavs[j]) {
				dfprintk(MOUNT, "NFS: using auth flavor %d\n",
					request->auth_flavs[j]);
				args->auth_flavors[0] = request->auth_flavs[j];
				return 0;
			}

	dfprintk(MOUNT, "NFS: server does not support requested auth flavor\n");
	nfs_umount(request);
	return -EACCES;
}

/*
 * Use the remote server's MOUNT service to request the NFS file handle
 * corresponding to the provided path.
 */
static int nfs_try_mount(struct nfs_parsed_mount_data *args,
			 struct nfs_fh *root_fh)
{
	rpc_authflavor_t server_authlist[NFS_MAX_SECFLAVORS];
	unsigned int server_authlist_len = ARRAY_SIZE(server_authlist);
	struct nfs_mount_request request = {
		.sap		= (struct sockaddr *)
						&args->mount_server.address,
		.dirpath	= args->nfs_server.export_path,
		.protocol	= args->mount_server.protocol,
		.fh		= root_fh,
		.noresvport	= args->flags & NFS_MOUNT_NORESVPORT,
		.auth_flav_len	= &server_authlist_len,
		.auth_flavs	= server_authlist,
	};
	int status;

	if (args->mount_server.version == 0) {
		switch (args->version) {
			default:
				args->mount_server.version = NFS_MNT3_VERSION;
				break;
			case 2:
				args->mount_server.version = NFS_MNT_VERSION;
		}
	}
	request.version = args->mount_server.version;

	if (args->mount_server.hostname)
		request.hostname = args->mount_server.hostname;
	else
		request.hostname = args->nfs_server.hostname;

	/*
	 * Construct the mount server's address.
	 */
	if (args->mount_server.address.ss_family == AF_UNSPEC) {
		memcpy(request.sap, &args->nfs_server.address,
		       args->nfs_server.addrlen);
		args->mount_server.addrlen = args->nfs_server.addrlen;
	}
	request.salen = args->mount_server.addrlen;
	nfs_set_port(request.sap, &args->mount_server.port, 0);

	/*
	 * Now ask the mount server to map our export path
	 * to a file handle.
	 */
	status = nfs_mount(&request);
	if (status != 0) {
		dfprintk(MOUNT, "NFS: unable to mount server %s, error %d\n",
				request.hostname, status);
		return status;
	}

	/*
	 * MNTv1 (NFSv2) does not support auth flavor negotiation.
	 */
	if (args->mount_server.version != NFS_MNT3_VERSION)
		return 0;
	return nfs_walk_authlist(args, &request);
}

/*
 * Split "dev_name" into "hostname:export_path".
 *
 * The leftmost colon demarks the split between the server's hostname
 * and the export path.  If the hostname starts with a left square
 * bracket, then it may contain colons.
 *
 * Note: caller frees hostname and export path, even on error.
 */
static int nfs_parse_devname(const char *dev_name,
			     char **hostname, size_t maxnamlen,
			     char **export_path, size_t maxpathlen)
{
	size_t len;
	char *end;

	/* Is the host name protected with square brakcets? */
	if (*dev_name == '[') {
		end = strchr(++dev_name, ']');
		if (end == NULL || end[1] != ':')
			goto out_bad_devname;

		len = end - dev_name;
		end++;
	} else {
		char *comma;

		end = strchr(dev_name, ':');
		if (end == NULL)
			goto out_bad_devname;
		len = end - dev_name;

		/* kill possible hostname list: not supported */
		comma = strchr(dev_name, ',');
		if (comma != NULL && comma < end)
			*comma = 0;
	}

	if (len > maxnamlen)
		goto out_hostname;

	/* N.B. caller will free nfs_server.hostname in all cases */
	*hostname = kstrndup(dev_name, len, GFP_KERNEL);
	if (*hostname == NULL)
		goto out_nomem;
	len = strlen(++end);
	if (len > maxpathlen)
		goto out_path;
	*export_path = kstrndup(end, len, GFP_KERNEL);
	if (!*export_path)
		goto out_nomem;

	dfprintk(MOUNT, "NFS: MNTPATH: '%s'\n", *export_path);
	return 0;

out_bad_devname:
	dfprintk(MOUNT, "NFS: device name not in host:path format\n");
	return -EINVAL;

out_nomem:
	dfprintk(MOUNT, "NFS: not enough memory to parse device name\n");
	return -ENOMEM;

out_hostname:
	dfprintk(MOUNT, "NFS: server hostname too long\n");
	return -ENAMETOOLONG;

out_path:
	dfprintk(MOUNT, "NFS: export pathname too long\n");
	return -ENAMETOOLONG;
}

/*
 * Validate the NFS2/NFS3 mount data
 * - fills in the mount root filehandle
 *
 * For option strings, user space handles the following behaviors:
 *
 * + DNS: mapping server host name to IP address ("addr=" option)
 *
 * + failure mode: how to behave if a mount request can't be handled
 *   immediately ("fg/bg" option)
 *
 * + retry: how often to retry a mount request ("retry=" option)
 *
 * + breaking back: trying proto=udp after proto=tcp, v2 after v3,
 *   mountproto=tcp after mountproto=udp, and so on
 */
static int nfs_validate_mount_data(void *options,
				   struct nfs_parsed_mount_data *args,
				   struct nfs_fh *mntfh,
				   const char *dev_name)
{
	struct nfs_mount_data *data = (struct nfs_mount_data *)options;
	struct sockaddr *sap = (struct sockaddr *)&args->nfs_server.address;

	if (data == NULL)
		goto out_no_data;

	switch (data->version) {
	case 1:
		data->namlen = 0;
	case 2:
		data->bsize = 0;
	case 3:
		if (data->flags & NFS_MOUNT_VER3)
			goto out_no_v3;
		data->root.size = NFS2_FHSIZE;
		memcpy(data->root.data, data->old_root.data, NFS2_FHSIZE);
	case 4:
		if (data->flags & NFS_MOUNT_SECFLAVOUR)
			goto out_no_sec;
	case 5:
		memset(data->context, 0, sizeof(data->context));
	case 6:
		if (data->flags & NFS_MOUNT_VER3) {
			if (data->root.size > NFS3_FHSIZE || data->root.size == 0)
				goto out_invalid_fh;
			mntfh->size = data->root.size;
			args->version = 3;
		} else {
			mntfh->size = NFS2_FHSIZE;
			args->version = 2;
		}


		memcpy(mntfh->data, data->root.data, mntfh->size);
		if (mntfh->size < sizeof(mntfh->data))
			memset(mntfh->data + mntfh->size, 0,
			       sizeof(mntfh->data) - mntfh->size);

		/*
		 * Translate to nfs_parsed_mount_data, which nfs_fill_super
		 * can deal with.
		 */
		args->flags		= data->flags & NFS_MOUNT_FLAGMASK;
		args->flags		|= NFS_MOUNT_LEGACY_INTERFACE;
		args->rsize		= data->rsize;
		args->wsize		= data->wsize;
		args->timeo		= data->timeo;
		args->retrans		= data->retrans;
		args->acregmin		= data->acregmin;
		args->acregmax		= data->acregmax;
		args->acdirmin		= data->acdirmin;
		args->acdirmax		= data->acdirmax;

		memcpy(sap, &data->addr, sizeof(data->addr));
		args->nfs_server.addrlen = sizeof(data->addr);
		if (!nfs_verify_server_address(sap))
			goto out_no_address;

		if (!(data->flags & NFS_MOUNT_TCP))
			args->nfs_server.protocol = XPRT_TRANSPORT_UDP;
		/* N.B. caller will free nfs_server.hostname in all cases */
		args->nfs_server.hostname = kstrdup(data->hostname, GFP_KERNEL);
		args->namlen		= data->namlen;
		args->bsize		= data->bsize;

		if (data->flags & NFS_MOUNT_SECFLAVOUR)
			args->auth_flavors[0] = data->pseudoflavor;
		if (!args->nfs_server.hostname)
			goto out_nomem;

		if (!(data->flags & NFS_MOUNT_NONLM))
			args->flags &= ~(NFS_MOUNT_LOCAL_FLOCK|
					 NFS_MOUNT_LOCAL_FCNTL);
		else
			args->flags |= (NFS_MOUNT_LOCAL_FLOCK|
					NFS_MOUNT_LOCAL_FCNTL);
		/*
		 * The legacy version 6 binary mount data from userspace has a
		 * field used only to transport selinux information into the
		 * the kernel.  To continue to support that functionality we
		 * have a touch of selinux knowledge here in the NFS code. The
		 * userspace code converted context=blah to just blah so we are
		 * converting back to the full string selinux understands.
		 */
		if (data->context[0]){
#ifdef CONFIG_SECURITY_SELINUX
			int rc;
			char *opts_str = kmalloc(sizeof(data->context) + 8, GFP_KERNEL);
			if (!opts_str)
				return -ENOMEM;
			strcpy(opts_str, "context=");
			data->context[NFS_MAX_CONTEXT_LEN] = '\0';
			strcat(opts_str, &data->context[0]);
			rc = security_sb_parse_opts_str(opts_str, &args->lsm_opts);
			kfree(opts_str);
			if (rc)
				return rc;
#else
			return -EINVAL;
#endif
		}

		break;
	default: {
		int status;

		if (nfs_parse_mount_options((char *)options, args) == 0)
			return -EINVAL;

		if (!nfs_verify_server_address(sap))
			goto out_no_address;

		if (args->version == 4)
#ifdef CONFIG_NFS_V4
			return nfs4_validate_text_mount_data(options,
							     args, dev_name);
#else
			goto out_v4_not_compiled;
#endif

		nfs_set_port(sap, &args->nfs_server.port, 0);

		nfs_set_mount_transport_protocol(args);

		status = nfs_parse_devname(dev_name,
					   &args->nfs_server.hostname,
					   PAGE_SIZE,
					   &args->nfs_server.export_path,
					   NFS_MAXPATHLEN);
		if (!status)
			status = nfs_try_mount(args, mntfh);

		kfree(args->nfs_server.export_path);
		args->nfs_server.export_path = NULL;

		if (status)
			return status;

		break;
		}
	}

#ifndef CONFIG_NFS_V3
	if (args->version == 3)
		goto out_v3_not_compiled;
#endif /* !CONFIG_NFS_V3 */

	return 0;

out_no_data:
	dfprintk(MOUNT, "NFS: mount program didn't pass any mount data\n");
	return -EINVAL;

out_no_v3:
	dfprintk(MOUNT, "NFS: nfs_mount_data version %d does not support v3\n",
		 data->version);
	return -EINVAL;

out_no_sec:
	dfprintk(MOUNT, "NFS: nfs_mount_data version supports only AUTH_SYS\n");
	return -EINVAL;

#ifndef CONFIG_NFS_V3
out_v3_not_compiled:
	dfprintk(MOUNT, "NFS: NFSv3 is not compiled into kernel\n");
	return -EPROTONOSUPPORT;
#endif /* !CONFIG_NFS_V3 */

#ifndef CONFIG_NFS_V4
out_v4_not_compiled:
	dfprintk(MOUNT, "NFS: NFSv4 is not compiled into kernel\n");
	return -EPROTONOSUPPORT;
#endif /* !CONFIG_NFS_V4 */

out_nomem:
	dfprintk(MOUNT, "NFS: not enough memory to handle mount options\n");
	return -ENOMEM;

out_no_address:
	dfprintk(MOUNT, "NFS: mount program didn't pass remote address\n");
	return -EINVAL;

out_invalid_fh:
	dfprintk(MOUNT, "NFS: invalid root filehandle\n");
	return -EINVAL;
}

static int
nfs_compare_remount_data(struct nfs_server *nfss,
			 struct nfs_parsed_mount_data *data)
{
	if (data->flags != nfss->flags ||
	    data->rsize != nfss->rsize ||
	    data->wsize != nfss->wsize ||
	    data->retrans != nfss->client->cl_timeout->to_retries ||
	    data->auth_flavors[0] != nfss->client->cl_auth->au_flavor ||
	    data->acregmin != nfss->acregmin / HZ ||
	    data->acregmax != nfss->acregmax / HZ ||
	    data->acdirmin != nfss->acdirmin / HZ ||
	    data->acdirmax != nfss->acdirmax / HZ ||
	    data->timeo != (10U * nfss->client->cl_timeout->to_initval / HZ) ||
	    data->nfs_server.port != nfss->port ||
	    data->nfs_server.addrlen != nfss->nfs_client->cl_addrlen ||
	    !rpc_cmp_addr((struct sockaddr *)&data->nfs_server.address,
			  (struct sockaddr *)&nfss->nfs_client->cl_addr))
		return -EINVAL;

	return 0;
}

static int
nfs_remount(struct super_block *sb, int *flags, char *raw_data)
{
	int error;
	struct nfs_server *nfss = sb->s_fs_info;
	struct nfs_parsed_mount_data *data;
	struct nfs_mount_data *options = (struct nfs_mount_data *)raw_data;
	struct nfs4_mount_data *options4 = (struct nfs4_mount_data *)raw_data;
	u32 nfsvers = nfss->nfs_client->rpc_ops->version;

	/*
	 * Userspace mount programs that send binary options generally send
	 * them populated with default values. We have no way to know which
	 * ones were explicitly specified. Fall back to legacy behavior and
	 * just return success.
	 */
	if ((nfsvers == 4 && (!options4 || options4->version == 1)) ||
	    (nfsvers <= 3 && (!options || (options->version >= 1 &&
					   options->version <= 6))))
		return 0;

	data = kzalloc(sizeof(*data), GFP_KERNEL);
	if (data == NULL)
		return -ENOMEM;

	/* fill out struct with values from existing mount */
	data->flags = nfss->flags;
	data->rsize = nfss->rsize;
	data->wsize = nfss->wsize;
	data->retrans = nfss->client->cl_timeout->to_retries;
	data->auth_flavors[0] = nfss->client->cl_auth->au_flavor;
	data->acregmin = nfss->acregmin / HZ;
	data->acregmax = nfss->acregmax / HZ;
	data->acdirmin = nfss->acdirmin / HZ;
	data->acdirmax = nfss->acdirmax / HZ;
	data->timeo = 10U * nfss->client->cl_timeout->to_initval / HZ;
	data->nfs_server.port = nfss->port;
	data->nfs_server.addrlen = nfss->nfs_client->cl_addrlen;
	memcpy(&data->nfs_server.address, &nfss->nfs_client->cl_addr,
		data->nfs_server.addrlen);

	/* overwrite those values with any that were specified */
	error = nfs_parse_mount_options((char *)options, data);
	if (error < 0)
		goto out;

	/*
	 * noac is a special case. It implies -o sync, but that's not
	 * necessarily reflected in the mtab options. do_remount_sb
	 * will clear MS_SYNCHRONOUS if -o sync wasn't specified in the
	 * remount options, so we have to explicitly reset it.
	 */
	if (data->flags & NFS_MOUNT_NOAC)
		*flags |= MS_SYNCHRONOUS;

	/* compare new mount options with old ones */
	error = nfs_compare_remount_data(nfss, data);
out:
	kfree(data);
	return error;
}

/*
 * Initialise the common bits of the superblock
 */
static inline void nfs_initialise_sb(struct super_block *sb)
{
	struct nfs_server *server = NFS_SB(sb);

	sb->s_magic = NFS_SUPER_MAGIC;

	/* We probably want something more informative here */
	snprintf(sb->s_id, sizeof(sb->s_id),
		 "%x:%x", MAJOR(sb->s_dev), MINOR(sb->s_dev));

	if (sb->s_blocksize == 0)
		sb->s_blocksize = nfs_block_bits(server->wsize,
						 &sb->s_blocksize_bits);

	if (server->flags & NFS_MOUNT_NOAC)
		sb->s_flags |= MS_SYNCHRONOUS;

	sb->s_bdi = &server->backing_dev_info;

	nfs_super_set_maxbytes(sb, server->maxfilesize);
}

/*
 * Finish setting up an NFS2/3 superblock
 */
static void nfs_fill_super(struct super_block *sb,
			   struct nfs_parsed_mount_data *data)
{
	struct nfs_server *server = NFS_SB(sb);

	sb->s_blocksize_bits = 0;
	sb->s_blocksize = 0;
	if (data->bsize)
		sb->s_blocksize = nfs_block_size(data->bsize, &sb->s_blocksize_bits);

	if (server->nfs_client->rpc_ops->version == 3) {
		/* The VFS shouldn't apply the umask to mode bits. We will do
		 * so ourselves when necessary.
		 */
		sb->s_flags |= MS_POSIXACL;
		sb->s_time_gran = 1;
	}

	sb->s_op = &nfs_sops;
 	nfs_initialise_sb(sb);
}

/*
 * Finish setting up a cloned NFS2/3 superblock
 */
static void nfs_clone_super(struct super_block *sb,
			    const struct super_block *old_sb)
{
	struct nfs_server *server = NFS_SB(sb);

	sb->s_blocksize_bits = old_sb->s_blocksize_bits;
	sb->s_blocksize = old_sb->s_blocksize;
	sb->s_maxbytes = old_sb->s_maxbytes;

	if (server->nfs_client->rpc_ops->version == 3) {
		/* The VFS shouldn't apply the umask to mode bits. We will do
		 * so ourselves when necessary.
		 */
		sb->s_flags |= MS_POSIXACL;
		sb->s_time_gran = 1;
	}

	sb->s_op = old_sb->s_op;
 	nfs_initialise_sb(sb);
}

static int nfs_compare_mount_options(const struct super_block *s, const struct nfs_server *b, int flags)
{
	const struct nfs_server *a = s->s_fs_info;
	const struct rpc_clnt *clnt_a = a->client;
	const struct rpc_clnt *clnt_b = b->client;

	if ((s->s_flags & NFS_MS_MASK) != (flags & NFS_MS_MASK))
		goto Ebusy;
	if (a->nfs_client != b->nfs_client)
		goto Ebusy;
	if (a->flags != b->flags)
		goto Ebusy;
	if (a->wsize != b->wsize)
		goto Ebusy;
	if (a->rsize != b->rsize)
		goto Ebusy;
	if (a->acregmin != b->acregmin)
		goto Ebusy;
	if (a->acregmax != b->acregmax)
		goto Ebusy;
	if (a->acdirmin != b->acdirmin)
		goto Ebusy;
	if (a->acdirmax != b->acdirmax)
		goto Ebusy;
	if (clnt_a->cl_auth->au_flavor != clnt_b->cl_auth->au_flavor)
		goto Ebusy;
	return 1;
Ebusy:
	return 0;
}

struct nfs_sb_mountdata {
	struct nfs_server *server;
	int mntflags;
};

static int nfs_set_super(struct super_block *s, void *data)
{
	struct nfs_sb_mountdata *sb_mntdata = data;
	struct nfs_server *server = sb_mntdata->server;
	int ret;

	s->s_flags = sb_mntdata->mntflags;
	s->s_fs_info = server;
	s->s_d_op = server->nfs_client->rpc_ops->dentry_ops;
	ret = set_anon_super(s, server);
	if (ret == 0)
		server->s_dev = s->s_dev;
	return ret;
}

static int nfs_compare_super_address(struct nfs_server *server1,
				     struct nfs_server *server2)
{
	struct sockaddr *sap1, *sap2;

	sap1 = (struct sockaddr *)&server1->nfs_client->cl_addr;
	sap2 = (struct sockaddr *)&server2->nfs_client->cl_addr;

	if (sap1->sa_family != sap2->sa_family)
		return 0;

	switch (sap1->sa_family) {
	case AF_INET: {
		struct sockaddr_in *sin1 = (struct sockaddr_in *)sap1;
		struct sockaddr_in *sin2 = (struct sockaddr_in *)sap2;
		if (sin1->sin_addr.s_addr != sin2->sin_addr.s_addr)
			return 0;
		if (sin1->sin_port != sin2->sin_port)
			return 0;
		break;
	}
	case AF_INET6: {
		struct sockaddr_in6 *sin1 = (struct sockaddr_in6 *)sap1;
		struct sockaddr_in6 *sin2 = (struct sockaddr_in6 *)sap2;
		if (!ipv6_addr_equal(&sin1->sin6_addr, &sin2->sin6_addr))
			return 0;
		if (sin1->sin6_port != sin2->sin6_port)
			return 0;
		break;
	}
	default:
		return 0;
	}

	return 1;
}

static int nfs_compare_super(struct super_block *sb, void *data)
{
	struct nfs_sb_mountdata *sb_mntdata = data;
	struct nfs_server *server = sb_mntdata->server, *old = NFS_SB(sb);
	int mntflags = sb_mntdata->mntflags;

	if (!nfs_compare_super_address(old, server))
		return 0;
	/* Note: NFS_MOUNT_UNSHARED == NFS4_MOUNT_UNSHARED */
	if (old->flags & NFS_MOUNT_UNSHARED)
		return 0;
	if (memcmp(&old->fsid, &server->fsid, sizeof(old->fsid)) != 0)
		return 0;
	return nfs_compare_mount_options(sb, server, mntflags);
}

static int nfs_bdi_register(struct nfs_server *server)
{
	return bdi_register_dev(&server->backing_dev_info, server->s_dev);
}

static struct dentry *nfs_fs_mount(struct file_system_type *fs_type,
	int flags, const char *dev_name, void *raw_data)
{
	struct nfs_server *server = NULL;
	struct super_block *s;
	struct nfs_parsed_mount_data *data;
	struct nfs_fh *mntfh;
	struct dentry *mntroot = ERR_PTR(-ENOMEM);
	int (*compare_super)(struct super_block *, void *) = nfs_compare_super;
	struct nfs_sb_mountdata sb_mntdata = {
		.mntflags = flags,
	};
	int error;

	data = nfs_alloc_parsed_mount_data(NFS_DEFAULT_VERSION);
	mntfh = nfs_alloc_fhandle();
	if (data == NULL || mntfh == NULL)
		goto out_free_fh;

	security_init_mnt_opts(&data->lsm_opts);

	/* Validate the mount data */
	error = nfs_validate_mount_data(raw_data, data, mntfh, dev_name);
	if (error < 0) {
		mntroot = ERR_PTR(error);
		goto out;
	}

#ifdef CONFIG_NFS_V4
	if (data->version == 4) {
		mntroot = nfs4_try_mount(flags, dev_name, data);
		kfree(data->client_address);
		kfree(data->nfs_server.export_path);
		goto out;
	}
#endif	/* CONFIG_NFS_V4 */

	/* Get a volume representation */
	server = nfs_create_server(data, mntfh);
	if (IS_ERR(server)) {
		mntroot = ERR_CAST(server);
		goto out;
	}
	sb_mntdata.server = server;

	if (server->flags & NFS_MOUNT_UNSHARED)
		compare_super = NULL;

	/* Get a superblock - note that we may end up sharing one that already exists */
	s = sget(fs_type, compare_super, nfs_set_super, &sb_mntdata);
	if (IS_ERR(s)) {
		mntroot = ERR_CAST(s);
		goto out_err_nosb;
	}

	if (s->s_fs_info != server) {
		nfs_free_server(server);
		server = NULL;
	} else {
		error = nfs_bdi_register(server);
		if (error) {
			mntroot = ERR_PTR(error);
			goto error_splat_bdi;
		}
	}

	if (!s->s_root) {
		/* initial superblock/root creation */
		nfs_fill_super(s, data);
		nfs_fscache_get_super_cookie(s, data->fscache_uniq, NULL);
	}

	mntroot = nfs_get_root(s, mntfh, dev_name);
	if (IS_ERR(mntroot))
		goto error_splat_super;

	error = security_sb_set_mnt_opts(s, &data->lsm_opts);
	if (error)
		goto error_splat_root;

	s->s_flags |= MS_ACTIVE;

out:
	kfree(data->nfs_server.hostname);
	kfree(data->mount_server.hostname);
	kfree(data->fscache_uniq);
	security_free_mnt_opts(&data->lsm_opts);
out_free_fh:
	nfs_free_fhandle(mntfh);
	kfree(data);
	return mntroot;

out_err_nosb:
	nfs_free_server(server);
	goto out;

error_splat_root:
	dput(mntroot);
	mntroot = ERR_PTR(error);
error_splat_super:
	if (server && !s->s_root)
		bdi_unregister(&server->backing_dev_info);
error_splat_bdi:
	deactivate_locked_super(s);
	goto out;
}

/*
 * Ensure that we unregister the bdi before kill_anon_super
 * releases the device name
 */
static void nfs_put_super(struct super_block *s)
{
	struct nfs_server *server = NFS_SB(s);

	bdi_unregister(&server->backing_dev_info);
}

/*
 * Destroy an NFS2/3 superblock
 */
static void nfs_kill_super(struct super_block *s)
{
	struct nfs_server *server = NFS_SB(s);

	kill_anon_super(s);
	nfs_fscache_release_super_cookie(s);
	nfs_free_server(server);
}

/*
 * Clone an NFS2/3 server record on xdev traversal (FSID-change)
 */
static struct dentry *
nfs_xdev_mount(struct file_system_type *fs_type, int flags,
		const char *dev_name, void *raw_data)
{
	struct nfs_clone_mount *data = raw_data;
	struct super_block *s;
	struct nfs_server *server;
	struct dentry *mntroot;
	int (*compare_super)(struct super_block *, void *) = nfs_compare_super;
	struct nfs_sb_mountdata sb_mntdata = {
		.mntflags = flags,
	};
	int error;

	dprintk("--> nfs_xdev_mount()\n");

	/* create a new volume representation */
	server = nfs_clone_server(NFS_SB(data->sb), data->fh, data->fattr);
	if (IS_ERR(server)) {
		error = PTR_ERR(server);
		goto out_err_noserver;
	}
	sb_mntdata.server = server;

	if (server->flags & NFS_MOUNT_UNSHARED)
		compare_super = NULL;

	/* Get a superblock - note that we may end up sharing one that already exists */
	s = sget(&nfs_fs_type, compare_super, nfs_set_super, &sb_mntdata);
	if (IS_ERR(s)) {
		error = PTR_ERR(s);
		goto out_err_nosb;
	}

	if (s->s_fs_info != server) {
		nfs_free_server(server);
		server = NULL;
	} else {
		error = nfs_bdi_register(server);
		if (error)
			goto error_splat_bdi;
	}

	if (!s->s_root) {
		/* initial superblock/root creation */
		nfs_clone_super(s, data->sb);
		nfs_fscache_get_super_cookie(s, NULL, data);
	}

	mntroot = nfs_get_root(s, data->fh, dev_name);
	if (IS_ERR(mntroot)) {
		error = PTR_ERR(mntroot);
		goto error_splat_super;
	}
	if (mntroot->d_inode->i_op != NFS_SB(s)->nfs_client->rpc_ops->dir_inode_ops) {
		dput(mntroot);
		error = -ESTALE;
		goto error_splat_super;
	}

	s->s_flags |= MS_ACTIVE;

	/* clone any lsm security options from the parent to the new sb */
	security_sb_clone_mnt_opts(data->sb, s);

	dprintk("<-- nfs_xdev_mount() = 0\n");
	return mntroot;

out_err_nosb:
	nfs_free_server(server);
out_err_noserver:
	dprintk("<-- nfs_xdev_mount() = %d [error]\n", error);
	return ERR_PTR(error);

error_splat_super:
	if (server && !s->s_root)
		bdi_unregister(&server->backing_dev_info);
error_splat_bdi:
	deactivate_locked_super(s);
	dprintk("<-- nfs_xdev_mount() = %d [splat]\n", error);
	return ERR_PTR(error);
}

#ifdef CONFIG_NFS_V4

/*
 * Finish setting up a cloned NFS4 superblock
 */
static void nfs4_clone_super(struct super_block *sb,
			    const struct super_block *old_sb)
{
	sb->s_blocksize_bits = old_sb->s_blocksize_bits;
	sb->s_blocksize = old_sb->s_blocksize;
	sb->s_maxbytes = old_sb->s_maxbytes;
	sb->s_time_gran = 1;
	sb->s_op = old_sb->s_op;
	/*
	 * The VFS shouldn't apply the umask to mode bits. We will do
	 * so ourselves when necessary.
	 */
	sb->s_flags  |= MS_POSIXACL;
	sb->s_xattr  = old_sb->s_xattr;
	nfs_initialise_sb(sb);
}

/*
 * Set up an NFS4 superblock
 */
static void nfs4_fill_super(struct super_block *sb)
{
	sb->s_time_gran = 1;
	sb->s_op = &nfs4_sops;
	/*
	 * The VFS shouldn't apply the umask to mode bits. We will do
	 * so ourselves when necessary.
	 */
	sb->s_flags  |= MS_POSIXACL;
	sb->s_xattr = nfs4_xattr_handlers;
	nfs_initialise_sb(sb);
}

static void nfs4_validate_mount_flags(struct nfs_parsed_mount_data *args)
{
	args->flags &= ~(NFS_MOUNT_NONLM|NFS_MOUNT_NOACL|NFS_MOUNT_VER3|
			 NFS_MOUNT_LOCAL_FLOCK|NFS_MOUNT_LOCAL_FCNTL);
}

static int nfs4_validate_text_mount_data(void *options,
					 struct nfs_parsed_mount_data *args,
					 const char *dev_name)
{
	struct sockaddr *sap = (struct sockaddr *)&args->nfs_server.address;

	nfs_set_port(sap, &args->nfs_server.port, NFS_PORT);

	nfs_validate_transport_protocol(args);

	nfs4_validate_mount_flags(args);

	if (args->version != 4) {
		dfprintk(MOUNT,
			 "NFS4: Illegal mount version\n");
		return -EINVAL;
	}

	if (args->auth_flavor_len > 1) {
		dfprintk(MOUNT,
			 "NFS4: Too many RPC auth flavours specified\n");
		return -EINVAL;
	}

	if (args->client_address == NULL) {
		dfprintk(MOUNT,
			 "NFS4: mount program didn't pass callback address\n");
		return -EINVAL;
	}

	return nfs_parse_devname(dev_name,
				   &args->nfs_server.hostname,
				   NFS4_MAXNAMLEN,
				   &args->nfs_server.export_path,
				   NFS4_MAXPATHLEN);
}

/*
 * Validate NFSv4 mount options
 */
static int nfs4_validate_mount_data(void *options,
				    struct nfs_parsed_mount_data *args,
				    const char *dev_name)
{
	struct sockaddr *sap = (struct sockaddr *)&args->nfs_server.address;
	struct nfs4_mount_data *data = (struct nfs4_mount_data *)options;
	char *c;

	if (data == NULL)
		goto out_no_data;

	switch (data->version) {
	case 1:
		if (data->host_addrlen > sizeof(args->nfs_server.address))
			goto out_no_address;
		if (data->host_addrlen == 0)
			goto out_no_address;
		args->nfs_server.addrlen = data->host_addrlen;
		if (copy_from_user(sap, data->host_addr, data->host_addrlen))
			return -EFAULT;
		if (!nfs_verify_server_address(sap))
			goto out_no_address;

		if (data->auth_flavourlen) {
			if (data->auth_flavourlen > 1)
				goto out_inval_auth;
			if (copy_from_user(&args->auth_flavors[0],
					   data->auth_flavours,
					   sizeof(args->auth_flavors[0])))
				return -EFAULT;
		}

		c = strndup_user(data->hostname.data, NFS4_MAXNAMLEN);
		if (IS_ERR(c))
			return PTR_ERR(c);
		args->nfs_server.hostname = c;

		c = strndup_user(data->mnt_path.data, NFS4_MAXPATHLEN);
		if (IS_ERR(c))
			return PTR_ERR(c);
		args->nfs_server.export_path = c;
		dfprintk(MOUNT, "NFS: MNTPATH: '%s'\n", c);

		c = strndup_user(data->client_addr.data, 16);
		if (IS_ERR(c))
			return PTR_ERR(c);
		args->client_address = c;

		/*
		 * Translate to nfs_parsed_mount_data, which nfs4_fill_super
		 * can deal with.
		 */

		args->flags	= data->flags & NFS4_MOUNT_FLAGMASK;
		args->rsize	= data->rsize;
		args->wsize	= data->wsize;
		args->timeo	= data->timeo;
		args->retrans	= data->retrans;
		args->acregmin	= data->acregmin;
		args->acregmax	= data->acregmax;
		args->acdirmin	= data->acdirmin;
		args->acdirmax	= data->acdirmax;
		args->nfs_server.protocol = data->proto;
		nfs_validate_transport_protocol(args);

		break;
	default:
		if (nfs_parse_mount_options((char *)options, args) == 0)
			return -EINVAL;

		if (!nfs_verify_server_address(sap))
			return -EINVAL;

		return nfs4_validate_text_mount_data(options, args, dev_name);
	}

	return 0;

out_no_data:
	dfprintk(MOUNT, "NFS4: mount program didn't pass any mount data\n");
	return -EINVAL;

out_inval_auth:
	dfprintk(MOUNT, "NFS4: Invalid number of RPC auth flavours %d\n",
		 data->auth_flavourlen);
	return -EINVAL;

out_no_address:
	dfprintk(MOUNT, "NFS4: mount program didn't pass remote address\n");
	return -EINVAL;
}

/*
 * Get the superblock for the NFS4 root partition
 */
static struct dentry *
nfs4_remote_mount(struct file_system_type *fs_type, int flags,
		  const char *dev_name, void *raw_data)
{
	struct nfs_parsed_mount_data *data = raw_data;
	struct super_block *s;
	struct nfs_server *server;
	struct nfs_fh *mntfh;
	struct dentry *mntroot;
	int (*compare_super)(struct super_block *, void *) = nfs_compare_super;
	struct nfs_sb_mountdata sb_mntdata = {
		.mntflags = flags,
	};
	int error = -ENOMEM;

	mntfh = nfs_alloc_fhandle();
	if (data == NULL || mntfh == NULL)
		goto out_free_fh;

	security_init_mnt_opts(&data->lsm_opts);

	/* Get a volume representation */
	server = nfs4_create_server(data, mntfh);
	if (IS_ERR(server)) {
		error = PTR_ERR(server);
		goto out;
	}
	sb_mntdata.server = server;

	if (server->flags & NFS4_MOUNT_UNSHARED)
		compare_super = NULL;

	/* Get a superblock - note that we may end up sharing one that already exists */
	s = sget(&nfs4_fs_type, compare_super, nfs_set_super, &sb_mntdata);
	if (IS_ERR(s)) {
		error = PTR_ERR(s);
		goto out_free;
	}

	if (s->s_fs_info != server) {
		nfs_free_server(server);
		server = NULL;
	} else {
		error = nfs_bdi_register(server);
		if (error)
			goto error_splat_bdi;
	}

	if (!s->s_root) {
		/* initial superblock/root creation */
		nfs4_fill_super(s);
		nfs_fscache_get_super_cookie(
			s, data ? data->fscache_uniq : NULL, NULL);
	}

	mntroot = nfs4_get_root(s, mntfh, dev_name);
	if (IS_ERR(mntroot)) {
		error = PTR_ERR(mntroot);
		goto error_splat_super;
	}

	error = security_sb_set_mnt_opts(s, &data->lsm_opts);
	if (error)
		goto error_splat_root;

	s->s_flags |= MS_ACTIVE;

	security_free_mnt_opts(&data->lsm_opts);
	nfs_free_fhandle(mntfh);
	return mntroot;

out:
	security_free_mnt_opts(&data->lsm_opts);
out_free_fh:
	nfs_free_fhandle(mntfh);
	return ERR_PTR(error);

out_free:
	nfs_free_server(server);
	goto out;

error_splat_root:
	dput(mntroot);
error_splat_super:
	if (server && !s->s_root)
		bdi_unregister(&server->backing_dev_info);
error_splat_bdi:
	deactivate_locked_super(s);
	goto out;
}

static struct vfsmount *nfs_do_root_mount(struct file_system_type *fs_type,
		int flags, void *data, const char *hostname)
{
	struct vfsmount *root_mnt;
	char *root_devname;
	size_t len;

	len = strlen(hostname) + 3;
	root_devname = kmalloc(len, GFP_KERNEL);
	if (root_devname == NULL)
		return ERR_PTR(-ENOMEM);
	snprintf(root_devname, len, "%s:/", hostname);
	root_mnt = vfs_kern_mount(fs_type, flags, root_devname, data);
	kfree(root_devname);
	return root_mnt;
}

struct nfs_referral_count {
	struct list_head list;
	const struct task_struct *task;
	unsigned int referral_count;
};

static LIST_HEAD(nfs_referral_count_list);
static DEFINE_SPINLOCK(nfs_referral_count_list_lock);

static struct nfs_referral_count *nfs_find_referral_count(void)
{
	struct nfs_referral_count *p;

	list_for_each_entry(p, &nfs_referral_count_list, list) {
		if (p->task == current)
			return p;
	}
	return NULL;
}

#define NFS_MAX_NESTED_REFERRALS 2

static int nfs_referral_loop_protect(void)
{
	struct nfs_referral_count *p, *new;
	int ret = -ENOMEM;

	new = kmalloc(sizeof(*new), GFP_KERNEL);
	if (!new)
		goto out;
	new->task = current;
	new->referral_count = 1;

	ret = 0;
	spin_lock(&nfs_referral_count_list_lock);
	p = nfs_find_referral_count();
	if (p != NULL) {
		if (p->referral_count >= NFS_MAX_NESTED_REFERRALS)
			ret = -ELOOP;
		else
			p->referral_count++;
	} else {
		list_add(&new->list, &nfs_referral_count_list);
		new = NULL;
	}
	spin_unlock(&nfs_referral_count_list_lock);
	kfree(new);
out:
	return ret;
}

static void nfs_referral_loop_unprotect(void)
{
	struct nfs_referral_count *p;

	spin_lock(&nfs_referral_count_list_lock);
	p = nfs_find_referral_count();
	p->referral_count--;
	if (p->referral_count == 0)
		list_del(&p->list);
	else
		p = NULL;
	spin_unlock(&nfs_referral_count_list_lock);
	kfree(p);
}

static struct dentry *nfs_follow_remote_path(struct vfsmount *root_mnt,
		const char *export_path)
{
	struct nameidata *nd = NULL;
	struct mnt_namespace *ns_private;
	struct super_block *s;
	struct dentry *dentry;
	int ret;

	nd = kmalloc(sizeof(*nd), GFP_KERNEL);
	if (nd == NULL)
		return ERR_PTR(-ENOMEM);

	ns_private = create_mnt_ns(root_mnt);
	ret = PTR_ERR(ns_private);
	if (IS_ERR(ns_private))
		goto out_mntput;

	ret = nfs_referral_loop_protect();
	if (ret != 0)
		goto out_put_mnt_ns;

	ret = vfs_path_lookup(root_mnt->mnt_root, root_mnt,
			export_path, LOOKUP_FOLLOW, nd);

	nfs_referral_loop_unprotect();
	put_mnt_ns(ns_private);

	if (ret != 0)
		goto out_err;

	s = nd->path.mnt->mnt_sb;
	atomic_inc(&s->s_active);
	dentry = dget(nd->path.dentry);

	path_put(&nd->path);
	kfree(nd);
	down_write(&s->s_umount);
	return dentry;
out_put_mnt_ns:
	put_mnt_ns(ns_private);
out_mntput:
	mntput(root_mnt);
out_err:
	kfree(nd);
	return ERR_PTR(ret);
}

static struct dentry *nfs4_try_mount(int flags, const char *dev_name,
			 struct nfs_parsed_mount_data *data)
{
	char *export_path;
	struct vfsmount *root_mnt;
	struct dentry *res;

	dfprintk(MOUNT, "--> nfs4_try_mount()\n");

	export_path = data->nfs_server.export_path;
	data->nfs_server.export_path = "/";
	root_mnt = nfs_do_root_mount(&nfs4_remote_fs_type, flags, data,
			data->nfs_server.hostname);
	data->nfs_server.export_path = export_path;

	res = ERR_CAST(root_mnt);
	if (!IS_ERR(root_mnt))
		res = nfs_follow_remote_path(root_mnt, export_path);

	dfprintk(MOUNT, "<-- nfs4_try_mount() = %ld%s\n",
			IS_ERR(res) ? PTR_ERR(res) : 0,
			IS_ERR(res) ? " [error]" : "");
	return res;
}

/*
 * Get the superblock for an NFS4 mountpoint
 */
static struct dentry *nfs4_mount(struct file_system_type *fs_type,
	int flags, const char *dev_name, void *raw_data)
{
	struct nfs_parsed_mount_data *data;
	int error = -ENOMEM;
	struct dentry *res = ERR_PTR(-ENOMEM);

	data = nfs_alloc_parsed_mount_data(4);
	if (data == NULL)
		goto out_free_data;

	/* Validate the mount data */
	error = nfs4_validate_mount_data(raw_data, data, dev_name);
	if (error < 0) {
		res = ERR_PTR(error);
		goto out;
	}

	res = nfs4_try_mount(flags, dev_name, data);
	if (IS_ERR(res))
		error = PTR_ERR(res);

out:
	kfree(data->client_address);
	kfree(data->nfs_server.export_path);
	kfree(data->nfs_server.hostname);
	kfree(data->fscache_uniq);
out_free_data:
	kfree(data);
	dprintk("<-- nfs4_mount() = %d%s\n", error,
			error != 0 ? " [error]" : "");
	return res;
}

static void nfs4_kill_super(struct super_block *sb)
{
	struct nfs_server *server = NFS_SB(sb);

	dprintk("--> %s\n", __func__);
	nfs_super_return_all_delegations(sb);
	kill_anon_super(sb);
	nfs_fscache_release_super_cookie(sb);
	nfs_free_server(server);
	dprintk("<-- %s\n", __func__);
}

/*
 * Clone an NFS4 server record on xdev traversal (FSID-change)
 */
static struct dentry *
nfs4_xdev_mount(struct file_system_type *fs_type, int flags,
		 const char *dev_name, void *raw_data)
{
	struct nfs_clone_mount *data = raw_data;
	struct super_block *s;
	struct nfs_server *server;
	struct dentry *mntroot;
	int (*compare_super)(struct super_block *, void *) = nfs_compare_super;
	struct nfs_sb_mountdata sb_mntdata = {
		.mntflags = flags,
	};
	int error;

	dprintk("--> nfs4_xdev_mount()\n");

	/* create a new volume representation */
	server = nfs_clone_server(NFS_SB(data->sb), data->fh, data->fattr);
	if (IS_ERR(server)) {
		error = PTR_ERR(server);
		goto out_err_noserver;
	}
	sb_mntdata.server = server;

	if (server->flags & NFS4_MOUNT_UNSHARED)
		compare_super = NULL;

	/* Get a superblock - note that we may end up sharing one that already exists */
	s = sget(&nfs4_fs_type, compare_super, nfs_set_super, &sb_mntdata);
	if (IS_ERR(s)) {
		error = PTR_ERR(s);
		goto out_err_nosb;
	}

	if (s->s_fs_info != server) {
		nfs_free_server(server);
		server = NULL;
	} else {
		error = nfs_bdi_register(server);
		if (error)
			goto error_splat_bdi;
	}

	if (!s->s_root) {
		/* initial superblock/root creation */
		nfs4_clone_super(s, data->sb);
		nfs_fscache_get_super_cookie(s, NULL, data);
	}

	mntroot = nfs4_get_root(s, data->fh, dev_name);
	if (IS_ERR(mntroot)) {
		error = PTR_ERR(mntroot);
		goto error_splat_super;
	}
	if (mntroot->d_inode->i_op != NFS_SB(s)->nfs_client->rpc_ops->dir_inode_ops) {
		dput(mntroot);
		error = -ESTALE;
		goto error_splat_super;
	}

	s->s_flags |= MS_ACTIVE;

	security_sb_clone_mnt_opts(data->sb, s);

	dprintk("<-- nfs4_xdev_mount() = 0\n");
	return mntroot;

out_err_nosb:
	nfs_free_server(server);
out_err_noserver:
	dprintk("<-- nfs4_xdev_mount() = %d [error]\n", error);
	return ERR_PTR(error);

error_splat_super:
	if (server && !s->s_root)
		bdi_unregister(&server->backing_dev_info);
error_splat_bdi:
	deactivate_locked_super(s);
	dprintk("<-- nfs4_xdev_mount() = %d [splat]\n", error);
	return ERR_PTR(error);
}

static struct dentry *
nfs4_remote_referral_mount(struct file_system_type *fs_type, int flags,
			   const char *dev_name, void *raw_data)
{
	struct nfs_clone_mount *data = raw_data;
	struct super_block *s;
	struct nfs_server *server;
	struct dentry *mntroot;
	struct nfs_fh *mntfh;
	int (*compare_super)(struct super_block *, void *) = nfs_compare_super;
	struct nfs_sb_mountdata sb_mntdata = {
		.mntflags = flags,
	};
	int error = -ENOMEM;

	dprintk("--> nfs4_referral_get_sb()\n");

	mntfh = nfs_alloc_fhandle();
	if (mntfh == NULL)
		goto out_err_nofh;

	/* create a new volume representation */
	server = nfs4_create_referral_server(data, mntfh);
	if (IS_ERR(server)) {
		error = PTR_ERR(server);
		goto out_err_noserver;
	}
	sb_mntdata.server = server;

	if (server->flags & NFS4_MOUNT_UNSHARED)
		compare_super = NULL;

	/* Get a superblock - note that we may end up sharing one that already exists */
	s = sget(&nfs4_fs_type, compare_super, nfs_set_super, &sb_mntdata);
	if (IS_ERR(s)) {
		error = PTR_ERR(s);
		goto out_err_nosb;
	}

	if (s->s_fs_info != server) {
		nfs_free_server(server);
		server = NULL;
	} else {
		error = nfs_bdi_register(server);
		if (error)
			goto error_splat_bdi;
	}

	if (!s->s_root) {
		/* initial superblock/root creation */
		nfs4_fill_super(s);
		nfs_fscache_get_super_cookie(s, NULL, data);
	}

	mntroot = nfs4_get_root(s, mntfh, dev_name);
	if (IS_ERR(mntroot)) {
		error = PTR_ERR(mntroot);
		goto error_splat_super;
	}
	if (mntroot->d_inode->i_op != NFS_SB(s)->nfs_client->rpc_ops->dir_inode_ops) {
		dput(mntroot);
		error = -ESTALE;
		goto error_splat_super;
	}

	s->s_flags |= MS_ACTIVE;

	security_sb_clone_mnt_opts(data->sb, s);

	nfs_free_fhandle(mntfh);
	dprintk("<-- nfs4_referral_get_sb() = 0\n");
	return mntroot;

out_err_nosb:
	nfs_free_server(server);
out_err_noserver:
	nfs_free_fhandle(mntfh);
out_err_nofh:
	dprintk("<-- nfs4_referral_get_sb() = %d [error]\n", error);
	return ERR_PTR(error);

error_splat_super:
	if (server && !s->s_root)
		bdi_unregister(&server->backing_dev_info);
error_splat_bdi:
	deactivate_locked_super(s);
	nfs_free_fhandle(mntfh);
	dprintk("<-- nfs4_referral_get_sb() = %d [splat]\n", error);
	return ERR_PTR(error);
}

/*
 * Create an NFS4 server record on referral traversal
 */
static struct dentry *nfs4_referral_mount(struct file_system_type *fs_type,
		int flags, const char *dev_name, void *raw_data)
{
	struct nfs_clone_mount *data = raw_data;
	char *export_path;
	struct vfsmount *root_mnt;
	struct dentry *res;

	dprintk("--> nfs4_referral_mount()\n");

	export_path = data->mnt_path;
	data->mnt_path = "/";

	root_mnt = nfs_do_root_mount(&nfs4_remote_referral_fs_type,
			flags, data, data->hostname);
	data->mnt_path = export_path;

	res = ERR_CAST(root_mnt);
	if (!IS_ERR(root_mnt))
		res = nfs_follow_remote_path(root_mnt, export_path);
	dprintk("<-- nfs4_referral_mount() = %ld%s\n",
			IS_ERR(res) ? PTR_ERR(res) : 0,
			IS_ERR(res) ? " [error]" : "");
	return res;
}

#endif /* CONFIG_NFS_V4 */<|MERGE_RESOLUTION|>--- conflicted
+++ resolved
@@ -704,8 +704,6 @@
 		else
 			seq_printf(m, ",lookupcache=pos");
 	}
-<<<<<<< HEAD
-=======
 
 	local_flock = nfss->flags & NFS_MOUNT_LOCAL_FLOCK;
 	local_fcntl = nfss->flags & NFS_MOUNT_LOCAL_FCNTL;
@@ -718,7 +716,6 @@
 		seq_printf(m, ",local_lock=flock");
 	else
 		seq_printf(m, ",local_lock=posix");
->>>>>>> b55e9ac4
 }
 
 /*
