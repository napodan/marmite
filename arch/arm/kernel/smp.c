/*
 *  linux/arch/arm/kernel/smp.c
 *
 *  Copyright (C) 2002 ARM Limited, All Rights Reserved.
 *
 * This program is free software; you can redistribute it and/or modify
 * it under the terms of the GNU General Public License version 2 as
 * published by the Free Software Foundation.
 */
#include <linux/module.h>
#include <linux/delay.h>
#include <linux/init.h>
#include <linux/spinlock.h>
#include <linux/sched.h>
#include <linux/interrupt.h>
#include <linux/cache.h>
#include <linux/profile.h>
#include <linux/errno.h>
#include <linux/ftrace.h>
#include <linux/mm.h>
#include <linux/err.h>
#include <linux/cpu.h>
#include <linux/smp.h>
#include <linux/seq_file.h>
#include <linux/irq.h>
#include <linux/percpu.h>
#include <linux/clockchips.h>
#include <linux/completion.h>

#include <asm/atomic.h>
#include <asm/cacheflush.h>
#include <asm/cpu.h>
#include <asm/cputype.h>
#include <asm/mmu_context.h>
#include <asm/pgtable.h>
#include <asm/pgalloc.h>
#include <asm/processor.h>
#include <asm/sections.h>
#include <asm/tlbflush.h>
#include <asm/ptrace.h>
#include <asm/localtimer.h>

/*
 * as from 2.5, kernels no longer have an init_tasks structure
 * so we need some other way of telling a new secondary core
 * where to place its SVC stack
 */
struct secondary_data secondary_data;

enum ipi_msg_type {
	IPI_TIMER = 2,
	IPI_RESCHEDULE,
	IPI_CALL_FUNC,
	IPI_CALL_FUNC_SINGLE,
	IPI_CPU_STOP,
	IPI_CPU_BACKTRACE,
};

int __cpuinit __cpu_up(unsigned int cpu)
{
	struct cpuinfo_arm *ci = &per_cpu(cpu_data, cpu);
	struct task_struct *idle = ci->idle;
	pgd_t *pgd;
	int ret;

	/*
	 * Spawn a new process manually, if not already done.
	 * Grab a pointer to its task struct so we can mess with it
	 */
	if (!idle) {
		idle = fork_idle(cpu);
		if (IS_ERR(idle)) {
			printk(KERN_ERR "CPU%u: fork() failed\n", cpu);
			return PTR_ERR(idle);
		}
		ci->idle = idle;
	} else {
		/*
		 * Since this idle thread is being re-used, call
		 * init_idle() to reinitialize the thread structure.
		 */
		init_idle(idle, cpu);
	}

	/*
	 * Allocate initial page tables to allow the new CPU to
	 * enable the MMU safely.  This essentially means a set
	 * of our "standard" page tables, with the addition of
	 * a 1:1 mapping for the physical address of the kernel.
	 */
	pgd = pgd_alloc(&init_mm);
	if (!pgd)
		return -ENOMEM;

	if (PHYS_OFFSET != PAGE_OFFSET) {
#ifndef CONFIG_HOTPLUG_CPU
		identity_mapping_add(pgd, __pa(__init_begin), __pa(__init_end));
#endif
		identity_mapping_add(pgd, __pa(_stext), __pa(_etext));
		identity_mapping_add(pgd, __pa(_sdata), __pa(_edata));
	}

	/*
	 * We need to tell the secondary core where to find
	 * its stack and the page tables.
	 */
	secondary_data.stack = task_stack_page(idle) + THREAD_START_SP;
	secondary_data.pgdir = virt_to_phys(pgd);
	secondary_data.swapper_pg_dir = virt_to_phys(swapper_pg_dir);
	__cpuc_flush_dcache_area(&secondary_data, sizeof(secondary_data));
	outer_clean_range(__pa(&secondary_data), __pa(&secondary_data + 1));

	/*
	 * Now bring the CPU into our world.
	 */
	ret = boot_secondary(cpu, idle);
	if (ret == 0) {
		unsigned long timeout;

		/*
		 * CPU was successfully started, wait for it
		 * to come online or time out.
		 */
		timeout = jiffies + HZ;
		while (time_before(jiffies, timeout)) {
			if (cpu_online(cpu))
				break;

			udelay(10);
			barrier();
		}

		if (!cpu_online(cpu)) {
			pr_crit("CPU%u: failed to come online\n", cpu);
			ret = -EIO;
		}
	} else {
		pr_err("CPU%u: failed to boot: %d\n", cpu, ret);
	}

	secondary_data.stack = NULL;
	secondary_data.pgdir = 0;

	if (PHYS_OFFSET != PAGE_OFFSET) {
#ifndef CONFIG_HOTPLUG_CPU
		identity_mapping_del(pgd, __pa(__init_begin), __pa(__init_end));
#endif
		identity_mapping_del(pgd, __pa(_stext), __pa(_etext));
		identity_mapping_del(pgd, __pa(_sdata), __pa(_edata));
	}

	pgd_free(&init_mm, pgd);

	return ret;
}

#ifdef CONFIG_HOTPLUG_CPU
static void percpu_timer_stop(void);

/*
 * __cpu_disable runs on the processor to be shutdown.
 */
int __cpu_disable(void)
{
	unsigned int cpu = smp_processor_id();
	struct task_struct *p;
	int ret;

	ret = platform_cpu_disable(cpu);
	if (ret)
		return ret;

	/*
	 * Take this CPU offline.  Once we clear this, we can't return,
	 * and we must not schedule until we're ready to give up the cpu.
	 */
	set_cpu_online(cpu, false);

	/*
	 * OK - migrate IRQs away from this CPU
	 */
	migrate_irqs();

	/*
	 * Stop the local timer for this CPU.
	 */
	percpu_timer_stop();

	/*
	 * Flush user cache and TLB mappings, and then remove this CPU
	 * from the vm mask set of all processes.
	 */
	flush_cache_all();
	local_flush_tlb_all();

	read_lock(&tasklist_lock);
	for_each_process(p) {
		if (p->mm)
			cpumask_clear_cpu(cpu, mm_cpumask(p->mm));
	}
	read_unlock(&tasklist_lock);

	return 0;
}

static DECLARE_COMPLETION(cpu_died);

/*
 * called on the thread which is asking for a CPU to be shutdown -
 * waits until shutdown has completed, or it is timed out.
 */
void __cpu_die(unsigned int cpu)
{
	if (!wait_for_completion_timeout(&cpu_died, msecs_to_jiffies(5000))) {
		pr_err("CPU%u: cpu didn't die\n", cpu);
		return;
	}
	printk(KERN_NOTICE "CPU%u: shutdown\n", cpu);

	if (!platform_cpu_kill(cpu))
		printk("CPU%u: unable to kill\n", cpu);
}

/*
 * Called from the idle thread for the CPU which has been shutdown.
 *
 * Note that we disable IRQs here, but do not re-enable them
 * before returning to the caller. This is also the behaviour
 * of the other hotplug-cpu capable cores, so presumably coming
 * out of idle fixes this.
 */
void __ref cpu_die(void)
{
	unsigned int cpu = smp_processor_id();

	idle_task_exit();

	local_irq_disable();
	mb();

	/* Tell __cpu_die() that this CPU is now safe to dispose of */
	complete(&cpu_died);

	/*
	 * actual CPU shutdown procedure is at least platform (if not
	 * CPU) specific.
	 */
	platform_cpu_die(cpu);

	/*
	 * Do not return to the idle loop - jump back to the secondary
	 * cpu initialisation.  There's some initialisation which needs
	 * to be repeated to undo the effects of taking the CPU offline.
	 */
	__asm__("mov	sp, %0\n"
	"	mov	fp, #0\n"
	"	b	secondary_start_kernel"
		:
		: "r" (task_stack_page(current) + THREAD_SIZE - 8));
}
#endif /* CONFIG_HOTPLUG_CPU */

/*
 * Called by both boot and secondaries to move global data into
 * per-processor storage.
 */
static void __cpuinit smp_store_cpu_info(unsigned int cpuid)
{
	struct cpuinfo_arm *cpu_info = &per_cpu(cpu_data, cpuid);

	cpu_info->loops_per_jiffy = loops_per_jiffy;
}

/*
 * This is the secondary CPU boot entry.  We're using this CPUs
 * idle thread stack, but a set of temporary page tables.
 */
asmlinkage void __cpuinit secondary_start_kernel(void)
{
	struct mm_struct *mm = &init_mm;
	unsigned int cpu = smp_processor_id();

	/*
	 * All kernel threads share the same mm context; grab a
	 * reference and switch to it.
	 */
	atomic_inc(&mm->mm_count);
	current->active_mm = mm;
	cpumask_set_cpu(cpu, mm_cpumask(mm));
	cpu_switch_mm(mm->pgd, mm);
	enter_lazy_tlb(mm, current);
	local_flush_tlb_all();

	printk("CPU%u: Booted secondary processor\n", cpu);

	cpu_init();
	preempt_disable();
	trace_hardirqs_off();

	/*
	 * Give the platform a chance to do its own initialisation.
	 */
	platform_secondary_init(cpu);

	notify_cpu_starting(cpu);

	calibrate_delay();

	smp_store_cpu_info(cpu);

	/*
	 * OK, now it's safe to let the boot CPU continue.  Wait for
	 * the CPU migration code to notice that the CPU is online
	 * before we continue.
	 */
	set_cpu_online(cpu, true);

	/*
	 * Setup the percpu timer for this CPU.
	 */
	percpu_timer_setup();

	while (!cpu_active(cpu))
		cpu_relax();

	/*
	 * cpu_active bit is set, so it's safe to enable interrupts
	 * now.
	 */
	local_irq_enable();
	local_fiq_enable();

	/*
	 * OK, it's off to the idle thread for us
	 */
	cpu_idle();
}

void __init smp_cpus_done(unsigned int max_cpus)
{
	int cpu;
	unsigned long bogosum = 0;

	for_each_online_cpu(cpu)
		bogosum += per_cpu(cpu_data, cpu).loops_per_jiffy;

	printk(KERN_INFO "SMP: Total of %d processors activated "
	       "(%lu.%02lu BogoMIPS).\n",
	       num_online_cpus(),
	       bogosum / (500000/HZ),
	       (bogosum / (5000/HZ)) % 100);
}

void __init smp_prepare_boot_cpu(void)
{
	unsigned int cpu = smp_processor_id();

	per_cpu(cpu_data, cpu).idle = current;
}

void __init smp_prepare_cpus(unsigned int max_cpus)
{
	unsigned int ncores = num_possible_cpus();

	smp_store_cpu_info(smp_processor_id());

	/*
	 * are we trying to boot more cores than exist?
	 */
	if (max_cpus > ncores)
		max_cpus = ncores;

	if (max_cpus > 1) {
		/*
		 * Enable the local timer or broadcast device for the
		 * boot CPU, but only if we have more than one CPU.
		 */
		percpu_timer_setup();

		/*
		 * Initialise the SCU if there are more than one CPU
		 * and let them know where to start.
		 */
		platform_smp_prepare_cpus(max_cpus);
	}
}

static void (*smp_cross_call)(const struct cpumask *, unsigned int);

void __init set_smp_cross_call(void (*fn)(const struct cpumask *, unsigned int))
{
	smp_cross_call = fn;
}

void arch_send_call_function_ipi_mask(const struct cpumask *mask)
{
	smp_cross_call(mask, IPI_CALL_FUNC);
}

void arch_send_call_function_single_ipi(int cpu)
{
	smp_cross_call(cpumask_of(cpu), IPI_CALL_FUNC_SINGLE);
}

static const char *ipi_types[NR_IPI] = {
#define S(x,s)	[x - IPI_TIMER] = s
	S(IPI_TIMER, "Timer broadcast interrupts"),
	S(IPI_RESCHEDULE, "Rescheduling interrupts"),
	S(IPI_CALL_FUNC, "Function call interrupts"),
	S(IPI_CALL_FUNC_SINGLE, "Single function call interrupts"),
	S(IPI_CPU_STOP, "CPU stop interrupts"),
	S(IPI_CPU_BACKTRACE, "CPU backtrace"),
};

void show_ipi_list(struct seq_file *p, int prec)
{
	unsigned int cpu, i;

	for (i = 0; i < NR_IPI; i++) {
		seq_printf(p, "%*s%u: ", prec - 1, "IPI", i);

		for_each_present_cpu(cpu)
			seq_printf(p, "%10u ",
				   __get_irq_stat(cpu, ipi_irqs[i]));

		seq_printf(p, " %s\n", ipi_types[i]);
	}
}

u64 smp_irq_stat_cpu(unsigned int cpu)
{
	u64 sum = 0;
	int i;

	for (i = 0; i < NR_IPI; i++)
		sum += __get_irq_stat(cpu, ipi_irqs[i]);

#ifdef CONFIG_LOCAL_TIMERS
	sum += __get_irq_stat(cpu, local_timer_irqs);
#endif

	return sum;
}

/*
 * Timer (local or broadcast) support
 */
static DEFINE_PER_CPU(struct clock_event_device, percpu_clockevent);

static void ipi_timer(void)
{
	struct clock_event_device *evt = &__get_cpu_var(percpu_clockevent);
	evt->event_handler(evt);
}

#ifdef CONFIG_LOCAL_TIMERS
asmlinkage void __exception_irq_entry do_local_timer(struct pt_regs *regs)
{
	struct pt_regs *old_regs = set_irq_regs(regs);
	int cpu = smp_processor_id();

	if (local_timer_ack()) {
		__inc_irq_stat(cpu, local_timer_irqs);
		irq_enter();
		ipi_timer();
		irq_exit();
	}

	set_irq_regs(old_regs);
}

void show_local_irqs(struct seq_file *p, int prec)
{
	unsigned int cpu;

	seq_printf(p, "%*s: ", prec, "LOC");

	for_each_present_cpu(cpu)
		seq_printf(p, "%10u ", __get_irq_stat(cpu, local_timer_irqs));

	seq_printf(p, " Local timer interrupts\n");
}
#endif

#ifdef CONFIG_GENERIC_CLOCKEVENTS_BROADCAST
static void smp_timer_broadcast(const struct cpumask *mask)
{
	smp_cross_call(mask, IPI_TIMER);
}
#else
#define smp_timer_broadcast	NULL
#endif

static void broadcast_timer_set_mode(enum clock_event_mode mode,
	struct clock_event_device *evt)
{
}

static void __cpuinit broadcast_timer_setup(struct clock_event_device *evt)
{
	evt->name	= "dummy_timer";
	evt->features	= CLOCK_EVT_FEAT_ONESHOT |
			  CLOCK_EVT_FEAT_PERIODIC |
			  CLOCK_EVT_FEAT_DUMMY;
	evt->rating	= 400;
	evt->mult	= 1;
	evt->set_mode	= broadcast_timer_set_mode;

	clockevents_register_device(evt);
}

void __cpuinit percpu_timer_setup(void)
{
	unsigned int cpu = smp_processor_id();
	struct clock_event_device *evt = &per_cpu(percpu_clockevent, cpu);

	evt->cpumask = cpumask_of(cpu);
	evt->broadcast = smp_timer_broadcast;

	if (local_timer_setup(evt))
		broadcast_timer_setup(evt);
}

#ifdef CONFIG_HOTPLUG_CPU
/*
 * The generic clock events code purposely does not stop the local timer
 * on CPU_DEAD/CPU_DEAD_FROZEN hotplug events, so we have to do it
 * manually here.
 */
static void percpu_timer_stop(void)
{
	unsigned int cpu = smp_processor_id();
	struct clock_event_device *evt = &per_cpu(percpu_clockevent, cpu);

	evt->set_mode(CLOCK_EVT_MODE_UNUSED, evt);
}
#endif

static DEFINE_SPINLOCK(stop_lock);

/*
 * ipi_cpu_stop - handle IPI from smp_send_stop()
 */
static void ipi_cpu_stop(unsigned int cpu)
{
	if (system_state == SYSTEM_BOOTING ||
	    system_state == SYSTEM_RUNNING) {
		spin_lock(&stop_lock);
		printk(KERN_CRIT "CPU%u: stopping\n", cpu);
		dump_stack();
		spin_unlock(&stop_lock);
	}

	set_cpu_online(cpu, false);

	local_fiq_disable();
	local_irq_disable();

	while (1)
		cpu_relax();
}

static cpumask_t backtrace_mask;
static DEFINE_RAW_SPINLOCK(backtrace_lock);

/* "in progress" flag of arch_trigger_all_cpu_backtrace */
static unsigned long backtrace_flag;

void smp_send_all_cpu_backtrace(void)
{
	unsigned int this_cpu = smp_processor_id();
	int i;

	if (test_and_set_bit(0, &backtrace_flag))
		/*
		 * If there is already a trigger_all_cpu_backtrace() in progress
		 * (backtrace_flag == 1), don't output double cpu dump infos.
		 */
		return;

	cpumask_copy(&backtrace_mask, cpu_online_mask);
	cpu_clear(this_cpu, backtrace_mask);

	pr_info("Backtrace for cpu %d (current):\n", this_cpu);
	dump_stack();

	pr_info("\nsending IPI to all other CPUs:\n");
	smp_cross_call(&backtrace_mask, IPI_CPU_BACKTRACE);

	/* Wait for up to 10 seconds for all other CPUs to do the backtrace */
	for (i = 0; i < 10 * 1000; i++) {
		if (cpumask_empty(&backtrace_mask))
			break;
		mdelay(1);
	}

	clear_bit(0, &backtrace_flag);
	smp_mb__after_clear_bit();
}

/*
 * ipi_cpu_backtrace - handle IPI from smp_send_all_cpu_backtrace()
 */
static void ipi_cpu_backtrace(unsigned int cpu, struct pt_regs *regs)
{
	if (cpu_isset(cpu, backtrace_mask)) {
		raw_spin_lock(&backtrace_lock);
		pr_warning("IPI backtrace for cpu %d\n", cpu);
		show_regs(regs);
		raw_spin_unlock(&backtrace_lock);
		cpu_clear(cpu, backtrace_mask);
	}
}

/*
 * Main handler for inter-processor interrupts
 */
asmlinkage void __exception_irq_entry do_IPI(int ipinr, struct pt_regs *regs)
{
	unsigned int cpu = smp_processor_id();
	struct pt_regs *old_regs = set_irq_regs(regs);

	if (ipinr >= IPI_TIMER && ipinr < IPI_TIMER + NR_IPI)
		__inc_irq_stat(cpu, ipi_irqs[ipinr - IPI_TIMER]);

	switch (ipinr) {
	case IPI_TIMER:
<<<<<<< HEAD
        irq_enter();
		ipi_timer();
        irq_exit();
        break;
=======
		irq_enter();
		ipi_timer();
		irq_exit();
		break;
>>>>>>> f351a1d7

	case IPI_RESCHEDULE:
		scheduler_ipi();
		break;

	case IPI_CALL_FUNC:
<<<<<<< HEAD
        irq_enter();
		generic_smp_call_function_interrupt();
        irq_exit();
		break;

	case IPI_CALL_FUNC_SINGLE:
        irq_enter();
		generic_smp_call_function_single_interrupt();
        irq_exit();
		break;

	case IPI_CPU_STOP:
        irq_enter();
		ipi_cpu_stop(cpu);
        irq_exit();
		break;

	case IPI_CPU_BACKTRACE:
		ipi_cpu_backtrace(cpu, regs);
=======
		irq_enter();
		generic_smp_call_function_interrupt();
		irq_exit();
		break;

	case IPI_CALL_FUNC_SINGLE:
		irq_enter();
		generic_smp_call_function_single_interrupt();
		irq_exit();
		break;

	case IPI_CPU_STOP:
		irq_enter();
		ipi_cpu_stop(cpu);
		irq_exit();
>>>>>>> f351a1d7
		break;

	default:
		printk(KERN_CRIT "CPU%u: Unknown IPI message 0x%x\n",
		       cpu, ipinr);
		break;
	}
	set_irq_regs(old_regs);
}

void smp_send_reschedule(int cpu)
{
	smp_cross_call(cpumask_of(cpu), IPI_RESCHEDULE);
}

void smp_send_stop(void)
{
	unsigned long timeout;

	if (num_online_cpus() > 1) {
		cpumask_t mask = cpu_online_map;
		cpu_clear(smp_processor_id(), mask);

		smp_cross_call(&mask, IPI_CPU_STOP);
	}

	/* Wait up to one second for other CPUs to stop */
	timeout = USEC_PER_SEC;
	while (num_online_cpus() > 1 && timeout--)
		udelay(1);

	if (num_online_cpus() > 1)
		pr_warning("SMP: failed to stop secondary CPUs\n");
}

/*
 * not supported here
 */
int setup_profiling_timer(unsigned int multiplier)
{
	return -EINVAL;
}<|MERGE_RESOLUTION|>--- conflicted
+++ resolved
@@ -53,7 +53,6 @@
 	IPI_CALL_FUNC,
 	IPI_CALL_FUNC_SINGLE,
 	IPI_CPU_STOP,
-	IPI_CPU_BACKTRACE,
 };
 
 int __cpuinit __cpu_up(unsigned int cpu)
@@ -302,7 +301,17 @@
 	 */
 	platform_secondary_init(cpu);
 
+	/*
+	 * Enable local interrupts.
+	 */
 	notify_cpu_starting(cpu);
+	local_irq_enable();
+	local_fiq_enable();
+
+	/*
+	 * Setup the percpu timer for this CPU.
+	 */
+	percpu_timer_setup();
 
 	calibrate_delay();
 
@@ -314,21 +323,8 @@
 	 * before we continue.
 	 */
 	set_cpu_online(cpu, true);
-
-	/*
-	 * Setup the percpu timer for this CPU.
-	 */
-	percpu_timer_setup();
-
 	while (!cpu_active(cpu))
 		cpu_relax();
-
-	/*
-	 * cpu_active bit is set, so it's safe to enable interrupts
-	 * now.
-	 */
-	local_irq_enable();
-	local_fiq_enable();
 
 	/*
 	 * OK, it's off to the idle thread for us
@@ -409,7 +405,6 @@
 	S(IPI_CALL_FUNC, "Function call interrupts"),
 	S(IPI_CALL_FUNC_SINGLE, "Single function call interrupts"),
 	S(IPI_CPU_STOP, "CPU stop interrupts"),
-	S(IPI_CPU_BACKTRACE, "CPU backtrace"),
 };
 
 void show_ipi_list(struct seq_file *p, int prec)
@@ -560,58 +555,6 @@
 		cpu_relax();
 }
 
-static cpumask_t backtrace_mask;
-static DEFINE_RAW_SPINLOCK(backtrace_lock);
-
-/* "in progress" flag of arch_trigger_all_cpu_backtrace */
-static unsigned long backtrace_flag;
-
-void smp_send_all_cpu_backtrace(void)
-{
-	unsigned int this_cpu = smp_processor_id();
-	int i;
-
-	if (test_and_set_bit(0, &backtrace_flag))
-		/*
-		 * If there is already a trigger_all_cpu_backtrace() in progress
-		 * (backtrace_flag == 1), don't output double cpu dump infos.
-		 */
-		return;
-
-	cpumask_copy(&backtrace_mask, cpu_online_mask);
-	cpu_clear(this_cpu, backtrace_mask);
-
-	pr_info("Backtrace for cpu %d (current):\n", this_cpu);
-	dump_stack();
-
-	pr_info("\nsending IPI to all other CPUs:\n");
-	smp_cross_call(&backtrace_mask, IPI_CPU_BACKTRACE);
-
-	/* Wait for up to 10 seconds for all other CPUs to do the backtrace */
-	for (i = 0; i < 10 * 1000; i++) {
-		if (cpumask_empty(&backtrace_mask))
-			break;
-		mdelay(1);
-	}
-
-	clear_bit(0, &backtrace_flag);
-	smp_mb__after_clear_bit();
-}
-
-/*
- * ipi_cpu_backtrace - handle IPI from smp_send_all_cpu_backtrace()
- */
-static void ipi_cpu_backtrace(unsigned int cpu, struct pt_regs *regs)
-{
-	if (cpu_isset(cpu, backtrace_mask)) {
-		raw_spin_lock(&backtrace_lock);
-		pr_warning("IPI backtrace for cpu %d\n", cpu);
-		show_regs(regs);
-		raw_spin_unlock(&backtrace_lock);
-		cpu_clear(cpu, backtrace_mask);
-	}
-}
-
 /*
  * Main handler for inter-processor interrupts
  */
@@ -625,44 +568,16 @@
 
 	switch (ipinr) {
 	case IPI_TIMER:
-<<<<<<< HEAD
-        irq_enter();
-		ipi_timer();
-        irq_exit();
-        break;
-=======
 		irq_enter();
 		ipi_timer();
 		irq_exit();
 		break;
->>>>>>> f351a1d7
 
 	case IPI_RESCHEDULE:
 		scheduler_ipi();
 		break;
 
 	case IPI_CALL_FUNC:
-<<<<<<< HEAD
-        irq_enter();
-		generic_smp_call_function_interrupt();
-        irq_exit();
-		break;
-
-	case IPI_CALL_FUNC_SINGLE:
-        irq_enter();
-		generic_smp_call_function_single_interrupt();
-        irq_exit();
-		break;
-
-	case IPI_CPU_STOP:
-        irq_enter();
-		ipi_cpu_stop(cpu);
-        irq_exit();
-		break;
-
-	case IPI_CPU_BACKTRACE:
-		ipi_cpu_backtrace(cpu, regs);
-=======
 		irq_enter();
 		generic_smp_call_function_interrupt();
 		irq_exit();
@@ -678,7 +593,6 @@
 		irq_enter();
 		ipi_cpu_stop(cpu);
 		irq_exit();
->>>>>>> f351a1d7
 		break;
 
 	default:
