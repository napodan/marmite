--- conflicted
+++ resolved
@@ -112,11 +112,7 @@
 	nr_blocks = ((sector_t)se->nr_pages - 1) << (PAGE_SHIFT - 9);
 	if (nr_blocks) {
 		err = blkdev_issue_discard(si->bdev, start_block,
-<<<<<<< HEAD
-				nr_blocks, GFP_KERNEL, BLKDEV_IFL_WAIT);
-=======
 				nr_blocks, GFP_KERNEL, 0);
->>>>>>> b55e9ac4
 		if (err)
 			return err;
 		cond_resched();
@@ -127,11 +123,7 @@
 		nr_blocks = (sector_t)se->nr_pages << (PAGE_SHIFT - 9);
 
 		err = blkdev_issue_discard(si->bdev, start_block,
-<<<<<<< HEAD
-				nr_blocks, GFP_KERNEL, BLKDEV_IFL_WAIT);
-=======
 				nr_blocks, GFP_KERNEL, 0);
->>>>>>> b55e9ac4
 		if (err)
 			break;
 
@@ -170,11 +162,7 @@
 			start_block <<= PAGE_SHIFT - 9;
 			nr_blocks <<= PAGE_SHIFT - 9;
 			if (blkdev_issue_discard(si->bdev, start_block,
-<<<<<<< HEAD
-				    nr_blocks, GFP_NOIO, BLKDEV_IFL_WAIT))
-=======
 				    nr_blocks, GFP_NOIO, 0))
->>>>>>> b55e9ac4
 				break;
 		}
 
