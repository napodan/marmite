<<<<<<< HEAD
obj-y			+= drm/ vga/
=======
obj-y			+= drm/ vga/ stub/ ion/
>>>>>>> b55e9ac4

obj-$(CONFIG_PVR_SGX) += pvr/<|MERGE_RESOLUTION|>--- conflicted
+++ resolved
@@ -1,7 +1,3 @@
-<<<<<<< HEAD
-obj-y			+= drm/ vga/
-=======
 obj-y			+= drm/ vga/ stub/ ion/
->>>>>>> b55e9ac4
 
 obj-$(CONFIG_PVR_SGX) += pvr/