--- conflicted
+++ resolved
@@ -43,10 +43,6 @@
 	skb_reset_mac_header(skb);
 	skb_pull(skb, ETH_HLEN);
 
-<<<<<<< HEAD
-	rcu_read_lock();
-	if (is_multicast_ether_addr(dest)) {
-=======
 	u64_stats_update_begin(&brstats->syncp);
 	brstats->tx_packets++;
 	/* Exclude ETH_HLEN from byte stats for consistency with Rx chain */
@@ -61,7 +57,6 @@
 			br_flood_deliver(br, skb);
 			goto out;
 		}
->>>>>>> b55e9ac4
 		if (br_multicast_rcv(br, NULL, skb)) {
 			kfree_skb(skb);
 			goto out;
