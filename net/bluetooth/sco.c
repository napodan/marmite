--- conflicted
+++ resolved
@@ -198,15 +198,9 @@
 		pkt_type &= SCO_ESCO_MASK;
 	}
 
-<<<<<<< HEAD
-	hcon = hci_connect(hdev, type, pkt_type, dst,
-					BT_SECURITY_LOW, HCI_AT_NO_BONDING);
-	if (!hcon)
-=======
 	hcon = hci_connect(hdev, type, pkt_type, dst, BT_SECURITY_LOW, HCI_AT_NO_BONDING);
 	if (IS_ERR(hcon)) {
 		err = PTR_ERR(hcon);
->>>>>>> b55e9ac4
 		goto done;
 	}
 
