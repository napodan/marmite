--- conflicted
+++ resolved
@@ -921,22 +921,6 @@
 	stype = le16_to_cpu(mgmt->frame_control) & IEEE80211_FCTL_STYPE;
 	if (!(wdev->wiphy->mgmt_stypes[wdev->iftype].tx & BIT(stype >> 4)))
 		return -EINVAL;
-<<<<<<< HEAD
-	if (mgmt->u.action.category != WLAN_CATEGORY_PUBLIC) {
-		/* Verify that we are associated with the destination AP */
-		wdev_lock(wdev);
-
-		if (!wdev->current_bss ||
-		    memcmp(wdev->current_bss->pub.bssid, mgmt->bssid,
-			   ETH_ALEN) != 0 ||
-		    memcmp(wdev->current_bss->pub.bssid, mgmt->da,
-			    ETH_ALEN) != 0) {
-			wdev_unlock(wdev);
-			return -ENOTCONN;
-		}
-		wdev_unlock(wdev);
-
-=======
 
 	if (ieee80211_is_action(mgmt->frame_control) &&
 	    mgmt->u.action.category != WLAN_CATEGORY_PUBLIC) {
@@ -997,7 +981,6 @@
 
 		if (err)
 			return err;
->>>>>>> b55e9ac4
 	}
 
 	if (memcmp(mgmt->sa, dev->dev_addr, ETH_ALEN) != 0)
