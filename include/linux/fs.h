#ifndef _LINUX_FS_H
#define _LINUX_FS_H

/*
 * This file has definitions for some important file table
 * structures etc.
 */

#include <linux/limits.h>
#include <linux/ioctl.h>
#include <linux/blk_types.h>
#include <linux/types.h>

/*
 * It's silly to have NR_OPEN bigger than NR_FILE, but you can change
 * the file limit at runtime and only root can increase the per-process
 * nr_file rlimit, so it's safe to set up a ridiculously high absolute
 * upper limit on files-per-process.
 *
 * Some programs (notably those using select()) may have to be 
 * recompiled to take full advantage of the new limits..  
 */

/* Fixed constants first: */
#undef NR_OPEN
#define INR_OPEN_CUR 1024	/* Initial setting for nfile rlimits */
#define INR_OPEN_MAX 4096	/* Hard limit for nfile rlimits */

#define BLOCK_SIZE_BITS 10
#define BLOCK_SIZE (1<<BLOCK_SIZE_BITS)

#define SEEK_SET	0	/* seek relative to beginning of file */
#define SEEK_CUR	1	/* seek relative to current file position */
#define SEEK_END	2	/* seek relative to end of file */
#define SEEK_MAX	SEEK_END

struct fstrim_range {
	__u64 start;
	__u64 len;
	__u64 minlen;
};

/* And dynamically-tunable limits and defaults: */
struct files_stat_struct {
	unsigned long nr_files;		/* read only */
	unsigned long nr_free_files;	/* read only */
	unsigned long max_files;		/* tunable */
};

struct inodes_stat_t {
	int nr_inodes;
	int nr_unused;
	int dummy[5];		/* padding for sysctl ABI compatibility */
};


#define NR_FILE  8192	/* this can well be larger on a larger system */

#define MAY_EXEC 1
#define MAY_WRITE 2
#define MAY_READ 4
#define MAY_APPEND 8
#define MAY_ACCESS 16
#define MAY_OPEN 32
#define MAY_CHDIR 64

/*
 * flags in file.f_mode.  Note that FMODE_READ and FMODE_WRITE must correspond
 * to O_WRONLY and O_RDWR via the strange trick in __dentry_open()
 */

/* file is open for reading */
#define FMODE_READ		((__force fmode_t)0x1)
/* file is open for writing */
#define FMODE_WRITE		((__force fmode_t)0x2)
/* file is seekable */
#define FMODE_LSEEK		((__force fmode_t)0x4)
/* file can be accessed using pread */
#define FMODE_PREAD		((__force fmode_t)0x8)
/* file can be accessed using pwrite */
#define FMODE_PWRITE		((__force fmode_t)0x10)
/* File is opened for execution with sys_execve / sys_uselib */
#define FMODE_EXEC		((__force fmode_t)0x20)
/* File is opened with O_NDELAY (only set for block devices) */
#define FMODE_NDELAY		((__force fmode_t)0x40)
/* File is opened with O_EXCL (only set for block devices) */
#define FMODE_EXCL		((__force fmode_t)0x80)
/* File is opened using open(.., 3, ..) and is writeable only for ioctls
   (specialy hack for floppy.c) */
#define FMODE_WRITE_IOCTL	((__force fmode_t)0x100)

/*
 * Don't update ctime and mtime.
 *
 * Currently a special hack for the XFS open_by_handle ioctl, but we'll
 * hopefully graduate it to a proper O_CMTIME flag supported by open(2) soon.
 */
#define FMODE_NOCMTIME		((__force fmode_t)0x800)

/* Expect random access pattern */
#define FMODE_RANDOM		((__force fmode_t)0x1000)

/* File is huge (eg. /dev/kmem): treat loff_t as unsigned */
#define FMODE_UNSIGNED_OFFSET	((__force fmode_t)0x2000)

/* File is opened with O_PATH; almost nothing can be done with it */
#define FMODE_PATH		((__force fmode_t)0x4000)

/* File was opened by fanotify and shouldn't generate fanotify events */
#define FMODE_NONOTIFY		((__force fmode_t)0x1000000)

/*
 * The below are the various read and write types that we support. Some of
 * them include behavioral modifiers that send information down to the
 * block layer and IO scheduler. Terminology:
 *
 *	The block layer uses device plugging to defer IO a little bit, in
 *	the hope that we will see more IO very shortly. This increases
 *	coalescing of adjacent IO and thus reduces the number of IOs we
 *	have to send to the device. It also allows for better queuing,
 *	if the IO isn't mergeable. If the caller is going to be waiting
 *	for the IO, then he must ensure that the device is unplugged so
 *	that the IO is dispatched to the driver.
 *
 *	All IO is handled async in Linux. This is fine for background
 *	writes, but for reads or writes that someone waits for completion
 *	on, we want to notify the block layer and IO scheduler so that they
 *	know about it. That allows them to make better scheduling
 *	decisions. So when the below references 'sync' and 'async', it
 *	is referencing this priority hint.
 *
 * With that in mind, the available types are:
 *
 * READ			A normal read operation. Device will be plugged.
 * READ_SYNC		A synchronous read. Device is not plugged, caller can
 *			immediately wait on this read without caring about
 *			unplugging.
 * READA		Used for read-ahead operations. Lower priority, and the
 *			block layer could (in theory) choose to ignore this
 *			request if it runs into resource problems.
 * WRITE		A normal async write. Device will be plugged.
 * WRITE_SYNC		Synchronous write. Identical to WRITE, but passes down
 *			the hint that someone will be waiting on this IO
 *			shortly. The write equivalent of READ_SYNC.
 * WRITE_ODIRECT	Special case write for O_DIRECT only.
 * WRITE_FLUSH		Like WRITE_SYNC but with preceding cache flush.
 * WRITE_FUA		Like WRITE_SYNC but data is guaranteed to be on
 *			non-volatile media on completion.
 * WRITE_FLUSH_FUA	Combination of WRITE_FLUSH and FUA. The IO is preceded
 *			by a cache flush and data is guaranteed to be on
 *			non-volatile media on completion.
 *
 */
<<<<<<< HEAD
#define RW_MASK		1
#define RWA_MASK		16
#define READ 0
#define WRITE 1
#define READA			16 /* readahead - don't block if no resources */
#define SWRITE			17 /* for ll_rw_block(), wait for buffer lock */
#define READ_SYNC	(READ | (1 << BIO_RW_SYNCIO) | (1 << BIO_RW_UNPLUG))
#define READ_META	(READ | (1 << BIO_RW_META))
#define WRITE_SYNC_PLUG	(WRITE | (1 << BIO_RW_SYNCIO) | (1 << BIO_RW_NOIDLE))
#define WRITE_SYNC	(WRITE_SYNC_PLUG | (1 << BIO_RW_UNPLUG))
#define WRITE_ODIRECT_PLUG	(WRITE | (1 << BIO_RW_SYNCIO))
#define WRITE_META	(WRITE | (1 << BIO_RW_META))
#define SWRITE_SYNC_PLUG	\
			(SWRITE | (1 << BIO_RW_SYNCIO) | (1 << BIO_RW_NOIDLE))
#define SWRITE_SYNC	(SWRITE_SYNC_PLUG | (1 << BIO_RW_UNPLUG))
#define WRITE_BARRIER	(WRITE | (1 << BIO_RW_BARRIER))

/*
 * These aren't really reads or writes, they pass down information about
 * parts of device that are now unused by the file system.
 */
#define DISCARD_NOBARRIER (WRITE | (1 << BIO_RW_DISCARD))
#define DISCARD_BARRIER (DISCARD_NOBARRIER | (1 << BIO_RW_BARRIER))
=======
#define RW_MASK			REQ_WRITE
#define RWA_MASK		REQ_RAHEAD

#define READ			0
#define WRITE			RW_MASK
#define READA			RWA_MASK

#define READ_SYNC		(READ | REQ_SYNC)
#define READ_META		(READ | REQ_META)
#define WRITE_SYNC		(WRITE | REQ_SYNC | REQ_NOIDLE)
#define WRITE_ODIRECT		(WRITE | REQ_SYNC)
#define WRITE_META		(WRITE | REQ_META)
#define WRITE_FLUSH		(WRITE | REQ_SYNC | REQ_NOIDLE | REQ_FLUSH)
#define WRITE_FUA		(WRITE | REQ_SYNC | REQ_NOIDLE | REQ_FUA)
#define WRITE_FLUSH_FUA		(WRITE | REQ_SYNC | REQ_NOIDLE | REQ_FLUSH | REQ_FUA)
>>>>>>> b55e9ac4

#define SEL_IN		1
#define SEL_OUT		2
#define SEL_EX		4

/* public flags for file_system_type */
#define FS_REQUIRES_DEV 1 
#define FS_BINARY_MOUNTDATA 2
#define FS_HAS_SUBTYPE 4
#define FS_REVAL_DOT	16384	/* Check the paths ".", ".." for staleness */
#define FS_RENAME_DOES_D_MOVE	32768	/* FS will handle d_move()
					 * during rename() internally.
					 */

/*
 * These are the fs-independent mount-flags: up to 32 flags are supported
 */
#define MS_RDONLY	 1	/* Mount read-only */
#define MS_NOSUID	 2	/* Ignore suid and sgid bits */
#define MS_NODEV	 4	/* Disallow access to device special files */
#define MS_NOEXEC	 8	/* Disallow program execution */
#define MS_SYNCHRONOUS	16	/* Writes are synced at once */
#define MS_REMOUNT	32	/* Alter flags of a mounted FS */
#define MS_MANDLOCK	64	/* Allow mandatory locks on an FS */
#define MS_DIRSYNC	128	/* Directory modifications are synchronous */
#define MS_NOATIME	1024	/* Do not update access times. */
#define MS_NODIRATIME	2048	/* Do not update directory access times */
#define MS_BIND		4096
#define MS_MOVE		8192
#define MS_REC		16384
#define MS_VERBOSE	32768	/* War is peace. Verbosity is silence.
				   MS_VERBOSE is deprecated. */
#define MS_SILENT	32768
#define MS_POSIXACL	(1<<16)	/* VFS does not apply the umask */
#define MS_UNBINDABLE	(1<<17)	/* change to unbindable */
#define MS_PRIVATE	(1<<18)	/* change to private */
#define MS_SLAVE	(1<<19)	/* change to slave */
#define MS_SHARED	(1<<20)	/* change to shared */
#define MS_RELATIME	(1<<21)	/* Update atime relative to mtime/ctime. */
#define MS_KERNMOUNT	(1<<22) /* this is a kern_mount call */
#define MS_I_VERSION	(1<<23) /* Update inode I_version field */
#define MS_STRICTATIME	(1<<24) /* Always perform atime updates */
<<<<<<< HEAD
=======
#define MS_NOSEC	(1<<28)
>>>>>>> b55e9ac4
#define MS_BORN		(1<<29)
#define MS_ACTIVE	(1<<30)
#define MS_NOUSER	(1<<31)

/*
 * Superblock flags that can be altered by MS_REMOUNT
 */
#define MS_RMT_MASK	(MS_RDONLY|MS_SYNCHRONOUS|MS_MANDLOCK|MS_I_VERSION)

/*
 * Old magic mount flag and mask
 */
#define MS_MGC_VAL 0xC0ED0000
#define MS_MGC_MSK 0xffff0000

/* Inode flags - they have nothing to superblock flags now */

#define S_SYNC		1	/* Writes are synced at once */
#define S_NOATIME	2	/* Do not update access times */
#define S_APPEND	4	/* Append-only file */
#define S_IMMUTABLE	8	/* Immutable file */
#define S_DEAD		16	/* removed, but still open directory */
#define S_NOQUOTA	32	/* Inode is not counted to quota */
#define S_DIRSYNC	64	/* Directory modifications are synchronous */
#define S_NOCMTIME	128	/* Do not update file c/mtime */
#define S_SWAPFILE	256	/* Do not truncate: swapon got its bmaps */
#define S_PRIVATE	512	/* Inode is fs-internal */
#define S_IMA		1024	/* Inode has an associated IMA struct */
#define S_AUTOMOUNT	2048	/* Automount/referral quasi-directory */
#define S_NOSEC		4096	/* no suid or xattr security attributes */

/*
 * Note that nosuid etc flags are inode-specific: setting some file-system
 * flags just means all the inodes inherit those flags by default. It might be
 * possible to override it selectively if you really wanted to with some
 * ioctl() that is not currently implemented.
 *
 * Exception: MS_RDONLY is always applied to the entire file system.
 *
 * Unfortunately, it is possible to change a filesystems flags with it mounted
 * with files in use.  This means that all of the inodes will not have their
 * i_flags updated.  Hence, i_flags no longer inherit the superblock mount
 * flags, so these have to be checked separately. -- rmk@arm.uk.linux.org
 */
#define __IS_FLG(inode,flg) ((inode)->i_sb->s_flags & (flg))

#define IS_RDONLY(inode) ((inode)->i_sb->s_flags & MS_RDONLY)
#define IS_SYNC(inode)		(__IS_FLG(inode, MS_SYNCHRONOUS) || \
					((inode)->i_flags & S_SYNC))
#define IS_DIRSYNC(inode)	(__IS_FLG(inode, MS_SYNCHRONOUS|MS_DIRSYNC) || \
					((inode)->i_flags & (S_SYNC|S_DIRSYNC)))
#define IS_MANDLOCK(inode)	__IS_FLG(inode, MS_MANDLOCK)
#define IS_NOATIME(inode)   __IS_FLG(inode, MS_RDONLY|MS_NOATIME)
#define IS_I_VERSION(inode)   __IS_FLG(inode, MS_I_VERSION)

#define IS_NOQUOTA(inode)	((inode)->i_flags & S_NOQUOTA)
#define IS_APPEND(inode)	((inode)->i_flags & S_APPEND)
#define IS_IMMUTABLE(inode)	((inode)->i_flags & S_IMMUTABLE)
#define IS_POSIXACL(inode)	__IS_FLG(inode, MS_POSIXACL)

#define IS_DEADDIR(inode)	((inode)->i_flags & S_DEAD)
#define IS_NOCMTIME(inode)	((inode)->i_flags & S_NOCMTIME)
#define IS_SWAPFILE(inode)	((inode)->i_flags & S_SWAPFILE)
#define IS_PRIVATE(inode)	((inode)->i_flags & S_PRIVATE)
#define IS_IMA(inode)		((inode)->i_flags & S_IMA)
#define IS_AUTOMOUNT(inode)	((inode)->i_flags & S_AUTOMOUNT)
#define IS_NOSEC(inode)		((inode)->i_flags & S_NOSEC)

/* the read-only stuff doesn't really belong here, but any other place is
   probably as bad and I don't want to create yet another include file. */

#define BLKROSET   _IO(0x12,93)	/* set device read-only (0 = read-write) */
#define BLKROGET   _IO(0x12,94)	/* get read-only status (0 = read_write) */
#define BLKRRPART  _IO(0x12,95)	/* re-read partition table */
#define BLKGETSIZE _IO(0x12,96)	/* return device size /512 (long *arg) */
#define BLKFLSBUF  _IO(0x12,97)	/* flush buffer cache */
#define BLKRASET   _IO(0x12,98)	/* set read ahead for block device */
#define BLKRAGET   _IO(0x12,99)	/* get current read ahead setting */
#define BLKFRASET  _IO(0x12,100)/* set filesystem (mm/filemap.c) read-ahead */
#define BLKFRAGET  _IO(0x12,101)/* get filesystem (mm/filemap.c) read-ahead */
#define BLKSECTSET _IO(0x12,102)/* set max sectors per request (ll_rw_blk.c) */
#define BLKSECTGET _IO(0x12,103)/* get max sectors per request (ll_rw_blk.c) */
#define BLKSSZGET  _IO(0x12,104)/* get block device sector size */
#if 0
#define BLKPG      _IO(0x12,105)/* See blkpg.h */

/* Some people are morons.  Do not use sizeof! */

#define BLKELVGET  _IOR(0x12,106,size_t)/* elevator get */
#define BLKELVSET  _IOW(0x12,107,size_t)/* elevator set */
/* This was here just to show that the number is taken -
   probably all these _IO(0x12,*) ioctls should be moved to blkpg.h. */
#endif
/* A jump here: 108-111 have been used for various private purposes. */
#define BLKBSZGET  _IOR(0x12,112,size_t)
#define BLKBSZSET  _IOW(0x12,113,size_t)
#define BLKGETSIZE64 _IOR(0x12,114,size_t)	/* return device size in bytes (u64 *arg) */
#define BLKTRACESETUP _IOWR(0x12,115,struct blk_user_trace_setup)
#define BLKTRACESTART _IO(0x12,116)
#define BLKTRACESTOP _IO(0x12,117)
#define BLKTRACETEARDOWN _IO(0x12,118)
#define BLKDISCARD _IO(0x12,119)
#define BLKIOMIN _IO(0x12,120)
#define BLKIOOPT _IO(0x12,121)
#define BLKALIGNOFF _IO(0x12,122)
#define BLKPBSZGET _IO(0x12,123)
#define BLKDISCARDZEROES _IO(0x12,124)
#define BLKSECDISCARD _IO(0x12,125)

#define BMAP_IOCTL 1		/* obsolete - kept for compatibility */
#define FIBMAP	   _IO(0x00,1)	/* bmap access */
#define FIGETBSZ   _IO(0x00,2)	/* get the block size used for bmap */
#define FIFREEZE	_IOWR('X', 119, int)	/* Freeze */
#define FITHAW		_IOWR('X', 120, int)	/* Thaw */
#define FITRIM		_IOWR('X', 121, struct fstrim_range)	/* Trim */

#define	FS_IOC_GETFLAGS			_IOR('f', 1, long)
#define	FS_IOC_SETFLAGS			_IOW('f', 2, long)
#define	FS_IOC_GETVERSION		_IOR('v', 1, long)
#define	FS_IOC_SETVERSION		_IOW('v', 2, long)
#define FS_IOC_FIEMAP			_IOWR('f', 11, struct fiemap)
#define FS_IOC32_GETFLAGS		_IOR('f', 1, int)
#define FS_IOC32_SETFLAGS		_IOW('f', 2, int)
#define FS_IOC32_GETVERSION		_IOR('v', 1, int)
#define FS_IOC32_SETVERSION		_IOW('v', 2, int)

/*
 * Inode flags (FS_IOC_GETFLAGS / FS_IOC_SETFLAGS)
 */
#define	FS_SECRM_FL			0x00000001 /* Secure deletion */
#define	FS_UNRM_FL			0x00000002 /* Undelete */
#define	FS_COMPR_FL			0x00000004 /* Compress file */
#define FS_SYNC_FL			0x00000008 /* Synchronous updates */
#define FS_IMMUTABLE_FL			0x00000010 /* Immutable file */
#define FS_APPEND_FL			0x00000020 /* writes to file may only append */
#define FS_NODUMP_FL			0x00000040 /* do not dump file */
#define FS_NOATIME_FL			0x00000080 /* do not update atime */
/* Reserved for compression usage... */
#define FS_DIRTY_FL			0x00000100
#define FS_COMPRBLK_FL			0x00000200 /* One or more compressed clusters */
#define FS_NOCOMP_FL			0x00000400 /* Don't compress */
#define FS_ECOMPR_FL			0x00000800 /* Compression error */
/* End compression flags --- maybe not all used */
#define FS_BTREE_FL			0x00001000 /* btree format dir */
#define FS_INDEX_FL			0x00001000 /* hash-indexed directory */
#define FS_IMAGIC_FL			0x00002000 /* AFS directory */
#define FS_JOURNAL_DATA_FL		0x00004000 /* Reserved for ext3 */
#define FS_NOTAIL_FL			0x00008000 /* file tail should not be merged */
#define FS_DIRSYNC_FL			0x00010000 /* dirsync behaviour (directories only) */
#define FS_TOPDIR_FL			0x00020000 /* Top of directory hierarchies*/
#define FS_EXTENT_FL			0x00080000 /* Extents */
#define FS_DIRECTIO_FL			0x00100000 /* Use direct i/o */
#define FS_NOCOW_FL			0x00800000 /* Do not cow file */
#define FS_RESERVED_FL			0x80000000 /* reserved for ext2 lib */

#define FS_FL_USER_VISIBLE		0x0003DFFF /* User visible flags */
#define FS_FL_USER_MODIFIABLE		0x000380FF /* User modifiable flags */


#define SYNC_FILE_RANGE_WAIT_BEFORE	1
#define SYNC_FILE_RANGE_WRITE		2
#define SYNC_FILE_RANGE_WAIT_AFTER	4

#ifdef __KERNEL__

#include <linux/linkage.h>
#include <linux/wait.h>
#include <linux/types.h>
#include <linux/kdev_t.h>
#include <linux/dcache.h>
#include <linux/path.h>
#include <linux/stat.h>
#include <linux/cache.h>
#include <linux/list.h>
#include <linux/radix-tree.h>
#include <linux/prio_tree.h>
#include <linux/init.h>
#include <linux/pid.h>
#include <linux/mutex.h>
#include <linux/capability.h>
#include <linux/semaphore.h>
#include <linux/fiemap.h>
#include <linux/rculist_bl.h>

#include <asm/atomic.h>
#include <asm/byteorder.h>

struct export_operations;
struct hd_geometry;
struct iovec;
struct nameidata;
struct kiocb;
struct kobject;
struct pipe_inode_info;
struct poll_table_struct;
struct kstatfs;
struct vm_area_struct;
struct vfsmount;
struct cred;

extern void __init inode_init(void);
extern void __init inode_init_early(void);
extern void __init files_init(unsigned long);

extern struct files_stat_struct files_stat;
extern unsigned long get_max_files(void);
extern int sysctl_nr_open;
extern struct inodes_stat_t inodes_stat;
extern int leases_enable, lease_break_time;

struct buffer_head;
typedef int (get_block_t)(struct inode *inode, sector_t iblock,
			struct buffer_head *bh_result, int create);
typedef void (dio_iodone_t)(struct kiocb *iocb, loff_t offset,
			ssize_t bytes, void *private, int ret,
			bool is_async);

/*
 * Attribute flags.  These should be or-ed together to figure out what
 * has been changed!
 */
#define ATTR_MODE	(1 << 0)
#define ATTR_UID	(1 << 1)
#define ATTR_GID	(1 << 2)
#define ATTR_SIZE	(1 << 3)
#define ATTR_ATIME	(1 << 4)
#define ATTR_MTIME	(1 << 5)
#define ATTR_CTIME	(1 << 6)
#define ATTR_ATIME_SET	(1 << 7)
#define ATTR_MTIME_SET	(1 << 8)
#define ATTR_FORCE	(1 << 9) /* Not a change, but a change it */
#define ATTR_ATTR_FLAG	(1 << 10)
#define ATTR_KILL_SUID	(1 << 11)
#define ATTR_KILL_SGID	(1 << 12)
#define ATTR_FILE	(1 << 13)
#define ATTR_KILL_PRIV	(1 << 14)
#define ATTR_OPEN	(1 << 15) /* Truncating from open(O_TRUNC) */
#define ATTR_TIMES_SET	(1 << 16)

/*
 * This is the Inode Attributes structure, used for notify_change().  It
 * uses the above definitions as flags, to know which values have changed.
 * Also, in this manner, a Filesystem can look at only the values it cares
 * about.  Basically, these are the attributes that the VFS layer can
 * request to change from the FS layer.
 *
 * Derek Atkins <warlord@MIT.EDU> 94-10-20
 */
struct iattr {
	unsigned int	ia_valid;
	umode_t		ia_mode;
	uid_t		ia_uid;
	gid_t		ia_gid;
	loff_t		ia_size;
	struct timespec	ia_atime;
	struct timespec	ia_mtime;
	struct timespec	ia_ctime;

	/*
	 * Not an attribute, but an auxiliary info for filesystems wanting to
	 * implement an ftruncate() like method.  NOTE: filesystem should
	 * check for (ia_valid & ATTR_FILE), and not for (ia_file != NULL).
	 */
	struct file	*ia_file;
};

/*
 * Includes for diskquotas.
 */
#include <linux/quota.h>

/** 
 * enum positive_aop_returns - aop return codes with specific semantics
 *
 * @AOP_WRITEPAGE_ACTIVATE: Informs the caller that page writeback has
 * 			    completed, that the page is still locked, and
 * 			    should be considered active.  The VM uses this hint
 * 			    to return the page to the active list -- it won't
 * 			    be a candidate for writeback again in the near
 * 			    future.  Other callers must be careful to unlock
 * 			    the page if they get this return.  Returned by
 * 			    writepage(); 
 *
 * @AOP_TRUNCATED_PAGE: The AOP method that was handed a locked page has
 *  			unlocked it and the page might have been truncated.
 *  			The caller should back up to acquiring a new page and
 *  			trying again.  The aop will be taking reasonable
 *  			precautions not to livelock.  If the caller held a page
 *  			reference, it should drop it before retrying.  Returned
 *  			by readpage().
 *
 * address_space_operation functions return these large constants to indicate
 * special semantics to the caller.  These are much larger than the bytes in a
 * page to allow for functions that return the number of bytes operated on in a
 * given page.
 */

enum positive_aop_returns {
	AOP_WRITEPAGE_ACTIVATE	= 0x80000,
	AOP_TRUNCATED_PAGE	= 0x80001,
};

#define AOP_FLAG_UNINTERRUPTIBLE	0x0001 /* will not do a short write */
#define AOP_FLAG_CONT_EXPAND		0x0002 /* called from cont_expand */
#define AOP_FLAG_NOFS			0x0004 /* used by filesystem to direct
						* helper code (eg buffer layer)
						* to clear GFP_FS from alloc */

/*
 * oh the beauties of C type declarations.
 */
struct page;
struct address_space;
struct writeback_control;

struct iov_iter {
	const struct iovec *iov;
	unsigned long nr_segs;
	size_t iov_offset;
	size_t count;
};

size_t iov_iter_copy_from_user_atomic(struct page *page,
		struct iov_iter *i, unsigned long offset, size_t bytes);
size_t iov_iter_copy_from_user(struct page *page,
		struct iov_iter *i, unsigned long offset, size_t bytes);
void iov_iter_advance(struct iov_iter *i, size_t bytes);
int iov_iter_fault_in_readable(struct iov_iter *i, size_t bytes);
size_t iov_iter_single_seg_count(struct iov_iter *i);

static inline void iov_iter_init(struct iov_iter *i,
			const struct iovec *iov, unsigned long nr_segs,
			size_t count, size_t written)
{
	i->iov = iov;
	i->nr_segs = nr_segs;
	i->iov_offset = 0;
	i->count = count + written;

	iov_iter_advance(i, written);
}

static inline size_t iov_iter_count(struct iov_iter *i)
{
	return i->count;
}

/*
 * "descriptor" for what we're up to with a read.
 * This allows us to use the same read code yet
 * have multiple different users of the data that
 * we read from a file.
 *
 * The simplest case just copies the data to user
 * mode.
 */
typedef struct {
	size_t written;
	size_t count;
	union {
		char __user *buf;
		void *data;
	} arg;
	int error;
} read_descriptor_t;

typedef int (*read_actor_t)(read_descriptor_t *, struct page *,
		unsigned long, unsigned long);

struct address_space_operations {
	int (*writepage)(struct page *page, struct writeback_control *wbc);
	int (*readpage)(struct file *, struct page *);

	/* Write back some dirty pages from this mapping. */
	int (*writepages)(struct address_space *, struct writeback_control *);

	/* Set a page dirty.  Return true if this dirtied it */
	int (*set_page_dirty)(struct page *page);

	int (*readpages)(struct file *filp, struct address_space *mapping,
			struct list_head *pages, unsigned nr_pages);

	int (*write_begin)(struct file *, struct address_space *mapping,
				loff_t pos, unsigned len, unsigned flags,
				struct page **pagep, void **fsdata);
	int (*write_end)(struct file *, struct address_space *mapping,
				loff_t pos, unsigned len, unsigned copied,
				struct page *page, void *fsdata);

	/* Unfortunately this kludge is needed for FIBMAP. Don't use it */
	sector_t (*bmap)(struct address_space *, sector_t);
	void (*invalidatepage) (struct page *, unsigned long);
	int (*releasepage) (struct page *, gfp_t);
	void (*freepage)(struct page *);
	ssize_t (*direct_IO)(int, struct kiocb *, const struct iovec *iov,
			loff_t offset, unsigned long nr_segs);
	int (*get_xip_mem)(struct address_space *, pgoff_t, int,
						void **, unsigned long *);
	/* migrate the contents of a page to the specified target */
	int (*migratepage) (struct address_space *,
			struct page *, struct page *);
	int (*launder_page) (struct page *);
	int (*is_partially_uptodate) (struct page *, read_descriptor_t *,
					unsigned long);
	int (*error_remove_page)(struct address_space *, struct page *);
};

extern const struct address_space_operations empty_aops;

/*
 * pagecache_write_begin/pagecache_write_end must be used by general code
 * to write into the pagecache.
 */
int pagecache_write_begin(struct file *, struct address_space *mapping,
				loff_t pos, unsigned len, unsigned flags,
				struct page **pagep, void **fsdata);

int pagecache_write_end(struct file *, struct address_space *mapping,
				loff_t pos, unsigned len, unsigned copied,
				struct page *page, void *fsdata);

struct backing_dev_info;
struct address_space {
	struct inode		*host;		/* owner: inode, block_device */
	struct radix_tree_root	page_tree;	/* radix tree of all pages */
	spinlock_t		tree_lock;	/* and lock protecting it */
	unsigned int		i_mmap_writable;/* count VM_SHARED mappings */
	struct prio_tree_root	i_mmap;		/* tree of private and shared mappings */
	struct list_head	i_mmap_nonlinear;/*list VM_NONLINEAR mappings */
	struct mutex		i_mmap_mutex;	/* protect tree, count, list */
	/* Protected by tree_lock together with the radix tree */
	unsigned long		nrpages;	/* number of total pages */
	pgoff_t			writeback_index;/* writeback starts here */
	const struct address_space_operations *a_ops;	/* methods */
	unsigned long		flags;		/* error bits/gfp mask */
	struct backing_dev_info *backing_dev_info; /* device readahead, etc */
	spinlock_t		private_lock;	/* for use by the address_space */
	struct list_head	private_list;	/* ditto */
	struct address_space	*assoc_mapping;	/* ditto */
} __attribute__((aligned(sizeof(long))));
	/*
	 * On most architectures that alignment is already the case; but
	 * must be enforced here for CRIS, to let the least significant bit
	 * of struct page's "mapping" pointer be used for PAGE_MAPPING_ANON.
	 */

struct block_device {
	dev_t			bd_dev;  /* not a kdev_t - it's a search key */
	int			bd_openers;
	struct inode *		bd_inode;	/* will die */
	struct super_block *	bd_super;
	struct mutex		bd_mutex;	/* open/close mutex */
	struct list_head	bd_inodes;
	void *			bd_claiming;
	void *			bd_holder;
	int			bd_holders;
	bool			bd_write_holder;
#ifdef CONFIG_SYSFS
	struct list_head	bd_holder_disks;
#endif
	struct block_device *	bd_contains;
	unsigned		bd_block_size;
	struct hd_struct *	bd_part;
	/* number of times partitions within this device have been opened. */
	unsigned		bd_part_count;
	int			bd_invalidated;
	struct gendisk *	bd_disk;
	struct list_head	bd_list;
	/*
	 * Private data.  You must have bd_claim'ed the block_device
	 * to use this.  NOTE:  bd_claim allows an owner to claim
	 * the same device multiple times, the owner must take special
	 * care to not mess up bd_private for that case.
	 */
	unsigned long		bd_private;

	/* The counter of freeze processes */
	int			bd_fsfreeze_count;
	/* Mutex for freeze */
	struct mutex		bd_fsfreeze_mutex;
};

/*
 * Radix-tree tags, for tagging dirty and writeback pages within the pagecache
 * radix trees
 */
#define PAGECACHE_TAG_DIRTY	0
#define PAGECACHE_TAG_WRITEBACK	1
#define PAGECACHE_TAG_TOWRITE	2

int mapping_tagged(struct address_space *mapping, int tag);

/*
 * Might pages of this file be mapped into userspace?
 */
static inline int mapping_mapped(struct address_space *mapping)
{
	return	!prio_tree_empty(&mapping->i_mmap) ||
		!list_empty(&mapping->i_mmap_nonlinear);
}

/*
 * Might pages of this file have been modified in userspace?
 * Note that i_mmap_writable counts all VM_SHARED vmas: do_mmap_pgoff
 * marks vma as VM_SHARED if it is shared, and the file was opened for
 * writing i.e. vma may be mprotected writable even if now readonly.
 */
static inline int mapping_writably_mapped(struct address_space *mapping)
{
	return mapping->i_mmap_writable != 0;
}

/*
 * Use sequence counter to get consistent i_size on 32-bit processors.
 */
#if BITS_PER_LONG==32 && defined(CONFIG_SMP)
#include <linux/seqlock.h>
#define __NEED_I_SIZE_ORDERED
#define i_size_ordered_init(inode) seqcount_init(&inode->i_size_seqcount)
#else
#define i_size_ordered_init(inode) do { } while (0)
#endif

struct posix_acl;
#define ACL_NOT_CACHED ((void *)(-1))

struct inode {
	/* RCU path lookup touches following: */
	umode_t			i_mode;
	uid_t			i_uid;
	gid_t			i_gid;
	const struct inode_operations	*i_op;
	struct super_block	*i_sb;

	spinlock_t		i_lock;	/* i_blocks, i_bytes, maybe i_size */
	unsigned int		i_flags;
	unsigned long		i_state;
#ifdef CONFIG_SECURITY
	void			*i_security;
#endif
	struct mutex		i_mutex;


	unsigned long		dirtied_when;	/* jiffies of first dirtying */

	struct hlist_node	i_hash;
	struct list_head	i_wb_list;	/* backing dev IO list */
	struct list_head	i_lru;		/* inode LRU list */
	struct list_head	i_sb_list;
	union {
		struct list_head	i_dentry;
		struct rcu_head		i_rcu;
	};
	unsigned long		i_ino;
	atomic_t		i_count;
	unsigned int		i_nlink;
	dev_t			i_rdev;
	unsigned int		i_blkbits;
	u64			i_version;
	loff_t			i_size;
#ifdef __NEED_I_SIZE_ORDERED
	seqcount_t		i_size_seqcount;
#endif
	struct timespec		i_atime;
	struct timespec		i_mtime;
	struct timespec		i_ctime;
	blkcnt_t		i_blocks;
	unsigned short          i_bytes;
	struct rw_semaphore	i_alloc_sem;
	const struct file_operations	*i_fop;	/* former ->i_op->default_file_ops */
	struct file_lock	*i_flock;
	struct address_space	*i_mapping;
	struct address_space	i_data;
#ifdef CONFIG_QUOTA
	struct dquot		*i_dquot[MAXQUOTAS];
#endif
	struct list_head	i_devices;
	union {
		struct pipe_inode_info	*i_pipe;
		struct block_device	*i_bdev;
		struct cdev		*i_cdev;
	};

	__u32			i_generation;

#ifdef CONFIG_FSNOTIFY
	__u32			i_fsnotify_mask; /* all events this inode cares about */
	struct hlist_head	i_fsnotify_marks;
#endif

#ifdef CONFIG_IMA
	atomic_t		i_readcount; /* struct files open RO */
#endif
	atomic_t		i_writecount;
#ifdef CONFIG_FS_POSIX_ACL
	struct posix_acl	*i_acl;
	struct posix_acl	*i_default_acl;
#endif
	void			*i_private; /* fs or device private pointer */
};

static inline int inode_unhashed(struct inode *inode)
{
	return hlist_unhashed(&inode->i_hash);
}

/*
 * inode->i_mutex nesting subclasses for the lock validator:
 *
 * 0: the object of the current VFS operation
 * 1: parent
 * 2: child/target
 * 3: quota file
 *
 * The locking order between these classes is
 * parent -> child -> normal -> xattr -> quota
 */
enum inode_i_mutex_lock_class
{
	I_MUTEX_NORMAL,
	I_MUTEX_PARENT,
	I_MUTEX_CHILD,
	I_MUTEX_XATTR,
	I_MUTEX_QUOTA
};

/*
 * NOTE: in a 32bit arch with a preemptable kernel and
 * an UP compile the i_size_read/write must be atomic
 * with respect to the local cpu (unlike with preempt disabled),
 * but they don't need to be atomic with respect to other cpus like in
 * true SMP (so they need either to either locally disable irq around
 * the read or for example on x86 they can be still implemented as a
 * cmpxchg8b without the need of the lock prefix). For SMP compiles
 * and 64bit archs it makes no difference if preempt is enabled or not.
 */
static inline loff_t i_size_read(const struct inode *inode)
{
#if BITS_PER_LONG==32 && defined(CONFIG_SMP)
	loff_t i_size;
	unsigned int seq;

	do {
		seq = read_seqcount_begin(&inode->i_size_seqcount);
		i_size = inode->i_size;
	} while (read_seqcount_retry(&inode->i_size_seqcount, seq));
	return i_size;
#elif BITS_PER_LONG==32 && defined(CONFIG_PREEMPT)
	loff_t i_size;

	preempt_disable();
	i_size = inode->i_size;
	preempt_enable();
	return i_size;
#else
	return inode->i_size;
#endif
}

/*
 * NOTE: unlike i_size_read(), i_size_write() does need locking around it
 * (normally i_mutex), otherwise on 32bit/SMP an update of i_size_seqcount
 * can be lost, resulting in subsequent i_size_read() calls spinning forever.
 */
static inline void i_size_write(struct inode *inode, loff_t i_size)
{
#if BITS_PER_LONG==32 && defined(CONFIG_SMP)
	write_seqcount_begin(&inode->i_size_seqcount);
	inode->i_size = i_size;
	write_seqcount_end(&inode->i_size_seqcount);
#elif BITS_PER_LONG==32 && defined(CONFIG_PREEMPT)
	preempt_disable();
	inode->i_size = i_size;
	preempt_enable();
#else
	inode->i_size = i_size;
#endif
}

static inline unsigned iminor(const struct inode *inode)
{
	return MINOR(inode->i_rdev);
}

static inline unsigned imajor(const struct inode *inode)
{
	return MAJOR(inode->i_rdev);
}

extern struct block_device *I_BDEV(struct inode *inode);

struct fown_struct {
	rwlock_t lock;          /* protects pid, uid, euid fields */
	struct pid *pid;	/* pid or -pgrp where SIGIO should be sent */
	enum pid_type pid_type;	/* Kind of process group SIGIO should be sent to */
	uid_t uid, euid;	/* uid/euid of process setting the owner */
	int signum;		/* posix.1b rt signal to be delivered on IO */
};

/*
 * Track a single file's readahead state
 */
struct file_ra_state {
	pgoff_t start;			/* where readahead started */
	unsigned int size;		/* # of readahead pages */
	unsigned int async_size;	/* do asynchronous readahead when
					   there are only # of pages ahead */

	unsigned int ra_pages;		/* Maximum readahead window */
	unsigned int mmap_miss;		/* Cache miss stat for mmap accesses */
	loff_t prev_pos;		/* Cache last read() position */
};

/*
 * Check if @index falls in the readahead windows.
 */
static inline int ra_has_index(struct file_ra_state *ra, pgoff_t index)
{
	return (index >= ra->start &&
		index <  ra->start + ra->size);
}

#define FILE_MNT_WRITE_TAKEN	1
#define FILE_MNT_WRITE_RELEASED	2

struct file {
	/*
	 * fu_list becomes invalid after file_free is called and queued via
	 * fu_rcuhead for RCU freeing
	 */
	union {
		struct list_head	fu_list;
		struct rcu_head 	fu_rcuhead;
	} f_u;
	struct path		f_path;
#define f_dentry	f_path.dentry
#define f_vfsmnt	f_path.mnt
	const struct file_operations	*f_op;
	spinlock_t		f_lock;  /* f_ep_links, f_flags, no IRQ */
#ifdef CONFIG_SMP
	int			f_sb_list_cpu;
#endif
	atomic_long_t		f_count;
	unsigned int 		f_flags;
	fmode_t			f_mode;
	loff_t			f_pos;
	struct fown_struct	f_owner;
	const struct cred	*f_cred;
	struct file_ra_state	f_ra;

	u64			f_version;
#ifdef CONFIG_SECURITY
	void			*f_security;
#endif
	/* needed for tty driver, and maybe others */
	void			*private_data;

#ifdef CONFIG_EPOLL
	/* Used by fs/eventpoll.c to link all the hooks to this file */
	struct list_head	f_ep_links;
#endif /* #ifdef CONFIG_EPOLL */
	struct address_space	*f_mapping;
#ifdef CONFIG_DEBUG_WRITECOUNT
	unsigned long f_mnt_write_state;
#endif
};

struct file_handle {
	__u32 handle_bytes;
	int handle_type;
	/* file identifier */
	unsigned char f_handle[0];
};

#define get_file(x)	atomic_long_inc(&(x)->f_count)
#define fput_atomic(x)	atomic_long_add_unless(&(x)->f_count, -1, 1)
#define file_count(x)	atomic_long_read(&(x)->f_count)

#ifdef CONFIG_DEBUG_WRITECOUNT
static inline void file_take_write(struct file *f)
{
	WARN_ON(f->f_mnt_write_state != 0);
	f->f_mnt_write_state = FILE_MNT_WRITE_TAKEN;
}
static inline void file_release_write(struct file *f)
{
	f->f_mnt_write_state |= FILE_MNT_WRITE_RELEASED;
}
static inline void file_reset_write(struct file *f)
{
	f->f_mnt_write_state = 0;
}
static inline void file_check_state(struct file *f)
{
	/*
	 * At this point, either both or neither of these bits
	 * should be set.
	 */
	WARN_ON(f->f_mnt_write_state == FILE_MNT_WRITE_TAKEN);
	WARN_ON(f->f_mnt_write_state == FILE_MNT_WRITE_RELEASED);
}
static inline int file_check_writeable(struct file *f)
{
	if (f->f_mnt_write_state == FILE_MNT_WRITE_TAKEN)
		return 0;
	printk(KERN_WARNING "writeable file with no "
			    "mnt_want_write()\n");
	WARN_ON(1);
	return -EINVAL;
}
#else /* !CONFIG_DEBUG_WRITECOUNT */
static inline void file_take_write(struct file *filp) {}
static inline void file_release_write(struct file *filp) {}
static inline void file_reset_write(struct file *filp) {}
static inline void file_check_state(struct file *filp) {}
static inline int file_check_writeable(struct file *filp)
{
	return 0;
}
#endif /* CONFIG_DEBUG_WRITECOUNT */

#define	MAX_NON_LFS	((1UL<<31) - 1)

/* Page cache limit. The filesystems should put that into their s_maxbytes 
   limits, otherwise bad things can happen in VM. */ 
#if BITS_PER_LONG==32
#define MAX_LFS_FILESIZE	(((u64)PAGE_CACHE_SIZE << (BITS_PER_LONG-1))-1) 
#elif BITS_PER_LONG==64
#define MAX_LFS_FILESIZE 	0x7fffffffffffffffUL
#endif

#define FL_POSIX	1
#define FL_FLOCK	2
#define FL_ACCESS	8	/* not trying to lock, just looking */
#define FL_EXISTS	16	/* when unlocking, test for existence */
#define FL_LEASE	32	/* lease held on this file */
#define FL_CLOSE	64	/* unlock on close */
#define FL_SLEEP	128	/* A blocking lock */

/*
 * Special return value from posix_lock_file() and vfs_lock_file() for
 * asynchronous locking.
 */
#define FILE_LOCK_DEFERRED 1

/*
 * The POSIX file lock owner is determined by
 * the "struct files_struct" in the thread group
 * (or NULL for no owner - BSD locks).
 *
 * Lockd stuffs a "host" pointer into this.
 */
typedef struct files_struct *fl_owner_t;

struct file_lock_operations {
	void (*fl_copy_lock)(struct file_lock *, struct file_lock *);
	void (*fl_release_private)(struct file_lock *);
};

struct lock_manager_operations {
	int (*fl_compare_owner)(struct file_lock *, struct file_lock *);
	void (*fl_notify)(struct file_lock *);	/* unblock callback */
	int (*fl_grant)(struct file_lock *, struct file_lock *, int);
	void (*fl_release_private)(struct file_lock *);
	void (*fl_break)(struct file_lock *);
	int (*fl_change)(struct file_lock **, int);
};

struct lock_manager {
	struct list_head list;
};

void locks_start_grace(struct lock_manager *);
void locks_end_grace(struct lock_manager *);
int locks_in_grace(void);

/* that will die - we need it for nfs_lock_info */
#include <linux/nfs_fs_i.h>

struct file_lock {
	struct file_lock *fl_next;	/* singly linked list for this inode  */
	struct list_head fl_link;	/* doubly linked list of all locks */
	struct list_head fl_block;	/* circular list of blocked processes */
	fl_owner_t fl_owner;
	unsigned char fl_flags;
	unsigned char fl_type;
	unsigned int fl_pid;
	struct pid *fl_nspid;
	wait_queue_head_t fl_wait;
	struct file *fl_file;
	loff_t fl_start;
	loff_t fl_end;

	struct fasync_struct *	fl_fasync; /* for lease break notifications */
	unsigned long fl_break_time;	/* for nonblocking lease breaks */

	const struct file_lock_operations *fl_ops;	/* Callbacks for filesystems */
	const struct lock_manager_operations *fl_lmops;	/* Callbacks for lockmanagers */
	union {
		struct nfs_lock_info	nfs_fl;
		struct nfs4_lock_info	nfs4_fl;
		struct {
			struct list_head link;	/* link in AFS vnode's pending_locks list */
			int state;		/* state of grant or error if -ve */
		} afs;
	} fl_u;
};

/* The following constant reflects the upper bound of the file/locking space */
#ifndef OFFSET_MAX
#define INT_LIMIT(x)	(~((x)1 << (sizeof(x)*8 - 1)))
#define OFFSET_MAX	INT_LIMIT(loff_t)
#define OFFT_OFFSET_MAX	INT_LIMIT(off_t)
#endif

#include <linux/fcntl.h>

extern void send_sigio(struct fown_struct *fown, int fd, int band);

#ifdef CONFIG_FILE_LOCKING
extern int fcntl_getlk(struct file *, struct flock __user *);
extern int fcntl_setlk(unsigned int, struct file *, unsigned int,
			struct flock __user *);

#if BITS_PER_LONG == 32
extern int fcntl_getlk64(struct file *, struct flock64 __user *);
extern int fcntl_setlk64(unsigned int, struct file *, unsigned int,
			struct flock64 __user *);
#endif

extern int fcntl_setlease(unsigned int fd, struct file *filp, long arg);
extern int fcntl_getlease(struct file *filp);

/* fs/locks.c */
void locks_free_lock(struct file_lock *fl);
extern void locks_init_lock(struct file_lock *);
extern struct file_lock * locks_alloc_lock(void);
extern void locks_copy_lock(struct file_lock *, struct file_lock *);
extern void __locks_copy_lock(struct file_lock *, const struct file_lock *);
extern void locks_remove_posix(struct file *, fl_owner_t);
extern void locks_remove_flock(struct file *);
extern void locks_release_private(struct file_lock *);
extern void posix_test_lock(struct file *, struct file_lock *);
extern int posix_lock_file(struct file *, struct file_lock *, struct file_lock *);
extern int posix_lock_file_wait(struct file *, struct file_lock *);
extern int posix_unblock_lock(struct file *, struct file_lock *);
extern int vfs_test_lock(struct file *, struct file_lock *);
extern int vfs_lock_file(struct file *, unsigned int, struct file_lock *, struct file_lock *);
extern int vfs_cancel_lock(struct file *filp, struct file_lock *fl);
extern int flock_lock_file_wait(struct file *filp, struct file_lock *fl);
extern int __break_lease(struct inode *inode, unsigned int flags);
extern void lease_get_mtime(struct inode *, struct timespec *time);
extern int generic_setlease(struct file *, long, struct file_lock **);
extern int vfs_setlease(struct file *, long, struct file_lock **);
extern int lease_modify(struct file_lock **, int);
extern int lock_may_read(struct inode *, loff_t start, unsigned long count);
extern int lock_may_write(struct inode *, loff_t start, unsigned long count);
extern void lock_flocks(void);
extern void unlock_flocks(void);
#else /* !CONFIG_FILE_LOCKING */
static inline int fcntl_getlk(struct file *file, struct flock __user *user)
{
	return -EINVAL;
}

static inline int fcntl_setlk(unsigned int fd, struct file *file,
			      unsigned int cmd, struct flock __user *user)
{
	return -EACCES;
}

#if BITS_PER_LONG == 32
static inline int fcntl_getlk64(struct file *file, struct flock64 __user *user)
{
	return -EINVAL;
}

static inline int fcntl_setlk64(unsigned int fd, struct file *file,
				unsigned int cmd, struct flock64 __user *user)
{
	return -EACCES;
}
#endif
static inline int fcntl_setlease(unsigned int fd, struct file *filp, long arg)
{
	return 0;
}

static inline int fcntl_getlease(struct file *filp)
{
	return 0;
}

static inline void locks_init_lock(struct file_lock *fl)
{
	return;
}

static inline void __locks_copy_lock(struct file_lock *new, struct file_lock *fl)
{
	return;
}

static inline void locks_copy_lock(struct file_lock *new, struct file_lock *fl)
{
	return;
}

static inline void locks_remove_posix(struct file *filp, fl_owner_t owner)
{
	return;
}

static inline void locks_remove_flock(struct file *filp)
{
	return;
}

static inline void posix_test_lock(struct file *filp, struct file_lock *fl)
{
	return;
}

static inline int posix_lock_file(struct file *filp, struct file_lock *fl,
				  struct file_lock *conflock)
{
	return -ENOLCK;
}

static inline int posix_lock_file_wait(struct file *filp, struct file_lock *fl)
{
	return -ENOLCK;
}

static inline int posix_unblock_lock(struct file *filp,
				     struct file_lock *waiter)
{
	return -ENOENT;
}

static inline int vfs_test_lock(struct file *filp, struct file_lock *fl)
{
	return 0;
}

static inline int vfs_lock_file(struct file *filp, unsigned int cmd,
				struct file_lock *fl, struct file_lock *conf)
{
	return -ENOLCK;
}

static inline int vfs_cancel_lock(struct file *filp, struct file_lock *fl)
{
	return 0;
}

static inline int flock_lock_file_wait(struct file *filp,
				       struct file_lock *request)
{
	return -ENOLCK;
}

static inline int __break_lease(struct inode *inode, unsigned int mode)
{
	return 0;
}

static inline void lease_get_mtime(struct inode *inode, struct timespec *time)
{
	return;
}

static inline int generic_setlease(struct file *filp, long arg,
				    struct file_lock **flp)
{
	return -EINVAL;
}

static inline int vfs_setlease(struct file *filp, long arg,
			       struct file_lock **lease)
{
	return -EINVAL;
}

static inline int lease_modify(struct file_lock **before, int arg)
{
	return -EINVAL;
}

static inline int lock_may_read(struct inode *inode, loff_t start,
				unsigned long len)
{
	return 1;
}

static inline int lock_may_write(struct inode *inode, loff_t start,
				 unsigned long len)
{
	return 1;
}

static inline void lock_flocks(void)
{
}

static inline void unlock_flocks(void)
{
}

#endif /* !CONFIG_FILE_LOCKING */


struct fasync_struct {
	spinlock_t		fa_lock;
	int			magic;
	int			fa_fd;
	struct fasync_struct	*fa_next; /* singly linked list */
	struct file		*fa_file;
	struct rcu_head		fa_rcu;
};

#define FASYNC_MAGIC 0x4601

/* SMP safe fasync helpers: */
extern int fasync_helper(int, struct file *, int, struct fasync_struct **);
extern struct fasync_struct *fasync_insert_entry(int, struct file *, struct fasync_struct **, struct fasync_struct *);
extern int fasync_remove_entry(struct file *, struct fasync_struct **);
extern struct fasync_struct *fasync_alloc(void);
extern void fasync_free(struct fasync_struct *);

/* can be called from interrupts */
extern void kill_fasync(struct fasync_struct **, int, int);

extern int __f_setown(struct file *filp, struct pid *, enum pid_type, int force);
extern int f_setown(struct file *filp, unsigned long arg, int force);
extern void f_delown(struct file *filp);
extern pid_t f_getown(struct file *filp);
extern int send_sigurg(struct fown_struct *fown);

/*
 *	Umount options
 */

#define MNT_FORCE	0x00000001	/* Attempt to forcibily umount */
#define MNT_DETACH	0x00000002	/* Just detach from the tree */
#define MNT_EXPIRE	0x00000004	/* Mark for expiry */
#define UMOUNT_NOFOLLOW	0x00000008	/* Don't follow symlink on umount */
#define UMOUNT_UNUSED	0x80000000	/* Flag guaranteed to be unused */

extern struct list_head super_blocks;
extern spinlock_t sb_lock;

struct super_block {
	struct list_head	s_list;		/* Keep this first */
	dev_t			s_dev;		/* search index; _not_ kdev_t */
	unsigned char		s_dirt;
	unsigned char		s_blocksize_bits;
	unsigned long		s_blocksize;
	loff_t			s_maxbytes;	/* Max file size */
	struct file_system_type	*s_type;
	const struct super_operations	*s_op;
	const struct dquot_operations	*dq_op;
	const struct quotactl_ops	*s_qcop;
	const struct export_operations *s_export_op;
	unsigned long		s_flags;
	unsigned long		s_magic;
	struct dentry		*s_root;
	struct rw_semaphore	s_umount;
	struct mutex		s_lock;
	int			s_count;
	atomic_t		s_active;
#ifdef CONFIG_SECURITY
	void                    *s_security;
#endif
	const struct xattr_handler **s_xattr;

	struct list_head	s_inodes;	/* all inodes */
	struct hlist_bl_head	s_anon;		/* anonymous dentries for (nfs) exporting */
#ifdef CONFIG_SMP
	struct list_head __percpu *s_files;
#else
	struct list_head	s_files;
#endif
	/* s_dentry_lru, s_nr_dentry_unused protected by dcache.c lru locks */
	struct list_head	s_dentry_lru;	/* unused dentry lru */
	int			s_nr_dentry_unused;	/* # of dentry on lru */

	struct block_device	*s_bdev;
	struct backing_dev_info *s_bdi;
	struct mtd_info		*s_mtd;
	struct list_head	s_instances;
	struct quota_info	s_dquot;	/* Diskquota specific options */

	int			s_frozen;
	wait_queue_head_t	s_wait_unfrozen;

	char s_id[32];				/* Informational name */
	u8 s_uuid[16];				/* UUID */

	void 			*s_fs_info;	/* Filesystem private info */
	fmode_t			s_mode;

	/* Granularity of c/m/atime in ns.
	   Cannot be worse than a second */
	u32		   s_time_gran;

	/*
	 * The next field is for VFS *only*. No filesystems have any business
	 * even looking at it. You had been warned.
	 */
	struct mutex s_vfs_rename_mutex;	/* Kludge */

	/*
	 * Filesystem subtype.  If non-empty the filesystem type field
	 * in /proc/mounts will be "type.subtype"
	 */
	char *s_subtype;

	/*
	 * Saved mount options for lazy filesystems using
	 * generic_show_options()
	 */
	char __rcu *s_options;
	const struct dentry_operations *s_d_op; /* default d_op for dentries */

	/*
	 * Saved pool identifier for cleancache (-1 means none)
	 */
	int cleancache_poolid;
};

extern struct timespec current_fs_time(struct super_block *sb);

/*
 * Snapshotting support.
 */
enum {
	SB_UNFROZEN = 0,
	SB_FREEZE_WRITE	= 1,
	SB_FREEZE_TRANS = 2,
};

#define vfs_check_frozen(sb, level) \
	wait_event((sb)->s_wait_unfrozen, ((sb)->s_frozen < (level)))

#define get_fs_excl() atomic_inc(&current->fs_excl)
#define put_fs_excl() atomic_dec(&current->fs_excl)
#define has_fs_excl() atomic_read(&current->fs_excl)

/*
 * until VFS tracks user namespaces for inodes, just make all files
 * belong to init_user_ns
 */
extern struct user_namespace init_user_ns;
#define inode_userns(inode) (&init_user_ns)
extern bool inode_owner_or_capable(const struct inode *inode);

/* not quite ready to be deprecated, but... */
extern void lock_super(struct super_block *);
extern void unlock_super(struct super_block *);

/*
 * VFS helper functions..
 */
extern int vfs_create(struct inode *, struct dentry *, int, struct nameidata *);
extern int vfs_mkdir(struct inode *, struct dentry *, int);
extern int vfs_mknod(struct inode *, struct dentry *, int, dev_t);
extern int vfs_symlink(struct inode *, struct dentry *, const char *);
extern int vfs_link(struct dentry *, struct inode *, struct dentry *);
extern int vfs_rmdir(struct inode *, struct dentry *);
extern int vfs_unlink(struct inode *, struct dentry *);
extern int vfs_rename(struct inode *, struct dentry *, struct inode *, struct dentry *);

/*
 * VFS dentry helper functions.
 */
extern void dentry_unhash(struct dentry *dentry);

/*
 * VFS file helper functions.
 */
extern int file_permission(struct file *, int);
extern void inode_init_owner(struct inode *inode, const struct inode *dir,
			mode_t mode);
/*
 * VFS FS_IOC_FIEMAP helper definitions.
 */
struct fiemap_extent_info {
	unsigned int fi_flags;		/* Flags as passed from user */
	unsigned int fi_extents_mapped;	/* Number of mapped extents */
	unsigned int fi_extents_max;	/* Size of fiemap_extent array */
	struct fiemap_extent __user *fi_extents_start; /* Start of
							fiemap_extent array */
};
int fiemap_fill_next_extent(struct fiemap_extent_info *info, u64 logical,
			    u64 phys, u64 len, u32 flags);
int fiemap_check_flags(struct fiemap_extent_info *fieinfo, u32 fs_flags);

/*
 * File types
 *
 * NOTE! These match bits 12..15 of stat.st_mode
 * (ie "(i_mode >> 12) & 15").
 */
#define DT_UNKNOWN	0
#define DT_FIFO		1
#define DT_CHR		2
#define DT_DIR		4
#define DT_BLK		6
#define DT_REG		8
#define DT_LNK		10
#define DT_SOCK		12
#define DT_WHT		14

/*
 * This is the "filldir" function type, used by readdir() to let
 * the kernel specify what kind of dirent layout it wants to have.
 * This allows the kernel to read directories into kernel space or
 * to have different dirent layouts depending on the binary type.
 */
typedef int (*filldir_t)(void *, const char *, int, loff_t, u64, unsigned);
struct block_device_operations;

/* These macros are for out of kernel modules to test that
 * the kernel supports the unlocked_ioctl and compat_ioctl
 * fields in struct file_operations. */
#define HAVE_COMPAT_IOCTL 1
#define HAVE_UNLOCKED_IOCTL 1

/*
 * NOTE:
 * all file operations except setlease can be called without
 * the big kernel lock held in all filesystems.
 */
struct file_operations {
	struct module *owner;
	loff_t (*llseek) (struct file *, loff_t, int);
	ssize_t (*read) (struct file *, char __user *, size_t, loff_t *);
	ssize_t (*write) (struct file *, const char __user *, size_t, loff_t *);
	ssize_t (*aio_read) (struct kiocb *, const struct iovec *, unsigned long, loff_t);
	ssize_t (*aio_write) (struct kiocb *, const struct iovec *, unsigned long, loff_t);
	int (*readdir) (struct file *, void *, filldir_t);
	unsigned int (*poll) (struct file *, struct poll_table_struct *);
	long (*unlocked_ioctl) (struct file *, unsigned int, unsigned long);
	long (*compat_ioctl) (struct file *, unsigned int, unsigned long);
	int (*mmap) (struct file *, struct vm_area_struct *);
	int (*open) (struct inode *, struct file *);
	int (*flush) (struct file *, fl_owner_t id);
	int (*release) (struct inode *, struct file *);
	int (*fsync) (struct file *, int datasync);
	int (*aio_fsync) (struct kiocb *, int datasync);
	int (*fasync) (int, struct file *, int);
	int (*lock) (struct file *, int, struct file_lock *);
	ssize_t (*sendpage) (struct file *, struct page *, int, size_t, loff_t *, int);
	unsigned long (*get_unmapped_area)(struct file *, unsigned long, unsigned long, unsigned long, unsigned long);
	int (*check_flags)(int);
	int (*flock) (struct file *, int, struct file_lock *);
	ssize_t (*splice_write)(struct pipe_inode_info *, struct file *, loff_t *, size_t, unsigned int);
	ssize_t (*splice_read)(struct file *, loff_t *, struct pipe_inode_info *, size_t, unsigned int);
	int (*setlease)(struct file *, long, struct file_lock **);
	long (*fallocate)(struct file *file, int mode, loff_t offset,
			  loff_t len);
};

#define IPERM_FLAG_RCU	0x0001

struct inode_operations {
	struct dentry * (*lookup) (struct inode *,struct dentry *, struct nameidata *);
	void * (*follow_link) (struct dentry *, struct nameidata *);
	int (*permission) (struct inode *, int, unsigned int);
	int (*check_acl)(struct inode *, int, unsigned int);

	int (*readlink) (struct dentry *, char __user *,int);
	void (*put_link) (struct dentry *, struct nameidata *, void *);

	int (*create) (struct inode *,struct dentry *,int, struct nameidata *);
	int (*link) (struct dentry *,struct inode *,struct dentry *);
	int (*unlink) (struct inode *,struct dentry *);
	int (*symlink) (struct inode *,struct dentry *,const char *);
	int (*mkdir) (struct inode *,struct dentry *,int);
	int (*rmdir) (struct inode *,struct dentry *);
	int (*mknod) (struct inode *,struct dentry *,int,dev_t);
	int (*rename) (struct inode *, struct dentry *,
			struct inode *, struct dentry *);
	void (*truncate) (struct inode *);
	int (*setattr) (struct dentry *, struct iattr *);
	int (*getattr) (struct vfsmount *mnt, struct dentry *, struct kstat *);
	int (*setxattr) (struct dentry *, const char *,const void *,size_t,int);
	ssize_t (*getxattr) (struct dentry *, const char *, void *, size_t);
	ssize_t (*listxattr) (struct dentry *, char *, size_t);
	int (*removexattr) (struct dentry *, const char *);
	void (*truncate_range)(struct inode *, loff_t, loff_t);
	int (*fiemap)(struct inode *, struct fiemap_extent_info *, u64 start,
		      u64 len);
} ____cacheline_aligned;

struct seq_file;

ssize_t rw_copy_check_uvector(int type, const struct iovec __user * uvector,
				unsigned long nr_segs, unsigned long fast_segs,
				struct iovec *fast_pointer,
				struct iovec **ret_pointer);

extern ssize_t vfs_read(struct file *, char __user *, size_t, loff_t *);
extern ssize_t vfs_write(struct file *, const char __user *, size_t, loff_t *);
extern ssize_t vfs_readv(struct file *, const struct iovec __user *,
		unsigned long, loff_t *);
extern ssize_t vfs_writev(struct file *, const struct iovec __user *,
		unsigned long, loff_t *);

struct super_operations {
   	struct inode *(*alloc_inode)(struct super_block *sb);
	void (*destroy_inode)(struct inode *);

   	void (*dirty_inode) (struct inode *, int flags);
	int (*write_inode) (struct inode *, struct writeback_control *wbc);
	int (*drop_inode) (struct inode *);
	void (*evict_inode) (struct inode *);
	void (*put_super) (struct super_block *);
	void (*write_super) (struct super_block *);
	int (*sync_fs)(struct super_block *sb, int wait);
	int (*freeze_fs) (struct super_block *);
	int (*unfreeze_fs) (struct super_block *);
	int (*statfs) (struct dentry *, struct kstatfs *);
	int (*remount_fs) (struct super_block *, int *, char *);
	void (*umount_begin) (struct super_block *);

	int (*show_options)(struct seq_file *, struct vfsmount *);
	int (*show_devname)(struct seq_file *, struct vfsmount *);
	int (*show_path)(struct seq_file *, struct vfsmount *);
	int (*show_stats)(struct seq_file *, struct vfsmount *);
#ifdef CONFIG_QUOTA
	ssize_t (*quota_read)(struct super_block *, int, char *, size_t, loff_t);
	ssize_t (*quota_write)(struct super_block *, int, const char *, size_t, loff_t);
#endif
	int (*bdev_try_to_free_page)(struct super_block*, struct page*, gfp_t);
};

/*
 * Inode state bits.  Protected by inode->i_lock
 *
 * Three bits determine the dirty state of the inode, I_DIRTY_SYNC,
 * I_DIRTY_DATASYNC and I_DIRTY_PAGES.
 *
 * Four bits define the lifetime of an inode.  Initially, inodes are I_NEW,
 * until that flag is cleared.  I_WILL_FREE, I_FREEING and I_CLEAR are set at
 * various stages of removing an inode.
 *
 * Two bits are used for locking and completion notification, I_NEW and I_SYNC.
 *
 * I_DIRTY_SYNC		Inode is dirty, but doesn't have to be written on
 *			fdatasync().  i_atime is the usual cause.
 * I_DIRTY_DATASYNC	Data-related inode changes pending. We keep track of
 *			these changes separately from I_DIRTY_SYNC so that we
 *			don't have to write inode on fdatasync() when only
 *			mtime has changed in it.
 * I_DIRTY_PAGES	Inode has dirty pages.  Inode itself may be clean.
 * I_NEW		Serves as both a mutex and completion notification.
 *			New inodes set I_NEW.  If two processes both create
 *			the same inode, one of them will release its inode and
 *			wait for I_NEW to be released before returning.
 *			Inodes in I_WILL_FREE, I_FREEING or I_CLEAR state can
 *			also cause waiting on I_NEW, without I_NEW actually
 *			being set.  find_inode() uses this to prevent returning
 *			nearly-dead inodes.
 * I_WILL_FREE		Must be set when calling write_inode_now() if i_count
 *			is zero.  I_FREEING must be set when I_WILL_FREE is
 *			cleared.
 * I_FREEING		Set when inode is about to be freed but still has dirty
 *			pages or buffers attached or the inode itself is still
 *			dirty.
 * I_CLEAR		Added by end_writeback().  In this state the inode is clean
 *			and can be destroyed.  Inode keeps I_FREEING.
 *
 *			Inodes that are I_WILL_FREE, I_FREEING or I_CLEAR are
 *			prohibited for many purposes.  iget() must wait for
 *			the inode to be completely released, then create it
 *			anew.  Other functions will just ignore such inodes,
 *			if appropriate.  I_NEW is used for waiting.
 *
 * I_SYNC		Synchonized write of dirty inode data.  The bits is
 *			set during data writeback, and cleared with a wakeup
 *			on the bit address once it is done.
 *
 * Q: What is the difference between I_WILL_FREE and I_FREEING?
 */
#define I_DIRTY_SYNC		(1 << 0)
#define I_DIRTY_DATASYNC	(1 << 1)
#define I_DIRTY_PAGES		(1 << 2)
#define __I_NEW			3
#define I_NEW			(1 << __I_NEW)
#define I_WILL_FREE		(1 << 4)
#define I_FREEING		(1 << 5)
#define I_CLEAR			(1 << 6)
#define __I_SYNC		7
#define I_SYNC			(1 << __I_SYNC)
#define I_REFERENCED		(1 << 8)

#define I_DIRTY (I_DIRTY_SYNC | I_DIRTY_DATASYNC | I_DIRTY_PAGES)

extern void __mark_inode_dirty(struct inode *, int);
static inline void mark_inode_dirty(struct inode *inode)
{
	__mark_inode_dirty(inode, I_DIRTY);
}

static inline void mark_inode_dirty_sync(struct inode *inode)
{
	__mark_inode_dirty(inode, I_DIRTY_SYNC);
}

/**
 * inc_nlink - directly increment an inode's link count
 * @inode: inode
 *
 * This is a low-level filesystem helper to replace any
 * direct filesystem manipulation of i_nlink.  Currently,
 * it is only here for parity with dec_nlink().
 */
static inline void inc_nlink(struct inode *inode)
{
	inode->i_nlink++;
}

static inline void inode_inc_link_count(struct inode *inode)
{
	inc_nlink(inode);
	mark_inode_dirty(inode);
}

/**
 * drop_nlink - directly drop an inode's link count
 * @inode: inode
 *
 * This is a low-level filesystem helper to replace any
 * direct filesystem manipulation of i_nlink.  In cases
 * where we are attempting to track writes to the
 * filesystem, a decrement to zero means an imminent
 * write when the file is truncated and actually unlinked
 * on the filesystem.
 */
static inline void drop_nlink(struct inode *inode)
{
	inode->i_nlink--;
}

/**
 * clear_nlink - directly zero an inode's link count
 * @inode: inode
 *
 * This is a low-level filesystem helper to replace any
 * direct filesystem manipulation of i_nlink.  See
 * drop_nlink() for why we care about i_nlink hitting zero.
 */
static inline void clear_nlink(struct inode *inode)
{
	inode->i_nlink = 0;
}

static inline void inode_dec_link_count(struct inode *inode)
{
	drop_nlink(inode);
	mark_inode_dirty(inode);
}

/**
 * inode_inc_iversion - increments i_version
 * @inode: inode that need to be updated
 *
 * Every time the inode is modified, the i_version field will be incremented.
 * The filesystem has to be mounted with i_version flag
 */

static inline void inode_inc_iversion(struct inode *inode)
{
       spin_lock(&inode->i_lock);
       inode->i_version++;
       spin_unlock(&inode->i_lock);
}

extern void touch_atime(struct vfsmount *mnt, struct dentry *dentry);
static inline void file_accessed(struct file *file)
{
	if (!(file->f_flags & O_NOATIME))
		touch_atime(file->f_path.mnt, file->f_path.dentry);
}

int sync_inode(struct inode *inode, struct writeback_control *wbc);
int sync_inode_metadata(struct inode *inode, int wait);

struct file_system_type {
	const char *name;
	int fs_flags;
	struct dentry *(*mount) (struct file_system_type *, int,
		       const char *, void *);
	void (*kill_sb) (struct super_block *);
	struct module *owner;
	struct file_system_type * next;
	struct list_head fs_supers;

	struct lock_class_key s_lock_key;
	struct lock_class_key s_umount_key;
	struct lock_class_key s_vfs_rename_key;

	struct lock_class_key i_lock_key;
	struct lock_class_key i_mutex_key;
	struct lock_class_key i_mutex_dir_key;
	struct lock_class_key i_alloc_sem_key;
};

extern struct dentry *mount_ns(struct file_system_type *fs_type, int flags,
	void *data, int (*fill_super)(struct super_block *, void *, int));
extern struct dentry *mount_bdev(struct file_system_type *fs_type,
	int flags, const char *dev_name, void *data,
	int (*fill_super)(struct super_block *, void *, int));
extern struct dentry *mount_single(struct file_system_type *fs_type,
	int flags, void *data,
	int (*fill_super)(struct super_block *, void *, int));
extern struct dentry *mount_nodev(struct file_system_type *fs_type,
	int flags, void *data,
	int (*fill_super)(struct super_block *, void *, int));
void generic_shutdown_super(struct super_block *sb);
void kill_block_super(struct super_block *sb);
void kill_anon_super(struct super_block *sb);
void kill_litter_super(struct super_block *sb);
void deactivate_super(struct super_block *sb);
void deactivate_locked_super(struct super_block *sb);
int set_anon_super(struct super_block *s, void *data);
struct super_block *sget(struct file_system_type *type,
			int (*test)(struct super_block *,void *),
			int (*set)(struct super_block *,void *),
			void *data);
extern struct dentry *mount_pseudo(struct file_system_type *, char *,
	const struct super_operations *ops,
	const struct dentry_operations *dops,
	unsigned long);

static inline void sb_mark_dirty(struct super_block *sb)
{
	sb->s_dirt = 1;
}
static inline void sb_mark_clean(struct super_block *sb)
{
	sb->s_dirt = 0;
}
static inline int sb_is_dirty(struct super_block *sb)
{
	return sb->s_dirt;
}

/* Alas, no aliases. Too much hassle with bringing module.h everywhere */
#define fops_get(fops) \
	(((fops) && try_module_get((fops)->owner) ? (fops) : NULL))
#define fops_put(fops) \
	do { if (fops) module_put((fops)->owner); } while(0)

extern int register_filesystem(struct file_system_type *);
extern int unregister_filesystem(struct file_system_type *);
extern struct vfsmount *kern_mount_data(struct file_system_type *, void *data);
#define kern_mount(type) kern_mount_data(type, NULL)
extern int may_umount_tree(struct vfsmount *);
extern int may_umount(struct vfsmount *);
extern long do_mount(char *, char *, char *, unsigned long, void *);
extern struct vfsmount *collect_mounts(struct path *);
extern void drop_collected_mounts(struct vfsmount *);
extern int iterate_mounts(int (*)(struct vfsmount *, void *), void *,
			  struct vfsmount *);
extern int vfs_statfs(struct path *, struct kstatfs *);
extern int user_statfs(const char __user *, struct kstatfs *);
extern int fd_statfs(int, struct kstatfs *);
extern int statfs_by_dentry(struct dentry *, struct kstatfs *);
extern int freeze_super(struct super_block *super);
extern int thaw_super(struct super_block *super);

extern int current_umask(void);

/* /sys/fs */
extern struct kobject *fs_kobj;

#define MAX_RW_COUNT (INT_MAX & PAGE_CACHE_MASK)
extern int rw_verify_area(int, struct file *, loff_t *, size_t);

#define FLOCK_VERIFY_READ  1
#define FLOCK_VERIFY_WRITE 2

#ifdef CONFIG_FILE_LOCKING
extern int locks_mandatory_locked(struct inode *);
extern int locks_mandatory_area(int, struct inode *, struct file *, loff_t, size_t);

/*
 * Candidates for mandatory locking have the setgid bit set
 * but no group execute bit -  an otherwise meaningless combination.
 */

static inline int __mandatory_lock(struct inode *ino)
{
	return (ino->i_mode & (S_ISGID | S_IXGRP)) == S_ISGID;
}

/*
 * ... and these candidates should be on MS_MANDLOCK mounted fs,
 * otherwise these will be advisory locks
 */

static inline int mandatory_lock(struct inode *ino)
{
	return IS_MANDLOCK(ino) && __mandatory_lock(ino);
}

static inline int locks_verify_locked(struct inode *inode)
{
	if (mandatory_lock(inode))
		return locks_mandatory_locked(inode);
	return 0;
}

static inline int locks_verify_truncate(struct inode *inode,
				    struct file *filp,
				    loff_t size)
{
	if (inode->i_flock && mandatory_lock(inode))
		return locks_mandatory_area(
			FLOCK_VERIFY_WRITE, inode, filp,
			size < inode->i_size ? size : inode->i_size,
			(size < inode->i_size ? inode->i_size - size
			 : size - inode->i_size)
		);
	return 0;
}

static inline int break_lease(struct inode *inode, unsigned int mode)
{
	if (inode->i_flock)
		return __break_lease(inode, mode);
	return 0;
}
#else /* !CONFIG_FILE_LOCKING */
static inline int locks_mandatory_locked(struct inode *inode)
{
	return 0;
}

static inline int locks_mandatory_area(int rw, struct inode *inode,
				       struct file *filp, loff_t offset,
				       size_t count)
{
	return 0;
}

static inline int __mandatory_lock(struct inode *inode)
{
	return 0;
}

static inline int mandatory_lock(struct inode *inode)
{
	return 0;
}

static inline int locks_verify_locked(struct inode *inode)
{
	return 0;
}

static inline int locks_verify_truncate(struct inode *inode, struct file *filp,
					size_t size)
{
	return 0;
}

static inline int break_lease(struct inode *inode, unsigned int mode)
{
	return 0;
}

#endif /* CONFIG_FILE_LOCKING */

/* fs/open.c */

extern int do_truncate(struct dentry *, loff_t start, unsigned int time_attrs,
		       struct file *filp);
extern int do_fallocate(struct file *file, int mode, loff_t offset,
			loff_t len);
extern long do_sys_open(int dfd, const char __user *filename, int flags,
			int mode);
extern struct file *filp_open(const char *, int, int);
extern struct file *file_open_root(struct dentry *, struct vfsmount *,
				   const char *, int);
extern struct file * dentry_open(struct dentry *, struct vfsmount *, int,
				 const struct cred *);
extern int filp_close(struct file *, fl_owner_t id);
extern char * getname(const char __user *);

/* fs/ioctl.c */

extern int ioctl_preallocate(struct file *filp, void __user *argp);

/* fs/dcache.c */
extern void __init vfs_caches_init_early(void);
extern void __init vfs_caches_init(unsigned long);

extern struct kmem_cache *names_cachep;

#define __getname_gfp(gfp)	kmem_cache_alloc(names_cachep, (gfp))
#define __getname()		__getname_gfp(GFP_KERNEL)
#define __putname(name)		kmem_cache_free(names_cachep, (void *)(name))
#ifndef CONFIG_AUDITSYSCALL
#define putname(name)   __putname(name)
#else
extern void putname(const char *name);
#endif

#ifdef CONFIG_BLOCK
extern int register_blkdev(unsigned int, const char *);
extern void unregister_blkdev(unsigned int, const char *);
extern struct block_device *bdget(dev_t);
extern struct block_device *bdgrab(struct block_device *bdev);
extern void bd_set_size(struct block_device *, loff_t size);
extern void bd_forget(struct inode *inode);
extern void bdput(struct block_device *);
extern void invalidate_bdev(struct block_device *);
extern int sync_blockdev(struct block_device *bdev);
extern struct super_block *freeze_bdev(struct block_device *);
extern void emergency_thaw_all(void);
extern int thaw_bdev(struct block_device *bdev, struct super_block *sb);
extern int fsync_bdev(struct block_device *);
#else
static inline void bd_forget(struct inode *inode) {}
static inline int sync_blockdev(struct block_device *bdev) { return 0; }
static inline void invalidate_bdev(struct block_device *bdev) {}

static inline struct super_block *freeze_bdev(struct block_device *sb)
{
	return NULL;
}

static inline int thaw_bdev(struct block_device *bdev, struct super_block *sb)
{
	return 0;
}
#endif
extern int sync_filesystem(struct super_block *);
extern const struct file_operations def_blk_fops;
extern const struct file_operations def_chr_fops;
extern const struct file_operations bad_sock_fops;
extern const struct file_operations def_fifo_fops;
#ifdef CONFIG_BLOCK
extern int ioctl_by_bdev(struct block_device *, unsigned, unsigned long);
extern int blkdev_ioctl(struct block_device *, fmode_t, unsigned, unsigned long);
extern long compat_blkdev_ioctl(struct file *, unsigned, unsigned long);
extern int blkdev_get(struct block_device *bdev, fmode_t mode, void *holder);
extern struct block_device *blkdev_get_by_path(const char *path, fmode_t mode,
					       void *holder);
extern struct block_device *blkdev_get_by_dev(dev_t dev, fmode_t mode,
					      void *holder);
extern int blkdev_put(struct block_device *bdev, fmode_t mode);
#ifdef CONFIG_SYSFS
extern int bd_link_disk_holder(struct block_device *bdev, struct gendisk *disk);
extern void bd_unlink_disk_holder(struct block_device *bdev,
				  struct gendisk *disk);
#else
static inline int bd_link_disk_holder(struct block_device *bdev,
				      struct gendisk *disk)
{
	return 0;
}
static inline void bd_unlink_disk_holder(struct block_device *bdev,
					 struct gendisk *disk)
{
}
#endif
#endif

/* fs/char_dev.c */
#define CHRDEV_MAJOR_HASH_SIZE	255
extern int alloc_chrdev_region(dev_t *, unsigned, unsigned, const char *);
extern int register_chrdev_region(dev_t, unsigned, const char *);
extern int __register_chrdev(unsigned int major, unsigned int baseminor,
			     unsigned int count, const char *name,
			     const struct file_operations *fops);
extern void __unregister_chrdev(unsigned int major, unsigned int baseminor,
				unsigned int count, const char *name);
extern void unregister_chrdev_region(dev_t, unsigned);
extern void chrdev_show(struct seq_file *,off_t);

static inline int register_chrdev(unsigned int major, const char *name,
				  const struct file_operations *fops)
{
	return __register_chrdev(major, 0, 256, name, fops);
}

static inline void unregister_chrdev(unsigned int major, const char *name)
{
	__unregister_chrdev(major, 0, 256, name);
}

/* fs/block_dev.c */
#define BDEVNAME_SIZE	32	/* Largest string for a blockdev identifier */
#define BDEVT_SIZE	10	/* Largest string for MAJ:MIN for blkdev */

#ifdef CONFIG_BLOCK
#define BLKDEV_MAJOR_HASH_SIZE	255
extern const char *__bdevname(dev_t, char *buffer);
extern const char *bdevname(struct block_device *bdev, char *buffer);
extern struct block_device *lookup_bdev(const char *);
extern void blkdev_show(struct seq_file *,off_t);

#else
#define BLKDEV_MAJOR_HASH_SIZE	0
#endif

extern void init_special_inode(struct inode *, umode_t, dev_t);

/* Invalid inode operations -- fs/bad_inode.c */
extern void make_bad_inode(struct inode *);
extern int is_bad_inode(struct inode *);

extern const struct file_operations read_pipefifo_fops;
extern const struct file_operations write_pipefifo_fops;
extern const struct file_operations rdwr_pipefifo_fops;

extern int fs_may_remount_ro(struct super_block *);

#ifdef CONFIG_BLOCK
/*
 * return READ, READA, or WRITE
 */
#define bio_rw(bio)		((bio)->bi_rw & (RW_MASK | RWA_MASK))

/*
 * return data direction, READ or WRITE
 */
#define bio_data_dir(bio)	((bio)->bi_rw & 1)

extern void check_disk_size_change(struct gendisk *disk,
				   struct block_device *bdev);
extern int revalidate_disk(struct gendisk *);
extern int check_disk_change(struct block_device *);
extern int __invalidate_device(struct block_device *, bool);
extern int invalidate_partition(struct gendisk *, int);
#endif
unsigned long invalidate_mapping_pages(struct address_space *mapping,
					pgoff_t start, pgoff_t end);

static inline void invalidate_remote_inode(struct inode *inode)
{
	if (S_ISREG(inode->i_mode) || S_ISDIR(inode->i_mode) ||
	    S_ISLNK(inode->i_mode))
		invalidate_mapping_pages(inode->i_mapping, 0, -1);
}
extern int invalidate_inode_pages2(struct address_space *mapping);
extern int invalidate_inode_pages2_range(struct address_space *mapping,
					 pgoff_t start, pgoff_t end);
extern int write_inode_now(struct inode *, int);
extern int filemap_fdatawrite(struct address_space *);
extern int filemap_flush(struct address_space *);
extern int filemap_fdatawait(struct address_space *);
extern int filemap_fdatawait_range(struct address_space *, loff_t lstart,
				   loff_t lend);
extern int filemap_write_and_wait(struct address_space *mapping);
extern int filemap_write_and_wait_range(struct address_space *mapping,
				        loff_t lstart, loff_t lend);
extern int __filemap_fdatawrite_range(struct address_space *mapping,
				loff_t start, loff_t end, int sync_mode);
extern int filemap_fdatawrite_range(struct address_space *mapping,
				loff_t start, loff_t end);

extern int vfs_fsync_range(struct file *file, loff_t start, loff_t end,
			   int datasync);
extern int vfs_fsync(struct file *file, int datasync);
extern int generic_write_sync(struct file *file, loff_t pos, loff_t count);
extern void sync_supers(void);
extern void emergency_sync(void);
extern void emergency_remount(void);
#ifdef CONFIG_BLOCK
extern sector_t bmap(struct inode *, sector_t);
#endif
extern int notify_change(struct dentry *, struct iattr *);
extern int inode_permission(struct inode *, int);
extern int generic_permission(struct inode *, int, unsigned int,
		int (*check_acl)(struct inode *, int, unsigned int));

static inline bool execute_ok(struct inode *inode)
{
	return (inode->i_mode & S_IXUGO) || S_ISDIR(inode->i_mode);
}

extern int get_write_access(struct inode *);
extern int deny_write_access(struct file *);
static inline void put_write_access(struct inode * inode)
{
	atomic_dec(&inode->i_writecount);
}
static inline void allow_write_access(struct file *file)
{
	if (file)
		atomic_inc(&file->f_path.dentry->d_inode->i_writecount);
}
#ifdef CONFIG_IMA
static inline void i_readcount_dec(struct inode *inode)
{
	BUG_ON(!atomic_read(&inode->i_readcount));
	atomic_dec(&inode->i_readcount);
}
static inline void i_readcount_inc(struct inode *inode)
{
	atomic_inc(&inode->i_readcount);
}
#else
static inline void i_readcount_dec(struct inode *inode)
{
	return;
}
static inline void i_readcount_inc(struct inode *inode)
{
	return;
}
#endif
extern int do_pipe_flags(int *, int);
extern struct file *create_read_pipe(struct file *f, int flags);
extern struct file *create_write_pipe(int flags);
extern void free_write_pipe(struct file *);

extern int kernel_read(struct file *, loff_t, char *, unsigned long);
extern struct file * open_exec(const char *);
 
/* fs/dcache.c -- generic fs support functions */
extern int is_subdir(struct dentry *, struct dentry *);
extern int path_is_under(struct path *, struct path *);
extern ino_t find_inode_number(struct dentry *, struct qstr *);

#include <linux/err.h>

/* needed for stackable file system support */
extern loff_t default_llseek(struct file *file, loff_t offset, int origin);

extern loff_t vfs_llseek(struct file *file, loff_t offset, int origin);

extern int inode_init_always(struct super_block *, struct inode *);
extern void inode_init_once(struct inode *);
extern void address_space_init_once(struct address_space *mapping);
extern void ihold(struct inode * inode);
extern void iput(struct inode *);
extern struct inode * igrab(struct inode *);
extern ino_t iunique(struct super_block *, ino_t);
extern int inode_needs_sync(struct inode *inode);
extern int generic_delete_inode(struct inode *inode);
extern int generic_drop_inode(struct inode *inode);

extern struct inode *ilookup5_nowait(struct super_block *sb,
		unsigned long hashval, int (*test)(struct inode *, void *),
		void *data);
extern struct inode *ilookup5(struct super_block *sb, unsigned long hashval,
		int (*test)(struct inode *, void *), void *data);
extern struct inode *ilookup(struct super_block *sb, unsigned long ino);

extern struct inode * iget5_locked(struct super_block *, unsigned long, int (*test)(struct inode *, void *), int (*set)(struct inode *, void *), void *);
extern struct inode * iget_locked(struct super_block *, unsigned long);
extern int insert_inode_locked4(struct inode *, unsigned long, int (*test)(struct inode *, void *), void *);
extern int insert_inode_locked(struct inode *);
extern void unlock_new_inode(struct inode *);
extern unsigned int get_next_ino(void);

extern void __iget(struct inode * inode);
extern void iget_failed(struct inode *);
extern void end_writeback(struct inode *);
extern void __destroy_inode(struct inode *);
extern struct inode *new_inode(struct super_block *);
extern void free_inode_nonrcu(struct inode *inode);
extern int should_remove_suid(struct dentry *);
extern int file_remove_suid(struct file *);

extern void __insert_inode_hash(struct inode *, unsigned long hashval);
extern void remove_inode_hash(struct inode *);
static inline void insert_inode_hash(struct inode *inode)
{
	__insert_inode_hash(inode, inode->i_ino);
}
extern void inode_sb_list_add(struct inode *inode);

#ifdef CONFIG_BLOCK
extern void submit_bio(int, struct bio *);
extern int bdev_read_only(struct block_device *);
#endif
extern int set_blocksize(struct block_device *, int);
extern int sb_set_blocksize(struct super_block *, int);
extern int sb_min_blocksize(struct super_block *, int);

extern int generic_file_mmap(struct file *, struct vm_area_struct *);
extern int generic_file_readonly_mmap(struct file *, struct vm_area_struct *);
extern int file_read_actor(read_descriptor_t * desc, struct page *page, unsigned long offset, unsigned long size);
int generic_write_checks(struct file *file, loff_t *pos, size_t *count, int isblk);
extern ssize_t generic_file_aio_read(struct kiocb *, const struct iovec *, unsigned long, loff_t);
extern ssize_t __generic_file_aio_write(struct kiocb *, const struct iovec *, unsigned long,
		loff_t *);
extern ssize_t generic_file_aio_write(struct kiocb *, const struct iovec *, unsigned long, loff_t);
extern ssize_t generic_file_direct_write(struct kiocb *, const struct iovec *,
		unsigned long *, loff_t, loff_t *, size_t, size_t);
extern ssize_t generic_file_buffered_write(struct kiocb *, const struct iovec *,
		unsigned long, loff_t, loff_t *, size_t, ssize_t);
extern ssize_t do_sync_read(struct file *filp, char __user *buf, size_t len, loff_t *ppos);
extern ssize_t do_sync_write(struct file *filp, const char __user *buf, size_t len, loff_t *ppos);
extern int generic_segment_checks(const struct iovec *iov,
		unsigned long *nr_segs, size_t *count, int access_flags);

/* fs/block_dev.c */
extern ssize_t blkdev_aio_write(struct kiocb *iocb, const struct iovec *iov,
				unsigned long nr_segs, loff_t pos);
extern int blkdev_fsync(struct file *filp, int datasync);

/* fs/splice.c */
extern ssize_t generic_file_splice_read(struct file *, loff_t *,
		struct pipe_inode_info *, size_t, unsigned int);
extern ssize_t default_file_splice_read(struct file *, loff_t *,
		struct pipe_inode_info *, size_t, unsigned int);
extern ssize_t generic_file_splice_write(struct pipe_inode_info *,
		struct file *, loff_t *, size_t, unsigned int);
extern ssize_t generic_splice_sendpage(struct pipe_inode_info *pipe,
		struct file *out, loff_t *, size_t len, unsigned int flags);
extern long do_splice_direct(struct file *in, loff_t *ppos, struct file *out,
		size_t len, unsigned int flags);

extern void
file_ra_state_init(struct file_ra_state *ra, struct address_space *mapping);
extern loff_t noop_llseek(struct file *file, loff_t offset, int origin);
extern loff_t no_llseek(struct file *file, loff_t offset, int origin);
extern loff_t generic_file_llseek(struct file *file, loff_t offset, int origin);
extern loff_t generic_file_llseek_unlocked(struct file *file, loff_t offset,
			int origin);
extern int generic_file_open(struct inode * inode, struct file * filp);
extern int nonseekable_open(struct inode * inode, struct file * filp);

#ifdef CONFIG_FS_XIP
extern ssize_t xip_file_read(struct file *filp, char __user *buf, size_t len,
			     loff_t *ppos);
extern int xip_file_mmap(struct file * file, struct vm_area_struct * vma);
extern ssize_t xip_file_write(struct file *filp, const char __user *buf,
			      size_t len, loff_t *ppos);
extern int xip_truncate_page(struct address_space *mapping, loff_t from);
#else
static inline int xip_truncate_page(struct address_space *mapping, loff_t from)
{
	return 0;
}
#endif

#ifdef CONFIG_BLOCK
typedef void (dio_submit_t)(int rw, struct bio *bio, struct inode *inode,
			    loff_t file_offset);

enum {
	/* need locking between buffered and direct access */
	DIO_LOCKING	= 0x01,

	/* filesystem does not support filling holes */
	DIO_SKIP_HOLES	= 0x02,
};

void dio_end_io(struct bio *bio, int error);

ssize_t __blockdev_direct_IO(int rw, struct kiocb *iocb, struct inode *inode,
	struct block_device *bdev, const struct iovec *iov, loff_t offset,
	unsigned long nr_segs, get_block_t get_block, dio_iodone_t end_io,
	dio_submit_t submit_io,	int flags);

static inline ssize_t blockdev_direct_IO(int rw, struct kiocb *iocb,
	struct inode *inode, struct block_device *bdev, const struct iovec *iov,
	loff_t offset, unsigned long nr_segs, get_block_t get_block,
	dio_iodone_t end_io)
{
	return __blockdev_direct_IO(rw, iocb, inode, bdev, iov, offset,
				    nr_segs, get_block, end_io, NULL,
				    DIO_LOCKING | DIO_SKIP_HOLES);
}
#endif

extern const struct file_operations generic_ro_fops;

#define special_file(m) (S_ISCHR(m)||S_ISBLK(m)||S_ISFIFO(m)||S_ISSOCK(m))

extern int vfs_readlink(struct dentry *, char __user *, int, const char *);
extern int vfs_follow_link(struct nameidata *, const char *);
extern int page_readlink(struct dentry *, char __user *, int);
extern void *page_follow_link_light(struct dentry *, struct nameidata *);
extern void page_put_link(struct dentry *, struct nameidata *, void *);
extern int __page_symlink(struct inode *inode, const char *symname, int len,
		int nofs);
extern int page_symlink(struct inode *inode, const char *symname, int len);
extern const struct inode_operations page_symlink_inode_operations;
extern int generic_readlink(struct dentry *, char __user *, int);
extern void generic_fillattr(struct inode *, struct kstat *);
extern int vfs_getattr(struct vfsmount *, struct dentry *, struct kstat *);
void __inode_add_bytes(struct inode *inode, loff_t bytes);
void inode_add_bytes(struct inode *inode, loff_t bytes);
void inode_sub_bytes(struct inode *inode, loff_t bytes);
loff_t inode_get_bytes(struct inode *inode);
void inode_set_bytes(struct inode *inode, loff_t bytes);

extern int vfs_readdir(struct file *, filldir_t, void *);

extern int vfs_stat(const char __user *, struct kstat *);
extern int vfs_lstat(const char __user *, struct kstat *);
extern int vfs_fstat(unsigned int, struct kstat *);
extern int vfs_fstatat(int , const char __user *, struct kstat *, int);

extern int do_vfs_ioctl(struct file *filp, unsigned int fd, unsigned int cmd,
		    unsigned long arg);
extern int __generic_block_fiemap(struct inode *inode,
				  struct fiemap_extent_info *fieinfo,
				  loff_t start, loff_t len,
				  get_block_t *get_block);
extern int generic_block_fiemap(struct inode *inode,
				struct fiemap_extent_info *fieinfo, u64 start,
				u64 len, get_block_t *get_block);

extern void get_filesystem(struct file_system_type *fs);
extern void put_filesystem(struct file_system_type *fs);
extern struct file_system_type *get_fs_type(const char *name);
extern struct super_block *get_super(struct block_device *);
extern struct super_block *get_active_super(struct block_device *bdev);
extern struct super_block *user_get_super(dev_t);
extern void drop_super(struct super_block *sb);
extern void iterate_supers(void (*)(struct super_block *, void *), void *);

extern int dcache_dir_open(struct inode *, struct file *);
extern int dcache_dir_close(struct inode *, struct file *);
extern loff_t dcache_dir_lseek(struct file *, loff_t, int);
extern int dcache_readdir(struct file *, void *, filldir_t);
extern int simple_setattr(struct dentry *, struct iattr *);
extern int simple_getattr(struct vfsmount *, struct dentry *, struct kstat *);
extern int simple_statfs(struct dentry *, struct kstatfs *);
extern int simple_link(struct dentry *, struct inode *, struct dentry *);
extern int simple_unlink(struct inode *, struct dentry *);
extern int simple_rmdir(struct inode *, struct dentry *);
extern int simple_rename(struct inode *, struct dentry *, struct inode *, struct dentry *);
extern int noop_fsync(struct file *, int);
extern int simple_empty(struct dentry *);
extern int simple_readpage(struct file *file, struct page *page);
extern int simple_write_begin(struct file *file, struct address_space *mapping,
			loff_t pos, unsigned len, unsigned flags,
			struct page **pagep, void **fsdata);
extern int simple_write_end(struct file *file, struct address_space *mapping,
			loff_t pos, unsigned len, unsigned copied,
			struct page *page, void *fsdata);

extern struct dentry *simple_lookup(struct inode *, struct dentry *, struct nameidata *);
extern ssize_t generic_read_dir(struct file *, char __user *, size_t, loff_t *);
extern const struct file_operations simple_dir_operations;
extern const struct inode_operations simple_dir_inode_operations;
struct tree_descr { char *name; const struct file_operations *ops; int mode; };
struct dentry *d_alloc_name(struct dentry *, const char *);
extern int simple_fill_super(struct super_block *, unsigned long, struct tree_descr *);
extern int simple_pin_fs(struct file_system_type *, struct vfsmount **mount, int *count);
extern void simple_release_fs(struct vfsmount **mount, int *count);

extern ssize_t simple_read_from_buffer(void __user *to, size_t count,
			loff_t *ppos, const void *from, size_t available);
extern ssize_t simple_write_to_buffer(void *to, size_t available, loff_t *ppos,
		const void __user *from, size_t count);

extern int generic_file_fsync(struct file *, int);

extern int generic_check_addressable(unsigned, u64);

#ifdef CONFIG_MIGRATION
extern int buffer_migrate_page(struct address_space *,
				struct page *, struct page *);
#else
#define buffer_migrate_page NULL
#endif

extern int inode_change_ok(const struct inode *, struct iattr *);
extern int inode_newsize_ok(const struct inode *, loff_t offset);
extern void setattr_copy(struct inode *inode, const struct iattr *attr);

extern void file_update_time(struct file *file);

extern int generic_show_options(struct seq_file *m, struct vfsmount *mnt);
extern void save_mount_options(struct super_block *sb, char *options);
extern void replace_mount_options(struct super_block *sb, char *options);

static inline ino_t parent_ino(struct dentry *dentry)
{
	ino_t res;

	/*
	 * Don't strictly need d_lock here? If the parent ino could change
	 * then surely we'd have a deeper race in the caller?
	 */
	spin_lock(&dentry->d_lock);
	res = dentry->d_parent->d_inode->i_ino;
	spin_unlock(&dentry->d_lock);
	return res;
}

/* Transaction based IO helpers */

/*
 * An argresp is stored in an allocated page and holds the
 * size of the argument or response, along with its content
 */
struct simple_transaction_argresp {
	ssize_t size;
	char data[0];
};

#define SIMPLE_TRANSACTION_LIMIT (PAGE_SIZE - sizeof(struct simple_transaction_argresp))

char *simple_transaction_get(struct file *file, const char __user *buf,
				size_t size);
ssize_t simple_transaction_read(struct file *file, char __user *buf,
				size_t size, loff_t *pos);
int simple_transaction_release(struct inode *inode, struct file *file);

void simple_transaction_set(struct file *file, size_t n);

/*
 * simple attribute files
 *
 * These attributes behave similar to those in sysfs:
 *
 * Writing to an attribute immediately sets a value, an open file can be
 * written to multiple times.
 *
 * Reading from an attribute creates a buffer from the value that might get
 * read with multiple read calls. When the attribute has been read
 * completely, no further read calls are possible until the file is opened
 * again.
 *
 * All attributes contain a text representation of a numeric value
 * that are accessed with the get() and set() functions.
 */
#define DEFINE_SIMPLE_ATTRIBUTE(__fops, __get, __set, __fmt)		\
static int __fops ## _open(struct inode *inode, struct file *file)	\
{									\
	__simple_attr_check_format(__fmt, 0ull);			\
	return simple_attr_open(inode, file, __get, __set, __fmt);	\
}									\
static const struct file_operations __fops = {				\
	.owner	 = THIS_MODULE,						\
	.open	 = __fops ## _open,					\
	.release = simple_attr_release,					\
	.read	 = simple_attr_read,					\
	.write	 = simple_attr_write,					\
	.llseek	 = generic_file_llseek,					\
};

static inline void __attribute__((format(printf, 1, 2)))
__simple_attr_check_format(const char *fmt, ...)
{
	/* don't do anything, just let the compiler check the arguments; */
}

int simple_attr_open(struct inode *inode, struct file *file,
		     int (*get)(void *, u64 *), int (*set)(void *, u64),
		     const char *fmt);
int simple_attr_release(struct inode *inode, struct file *file);
ssize_t simple_attr_read(struct file *file, char __user *buf,
			 size_t len, loff_t *ppos);
ssize_t simple_attr_write(struct file *file, const char __user *buf,
			  size_t len, loff_t *ppos);

struct ctl_table;
int proc_nr_files(struct ctl_table *table, int write,
		  void __user *buffer, size_t *lenp, loff_t *ppos);
int proc_nr_dentry(struct ctl_table *table, int write,
		  void __user *buffer, size_t *lenp, loff_t *ppos);
int proc_nr_inodes(struct ctl_table *table, int write,
		   void __user *buffer, size_t *lenp, loff_t *ppos);
int __init get_filesystem_list(char *buf);

#define __FMODE_EXEC		((__force int) FMODE_EXEC)
#define __FMODE_NONOTIFY	((__force int) FMODE_NONOTIFY)

#define ACC_MODE(x) ("\004\002\006\006"[(x)&O_ACCMODE])
#define OPEN_FMODE(flag) ((__force fmode_t)(((flag + 1) & O_ACCMODE) | \
					    (flag & __FMODE_NONOTIFY)))

static inline int is_sxid(mode_t mode)
{
	return (mode & S_ISUID) || ((mode & S_ISGID) && (mode & S_IXGRP));
}

static inline void inode_has_no_xattr(struct inode *inode)
{
	if (!is_sxid(inode->i_mode) && (inode->i_sb->s_flags & MS_NOSEC))
		inode->i_flags |= S_NOSEC;
}

#endif /* __KERNEL__ */
#endif /* _LINUX_FS_H */<|MERGE_RESOLUTION|>--- conflicted
+++ resolved
@@ -151,31 +151,6 @@
  *			non-volatile media on completion.
  *
  */
-<<<<<<< HEAD
-#define RW_MASK		1
-#define RWA_MASK		16
-#define READ 0
-#define WRITE 1
-#define READA			16 /* readahead - don't block if no resources */
-#define SWRITE			17 /* for ll_rw_block(), wait for buffer lock */
-#define READ_SYNC	(READ | (1 << BIO_RW_SYNCIO) | (1 << BIO_RW_UNPLUG))
-#define READ_META	(READ | (1 << BIO_RW_META))
-#define WRITE_SYNC_PLUG	(WRITE | (1 << BIO_RW_SYNCIO) | (1 << BIO_RW_NOIDLE))
-#define WRITE_SYNC	(WRITE_SYNC_PLUG | (1 << BIO_RW_UNPLUG))
-#define WRITE_ODIRECT_PLUG	(WRITE | (1 << BIO_RW_SYNCIO))
-#define WRITE_META	(WRITE | (1 << BIO_RW_META))
-#define SWRITE_SYNC_PLUG	\
-			(SWRITE | (1 << BIO_RW_SYNCIO) | (1 << BIO_RW_NOIDLE))
-#define SWRITE_SYNC	(SWRITE_SYNC_PLUG | (1 << BIO_RW_UNPLUG))
-#define WRITE_BARRIER	(WRITE | (1 << BIO_RW_BARRIER))
-
-/*
- * These aren't really reads or writes, they pass down information about
- * parts of device that are now unused by the file system.
- */
-#define DISCARD_NOBARRIER (WRITE | (1 << BIO_RW_DISCARD))
-#define DISCARD_BARRIER (DISCARD_NOBARRIER | (1 << BIO_RW_BARRIER))
-=======
 #define RW_MASK			REQ_WRITE
 #define RWA_MASK		REQ_RAHEAD
 
@@ -191,7 +166,6 @@
 #define WRITE_FLUSH		(WRITE | REQ_SYNC | REQ_NOIDLE | REQ_FLUSH)
 #define WRITE_FUA		(WRITE | REQ_SYNC | REQ_NOIDLE | REQ_FUA)
 #define WRITE_FLUSH_FUA		(WRITE | REQ_SYNC | REQ_NOIDLE | REQ_FLUSH | REQ_FUA)
->>>>>>> b55e9ac4
 
 #define SEL_IN		1
 #define SEL_OUT		2
@@ -234,10 +208,7 @@
 #define MS_KERNMOUNT	(1<<22) /* this is a kern_mount call */
 #define MS_I_VERSION	(1<<23) /* Update inode I_version field */
 #define MS_STRICTATIME	(1<<24) /* Always perform atime updates */
-<<<<<<< HEAD
-=======
 #define MS_NOSEC	(1<<28)
->>>>>>> b55e9ac4
 #define MS_BORN		(1<<29)
 #define MS_ACTIVE	(1<<30)
 #define MS_NOUSER	(1<<31)
