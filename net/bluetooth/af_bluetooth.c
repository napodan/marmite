--- conflicted
+++ resolved
@@ -49,11 +49,7 @@
 #define BT_DBG(D...)
 #endif
 
-<<<<<<< HEAD
-#define VERSION "2.15"
-=======
 #define VERSION "2.16"
->>>>>>> b55e9ac4
 
 /* Bluetooth sockets */
 #define BT_MAX_PROTO	8
