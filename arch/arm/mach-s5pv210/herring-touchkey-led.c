--- conflicted
+++ resolved
@@ -18,12 +18,9 @@
 #include <linux/bln.h>
 #include <asm/mach-types.h>
 
-<<<<<<< HEAD
-=======
 #ifdef CONFIG_BLD
 #include <linux/bld.h>
 #endif
->>>>>>> d9d5a4b1
 
 #include "herring.h"
 
@@ -37,7 +34,6 @@
 		gpio_direction_output(S5PV210_GPJ3(led_gpios[i]), !!onoff);
 }
 
-<<<<<<< HEAD
 #ifdef CONFIG_GENERIC_BLN
 static void herring_touchkey_bln_enable(void)
 {
@@ -53,7 +49,8 @@
 	.enable = herring_touchkey_bln_enable,
 	.disable = herring_touchkey_bln_disable,
 };
-=======
+#endif
+
 #ifdef CONFIG_BLD
 static void herring_touchkey_bld_enable(void)
 {
@@ -70,7 +67,6 @@
 	.enable = herring_touchkey_bld_enable,
 	.disable = herring_touchkey_bld_disable,
     };
->>>>>>> d9d5a4b1
 #endif
 
 static void herring_touchkey_led_early_suspend(struct early_suspend *h)
@@ -116,13 +112,12 @@
 
 	register_early_suspend(&early_suspend);
 
-<<<<<<< HEAD
 #ifdef CONFIG_GENERIC_BLN
 	register_bln_implementation(&herring_touchkey_bln);
-=======
+#endif
+
 #ifdef CONFIG_BLD
 	register_bld_implementation(&herring_touchkey_bld);
->>>>>>> d9d5a4b1
 #endif
 
 	return 0;
