# arch/arm/plat-s5p/Kconfig
#
# Copyright (c) 2009 Samsung Electronics Co., Ltd.
#		http://www.samsung.com/
#
# Licensed under GPLv2

config PLAT_S5P
	bool
	depends on (ARCH_S5P64X0 || ARCH_S5PC100 || ARCH_S5PV210 || ARCH_EXYNOS4)
	default y
	select ARM_VIC if !ARCH_EXYNOS4
	select ARM_GIC if ARCH_EXYNOS4
	select NO_IOPORT
	select ARCH_REQUIRE_GPIOLIB
	select S3C_GPIO_TRACK
	select S5P_GPIO_DRVSTR
	select SAMSUNG_GPIOLIB_4BIT
	select S3C_GPIO_CFG_S3C64XX
	select S3C_GPIO_PULL_UPDOWN
	select S3C_GPIO_CFG_S3C24XX
	select PLAT_SAMSUNG
	select SAMSUNG_CLKSRC
	select SAMSUNG_IRQ_VIC_TIMER
	select SAMSUNG_IRQ_UART
	help
	  Base platform code for Samsung's S5P series SoC.

config SYSTIMER_S5P
	bool
	depends on (ARCH_S5P6442 || ARCH_S5PV210)
	default y
	help
	  Support System Timer for S5P Series


config S5P_EXT_INT
	bool
	help
	  Use the external interrupts (other than GPIO interrupts.)
<<<<<<< HEAD
	  Note: Do not choose this for S5P6440.
=======
	  Note: Do not choose this for S5P6440 and S5P6450.

config S5P_GPIO_INT
	bool
	help
	  Common code for the GPIO interrupts (other than external interrupts.)

config S5P_HRT
	bool
	help
	  Use the High Resolution timer support

comment "System MMU"

config S5P_SYSTEM_MMU
	bool "S5P SYSTEM MMU"
	depends on ARCH_EXYNOS4
	help
	  Say Y here if you want to enable System MMU

config S5P_DEV_FIMC0
	bool
	help
	  Compile in platform device definitions for FIMC controller 0

config S5P_DEV_FIMC1
	bool
	help
	  Compile in platform device definitions for FIMC controller 1

config S5P_DEV_FIMC2
	bool
	help
	  Compile in platform device definitions for FIMC controller 2

config S5P_DEV_FIMC3
	bool
	help
	  Compile in platform device definitions for FIMC controller 3

config S5P_DEV_ONENAND
	bool
	help
	  Compile in platform device definition for OneNAND controller

config S5P_DEV_CSIS0
	bool
	help
	  Compile in platform device definitions for MIPI-CSIS channel 0

config S5P_DEV_CSIS1
	bool
	help
	  Compile in platform device definitions for MIPI-CSIS channel 1

config S5P_DEV_USB_EHCI
	bool
	help
	  Compile in platform device definition for USB EHCI

config S5P_SETUP_MIPIPHY
	bool
	help
	  Compile in common setup code for MIPI-CSIS and MIPI-DSIM devices
>>>>>>> b55e9ac4

# FB part
config S5P_DEV_FB
	bool
	depends on FB_S3C
	default y
	help
	  Compile in platform device definitions for FIMD controller

config S5P_HIGH_RES_TIMERS
	bool "HRtimer and Dynamic Tick support"
<<<<<<< HEAD
	select GENERIC_TIME
=======
>>>>>>> b55e9ac4
	select GENERIC_CLOCKEVENTS
	select HIGH_RES_TIMERS
	select HRT_RTC
	select NO_HZ
	default n
	help
	  Support for HRtimer and Dynamic Tick system.

config HRT_RTC
	bool
	depends on S5P_HIGH_RES_TIMERS
	default y
	help
	  RTC and System timer are used as HRT

# MFC part
config S5P_DEV_MFC
	bool
<<<<<<< HEAD
=======
	default y if CPU_FREQ
>>>>>>> b55e9ac4
	default n
	help
	  Compile in platform device definitions for MFC

config S5P_SETUP_MFC
	bool
	default n
	help
	  Common setup code for MFC
<|MERGE_RESOLUTION|>--- conflicted
+++ resolved
@@ -26,21 +26,10 @@
 	help
 	  Base platform code for Samsung's S5P series SoC.
 
-config SYSTIMER_S5P
-	bool
-	depends on (ARCH_S5P6442 || ARCH_S5PV210)
-	default y
-	help
-	  Support System Timer for S5P Series
-
-
 config S5P_EXT_INT
 	bool
 	help
 	  Use the external interrupts (other than GPIO interrupts.)
-<<<<<<< HEAD
-	  Note: Do not choose this for S5P6440.
-=======
 	  Note: Do not choose this for S5P6440 and S5P6450.
 
 config S5P_GPIO_INT
@@ -105,7 +94,6 @@
 	bool
 	help
 	  Compile in common setup code for MIPI-CSIS and MIPI-DSIM devices
->>>>>>> b55e9ac4
 
 # FB part
 config S5P_DEV_FB
@@ -117,10 +105,6 @@
 
 config S5P_HIGH_RES_TIMERS
 	bool "HRtimer and Dynamic Tick support"
-<<<<<<< HEAD
-	select GENERIC_TIME
-=======
->>>>>>> b55e9ac4
 	select GENERIC_CLOCKEVENTS
 	select HIGH_RES_TIMERS
 	select HRT_RTC
@@ -139,10 +123,7 @@
 # MFC part
 config S5P_DEV_MFC
 	bool
-<<<<<<< HEAD
-=======
 	default y if CPU_FREQ
->>>>>>> b55e9ac4
 	default n
 	help
 	  Compile in platform device definitions for MFC
