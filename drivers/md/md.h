--- conflicted
+++ resolved
@@ -133,12 +133,8 @@
 						       * are happening, so run/
 						       * takeover/stop are not safe
 						       */
-<<<<<<< HEAD
-
-=======
 	int				ready; /* See when safe to pass 
 						* IO requests down */
->>>>>>> b55e9ac4
 	struct gendisk			*gendisk;
 
 	struct kobject			kobj;
