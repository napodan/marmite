--- conflicted
+++ resolved
@@ -43,8 +43,6 @@
 			DMI_MATCH(DMI_PRODUCT_NAME, "ALiveSATA2-GLAN"),
                 },
         },
-<<<<<<< HEAD
-=======
 	/* https://bugzilla.kernel.org/show_bug.cgi?id=30552 */
 	/* 2006 AMD HT/VIA system with two host bridges */
 	{
@@ -56,7 +54,6 @@
 			DMI_MATCH(DMI_BIOS_VENDOR, "American Megatrends Inc."),
 		},
 	},
->>>>>>> b55e9ac4
 	{}
 };
 
