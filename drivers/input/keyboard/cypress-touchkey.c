/*
 * Copyright 2006-2010, Cypress Semiconductor Corporation.
 * Copyright (C) 2010, Samsung Electronics Co. Ltd. All Rights Reserved.
 * Copyright 2011, Michael Richter (alias neldar)
 *
 * This program is free software; you can redistribute it and/or
 * modify it under the terms of the GNU General Public License
 * as published by the Free Software Foundation; either version 2
 * of the License, or (at your option) any later version.
 *
 * This program is distributed in the hope that it will be useful,
 * but WITHOUT ANY WARRANTY; without even the implied warranty of
 * MERCHANTABILITY or FITNESS FOR A PARTICULAR PURPOSE.  See the
 * GNU General Public License for more details.
 *
 * You should have received a copy of the GNU General Public License
 * along with this program; if not, write to the Free Software
 * Foundation, Inc., 51 Franklin Street, Fifth Floor
 * Boston, MA  02110-1301, USA.
 *
 */
#include <linux/module.h>
#include <linux/init.h>
#include <linux/i2c.h>
#include <linux/slab.h>
#include <linux/interrupt.h>
#include <linux/delay.h>
#include <linux/input.h>
#include <linux/earlysuspend.h>
#include <linux/input/cypress-touchkey.h>
#include <linux/firmware.h>
#include <linux/bln.h>

#ifdef CONFIG_GENERIC_BLN
#include <linux/bln.h>
#endif

#define SCANCODE_MASK		0x07
#define UPDOWN_EVENT_MASK	0x08
#define ESD_STATE_MASK		0x10

#define BACKLIGHT_ON		0x10
#define BACKLIGHT_OFF		0x20

#define OLD_BACKLIGHT_ON	0x1
#define OLD_BACKLIGHT_OFF	0x2

#define DEVICE_NAME "cypress-touchkey"

#define FW_SIZE 8192

struct cypress_touchkey_devdata {
	struct i2c_client *client;
	struct input_dev *input_dev;
	struct touchkey_platform_data *pdata;
	struct early_suspend early_suspend;
	u8 backlight_on;
	u8 backlight_off;
	bool is_dead;
	bool is_powering_on;
	bool has_legacy_keycode;
};

<<<<<<< HEAD
static struct cypress_touchkey_devdata *blndevdata;
=======
#ifdef CONFIG_GENERIC_BLN
static struct cypress_touchkey_devdata *blndevdata;
#endif
>>>>>>> d80655f2

static int i2c_touchkey_read_byte(struct cypress_touchkey_devdata *devdata,
					u8 *val)
{
	int ret;
	int retry = 5;

	while (true) {
		ret = i2c_smbus_read_byte(devdata->client);
		if (ret >= 0) {
			*val = ret;
			return 0;
		}

		dev_err(&devdata->client->dev, "i2c read error\n");
		if (!retry--)
			break;
		msleep(10);
	}

	return ret;
}

static int i2c_touchkey_write_byte(struct cypress_touchkey_devdata *devdata,
					u8 val)
{
	int ret;
	int retry = 2;

	while (true) {
		ret = i2c_smbus_write_byte(devdata->client, val);
		if (!ret)
			return 0;

		dev_err(&devdata->client->dev, "i2c write error\n");
		if (!retry--)
			break;
		msleep(10);
	}

	return ret;
}

static void all_keys_up(struct cypress_touchkey_devdata *devdata)
{
	int i;

	for (i = 0; i < devdata->pdata->keycode_cnt; i++)
		input_report_key(devdata->input_dev,
						devdata->pdata->keycode[i], 0);

	input_sync(devdata->input_dev);
}

static int recovery_routine(struct cypress_touchkey_devdata *devdata)
{
	int ret = -1;
	int retry = 10;
	u8 data;
	int irq_eint;

	if (unlikely(devdata->is_dead)) {
		dev_err(&devdata->client->dev, "%s: Device is already dead, "
				"skipping recovery\n", __func__);
		return -ENODEV;
	}

	irq_eint = devdata->client->irq;

	all_keys_up(devdata);

	disable_irq_nosync(irq_eint);
	while (retry--) {
		devdata->pdata->touchkey_onoff(TOUCHKEY_OFF);
		devdata->pdata->touchkey_onoff(TOUCHKEY_ON);
		ret = i2c_touchkey_read_byte(devdata, &data);
		if (!ret) {
			enable_irq(irq_eint);
			goto out;
		}
		dev_err(&devdata->client->dev, "%s: i2c transfer error retry = "
				"%d\n", __func__, retry);
	}
	devdata->is_dead = true;
	devdata->pdata->touchkey_onoff(TOUCHKEY_OFF);
	dev_err(&devdata->client->dev, "%s: touchkey died\n", __func__);
out:
	return ret;
}

static irqreturn_t touchkey_interrupt_thread(int irq, void *touchkey_devdata)
{
	u8 data;
	int i;
	int ret;
	int scancode;
	struct cypress_touchkey_devdata *devdata = touchkey_devdata;

	ret = i2c_touchkey_read_byte(devdata, &data);
	if (ret || (data & ESD_STATE_MASK)) {
		ret = recovery_routine(devdata);
		if (ret) {
			dev_err(&devdata->client->dev, "%s: touchkey recovery "
					"failed!\n", __func__);
			goto err;
		}
	}

	if (devdata->has_legacy_keycode) {
		scancode = (data & SCANCODE_MASK) - 1;
		if (scancode < 0 || scancode >= devdata->pdata->keycode_cnt) {
			dev_err(&devdata->client->dev, "%s: scancode is out of "
				"range\n", __func__);
			goto err;
		}
		input_report_key(devdata->input_dev,
			devdata->pdata->keycode[scancode],
			!(data & UPDOWN_EVENT_MASK));
	} else {
		for (i = 0; i < devdata->pdata->keycode_cnt; i++)
			input_report_key(devdata->input_dev,
				devdata->pdata->keycode[i],
				!!(data & (1U << i)));
	}

	input_sync(devdata->input_dev);
err:
	return IRQ_HANDLED;
}

static irqreturn_t touchkey_interrupt_handler(int irq, void *touchkey_devdata)
{
	struct cypress_touchkey_devdata *devdata = touchkey_devdata;

	if (devdata->is_powering_on) {
		dev_dbg(&devdata->client->dev, "%s: ignoring spurious boot "
					"interrupt\n", __func__);
		return IRQ_HANDLED;
	}

	return IRQ_WAKE_THREAD;
}

#ifdef CONFIG_HAS_EARLYSUSPEND
static void cypress_touchkey_early_suspend(struct early_suspend *h)
{
	struct cypress_touchkey_devdata *devdata =
		container_of(h, struct cypress_touchkey_devdata, early_suspend);

	devdata->is_powering_on = true;

	if (unlikely(devdata->is_dead))
		return;

	disable_irq(devdata->client->irq);

#ifdef CONFIG_GENERIC_BLN
	/*
	 * Disallow powering off the touchkey controller
	 * while a led notification is ongoing
	 */
	if(!bln_is_ongoing()) {
		devdata->pdata->touchkey_onoff(TOUCHKEY_OFF);
		devdata->pdata->touchkey_sleep_onoff(TOUCHKEY_OFF);
	}
<<<<<<< HEAD
#endif
=======
#else
>>>>>>> d80655f2
	devdata->pdata->touchkey_onoff(TOUCHKEY_OFF);
#endif

	all_keys_up(devdata);
}

static void cypress_touchkey_early_resume(struct early_suspend *h)
{
	struct cypress_touchkey_devdata *devdata =
		container_of(h, struct cypress_touchkey_devdata, early_suspend);

	devdata->pdata->touchkey_onoff(TOUCHKEY_ON);
	if (i2c_touchkey_write_byte(devdata, devdata->backlight_on)) {
		devdata->is_dead = true;
		devdata->pdata->touchkey_onoff(TOUCHKEY_OFF);
		dev_err(&devdata->client->dev, "%s: touch keypad not responding"
				" to commands, disabling\n", __func__);
		return;
	}
	devdata->is_dead = false;
	enable_irq(devdata->client->irq);
	devdata->is_powering_on = false;
}
#endif

static void set_device_params(struct cypress_touchkey_devdata *devdata,
								u8 *data)
{
	if (data[1] < 0xc4 && (data[1] > 0x8 ||
				(data[1] == 0x8 && data[2] >= 0x9))) {
		devdata->backlight_on = BACKLIGHT_ON;
		devdata->backlight_off = BACKLIGHT_OFF;
	} else {
		devdata->backlight_on = OLD_BACKLIGHT_ON;
		devdata->backlight_off = OLD_BACKLIGHT_OFF;
	}

	devdata->has_legacy_keycode = data[1] >= 0xc4 || data[1] < 0x9 ||
					(data[1] == 0x9 && data[2] < 0x9);
}

static int update_firmware(struct cypress_touchkey_devdata *devdata)
{
	int ret;
	const struct firmware *fw = NULL;
	struct device *dev = &devdata->input_dev->dev;
	int retries = 10;

	dev_info(dev, "%s: Updating " DEVICE_NAME " firmware\n", __func__);

	if (!devdata->pdata->fw_name) {
		dev_err(dev, "%s: Device firmware name is not set\n", __func__);
		return -EINVAL;
	}

	ret = request_firmware(&fw, devdata->pdata->fw_name, dev);
	if (ret) {
		dev_err(dev, "%s: Can't open firmware file from %s\n", __func__,
						devdata->pdata->fw_name);
		return ret;
	}

	if (fw->size != FW_SIZE) {
		dev_err(dev, "%s: Firmware file size invalid\n", __func__);
		return -EINVAL;
	}

	disable_irq(devdata->client->irq);
	/* Lock the i2c bus since the firmware updater accesses it */
	i2c_lock_adapter(devdata->client->adapter);
	while (retries--) {
		ret = touchkey_flash_firmware(devdata->pdata, fw->data);
		if (!ret)
			break;
	}
	if (ret)
		dev_err(dev, "%s: Firmware update failed\n", __func__);
	i2c_unlock_adapter(devdata->client->adapter);
	enable_irq(devdata->client->irq);

	release_firmware(fw);
	return ret;
}

static void enable_touchkey_backlights(void){
       i2c_touchkey_write_byte(blndevdata, blndevdata->backlight_on);
}

static void disable_touchkey_backlights(void){
       i2c_touchkey_write_byte(blndevdata, blndevdata->backlight_off);
}

static int cypress_touchkey_open(struct input_dev *input_dev)
{
	struct device *dev = &input_dev->dev;
	struct cypress_touchkey_devdata *devdata = dev_get_drvdata(dev);
	u8 data[3];
	int ret;

	ret = update_firmware(devdata);
	if (ret)
		goto done;

	ret = i2c_master_recv(devdata->client, data, sizeof(data));
	if (ret < sizeof(data)) {
		if (ret >= 0)
			ret = -EIO;
		dev_err(dev, "%s: error reading hardware version\n", __func__);
		goto done;
	}

	dev_info(dev, "%s: hardware rev1 = %#02x, rev2 = %#02x\n", __func__,
				data[1], data[2]);
	set_device_params(devdata, data);

	devdata->pdata->touchkey_onoff(TOUCHKEY_OFF);
	devdata->pdata->touchkey_onoff(TOUCHKEY_ON);

	ret = i2c_touchkey_write_byte(devdata, devdata->backlight_on);
	if (ret) {
		dev_err(dev, "%s: touch keypad backlight on failed\n",
				__func__);
		goto done;
	}

done:
	input_dev->open = NULL;
	return 0;
}

<<<<<<< HEAD
=======
#ifdef CONFIG_GENERIC_BLN
static void enable_touchkey_backlights(void){
       i2c_touchkey_write_byte(blndevdata, blndevdata->backlight_on);
}

static void disable_touchkey_backlights(void){
       i2c_touchkey_write_byte(blndevdata, blndevdata->backlight_off);
}

>>>>>>> d80655f2
static void cypress_touchkey_enable_led_notification(void){
	/* is_powering_on signals whether touchkey lights are used for touchmode */
	if (blndevdata->is_powering_on){
		/* reconfigure gpio for sleep mode */
		blndevdata->pdata->touchkey_sleep_onoff(TOUCHKEY_ON);

		/*
		 * power on the touchkey controller
		 * This is actually not needed, but it is intentionally
		 * left for the case that the early_resume() function
		 * did not power on the touchkey controller for some reasons
		 */
		blndevdata->pdata->touchkey_onoff(TOUCHKEY_ON);

		/* write to i2cbus, enable backlights */
		enable_touchkey_backlights();
	}
	else
<<<<<<< HEAD
		pr_info("%s: cannot set notification led, touchkeys are enabled\n",__FUNCTION__);
=======
#ifdef CONFIG_TOUCH_WAKE
	    {
		enable_touchkey_backlights();
	    }
#else
	    pr_info("%s: cannot set notification led, touchkeys are enabled\n",__FUNCTION__);
#endif
>>>>>>> d80655f2
}

static void cypress_touchkey_disable_led_notification(void){
	/*
	 * reconfigure gpio for sleep mode, this has to be done
	 * independently from the power status
	 */
	blndevdata->pdata->touchkey_sleep_onoff(TOUCHKEY_OFF);

	/* if touchkeys lights are not used for touchmode */
	if (blndevdata->is_powering_on){
		disable_touchkey_backlights();

		#if 0
		/*
		 * power off the touchkey controller
		 * This is actually not needed, the early_suspend function
		 * should take care of powering off the touchkey controller
		 */
		blndevdata->pdata->touchkey_onoff(TOUCHKEY_OFF);
		#endif
	}
<<<<<<< HEAD
=======
#ifdef CONFIG_TOUCH_WAKE
	else
	    {
		disable_touchkey_backlights();
	    }
#endif	
>>>>>>> d80655f2
}

static struct bln_implementation cypress_touchkey_bln = {
	.enable = cypress_touchkey_enable_led_notification,
	.disable = cypress_touchkey_disable_led_notification,
};
<<<<<<< HEAD
=======
#endif
>>>>>>> d80655f2

static int cypress_touchkey_probe(struct i2c_client *client,
		const struct i2c_device_id *id)
{
	struct device *dev = &client->dev;
	struct input_dev *input_dev;
	struct cypress_touchkey_devdata *devdata;
	u8 data[3];
	int err;
	int cnt;

	if (!dev->platform_data) {
		dev_err(dev, "%s: Platform data is NULL\n", __func__);
		return -EINVAL;
	}

	devdata = kzalloc(sizeof(*devdata), GFP_KERNEL);
	if (devdata == NULL) {
		dev_err(dev, "%s: failed to create our state\n", __func__);
		return -ENODEV;
	}

	devdata->client = client;
	i2c_set_clientdata(client, devdata);

	devdata->pdata = client->dev.platform_data;
	if (!devdata->pdata->keycode) {
		dev_err(dev, "%s: Invalid platform data\n", __func__);
		err = -EINVAL;
		goto err_null_keycodes;
	}

	strlcpy(devdata->client->name, DEVICE_NAME, I2C_NAME_SIZE);

	input_dev = input_allocate_device();
	if (!input_dev) {
		err = -ENOMEM;
		goto err_input_alloc_dev;
	}

	devdata->input_dev = input_dev;
	dev_set_drvdata(&input_dev->dev, devdata);
	input_dev->name = DEVICE_NAME;
	input_dev->id.bustype = BUS_HOST;

	for (cnt = 0; cnt < devdata->pdata->keycode_cnt; cnt++)
		input_set_capability(input_dev, EV_KEY,
					devdata->pdata->keycode[cnt]);

	devdata->is_powering_on = true;

	devdata->pdata->touchkey_onoff(TOUCHKEY_ON);

	err = i2c_master_recv(client, data, sizeof(data));
	if (err < sizeof(data)) {
		if (err >= 0)
			err = -EIO;
		dev_err(dev, "%s: error reading hardware version\n", __func__);
		goto err_read;
	}

	dev_info(dev, "%s: hardware rev1 = %#02x, rev2 = %#02x\n", __func__,
				data[1], data[2]);

	if (data[1] != 0xa || data[2] < 0x9)
		input_dev->open = cypress_touchkey_open;

	err = input_register_device(input_dev);
	if (err)
		goto err_input_reg_dev;

	set_device_params(devdata, data);

	err = i2c_touchkey_write_byte(devdata, devdata->backlight_on);
	if (err) {
		dev_err(dev, "%s: touch keypad backlight on failed\n",
				__func__);
		/* The device may not be responding because of bad firmware
		 * Allow the firmware to be reflashed if it needs to be
		 */
		if (!input_dev->open)
			goto err_backlight_on;
	}

	err = request_threaded_irq(client->irq, touchkey_interrupt_handler,
				touchkey_interrupt_thread, IRQF_TRIGGER_FALLING,
				DEVICE_NAME, devdata);
	if (err) {
		dev_err(dev, "%s: Can't allocate irq.\n", __func__);
		goto err_req_irq;
	}

#ifdef CONFIG_HAS_EARLYSUSPEND
	devdata->early_suspend.suspend = cypress_touchkey_early_suspend;
	devdata->early_suspend.resume = cypress_touchkey_early_resume;
#endif
	register_early_suspend(&devdata->early_suspend);

	devdata->is_powering_on = false;

#ifdef CONFIG_GENERIC_BLN
	blndevdata = devdata;
	register_bln_implementation(&cypress_touchkey_bln);
#endif
<<<<<<< HEAD
=======

>>>>>>> d80655f2
	return 0;


err_req_irq:
err_backlight_on:
	input_unregister_device(input_dev);
	goto touchkey_off;
err_input_reg_dev:
err_read:
	input_free_device(input_dev);
touchkey_off:
	devdata->pdata->touchkey_onoff(TOUCHKEY_OFF);
err_input_alloc_dev:
err_null_keycodes:
	kfree(devdata);
	return err;
}

static int __devexit i2c_touchkey_remove(struct i2c_client *client)
{
	struct cypress_touchkey_devdata *devdata = i2c_get_clientdata(client);

	unregister_early_suspend(&devdata->early_suspend);
	/* If the device is dead IRQs are disabled, we need to rebalance them */
	if (unlikely(devdata->is_dead))
		enable_irq(client->irq);
	else
		devdata->pdata->touchkey_onoff(TOUCHKEY_OFF);
	free_irq(client->irq, devdata);
	all_keys_up(devdata);
	input_unregister_device(devdata->input_dev);
	kfree(devdata);
	return 0;
}

static const struct i2c_device_id cypress_touchkey_id[] = {
	{ CYPRESS_TOUCHKEY_DEV_NAME, 0 },
};

MODULE_DEVICE_TABLE(i2c, cypress_touchkey_id);

struct i2c_driver touchkey_i2c_driver = {
	.driver = {
		.name = "cypress_touchkey_driver",
	},
	.id_table = cypress_touchkey_id,
	.probe = cypress_touchkey_probe,
	.remove = __devexit_p(i2c_touchkey_remove),
};

static int __init touchkey_init(void)
{
	int ret = 0;

	ret = i2c_add_driver(&touchkey_i2c_driver);
	if (ret)
		pr_err("%s: cypress touch keypad registration failed. (%d)\n",
				__func__, ret);

	return ret;
}

static void __exit touchkey_exit(void)
{
	i2c_del_driver(&touchkey_i2c_driver);
}

late_initcall(touchkey_init);
module_exit(touchkey_exit);

MODULE_LICENSE("GPL");
MODULE_AUTHOR("@@@");
MODULE_DESCRIPTION("cypress touch keypad");<|MERGE_RESOLUTION|>--- conflicted
+++ resolved
@@ -31,10 +31,6 @@
 #include <linux/firmware.h>
 #include <linux/bln.h>
 
-#ifdef CONFIG_GENERIC_BLN
-#include <linux/bln.h>
-#endif
-
 #define SCANCODE_MASK		0x07
 #define UPDOWN_EVENT_MASK	0x08
 #define ESD_STATE_MASK		0x10
@@ -61,13 +57,7 @@
 	bool has_legacy_keycode;
 };
 
-<<<<<<< HEAD
 static struct cypress_touchkey_devdata *blndevdata;
-=======
-#ifdef CONFIG_GENERIC_BLN
-static struct cypress_touchkey_devdata *blndevdata;
-#endif
->>>>>>> d80655f2
 
 static int i2c_touchkey_read_byte(struct cypress_touchkey_devdata *devdata,
 					u8 *val)
@@ -233,11 +223,7 @@
 		devdata->pdata->touchkey_onoff(TOUCHKEY_OFF);
 		devdata->pdata->touchkey_sleep_onoff(TOUCHKEY_OFF);
 	}
-<<<<<<< HEAD
-#endif
-=======
 #else
->>>>>>> d80655f2
 	devdata->pdata->touchkey_onoff(TOUCHKEY_OFF);
 #endif
 
@@ -368,18 +354,6 @@
 	return 0;
 }
 
-<<<<<<< HEAD
-=======
-#ifdef CONFIG_GENERIC_BLN
-static void enable_touchkey_backlights(void){
-       i2c_touchkey_write_byte(blndevdata, blndevdata->backlight_on);
-}
-
-static void disable_touchkey_backlights(void){
-       i2c_touchkey_write_byte(blndevdata, blndevdata->backlight_off);
-}
-
->>>>>>> d80655f2
 static void cypress_touchkey_enable_led_notification(void){
 	/* is_powering_on signals whether touchkey lights are used for touchmode */
 	if (blndevdata->is_powering_on){
@@ -398,9 +372,6 @@
 		enable_touchkey_backlights();
 	}
 	else
-<<<<<<< HEAD
-		pr_info("%s: cannot set notification led, touchkeys are enabled\n",__FUNCTION__);
-=======
 #ifdef CONFIG_TOUCH_WAKE
 	    {
 		enable_touchkey_backlights();
@@ -408,7 +379,6 @@
 #else
 	    pr_info("%s: cannot set notification led, touchkeys are enabled\n",__FUNCTION__);
 #endif
->>>>>>> d80655f2
 }
 
 static void cypress_touchkey_disable_led_notification(void){
@@ -431,25 +401,18 @@
 		blndevdata->pdata->touchkey_onoff(TOUCHKEY_OFF);
 		#endif
 	}
-<<<<<<< HEAD
-=======
 #ifdef CONFIG_TOUCH_WAKE
 	else
 	    {
 		disable_touchkey_backlights();
 	    }
 #endif	
->>>>>>> d80655f2
 }
 
 static struct bln_implementation cypress_touchkey_bln = {
 	.enable = cypress_touchkey_enable_led_notification,
 	.disable = cypress_touchkey_disable_led_notification,
 };
-<<<<<<< HEAD
-=======
-#endif
->>>>>>> d80655f2
 
 static int cypress_touchkey_probe(struct i2c_client *client,
 		const struct i2c_device_id *id)
@@ -554,12 +517,7 @@
 	blndevdata = devdata;
 	register_bln_implementation(&cypress_touchkey_bln);
 #endif
-<<<<<<< HEAD
-=======
-
->>>>>>> d80655f2
 	return 0;
-
 
 err_req_irq:
 err_backlight_on:
