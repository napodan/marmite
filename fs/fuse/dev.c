--- conflicted
+++ resolved
@@ -1909,18 +1909,13 @@
 }
 
 static void end_queued_requests(struct fuse_conn *fc)
-<<<<<<< HEAD
-=======
 __releases(fc->lock)
 __acquires(fc->lock)
->>>>>>> b55e9ac4
 {
 	fc->max_background = UINT_MAX;
 	flush_bg_queue(fc);
 	end_requests(fc, &fc->pending);
 	end_requests(fc, &fc->processing);
-<<<<<<< HEAD
-=======
 	while (forget_pending(fc))
 		kfree(dequeue_forget(fc, 1, NULL));
 }
@@ -1938,7 +1933,6 @@
 
 		p = rb_next(p);
 	}
->>>>>>> b55e9ac4
 }
 
 /*
@@ -1968,10 +1962,7 @@
 		fc->blocked = 0;
 		end_io_requests(fc);
 		end_queued_requests(fc);
-<<<<<<< HEAD
-=======
 		end_polls(fc);
->>>>>>> b55e9ac4
 		wake_up_all(&fc->waitq);
 		wake_up_all(&fc->blocked_waitq);
 		kill_fasync(&fc->fasync, SIGIO, POLL_IN);
@@ -1988,10 +1979,7 @@
 		fc->connected = 0;
 		fc->blocked = 0;
 		end_queued_requests(fc);
-<<<<<<< HEAD
-=======
 		end_polls(fc);
->>>>>>> b55e9ac4
 		wake_up_all(&fc->blocked_waitq);
 		spin_unlock(&fc->lock);
 		fuse_conn_put(fc);
