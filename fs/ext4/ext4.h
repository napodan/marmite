/*
 *  ext4.h
 *
 * Copyright (C) 1992, 1993, 1994, 1995
 * Remy Card (card@masi.ibp.fr)
 * Laboratoire MASI - Institut Blaise Pascal
 * Universite Pierre et Marie Curie (Paris VI)
 *
 *  from
 *
 *  linux/include/linux/minix_fs.h
 *
 *  Copyright (C) 1991, 1992  Linus Torvalds
 */

#ifndef _EXT4_H
#define _EXT4_H

#include <linux/types.h>
#include <linux/blkdev.h>
#include <linux/magic.h>
#include <linux/jbd2.h>
#include <linux/quota.h>
#include <linux/rwsem.h>
#include <linux/rbtree.h>
#include <linux/seqlock.h>
#include <linux/mutex.h>
#include <linux/timer.h>
#include <linux/wait.h>
#include <linux/blockgroup_lock.h>
#include <linux/percpu_counter.h>
#ifdef __KERNEL__
#include <linux/compat.h>
#endif

/*
 * The fourth extended filesystem constants/structures
 */

/*
 * Define EXT4FS_DEBUG to produce debug messages
 */
#undef EXT4FS_DEBUG

/*
 * Debug code
 */
#ifdef EXT4FS_DEBUG
#define ext4_debug(f, a...)						\
	do {								\
		printk(KERN_DEBUG "EXT4-fs DEBUG (%s, %d): %s:",	\
			__FILE__, __LINE__, __func__);			\
		printk(KERN_DEBUG f, ## a);				\
	} while (0)
#else
#define ext4_debug(f, a...)	do {} while (0)
#endif

#define EXT4_ERROR_INODE(inode, fmt, a...) \
	ext4_error_inode((inode), __func__, __LINE__, 0, (fmt), ## a)

#define EXT4_ERROR_INODE_BLOCK(inode, block, fmt, a...)			\
	ext4_error_inode((inode), __func__, __LINE__, (block), (fmt), ## a)

#define EXT4_ERROR_FILE(file, block, fmt, a...)				\
	ext4_error_file((file), __func__, __LINE__, (block), (fmt), ## a)

/* data type for block offset of block group */
typedef int ext4_grpblk_t;

/* data type for filesystem-wide blocks number */
typedef unsigned long long ext4_fsblk_t;

/* data type for file logical block number */
typedef __u32 ext4_lblk_t;

/* data type for block group number */
typedef unsigned int ext4_group_t;

/*
 * Flags used in mballoc's allocation_context flags field.
 *
 * Also used to show what's going on for debugging purposes when the
 * flag field is exported via the traceport interface
 */

/* prefer goal again. length */
#define EXT4_MB_HINT_MERGE		0x0001
/* blocks already reserved */
#define EXT4_MB_HINT_RESERVED		0x0002
/* metadata is being allocated */
#define EXT4_MB_HINT_METADATA		0x0004
/* first blocks in the file */
#define EXT4_MB_HINT_FIRST		0x0008
/* search for the best chunk */
#define EXT4_MB_HINT_BEST		0x0010
/* data is being allocated */
#define EXT4_MB_HINT_DATA		0x0020
/* don't preallocate (for tails) */
#define EXT4_MB_HINT_NOPREALLOC		0x0040
/* allocate for locality group */
#define EXT4_MB_HINT_GROUP_ALLOC	0x0080
/* allocate goal blocks or none */
#define EXT4_MB_HINT_GOAL_ONLY		0x0100
/* goal is meaningful */
#define EXT4_MB_HINT_TRY_GOAL		0x0200
/* blocks already pre-reserved by delayed allocation */
#define EXT4_MB_DELALLOC_RESERVED	0x0400
/* We are doing stream allocation */
#define EXT4_MB_STREAM_ALLOC		0x0800
/* Use reserved root blocks if needed */
#define EXT4_MB_USE_ROOT_BLOCKS		0x1000

struct ext4_allocation_request {
	/* target inode for block we're allocating */
	struct inode *inode;
	/* how many blocks we want to allocate */
	unsigned int len;
	/* logical block in target inode */
	ext4_lblk_t logical;
	/* the closest logical allocated block to the left */
	ext4_lblk_t lleft;
	/* the closest logical allocated block to the right */
	ext4_lblk_t lright;
	/* phys. target (a hint) */
	ext4_fsblk_t goal;
	/* phys. block for the closest logical allocated block to the left */
	ext4_fsblk_t pleft;
	/* phys. block for the closest logical allocated block to the right */
	ext4_fsblk_t pright;
	/* flags. see above EXT4_MB_HINT_* */
	unsigned int flags;
};

/*
 * Logical to physical block mapping, used by ext4_map_blocks()
 *
 * This structure is used to pass requests into ext4_map_blocks() as
 * well as to store the information returned by ext4_map_blocks().  It
 * takes less room on the stack than a struct buffer_head.
 */
#define EXT4_MAP_NEW		(1 << BH_New)
#define EXT4_MAP_MAPPED		(1 << BH_Mapped)
#define EXT4_MAP_UNWRITTEN	(1 << BH_Unwritten)
#define EXT4_MAP_BOUNDARY	(1 << BH_Boundary)
#define EXT4_MAP_UNINIT		(1 << BH_Uninit)
#define EXT4_MAP_FLAGS		(EXT4_MAP_NEW | EXT4_MAP_MAPPED |\
				 EXT4_MAP_UNWRITTEN | EXT4_MAP_BOUNDARY |\
				 EXT4_MAP_UNINIT)

struct ext4_map_blocks {
	ext4_fsblk_t m_pblk;
	ext4_lblk_t m_lblk;
	unsigned int m_len;
	unsigned int m_flags;
};

/*
 * For delayed allocation tracking
 */
struct mpage_da_data {
	struct inode *inode;
	sector_t b_blocknr;		/* start block number of extent */
	size_t b_size;			/* size of extent */
	unsigned long b_state;		/* state of the extent */
	unsigned long first_page, next_page;	/* extent of pages */
	struct writeback_control *wbc;
	int io_done;
	int pages_written;
	int retval;
};

/*
 * Flags for ext4_io_end->flags
 */
#define	EXT4_IO_END_UNWRITTEN	0x0001
#define EXT4_IO_END_ERROR	0x0002

struct ext4_io_page {
	struct page	*p_page;
	atomic_t	p_count;
};

#define MAX_IO_PAGES 128

typedef struct ext4_io_end {
	struct list_head	list;		/* per-file finished IO list */
	struct inode		*inode;		/* file being written to */
	unsigned int		flag;		/* unwritten or not */
	struct page		*page;		/* page struct for buffer write */
	loff_t			offset;		/* offset in the file */
	ssize_t			size;		/* size of the extent */
	struct work_struct	work;		/* data work queue */
	struct kiocb		*iocb;		/* iocb struct for AIO */
	int			result;		/* error value for AIO */
<<<<<<< HEAD
=======
	int			num_io_pages;
	struct ext4_io_page	*pages[MAX_IO_PAGES];
>>>>>>> b55e9ac4
} ext4_io_end_t;

struct ext4_io_submit {
	int			io_op;
	struct bio		*io_bio;
	ext4_io_end_t		*io_end;
	struct ext4_io_page	*io_page;
	sector_t		io_next_block;
};

/*
 * Special inodes numbers
 */
#define	EXT4_BAD_INO		 1	/* Bad blocks inode */
#define EXT4_ROOT_INO		 2	/* Root inode */
#define EXT4_USR_QUOTA_INO	 3	/* User quota inode */
#define EXT4_GRP_QUOTA_INO	 4	/* Group quota inode */
#define EXT4_BOOT_LOADER_INO	 5	/* Boot loader inode */
#define EXT4_UNDEL_DIR_INO	 6	/* Undelete directory inode */
#define EXT4_RESIZE_INO		 7	/* Reserved group descriptors inode */
#define EXT4_JOURNAL_INO	 8	/* Journal inode */

/* First non-reserved inode for old ext4 filesystems */
#define EXT4_GOOD_OLD_FIRST_INO	11

/*
 * Maximal count of links to a file
 */
#define EXT4_LINK_MAX		65000

/*
 * Macro-instructions used to manage several block sizes
 */
#define EXT4_MIN_BLOCK_SIZE		1024
#define	EXT4_MAX_BLOCK_SIZE		65536
#define EXT4_MIN_BLOCK_LOG_SIZE		10
#define EXT4_MAX_BLOCK_LOG_SIZE		16
#ifdef __KERNEL__
# define EXT4_BLOCK_SIZE(s)		((s)->s_blocksize)
#else
# define EXT4_BLOCK_SIZE(s)		(EXT4_MIN_BLOCK_SIZE << (s)->s_log_block_size)
#endif
#define	EXT4_ADDR_PER_BLOCK(s)		(EXT4_BLOCK_SIZE(s) / sizeof(__u32))
#ifdef __KERNEL__
# define EXT4_BLOCK_SIZE_BITS(s)	((s)->s_blocksize_bits)
#else
# define EXT4_BLOCK_SIZE_BITS(s)	((s)->s_log_block_size + 10)
#endif
#ifdef __KERNEL__
#define	EXT4_ADDR_PER_BLOCK_BITS(s)	(EXT4_SB(s)->s_addr_per_block_bits)
#define EXT4_INODE_SIZE(s)		(EXT4_SB(s)->s_inode_size)
#define EXT4_FIRST_INO(s)		(EXT4_SB(s)->s_first_ino)
#else
#define EXT4_INODE_SIZE(s)	(((s)->s_rev_level == EXT4_GOOD_OLD_REV) ? \
				 EXT4_GOOD_OLD_INODE_SIZE : \
				 (s)->s_inode_size)
#define EXT4_FIRST_INO(s)	(((s)->s_rev_level == EXT4_GOOD_OLD_REV) ? \
				 EXT4_GOOD_OLD_FIRST_INO : \
				 (s)->s_first_ino)
#endif
#define EXT4_BLOCK_ALIGN(size, blkbits)		ALIGN((size), (1 << (blkbits)))

/*
 * Structure of a blocks group descriptor
 */
struct ext4_group_desc
{
	__le32	bg_block_bitmap_lo;	/* Blocks bitmap block */
	__le32	bg_inode_bitmap_lo;	/* Inodes bitmap block */
	__le32	bg_inode_table_lo;	/* Inodes table block */
	__le16	bg_free_blocks_count_lo;/* Free blocks count */
	__le16	bg_free_inodes_count_lo;/* Free inodes count */
	__le16	bg_used_dirs_count_lo;	/* Directories count */
	__le16	bg_flags;		/* EXT4_BG_flags (INODE_UNINIT, etc) */
	__u32	bg_reserved[2];		/* Likely block/inode bitmap checksum */
	__le16  bg_itable_unused_lo;	/* Unused inodes count */
	__le16  bg_checksum;		/* crc16(sb_uuid+group+desc) */
	__le32	bg_block_bitmap_hi;	/* Blocks bitmap block MSB */
	__le32	bg_inode_bitmap_hi;	/* Inodes bitmap block MSB */
	__le32	bg_inode_table_hi;	/* Inodes table block MSB */
	__le16	bg_free_blocks_count_hi;/* Free blocks count MSB */
	__le16	bg_free_inodes_count_hi;/* Free inodes count MSB */
	__le16	bg_used_dirs_count_hi;	/* Directories count MSB */
	__le16  bg_itable_unused_hi;    /* Unused inodes count MSB */
	__u32	bg_reserved2[3];
};

/*
 * Structure of a flex block group info
 */

struct flex_groups {
	atomic_t free_inodes;
	atomic_t free_blocks;
	atomic_t used_dirs;
};

#define EXT4_BG_INODE_UNINIT	0x0001 /* Inode table/bitmap not in use */
#define EXT4_BG_BLOCK_UNINIT	0x0002 /* Block bitmap not in use */
#define EXT4_BG_INODE_ZEROED	0x0004 /* On-disk itable initialized to zero */

/*
 * Macro-instructions used to manage group descriptors
 */
#define EXT4_MIN_DESC_SIZE		32
#define EXT4_MIN_DESC_SIZE_64BIT	64
#define	EXT4_MAX_DESC_SIZE		EXT4_MIN_BLOCK_SIZE
#define EXT4_DESC_SIZE(s)		(EXT4_SB(s)->s_desc_size)
#ifdef __KERNEL__
# define EXT4_BLOCKS_PER_GROUP(s)	(EXT4_SB(s)->s_blocks_per_group)
# define EXT4_DESC_PER_BLOCK(s)		(EXT4_SB(s)->s_desc_per_block)
# define EXT4_INODES_PER_GROUP(s)	(EXT4_SB(s)->s_inodes_per_group)
# define EXT4_DESC_PER_BLOCK_BITS(s)	(EXT4_SB(s)->s_desc_per_block_bits)
#else
# define EXT4_BLOCKS_PER_GROUP(s)	((s)->s_blocks_per_group)
# define EXT4_DESC_PER_BLOCK(s)		(EXT4_BLOCK_SIZE(s) / EXT4_DESC_SIZE(s))
# define EXT4_INODES_PER_GROUP(s)	((s)->s_inodes_per_group)
#endif

/*
 * Constants relative to the data blocks
 */
#define	EXT4_NDIR_BLOCKS		12
#define	EXT4_IND_BLOCK			EXT4_NDIR_BLOCKS
#define	EXT4_DIND_BLOCK			(EXT4_IND_BLOCK + 1)
#define	EXT4_TIND_BLOCK			(EXT4_DIND_BLOCK + 1)
#define	EXT4_N_BLOCKS			(EXT4_TIND_BLOCK + 1)

/*
 * Inode flags
 */
#define	EXT4_SECRM_FL			0x00000001 /* Secure deletion */
#define	EXT4_UNRM_FL			0x00000002 /* Undelete */
#define	EXT4_COMPR_FL			0x00000004 /* Compress file */
#define EXT4_SYNC_FL			0x00000008 /* Synchronous updates */
#define EXT4_IMMUTABLE_FL		0x00000010 /* Immutable file */
#define EXT4_APPEND_FL			0x00000020 /* writes to file may only append */
#define EXT4_NODUMP_FL			0x00000040 /* do not dump file */
#define EXT4_NOATIME_FL			0x00000080 /* do not update atime */
/* Reserved for compression usage... */
#define EXT4_DIRTY_FL			0x00000100
#define EXT4_COMPRBLK_FL		0x00000200 /* One or more compressed clusters */
#define EXT4_NOCOMPR_FL			0x00000400 /* Don't compress */
#define EXT4_ECOMPR_FL			0x00000800 /* Compression error */
/* End compression flags --- maybe not all used */
#define EXT4_INDEX_FL			0x00001000 /* hash-indexed directory */
#define EXT4_IMAGIC_FL			0x00002000 /* AFS directory */
#define EXT4_JOURNAL_DATA_FL		0x00004000 /* file data should be journaled */
#define EXT4_NOTAIL_FL			0x00008000 /* file tail should not be merged */
#define EXT4_DIRSYNC_FL			0x00010000 /* dirsync behaviour (directories only) */
#define EXT4_TOPDIR_FL			0x00020000 /* Top of directory hierarchies*/
#define EXT4_HUGE_FILE_FL               0x00040000 /* Set to each huge file */
#define EXT4_EXTENTS_FL			0x00080000 /* Inode uses extents */
#define EXT4_EA_INODE_FL	        0x00200000 /* Inode used for large EA */
#define EXT4_EOFBLOCKS_FL		0x00400000 /* Blocks allocated beyond EOF */
#define EXT4_RESERVED_FL		0x80000000 /* reserved for ext4 lib */

#define EXT4_FL_USER_VISIBLE		0x004BDFFF /* User visible flags */
#define EXT4_FL_USER_MODIFIABLE		0x004B80FF /* User modifiable flags */

/* Flags that should be inherited by new inodes from their parent. */
#define EXT4_FL_INHERITED (EXT4_SECRM_FL | EXT4_UNRM_FL | EXT4_COMPR_FL |\
			   EXT4_SYNC_FL | EXT4_IMMUTABLE_FL | EXT4_APPEND_FL |\
			   EXT4_NODUMP_FL | EXT4_NOATIME_FL |\
			   EXT4_NOCOMPR_FL | EXT4_JOURNAL_DATA_FL |\
			   EXT4_NOTAIL_FL | EXT4_DIRSYNC_FL)

/* Flags that are appropriate for regular files (all but dir-specific ones). */
#define EXT4_REG_FLMASK (~(EXT4_DIRSYNC_FL | EXT4_TOPDIR_FL))

/* Flags that are appropriate for non-directories/regular files. */
#define EXT4_OTHER_FLMASK (EXT4_NODUMP_FL | EXT4_NOATIME_FL)

/* Mask out flags that are inappropriate for the given type of inode. */
static inline __u32 ext4_mask_flags(umode_t mode, __u32 flags)
{
	if (S_ISDIR(mode))
		return flags;
	else if (S_ISREG(mode))
		return flags & EXT4_REG_FLMASK;
	else
		return flags & EXT4_OTHER_FLMASK;
}

/*
 * Inode flags used for atomic set/get
 */
enum {
	EXT4_INODE_SECRM	= 0,	/* Secure deletion */
	EXT4_INODE_UNRM		= 1,	/* Undelete */
	EXT4_INODE_COMPR	= 2,	/* Compress file */
	EXT4_INODE_SYNC		= 3,	/* Synchronous updates */
	EXT4_INODE_IMMUTABLE	= 4,	/* Immutable file */
	EXT4_INODE_APPEND	= 5,	/* writes to file may only append */
	EXT4_INODE_NODUMP	= 6,	/* do not dump file */
	EXT4_INODE_NOATIME	= 7,	/* do not update atime */
/* Reserved for compression usage... */
	EXT4_INODE_DIRTY	= 8,
	EXT4_INODE_COMPRBLK	= 9,	/* One or more compressed clusters */
	EXT4_INODE_NOCOMPR	= 10,	/* Don't compress */
	EXT4_INODE_ECOMPR	= 11,	/* Compression error */
/* End compression flags --- maybe not all used */
	EXT4_INODE_INDEX	= 12,	/* hash-indexed directory */
	EXT4_INODE_IMAGIC	= 13,	/* AFS directory */
	EXT4_INODE_JOURNAL_DATA	= 14,	/* file data should be journaled */
	EXT4_INODE_NOTAIL	= 15,	/* file tail should not be merged */
	EXT4_INODE_DIRSYNC	= 16,	/* dirsync behaviour (directories only) */
	EXT4_INODE_TOPDIR	= 17,	/* Top of directory hierarchies*/
	EXT4_INODE_HUGE_FILE	= 18,	/* Set to each huge file */
	EXT4_INODE_EXTENTS	= 19,	/* Inode uses extents */
	EXT4_INODE_EA_INODE	= 21,	/* Inode used for large EA */
	EXT4_INODE_EOFBLOCKS	= 22,	/* Blocks allocated beyond EOF */
	EXT4_INODE_RESERVED	= 31,	/* reserved for ext4 lib */
};

#define TEST_FLAG_VALUE(FLAG) (EXT4_##FLAG##_FL == (1 << EXT4_INODE_##FLAG))
#define CHECK_FLAG_VALUE(FLAG) if (!TEST_FLAG_VALUE(FLAG)) { \
	printk(KERN_EMERG "EXT4 flag fail: " #FLAG ": %d %d\n", \
		EXT4_##FLAG##_FL, EXT4_INODE_##FLAG); BUG_ON(1); }

/*
 * Since it's pretty easy to mix up bit numbers and hex values, and we
 * can't do a compile-time test for ENUM values, we use a run-time
 * test to make sure that EXT4_XXX_FL is consistent with respect to
 * EXT4_INODE_XXX.  If all is well the printk and BUG_ON will all drop
 * out so it won't cost any extra space in the compiled kernel image.
 * But it's important that these values are the same, since we are
 * using EXT4_INODE_XXX to test for the flag values, but EXT4_XX_FL
 * must be consistent with the values of FS_XXX_FL defined in
 * include/linux/fs.h and the on-disk values found in ext2, ext3, and
 * ext4 filesystems, and of course the values defined in e2fsprogs.
 *
 * It's not paranoia if the Murphy's Law really *is* out to get you.  :-)
 */
static inline void ext4_check_flag_values(void)
{
	CHECK_FLAG_VALUE(SECRM);
	CHECK_FLAG_VALUE(UNRM);
	CHECK_FLAG_VALUE(COMPR);
	CHECK_FLAG_VALUE(SYNC);
	CHECK_FLAG_VALUE(IMMUTABLE);
	CHECK_FLAG_VALUE(APPEND);
	CHECK_FLAG_VALUE(NODUMP);
	CHECK_FLAG_VALUE(NOATIME);
	CHECK_FLAG_VALUE(DIRTY);
	CHECK_FLAG_VALUE(COMPRBLK);
	CHECK_FLAG_VALUE(NOCOMPR);
	CHECK_FLAG_VALUE(ECOMPR);
	CHECK_FLAG_VALUE(INDEX);
	CHECK_FLAG_VALUE(IMAGIC);
	CHECK_FLAG_VALUE(JOURNAL_DATA);
	CHECK_FLAG_VALUE(NOTAIL);
	CHECK_FLAG_VALUE(DIRSYNC);
	CHECK_FLAG_VALUE(TOPDIR);
	CHECK_FLAG_VALUE(HUGE_FILE);
	CHECK_FLAG_VALUE(EXTENTS);
	CHECK_FLAG_VALUE(EA_INODE);
	CHECK_FLAG_VALUE(EOFBLOCKS);
	CHECK_FLAG_VALUE(RESERVED);
}

/* Used to pass group descriptor data when online resize is done */
struct ext4_new_group_input {
	__u32 group;		/* Group number for this data */
	__u64 block_bitmap;	/* Absolute block number of block bitmap */
	__u64 inode_bitmap;	/* Absolute block number of inode bitmap */
	__u64 inode_table;	/* Absolute block number of inode table start */
	__u32 blocks_count;	/* Total number of blocks in this group */
	__u16 reserved_blocks;	/* Number of reserved blocks in this group */
	__u16 unused;
};

#if defined(__KERNEL__) && defined(CONFIG_COMPAT)
struct compat_ext4_new_group_input {
	u32 group;
	compat_u64 block_bitmap;
	compat_u64 inode_bitmap;
	compat_u64 inode_table;
	u32 blocks_count;
	u16 reserved_blocks;
	u16 unused;
};
#endif

/* The struct ext4_new_group_input in kernel space, with free_blocks_count */
struct ext4_new_group_data {
	__u32 group;
	__u64 block_bitmap;
	__u64 inode_bitmap;
	__u64 inode_table;
	__u32 blocks_count;
	__u16 reserved_blocks;
	__u16 unused;
	__u32 free_blocks_count;
};

/*
 * Flags used by ext4_map_blocks()
 */
	/* Allocate any needed blocks and/or convert an unitialized
	   extent to be an initialized ext4 */
#define EXT4_GET_BLOCKS_CREATE			0x0001
	/* Request the creation of an unitialized extent */
#define EXT4_GET_BLOCKS_UNINIT_EXT		0x0002
#define EXT4_GET_BLOCKS_CREATE_UNINIT_EXT	(EXT4_GET_BLOCKS_UNINIT_EXT|\
						 EXT4_GET_BLOCKS_CREATE)
	/* Caller is from the delayed allocation writeout path,
	   so set the magic i_delalloc_reserve_flag after taking the
	   inode allocation semaphore for */
#define EXT4_GET_BLOCKS_DELALLOC_RESERVE	0x0004
	/* caller is from the direct IO path, request to creation of an
	unitialized extents if not allocated, split the uninitialized
	extent if blocks has been preallocated already*/
#define EXT4_GET_BLOCKS_PRE_IO			0x0008
#define EXT4_GET_BLOCKS_CONVERT			0x0010
#define EXT4_GET_BLOCKS_IO_CREATE_EXT		(EXT4_GET_BLOCKS_PRE_IO|\
					 EXT4_GET_BLOCKS_CREATE_UNINIT_EXT)
	/* Convert extent to initialized after IO complete */
#define EXT4_GET_BLOCKS_IO_CONVERT_EXT		(EXT4_GET_BLOCKS_CONVERT|\
					 EXT4_GET_BLOCKS_CREATE_UNINIT_EXT)
	/* Punch out blocks of an extent */
#define EXT4_GET_BLOCKS_PUNCH_OUT_EXT		0x0020
	/* Don't normalize allocation size (used for fallocate) */
#define EXT4_GET_BLOCKS_NO_NORMALIZE		0x0040

/*
 * Flags used by ext4_free_blocks
 */
#define EXT4_FREE_BLOCKS_METADATA	0x0001
#define EXT4_FREE_BLOCKS_FORGET		0x0002
#define EXT4_FREE_BLOCKS_VALIDATED	0x0004
#define EXT4_FREE_BLOCKS_NO_QUOT_UPDATE	0x0008

/*
 * ioctl commands
 */
#define	EXT4_IOC_GETFLAGS		FS_IOC_GETFLAGS
#define	EXT4_IOC_SETFLAGS		FS_IOC_SETFLAGS
#define	EXT4_IOC_GETVERSION		_IOR('f', 3, long)
#define	EXT4_IOC_SETVERSION		_IOW('f', 4, long)
#define	EXT4_IOC_GETVERSION_OLD		FS_IOC_GETVERSION
#define	EXT4_IOC_SETVERSION_OLD		FS_IOC_SETVERSION
#ifdef CONFIG_JBD2_DEBUG
#define EXT4_IOC_WAIT_FOR_READONLY	_IOR('f', 99, long)
#endif
#define EXT4_IOC_GETRSVSZ		_IOR('f', 5, long)
#define EXT4_IOC_SETRSVSZ		_IOW('f', 6, long)
#define EXT4_IOC_GROUP_EXTEND		_IOW('f', 7, unsigned long)
#define EXT4_IOC_GROUP_ADD		_IOW('f', 8, struct ext4_new_group_input)
#define EXT4_IOC_MIGRATE		_IO('f', 9)
 /* note ioctl 10 reserved for an early version of the FIEMAP ioctl */
 /* note ioctl 11 reserved for filesystem-independent FIEMAP ioctl */
#define EXT4_IOC_ALLOC_DA_BLKS		_IO('f', 12)
#define EXT4_IOC_MOVE_EXT		_IOWR('f', 15, struct move_extent)

#if defined(__KERNEL__) && defined(CONFIG_COMPAT)
/*
 * ioctl commands in 32 bit emulation
 */
#define EXT4_IOC32_GETFLAGS		FS_IOC32_GETFLAGS
#define EXT4_IOC32_SETFLAGS		FS_IOC32_SETFLAGS
#define EXT4_IOC32_GETVERSION		_IOR('f', 3, int)
#define EXT4_IOC32_SETVERSION		_IOW('f', 4, int)
#define EXT4_IOC32_GETRSVSZ		_IOR('f', 5, int)
#define EXT4_IOC32_SETRSVSZ		_IOW('f', 6, int)
#define EXT4_IOC32_GROUP_EXTEND		_IOW('f', 7, unsigned int)
#define EXT4_IOC32_GROUP_ADD		_IOW('f', 8, struct compat_ext4_new_group_input)
#ifdef CONFIG_JBD2_DEBUG
#define EXT4_IOC32_WAIT_FOR_READONLY	_IOR('f', 99, int)
#endif
#define EXT4_IOC32_GETVERSION_OLD	FS_IOC32_GETVERSION
#define EXT4_IOC32_SETVERSION_OLD	FS_IOC32_SETVERSION
#endif

/* Max physical block we can address w/o extents */
#define EXT4_MAX_BLOCK_FILE_PHYS	0xFFFFFFFF

/*
 * Structure of an inode on the disk
 */
struct ext4_inode {
	__le16	i_mode;		/* File mode */
	__le16	i_uid;		/* Low 16 bits of Owner Uid */
	__le32	i_size_lo;	/* Size in bytes */
	__le32	i_atime;	/* Access time */
	__le32	i_ctime;	/* Inode Change time */
	__le32	i_mtime;	/* Modification time */
	__le32	i_dtime;	/* Deletion Time */
	__le16	i_gid;		/* Low 16 bits of Group Id */
	__le16	i_links_count;	/* Links count */
	__le32	i_blocks_lo;	/* Blocks count */
	__le32	i_flags;	/* File flags */
	union {
		struct {
			__le32  l_i_version;
		} linux1;
		struct {
			__u32  h_i_translator;
		} hurd1;
		struct {
			__u32  m_i_reserved1;
		} masix1;
	} osd1;				/* OS dependent 1 */
	__le32	i_block[EXT4_N_BLOCKS];/* Pointers to blocks */
	__le32	i_generation;	/* File version (for NFS) */
	__le32	i_file_acl_lo;	/* File ACL */
	__le32	i_size_high;
	__le32	i_obso_faddr;	/* Obsoleted fragment address */
	union {
		struct {
			__le16	l_i_blocks_high; /* were l_i_reserved1 */
			__le16	l_i_file_acl_high;
			__le16	l_i_uid_high;	/* these 2 fields */
			__le16	l_i_gid_high;	/* were reserved2[0] */
			__u32	l_i_reserved2;
		} linux2;
		struct {
			__le16	h_i_reserved1;	/* Obsoleted fragment number/size which are removed in ext4 */
			__u16	h_i_mode_high;
			__u16	h_i_uid_high;
			__u16	h_i_gid_high;
			__u32	h_i_author;
		} hurd2;
		struct {
			__le16	h_i_reserved1;	/* Obsoleted fragment number/size which are removed in ext4 */
			__le16	m_i_file_acl_high;
			__u32	m_i_reserved2[2];
		} masix2;
	} osd2;				/* OS dependent 2 */
	__le16	i_extra_isize;
	__le16	i_pad1;
	__le32  i_ctime_extra;  /* extra Change time      (nsec << 2 | epoch) */
	__le32  i_mtime_extra;  /* extra Modification time(nsec << 2 | epoch) */
	__le32  i_atime_extra;  /* extra Access time      (nsec << 2 | epoch) */
	__le32  i_crtime;       /* File Creation time */
	__le32  i_crtime_extra; /* extra FileCreationtime (nsec << 2 | epoch) */
	__le32  i_version_hi;	/* high 32 bits for 64-bit version */
};

struct move_extent {
	__u32 reserved;		/* should be zero */
	__u32 donor_fd;		/* donor file descriptor */
	__u64 orig_start;	/* logical start offset in block for orig */
	__u64 donor_start;	/* logical start offset in block for donor */
	__u64 len;		/* block length to be moved */
	__u64 moved_len;	/* moved block length */
};

#define EXT4_EPOCH_BITS 2
#define EXT4_EPOCH_MASK ((1 << EXT4_EPOCH_BITS) - 1)
#define EXT4_NSEC_MASK  (~0UL << EXT4_EPOCH_BITS)

/*
 * Extended fields will fit into an inode if the filesystem was formatted
 * with large inodes (-I 256 or larger) and there are not currently any EAs
 * consuming all of the available space. For new inodes we always reserve
 * enough space for the kernel's known extended fields, but for inodes
 * created with an old kernel this might not have been the case. None of
 * the extended inode fields is critical for correct filesystem operation.
 * This macro checks if a certain field fits in the inode. Note that
 * inode-size = GOOD_OLD_INODE_SIZE + i_extra_isize
 */
#define EXT4_FITS_IN_INODE(ext4_inode, einode, field)	\
	((offsetof(typeof(*ext4_inode), field) +	\
	  sizeof((ext4_inode)->field))			\
	<= (EXT4_GOOD_OLD_INODE_SIZE +			\
	    (einode)->i_extra_isize))			\

static inline __le32 ext4_encode_extra_time(struct timespec *time)
{
       return cpu_to_le32((sizeof(time->tv_sec) > 4 ?
			   (time->tv_sec >> 32) & EXT4_EPOCH_MASK : 0) |
                          ((time->tv_nsec << EXT4_EPOCH_BITS) & EXT4_NSEC_MASK));
}

static inline void ext4_decode_extra_time(struct timespec *time, __le32 extra)
{
       if (sizeof(time->tv_sec) > 4)
	       time->tv_sec |= (__u64)(le32_to_cpu(extra) & EXT4_EPOCH_MASK)
			       << 32;
       time->tv_nsec = (le32_to_cpu(extra) & EXT4_NSEC_MASK) >> EXT4_EPOCH_BITS;
}

#define EXT4_INODE_SET_XTIME(xtime, inode, raw_inode)			       \
do {									       \
	(raw_inode)->xtime = cpu_to_le32((inode)->xtime.tv_sec);	       \
	if (EXT4_FITS_IN_INODE(raw_inode, EXT4_I(inode), xtime ## _extra))     \
		(raw_inode)->xtime ## _extra =				       \
				ext4_encode_extra_time(&(inode)->xtime);       \
} while (0)

#define EXT4_EINODE_SET_XTIME(xtime, einode, raw_inode)			       \
do {									       \
	if (EXT4_FITS_IN_INODE(raw_inode, einode, xtime))		       \
		(raw_inode)->xtime = cpu_to_le32((einode)->xtime.tv_sec);      \
	if (EXT4_FITS_IN_INODE(raw_inode, einode, xtime ## _extra))	       \
		(raw_inode)->xtime ## _extra =				       \
				ext4_encode_extra_time(&(einode)->xtime);      \
} while (0)

#define EXT4_INODE_GET_XTIME(xtime, inode, raw_inode)			       \
do {									       \
	(inode)->xtime.tv_sec = (signed)le32_to_cpu((raw_inode)->xtime);       \
	if (EXT4_FITS_IN_INODE(raw_inode, EXT4_I(inode), xtime ## _extra))     \
		ext4_decode_extra_time(&(inode)->xtime,			       \
				       raw_inode->xtime ## _extra);	       \
	else								       \
		(inode)->xtime.tv_nsec = 0;				       \
} while (0)

#define EXT4_EINODE_GET_XTIME(xtime, einode, raw_inode)			       \
do {									       \
	if (EXT4_FITS_IN_INODE(raw_inode, einode, xtime))		       \
		(einode)->xtime.tv_sec = 				       \
			(signed)le32_to_cpu((raw_inode)->xtime);	       \
	if (EXT4_FITS_IN_INODE(raw_inode, einode, xtime ## _extra))	       \
		ext4_decode_extra_time(&(einode)->xtime,		       \
				       raw_inode->xtime ## _extra);	       \
	else								       \
		(einode)->xtime.tv_nsec = 0;				       \
} while (0)

#define i_disk_version osd1.linux1.l_i_version

#if defined(__KERNEL__) || defined(__linux__)
#define i_reserved1	osd1.linux1.l_i_reserved1
#define i_file_acl_high	osd2.linux2.l_i_file_acl_high
#define i_blocks_high	osd2.linux2.l_i_blocks_high
#define i_uid_low	i_uid
#define i_gid_low	i_gid
#define i_uid_high	osd2.linux2.l_i_uid_high
#define i_gid_high	osd2.linux2.l_i_gid_high
#define i_reserved2	osd2.linux2.l_i_reserved2

#elif defined(__GNU__)

#define i_translator	osd1.hurd1.h_i_translator
#define i_uid_high	osd2.hurd2.h_i_uid_high
#define i_gid_high	osd2.hurd2.h_i_gid_high
#define i_author	osd2.hurd2.h_i_author

#elif defined(__masix__)

#define i_reserved1	osd1.masix1.m_i_reserved1
#define i_file_acl_high	osd2.masix2.m_i_file_acl_high
#define i_reserved2	osd2.masix2.m_i_reserved2

#endif /* defined(__KERNEL__) || defined(__linux__) */

/*
 * storage for cached extent
 * If ec_len == 0, then the cache is invalid.
 * If ec_start == 0, then the cache represents a gap (null mapping)
 */
struct ext4_ext_cache {
	ext4_fsblk_t	ec_start;
	ext4_lblk_t	ec_block;
	__u32		ec_len; /* must be 32bit to return holes */
};

/*
 * fourth extended file system inode data in memory
 */
struct ext4_inode_info {
	__le32	i_data[15];	/* unconverted */
	__u32	i_dtime;
	ext4_fsblk_t	i_file_acl;

	/*
	 * i_block_group is the number of the block group which contains
	 * this file's inode.  Constant across the lifetime of the inode,
	 * it is ued for making block allocation decisions - we try to
	 * place a file's data blocks near its inode block, and new inodes
	 * near to their parent directory's inode.
	 */
	ext4_group_t	i_block_group;
	ext4_lblk_t	i_dir_start_lookup;
#if (BITS_PER_LONG < 64)
	unsigned long	i_state_flags;		/* Dynamic state flags */
#endif
	unsigned long	i_flags;

#ifdef CONFIG_EXT4_FS_XATTR
	/*
	 * Extended attributes can be read independently of the main file
	 * data. Taking i_mutex even when reading would cause contention
	 * between readers of EAs and writers of regular file data, so
	 * instead we synchronize on xattr_sem when reading or changing
	 * EAs.
	 */
	struct rw_semaphore xattr_sem;
#endif

	struct list_head i_orphan;	/* unlinked but open inodes */

	/*
	 * i_disksize keeps track of what the inode size is ON DISK, not
	 * in memory.  During truncate, i_size is set to the new size by
	 * the VFS prior to calling ext4_truncate(), but the filesystem won't
	 * set i_disksize to 0 until the truncate is actually under way.
	 *
	 * The intent is that i_disksize always represents the blocks which
	 * are used by this file.  This allows recovery to restart truncate
	 * on orphans if we crash during truncate.  We actually write i_disksize
	 * into the on-disk inode when writing inodes out, instead of i_size.
	 *
	 * The only time when i_disksize and i_size may be different is when
	 * a truncate is in progress.  The only things which change i_disksize
	 * are ext4_get_block (growth) and ext4_truncate (shrinkth).
	 */
	loff_t	i_disksize;

	/*
	 * i_data_sem is for serialising ext4_truncate() against
	 * ext4_getblock().  In the 2.4 ext2 design, great chunks of inode's
	 * data tree are chopped off during truncate. We can't do that in
	 * ext4 because whenever we perform intermediate commits during
	 * truncate, the inode and all the metadata blocks *must* be in a
	 * consistent state which allows truncation of the orphans to restart
	 * during recovery.  Hence we must fix the get_block-vs-truncate race
	 * by other means, so we have i_data_sem.
	 */
	struct rw_semaphore i_data_sem;
	struct inode vfs_inode;
	struct jbd2_inode *jinode;

	struct ext4_ext_cache i_cached_extent;
	/*
	 * File creation time. Its function is same as that of
	 * struct timespec i_{a,c,m}time in the generic inode.
	 */
	struct timespec i_crtime;

	/* mballoc */
	struct list_head i_prealloc_list;
	spinlock_t i_prealloc_lock;

	/* ialloc */
	ext4_group_t	i_last_alloc_group;

	/* allocation reservation info for delalloc */
	unsigned int i_reserved_data_blocks;
	unsigned int i_reserved_meta_blocks;
	unsigned int i_allocated_meta_blocks;
	ext4_lblk_t i_da_metadata_calc_last_lblock;
	int i_da_metadata_calc_len;

	/* on-disk additional length */
	__u16 i_extra_isize;

#ifdef CONFIG_QUOTA
	/* quota space reservation, managed internally by quota code */
	qsize_t i_reserved_quota;
#endif

	/* completed IOs that might need unwritten extents handling */
	struct list_head i_completed_io_list;
	spinlock_t i_completed_io_lock;
	atomic_t i_ioend_count;	/* Number of outstanding io_end structs */
	/* current io_end structure for async DIO write*/
	ext4_io_end_t *cur_aio_dio;
	atomic_t i_aiodio_unwritten; /* Nr. of inflight conversions pending */

	spinlock_t i_block_reservation_lock;

	/*
	 * Transactions that contain inode's metadata needed to complete
	 * fsync and fdatasync, respectively.
	 */
	tid_t i_sync_tid;
	tid_t i_datasync_tid;
};

/*
 * File system states
 */
#define	EXT4_VALID_FS			0x0001	/* Unmounted cleanly */
#define	EXT4_ERROR_FS			0x0002	/* Errors detected */
#define	EXT4_ORPHAN_FS			0x0004	/* Orphans being recovered */

/*
 * Misc. filesystem flags
 */
#define EXT2_FLAGS_SIGNED_HASH		0x0001  /* Signed dirhash in use */
#define EXT2_FLAGS_UNSIGNED_HASH	0x0002  /* Unsigned dirhash in use */
#define EXT2_FLAGS_TEST_FILESYS		0x0004	/* to test development code */

/*
 * Mount flags
 */
#define EXT4_MOUNT_OLDALLOC		0x00002  /* Don't use the new Orlov allocator */
#define EXT4_MOUNT_GRPID		0x00004	/* Create files with directory's group */
#define EXT4_MOUNT_DEBUG		0x00008	/* Some debugging messages */
#define EXT4_MOUNT_ERRORS_CONT		0x00010	/* Continue on errors */
#define EXT4_MOUNT_ERRORS_RO		0x00020	/* Remount fs ro on errors */
#define EXT4_MOUNT_ERRORS_PANIC		0x00040	/* Panic on errors */
#define EXT4_MOUNT_MINIX_DF		0x00080	/* Mimics the Minix statfs */
#define EXT4_MOUNT_NOLOAD		0x00100	/* Don't use existing journal*/
#define EXT4_MOUNT_DATA_FLAGS		0x00C00	/* Mode for data writes: */
#define EXT4_MOUNT_JOURNAL_DATA		0x00400	/* Write data to journal */
#define EXT4_MOUNT_ORDERED_DATA		0x00800	/* Flush data before commit */
#define EXT4_MOUNT_WRITEBACK_DATA	0x00C00	/* No data ordering */
#define EXT4_MOUNT_UPDATE_JOURNAL	0x01000	/* Update the journal format */
#define EXT4_MOUNT_NO_UID32		0x02000  /* Disable 32-bit UIDs */
#define EXT4_MOUNT_XATTR_USER		0x04000	/* Extended user attributes */
#define EXT4_MOUNT_POSIX_ACL		0x08000	/* POSIX Access Control Lists */
#define EXT4_MOUNT_NO_AUTO_DA_ALLOC	0x10000	/* No auto delalloc mapping */
#define EXT4_MOUNT_BARRIER		0x20000 /* Use block barriers */
#define EXT4_MOUNT_QUOTA		0x80000 /* Some quota option set */
#define EXT4_MOUNT_USRQUOTA		0x100000 /* "old" user quota */
#define EXT4_MOUNT_GRPQUOTA		0x200000 /* "old" group quota */
#define EXT4_MOUNT_DIOREAD_NOLOCK	0x400000 /* Enable support for dio read nolocking */
#define EXT4_MOUNT_JOURNAL_CHECKSUM	0x800000 /* Journal checksums */
#define EXT4_MOUNT_JOURNAL_ASYNC_COMMIT	0x1000000 /* Journal Async Commit */
#define EXT4_MOUNT_I_VERSION            0x2000000 /* i_version support */
#define EXT4_MOUNT_MBLK_IO_SUBMIT	0x4000000 /* multi-block io submits */
#define EXT4_MOUNT_DELALLOC		0x8000000 /* Delalloc support */
#define EXT4_MOUNT_DATA_ERR_ABORT	0x10000000 /* Abort on file data write */
#define EXT4_MOUNT_BLOCK_VALIDITY	0x20000000 /* Block validity checking */
#define EXT4_MOUNT_DISCARD		0x40000000 /* Issue DISCARD requests */
#define EXT4_MOUNT_INIT_INODE_TABLE	0x80000000 /* Initialize uninitialized itables */

#define clear_opt(sb, opt)		EXT4_SB(sb)->s_mount_opt &= \
						~EXT4_MOUNT_##opt
#define set_opt(sb, opt)		EXT4_SB(sb)->s_mount_opt |= \
						EXT4_MOUNT_##opt
#define test_opt(sb, opt)		(EXT4_SB(sb)->s_mount_opt & \
					 EXT4_MOUNT_##opt)

#define clear_opt2(sb, opt)		EXT4_SB(sb)->s_mount_opt2 &= \
						~EXT4_MOUNT2_##opt
#define set_opt2(sb, opt)		EXT4_SB(sb)->s_mount_opt2 |= \
						EXT4_MOUNT2_##opt
#define test_opt2(sb, opt)		(EXT4_SB(sb)->s_mount_opt2 & \
					 EXT4_MOUNT2_##opt)

#define ext4_set_bit			__test_and_set_bit_le
#define ext4_set_bit_atomic		ext2_set_bit_atomic
#define ext4_clear_bit			__test_and_clear_bit_le
#define ext4_clear_bit_atomic		ext2_clear_bit_atomic
#define ext4_test_bit			test_bit_le
#define ext4_find_first_zero_bit	find_first_zero_bit_le
#define ext4_find_next_zero_bit		find_next_zero_bit_le
#define ext4_find_next_bit		find_next_bit_le

/*
 * Maximal mount counts between two filesystem checks
 */
#define EXT4_DFL_MAX_MNT_COUNT		20	/* Allow 20 mounts */
#define EXT4_DFL_CHECKINTERVAL		0	/* Don't use interval check */

/*
 * Behaviour when detecting errors
 */
#define EXT4_ERRORS_CONTINUE		1	/* Continue execution */
#define EXT4_ERRORS_RO			2	/* Remount fs read-only */
#define EXT4_ERRORS_PANIC		3	/* Panic */
#define EXT4_ERRORS_DEFAULT		EXT4_ERRORS_CONTINUE

/*
 * Structure of the super block
 */
struct ext4_super_block {
/*00*/	__le32	s_inodes_count;		/* Inodes count */
	__le32	s_blocks_count_lo;	/* Blocks count */
	__le32	s_r_blocks_count_lo;	/* Reserved blocks count */
	__le32	s_free_blocks_count_lo;	/* Free blocks count */
/*10*/	__le32	s_free_inodes_count;	/* Free inodes count */
	__le32	s_first_data_block;	/* First Data Block */
	__le32	s_log_block_size;	/* Block size */
	__le32	s_obso_log_frag_size;	/* Obsoleted fragment size */
/*20*/	__le32	s_blocks_per_group;	/* # Blocks per group */
	__le32	s_obso_frags_per_group;	/* Obsoleted fragments per group */
	__le32	s_inodes_per_group;	/* # Inodes per group */
	__le32	s_mtime;		/* Mount time */
/*30*/	__le32	s_wtime;		/* Write time */
	__le16	s_mnt_count;		/* Mount count */
	__le16	s_max_mnt_count;	/* Maximal mount count */
	__le16	s_magic;		/* Magic signature */
	__le16	s_state;		/* File system state */
	__le16	s_errors;		/* Behaviour when detecting errors */
	__le16	s_minor_rev_level;	/* minor revision level */
/*40*/	__le32	s_lastcheck;		/* time of last check */
	__le32	s_checkinterval;	/* max. time between checks */
	__le32	s_creator_os;		/* OS */
	__le32	s_rev_level;		/* Revision level */
/*50*/	__le16	s_def_resuid;		/* Default uid for reserved blocks */
	__le16	s_def_resgid;		/* Default gid for reserved blocks */
	/*
	 * These fields are for EXT4_DYNAMIC_REV superblocks only.
	 *
	 * Note: the difference between the compatible feature set and
	 * the incompatible feature set is that if there is a bit set
	 * in the incompatible feature set that the kernel doesn't
	 * know about, it should refuse to mount the filesystem.
	 *
	 * e2fsck's requirements are more strict; if it doesn't know
	 * about a feature in either the compatible or incompatible
	 * feature set, it must abort and not try to meddle with
	 * things it doesn't understand...
	 */
	__le32	s_first_ino;		/* First non-reserved inode */
	__le16  s_inode_size;		/* size of inode structure */
	__le16	s_block_group_nr;	/* block group # of this superblock */
	__le32	s_feature_compat;	/* compatible feature set */
/*60*/	__le32	s_feature_incompat;	/* incompatible feature set */
	__le32	s_feature_ro_compat;	/* readonly-compatible feature set */
/*68*/	__u8	s_uuid[16];		/* 128-bit uuid for volume */
/*78*/	char	s_volume_name[16];	/* volume name */
/*88*/	char	s_last_mounted[64];	/* directory where last mounted */
/*C8*/	__le32	s_algorithm_usage_bitmap; /* For compression */
	/*
	 * Performance hints.  Directory preallocation should only
	 * happen if the EXT4_FEATURE_COMPAT_DIR_PREALLOC flag is on.
	 */
	__u8	s_prealloc_blocks;	/* Nr of blocks to try to preallocate*/
	__u8	s_prealloc_dir_blocks;	/* Nr to preallocate for dirs */
	__le16	s_reserved_gdt_blocks;	/* Per group desc for online growth */
	/*
	 * Journaling support valid if EXT4_FEATURE_COMPAT_HAS_JOURNAL set.
	 */
/*D0*/	__u8	s_journal_uuid[16];	/* uuid of journal superblock */
/*E0*/	__le32	s_journal_inum;		/* inode number of journal file */
	__le32	s_journal_dev;		/* device number of journal file */
	__le32	s_last_orphan;		/* start of list of inodes to delete */
	__le32	s_hash_seed[4];		/* HTREE hash seed */
	__u8	s_def_hash_version;	/* Default hash version to use */
	__u8	s_jnl_backup_type;
	__le16  s_desc_size;		/* size of group descriptor */
/*100*/	__le32	s_default_mount_opts;
	__le32	s_first_meta_bg;	/* First metablock block group */
	__le32	s_mkfs_time;		/* When the filesystem was created */
	__le32	s_jnl_blocks[17];	/* Backup of the journal inode */
	/* 64bit support valid if EXT4_FEATURE_COMPAT_64BIT */
/*150*/	__le32	s_blocks_count_hi;	/* Blocks count */
	__le32	s_r_blocks_count_hi;	/* Reserved blocks count */
	__le32	s_free_blocks_count_hi;	/* Free blocks count */
	__le16	s_min_extra_isize;	/* All inodes have at least # bytes */
	__le16	s_want_extra_isize; 	/* New inodes should reserve # bytes */
	__le32	s_flags;		/* Miscellaneous flags */
	__le16  s_raid_stride;		/* RAID stride */
	__le16  s_mmp_update_interval;  /* # seconds to wait in MMP checking */
	__le64  s_mmp_block;            /* Block for multi-mount protection */
	__le32  s_raid_stripe_width;    /* blocks on all data disks (N*stride)*/
	__u8	s_log_groups_per_flex;  /* FLEX_BG group size */
	__u8	s_reserved_char_pad;
	__le16  s_reserved_pad;
	__le64	s_kbytes_written;	/* nr of lifetime kilobytes written */
	__le32	s_snapshot_inum;	/* Inode number of active snapshot */
	__le32	s_snapshot_id;		/* sequential ID of active snapshot */
	__le64	s_snapshot_r_blocks_count; /* reserved blocks for active
					      snapshot's future use */
	__le32	s_snapshot_list;	/* inode number of the head of the
					   on-disk snapshot list */
#define EXT4_S_ERR_START offsetof(struct ext4_super_block, s_error_count)
	__le32	s_error_count;		/* number of fs errors */
	__le32	s_first_error_time;	/* first time an error happened */
	__le32	s_first_error_ino;	/* inode involved in first error */
	__le64	s_first_error_block;	/* block involved of first error */
	__u8	s_first_error_func[32];	/* function where the error happened */
	__le32	s_first_error_line;	/* line number where error happened */
	__le32	s_last_error_time;	/* most recent time of an error */
	__le32	s_last_error_ino;	/* inode involved in last error */
	__le32	s_last_error_line;	/* line number where error happened */
	__le64	s_last_error_block;	/* block involved of last error */
	__u8	s_last_error_func[32];	/* function where the error happened */
#define EXT4_S_ERR_END offsetof(struct ext4_super_block, s_mount_opts)
	__u8	s_mount_opts[64];
	__le32	s_reserved[112];        /* Padding to the end of the block */
};

#define EXT4_S_ERR_LEN (EXT4_S_ERR_END - EXT4_S_ERR_START)

#ifdef __KERNEL__

/*
 * run-time mount flags
 */
#define EXT4_MF_MNTDIR_SAMPLED	0x0001
#define EXT4_MF_FS_ABORTED	0x0002	/* Fatal error detected */

/*
 * fourth extended-fs super-block data in memory
 */
struct ext4_sb_info {
	unsigned long s_desc_size;	/* Size of a group descriptor in bytes */
	unsigned long s_inodes_per_block;/* Number of inodes per block */
	unsigned long s_blocks_per_group;/* Number of blocks in a group */
	unsigned long s_inodes_per_group;/* Number of inodes in a group */
	unsigned long s_itb_per_group;	/* Number of inode table blocks per group */
	unsigned long s_gdb_count;	/* Number of group descriptor blocks */
	unsigned long s_desc_per_block;	/* Number of group descriptors per block */
	ext4_group_t s_groups_count;	/* Number of groups in the fs */
	ext4_group_t s_blockfile_groups;/* Groups acceptable for non-extent files */
	unsigned long s_overhead_last;  /* Last calculated overhead */
	unsigned long s_blocks_last;    /* Last seen block count */
	loff_t s_bitmap_maxbytes;	/* max bytes for bitmap files */
	struct buffer_head * s_sbh;	/* Buffer containing the super block */
	struct ext4_super_block *s_es;	/* Pointer to the super block in the buffer */
	struct buffer_head **s_group_desc;
	unsigned int s_mount_opt;
	unsigned int s_mount_opt2;
	unsigned int s_mount_flags;
	ext4_fsblk_t s_sb_block;
	uid_t s_resuid;
	gid_t s_resgid;
	unsigned short s_mount_state;
	unsigned short s_pad;
	int s_addr_per_block_bits;
	int s_desc_per_block_bits;
	int s_inode_size;
	int s_first_ino;
	unsigned int s_inode_readahead_blks;
	unsigned int s_inode_goal;
	spinlock_t s_next_gen_lock;
	u32 s_next_generation;
	u32 s_hash_seed[4];
	int s_def_hash_version;
	int s_hash_unsigned;	/* 3 if hash should be signed, 0 if not */
	struct percpu_counter s_freeblocks_counter;
	struct percpu_counter s_freeinodes_counter;
	struct percpu_counter s_dirs_counter;
	struct percpu_counter s_dirtyblocks_counter;
	struct blockgroup_lock *s_blockgroup_lock;
	struct proc_dir_entry *s_proc;
	struct kobject s_kobj;
	struct completion s_kobj_unregister;

	/* Journaling */
	struct journal_s *s_journal;
	struct list_head s_orphan;
	struct mutex s_orphan_lock;
	struct mutex s_resize_lock;
	unsigned long s_commit_interval;
	u32 s_max_batch_time;
	u32 s_min_batch_time;
	struct block_device *journal_bdev;
#ifdef CONFIG_JBD2_DEBUG
	struct timer_list turn_ro_timer;	/* For turning read-only (crash simulation) */
	wait_queue_head_t ro_wait_queue;	/* For people waiting for the fs to go read-only */
#endif
#ifdef CONFIG_QUOTA
	char *s_qf_names[MAXQUOTAS];		/* Names of quota files with journalled quota */
	int s_jquota_fmt;			/* Format of quota to use */
#endif
	unsigned int s_want_extra_isize; /* New inodes should reserve # bytes */
	struct rb_root system_blks;

#ifdef EXTENTS_STATS
	/* ext4 extents stats */
	unsigned long s_ext_min;
	unsigned long s_ext_max;
	unsigned long s_depth_max;
	spinlock_t s_ext_stats_lock;
	unsigned long s_ext_blocks;
	unsigned long s_ext_extents;
#endif
	/* ext4 extent cache stats */
	unsigned long extent_cache_hits;
	unsigned long extent_cache_misses;

	/* for buddy allocator */
	struct ext4_group_info ***s_group_info;
	struct inode *s_buddy_cache;
	spinlock_t s_md_lock;
	unsigned short *s_mb_offsets;
	unsigned int *s_mb_maxs;

	/* tunables */
	unsigned long s_stripe;
	unsigned int s_mb_stream_request;
	unsigned int s_mb_max_to_scan;
	unsigned int s_mb_min_to_scan;
	unsigned int s_mb_stats;
	unsigned int s_mb_order2_reqs;
	unsigned int s_mb_group_prealloc;
	unsigned int s_max_writeback_mb_bump;
	/* where last allocation was done - for stream allocation */
	unsigned long s_mb_last_group;
	unsigned long s_mb_last_start;

	/* stats for buddy allocator */
	atomic_t s_bal_reqs;	/* number of reqs with len > 1 */
	atomic_t s_bal_success;	/* we found long enough chunks */
	atomic_t s_bal_allocated;	/* in blocks */
	atomic_t s_bal_ex_scanned;	/* total extents scanned */
	atomic_t s_bal_goals;	/* goal hits */
	atomic_t s_bal_breaks;	/* too long searches */
	atomic_t s_bal_2orders;	/* 2^order hits */
	spinlock_t s_bal_lock;
	unsigned long s_mb_buddies_generated;
	unsigned long long s_mb_generation_time;
	atomic_t s_mb_lost_chunks;
	atomic_t s_mb_preallocated;
	atomic_t s_mb_discarded;
	atomic_t s_lock_busy;

	/* locality groups */
	struct ext4_locality_group __percpu *s_locality_groups;

	/* for write statistics */
	unsigned long s_sectors_written_start;
	u64 s_kbytes_written;

	unsigned int s_log_groups_per_flex;
	struct flex_groups *s_flex_groups;

	/* workqueue for dio unwritten */
	struct workqueue_struct *dio_unwritten_wq;

	/* timer for periodic error stats printing */
	struct timer_list s_err_report;

	/* Lazy inode table initialization info */
	struct ext4_li_request *s_li_request;
	/* Wait multiplier for lazy initialization thread */
	unsigned int s_li_wait_mult;

	/* Kernel thread for multiple mount protection */
	struct task_struct *s_mmp_tsk;
};

static inline struct ext4_sb_info *EXT4_SB(struct super_block *sb)
{
	return sb->s_fs_info;
}
static inline struct ext4_inode_info *EXT4_I(struct inode *inode)
{
	return container_of(inode, struct ext4_inode_info, vfs_inode);
}

static inline struct timespec ext4_current_time(struct inode *inode)
{
	return (inode->i_sb->s_time_gran < NSEC_PER_SEC) ?
		current_fs_time(inode->i_sb) : CURRENT_TIME_SEC;
}

static inline int ext4_valid_inum(struct super_block *sb, unsigned long ino)
{
	return ino == EXT4_ROOT_INO ||
		ino == EXT4_JOURNAL_INO ||
		ino == EXT4_RESIZE_INO ||
		(ino >= EXT4_FIRST_INO(sb) &&
		 ino <= le32_to_cpu(EXT4_SB(sb)->s_es->s_inodes_count));
}

/*
 * Inode dynamic state flags
 */
enum {
	EXT4_STATE_JDATA,		/* journaled data exists */
	EXT4_STATE_NEW,			/* inode is newly created */
	EXT4_STATE_XATTR,		/* has in-inode xattrs */
	EXT4_STATE_NO_EXPAND,		/* No space for expansion */
	EXT4_STATE_DA_ALLOC_CLOSE,	/* Alloc DA blks on close */
	EXT4_STATE_EXT_MIGRATE,		/* Inode is migrating */
	EXT4_STATE_DIO_UNWRITTEN,	/* need convert on dio done*/
	EXT4_STATE_NEWENTRY,		/* File just added to dir */
	EXT4_STATE_DELALLOC_RESERVED,	/* blks already reserved for delalloc */
};

#define EXT4_INODE_BIT_FNS(name, field, offset)				\
static inline int ext4_test_inode_##name(struct inode *inode, int bit)	\
{									\
	return test_bit(bit + (offset), &EXT4_I(inode)->i_##field);	\
}									\
static inline void ext4_set_inode_##name(struct inode *inode, int bit)	\
{									\
	set_bit(bit + (offset), &EXT4_I(inode)->i_##field);		\
}									\
static inline void ext4_clear_inode_##name(struct inode *inode, int bit) \
{									\
	clear_bit(bit + (offset), &EXT4_I(inode)->i_##field);		\
}

EXT4_INODE_BIT_FNS(flag, flags, 0)
#if (BITS_PER_LONG < 64)
EXT4_INODE_BIT_FNS(state, state_flags, 0)

static inline void ext4_clear_state_flags(struct ext4_inode_info *ei)
{
	(ei)->i_state_flags = 0;
}
#else
EXT4_INODE_BIT_FNS(state, flags, 32)

static inline void ext4_clear_state_flags(struct ext4_inode_info *ei)
{
	/* We depend on the fact that callers will set i_flags */
}
#endif
#else
/* Assume that user mode programs are passing in an ext4fs superblock, not
 * a kernel struct super_block.  This will allow us to call the feature-test
 * macros from user land. */
#define EXT4_SB(sb)	(sb)
#endif

#define NEXT_ORPHAN(inode) EXT4_I(inode)->i_dtime

/*
 * Codes for operating systems
 */
#define EXT4_OS_LINUX		0
#define EXT4_OS_HURD		1
#define EXT4_OS_MASIX		2
#define EXT4_OS_FREEBSD		3
#define EXT4_OS_LITES		4

/*
 * Revision levels
 */
#define EXT4_GOOD_OLD_REV	0	/* The good old (original) format */
#define EXT4_DYNAMIC_REV	1	/* V2 format w/ dynamic inode sizes */

#define EXT4_CURRENT_REV	EXT4_GOOD_OLD_REV
#define EXT4_MAX_SUPP_REV	EXT4_DYNAMIC_REV

#define EXT4_GOOD_OLD_INODE_SIZE 128

/*
 * Feature set definitions
 */

#define EXT4_HAS_COMPAT_FEATURE(sb,mask)			\
	((EXT4_SB(sb)->s_es->s_feature_compat & cpu_to_le32(mask)) != 0)
#define EXT4_HAS_RO_COMPAT_FEATURE(sb,mask)			\
	((EXT4_SB(sb)->s_es->s_feature_ro_compat & cpu_to_le32(mask)) != 0)
#define EXT4_HAS_INCOMPAT_FEATURE(sb,mask)			\
	((EXT4_SB(sb)->s_es->s_feature_incompat & cpu_to_le32(mask)) != 0)
#define EXT4_SET_COMPAT_FEATURE(sb,mask)			\
	EXT4_SB(sb)->s_es->s_feature_compat |= cpu_to_le32(mask)
#define EXT4_SET_RO_COMPAT_FEATURE(sb,mask)			\
	EXT4_SB(sb)->s_es->s_feature_ro_compat |= cpu_to_le32(mask)
#define EXT4_SET_INCOMPAT_FEATURE(sb,mask)			\
	EXT4_SB(sb)->s_es->s_feature_incompat |= cpu_to_le32(mask)
#define EXT4_CLEAR_COMPAT_FEATURE(sb,mask)			\
	EXT4_SB(sb)->s_es->s_feature_compat &= ~cpu_to_le32(mask)
#define EXT4_CLEAR_RO_COMPAT_FEATURE(sb,mask)			\
	EXT4_SB(sb)->s_es->s_feature_ro_compat &= ~cpu_to_le32(mask)
#define EXT4_CLEAR_INCOMPAT_FEATURE(sb,mask)			\
	EXT4_SB(sb)->s_es->s_feature_incompat &= ~cpu_to_le32(mask)

#define EXT4_FEATURE_COMPAT_DIR_PREALLOC	0x0001
#define EXT4_FEATURE_COMPAT_IMAGIC_INODES	0x0002
#define EXT4_FEATURE_COMPAT_HAS_JOURNAL		0x0004
#define EXT4_FEATURE_COMPAT_EXT_ATTR		0x0008
#define EXT4_FEATURE_COMPAT_RESIZE_INODE	0x0010
#define EXT4_FEATURE_COMPAT_DIR_INDEX		0x0020

#define EXT4_FEATURE_RO_COMPAT_SPARSE_SUPER	0x0001
#define EXT4_FEATURE_RO_COMPAT_LARGE_FILE	0x0002
#define EXT4_FEATURE_RO_COMPAT_BTREE_DIR	0x0004
#define EXT4_FEATURE_RO_COMPAT_HUGE_FILE        0x0008
#define EXT4_FEATURE_RO_COMPAT_GDT_CSUM		0x0010
#define EXT4_FEATURE_RO_COMPAT_DIR_NLINK	0x0020
#define EXT4_FEATURE_RO_COMPAT_EXTRA_ISIZE	0x0040
#define EXT4_FEATURE_RO_COMPAT_QUOTA		0x0100

#define EXT4_FEATURE_INCOMPAT_COMPRESSION	0x0001
#define EXT4_FEATURE_INCOMPAT_FILETYPE		0x0002
#define EXT4_FEATURE_INCOMPAT_RECOVER		0x0004 /* Needs recovery */
#define EXT4_FEATURE_INCOMPAT_JOURNAL_DEV	0x0008 /* Journal device */
#define EXT4_FEATURE_INCOMPAT_META_BG		0x0010
#define EXT4_FEATURE_INCOMPAT_EXTENTS		0x0040 /* extents support */
#define EXT4_FEATURE_INCOMPAT_64BIT		0x0080
#define EXT4_FEATURE_INCOMPAT_MMP               0x0100
#define EXT4_FEATURE_INCOMPAT_FLEX_BG		0x0200
#define EXT4_FEATURE_INCOMPAT_EA_INODE		0x0400 /* EA in inode */
#define EXT4_FEATURE_INCOMPAT_DIRDATA		0x1000 /* data in dirent */

#define EXT2_FEATURE_COMPAT_SUPP	EXT4_FEATURE_COMPAT_EXT_ATTR
#define EXT2_FEATURE_INCOMPAT_SUPP	(EXT4_FEATURE_INCOMPAT_FILETYPE| \
					 EXT4_FEATURE_INCOMPAT_META_BG)
#define EXT2_FEATURE_RO_COMPAT_SUPP	(EXT4_FEATURE_RO_COMPAT_SPARSE_SUPER| \
					 EXT4_FEATURE_RO_COMPAT_LARGE_FILE| \
					 EXT4_FEATURE_RO_COMPAT_BTREE_DIR)

#define EXT3_FEATURE_COMPAT_SUPP	EXT4_FEATURE_COMPAT_EXT_ATTR
#define EXT3_FEATURE_INCOMPAT_SUPP	(EXT4_FEATURE_INCOMPAT_FILETYPE| \
					 EXT4_FEATURE_INCOMPAT_RECOVER| \
					 EXT4_FEATURE_INCOMPAT_META_BG)
#define EXT3_FEATURE_RO_COMPAT_SUPP	(EXT4_FEATURE_RO_COMPAT_SPARSE_SUPER| \
					 EXT4_FEATURE_RO_COMPAT_LARGE_FILE| \
					 EXT4_FEATURE_RO_COMPAT_BTREE_DIR)

#define EXT4_FEATURE_COMPAT_SUPP	EXT2_FEATURE_COMPAT_EXT_ATTR
#define EXT4_FEATURE_INCOMPAT_SUPP	(EXT4_FEATURE_INCOMPAT_FILETYPE| \
					 EXT4_FEATURE_INCOMPAT_RECOVER| \
					 EXT4_FEATURE_INCOMPAT_META_BG| \
					 EXT4_FEATURE_INCOMPAT_EXTENTS| \
					 EXT4_FEATURE_INCOMPAT_64BIT| \
					 EXT4_FEATURE_INCOMPAT_FLEX_BG| \
					 EXT4_FEATURE_INCOMPAT_MMP)
#define EXT4_FEATURE_RO_COMPAT_SUPP	(EXT4_FEATURE_RO_COMPAT_SPARSE_SUPER| \
					 EXT4_FEATURE_RO_COMPAT_LARGE_FILE| \
					 EXT4_FEATURE_RO_COMPAT_GDT_CSUM| \
					 EXT4_FEATURE_RO_COMPAT_DIR_NLINK | \
					 EXT4_FEATURE_RO_COMPAT_EXTRA_ISIZE | \
					 EXT4_FEATURE_RO_COMPAT_BTREE_DIR |\
					 EXT4_FEATURE_RO_COMPAT_HUGE_FILE)

/*
 * Default values for user and/or group using reserved blocks
 */
#define	EXT4_DEF_RESUID		0
#define	EXT4_DEF_RESGID		0

#define EXT4_DEF_INODE_READAHEAD_BLKS	32

/*
 * Default mount options
 */
#define EXT4_DEFM_DEBUG		0x0001
#define EXT4_DEFM_BSDGROUPS	0x0002
#define EXT4_DEFM_XATTR_USER	0x0004
#define EXT4_DEFM_ACL		0x0008
#define EXT4_DEFM_UID16		0x0010
#define EXT4_DEFM_JMODE		0x0060
#define EXT4_DEFM_JMODE_DATA	0x0020
#define EXT4_DEFM_JMODE_ORDERED	0x0040
#define EXT4_DEFM_JMODE_WBACK	0x0060
#define EXT4_DEFM_NOBARRIER	0x0100
#define EXT4_DEFM_BLOCK_VALIDITY 0x0200
#define EXT4_DEFM_DISCARD	0x0400
#define EXT4_DEFM_NODELALLOC	0x0800

/*
 * Default journal batch times
 */
#define EXT4_DEF_MIN_BATCH_TIME	0
#define EXT4_DEF_MAX_BATCH_TIME	15000 /* 15ms */

/*
 * Minimum number of groups in a flexgroup before we separate out
 * directories into the first block group of a flexgroup
 */
#define EXT4_FLEX_SIZE_DIR_ALLOC_SCHEME	4

/*
 * Structure of a directory entry
 */
#define EXT4_NAME_LEN 255

struct ext4_dir_entry {
	__le32	inode;			/* Inode number */
	__le16	rec_len;		/* Directory entry length */
	__le16	name_len;		/* Name length */
	char	name[EXT4_NAME_LEN];	/* File name */
};

/*
 * The new version of the directory entry.  Since EXT4 structures are
 * stored in intel byte order, and the name_len field could never be
 * bigger than 255 chars, it's safe to reclaim the extra byte for the
 * file_type field.
 */
struct ext4_dir_entry_2 {
	__le32	inode;			/* Inode number */
	__le16	rec_len;		/* Directory entry length */
	__u8	name_len;		/* Name length */
	__u8	file_type;
	char	name[EXT4_NAME_LEN];	/* File name */
};

/*
 * Ext4 directory file types.  Only the low 3 bits are used.  The
 * other bits are reserved for now.
 */
#define EXT4_FT_UNKNOWN		0
#define EXT4_FT_REG_FILE	1
#define EXT4_FT_DIR		2
#define EXT4_FT_CHRDEV		3
#define EXT4_FT_BLKDEV		4
#define EXT4_FT_FIFO		5
#define EXT4_FT_SOCK		6
#define EXT4_FT_SYMLINK		7

#define EXT4_FT_MAX		8

/*
 * EXT4_DIR_PAD defines the directory entries boundaries
 *
 * NOTE: It must be a multiple of 4
 */
#define EXT4_DIR_PAD			4
#define EXT4_DIR_ROUND			(EXT4_DIR_PAD - 1)
#define EXT4_DIR_REC_LEN(name_len)	(((name_len) + 8 + EXT4_DIR_ROUND) & \
					 ~EXT4_DIR_ROUND)
#define EXT4_MAX_REC_LEN		((1<<16)-1)

/*
 * If we ever get support for fs block sizes > page_size, we'll need
 * to remove the #if statements in the next two functions...
 */
static inline unsigned int
ext4_rec_len_from_disk(__le16 dlen, unsigned blocksize)
{
	unsigned len = le16_to_cpu(dlen);

#if (PAGE_CACHE_SIZE >= 65536)
	if (len == EXT4_MAX_REC_LEN || len == 0)
		return blocksize;
	return (len & 65532) | ((len & 3) << 16);
#else
	return len;
#endif
}

static inline __le16 ext4_rec_len_to_disk(unsigned len, unsigned blocksize)
{
	if ((len > blocksize) || (blocksize > (1 << 18)) || (len & 3))
		BUG();
#if (PAGE_CACHE_SIZE >= 65536)
	if (len < 65536)
		return cpu_to_le16(len);
	if (len == blocksize) {
		if (blocksize == 65536)
			return cpu_to_le16(EXT4_MAX_REC_LEN);
		else
			return cpu_to_le16(0);
	}
	return cpu_to_le16((len & 65532) | ((len >> 16) & 3));
#else
	return cpu_to_le16(len);
#endif
}

/*
 * Hash Tree Directory indexing
 * (c) Daniel Phillips, 2001
 */

#define is_dx(dir) (EXT4_HAS_COMPAT_FEATURE(dir->i_sb, \
				      EXT4_FEATURE_COMPAT_DIR_INDEX) && \
		    ext4_test_inode_flag((dir), EXT4_INODE_INDEX))
#define EXT4_DIR_LINK_MAX(dir) (!is_dx(dir) && (dir)->i_nlink >= EXT4_LINK_MAX)
#define EXT4_DIR_LINK_EMPTY(dir) ((dir)->i_nlink == 2 || (dir)->i_nlink == 1)

/* Legal values for the dx_root hash_version field: */

#define DX_HASH_LEGACY		0
#define DX_HASH_HALF_MD4	1
#define DX_HASH_TEA		2
#define DX_HASH_LEGACY_UNSIGNED	3
#define DX_HASH_HALF_MD4_UNSIGNED	4
#define DX_HASH_TEA_UNSIGNED		5

#ifdef __KERNEL__

/* hash info structure used by the directory hash */
struct dx_hash_info
{
	u32		hash;
	u32		minor_hash;
	int		hash_version;
	u32		*seed;
};

#define EXT4_HTREE_EOF	0x7fffffff

/*
 * Control parameters used by ext4_htree_next_block
 */
#define HASH_NB_ALWAYS		1


/*
 * Describe an inode's exact location on disk and in memory
 */
struct ext4_iloc
{
	struct buffer_head *bh;
	unsigned long offset;
	ext4_group_t block_group;
};

static inline struct ext4_inode *ext4_raw_inode(struct ext4_iloc *iloc)
{
	return (struct ext4_inode *) (iloc->bh->b_data + iloc->offset);
}

/*
 * This structure is stuffed into the struct file's private_data field
 * for directories.  It is where we put information so that we can do
 * readdir operations in hash tree order.
 */
struct dir_private_info {
	struct rb_root	root;
	struct rb_node	*curr_node;
	struct fname	*extra_fname;
	loff_t		last_pos;
	__u32		curr_hash;
	__u32		curr_minor_hash;
	__u32		next_hash;
};

/* calculate the first block number of the group */
static inline ext4_fsblk_t
ext4_group_first_block_no(struct super_block *sb, ext4_group_t group_no)
{
	return group_no * (ext4_fsblk_t)EXT4_BLOCKS_PER_GROUP(sb) +
		le32_to_cpu(EXT4_SB(sb)->s_es->s_first_data_block);
}

/*
 * Special error return code only used by dx_probe() and its callers.
 */
#define ERR_BAD_DX_DIR	-75000

void ext4_get_group_no_and_offset(struct super_block *sb, ext4_fsblk_t blocknr,
			ext4_group_t *blockgrpp, ext4_grpblk_t *offsetp);

/*
 * Timeout and state flag for lazy initialization inode thread.
 */
#define EXT4_DEF_LI_WAIT_MULT			10
#define EXT4_DEF_LI_MAX_START_DELAY		5
#define EXT4_LAZYINIT_QUIT			0x0001
#define EXT4_LAZYINIT_RUNNING			0x0002

/*
 * Lazy inode table initialization info
 */
struct ext4_lazy_init {
	unsigned long		li_state;
	struct list_head	li_request_list;
	struct mutex		li_list_mtx;
};

struct ext4_li_request {
	struct super_block	*lr_super;
	struct ext4_sb_info	*lr_sbi;
	ext4_group_t		lr_next_group;
	struct list_head	lr_request;
	unsigned long		lr_next_sched;
	unsigned long		lr_timeout;
};

struct ext4_features {
	struct kobject f_kobj;
	struct completion f_kobj_unregister;
};

/*
 * This structure will be used for multiple mount protection. It will be
 * written into the block number saved in the s_mmp_block field in the
 * superblock. Programs that check MMP should assume that if
 * SEQ_FSCK (or any unknown code above SEQ_MAX) is present then it is NOT safe
 * to use the filesystem, regardless of how old the timestamp is.
 */
#define EXT4_MMP_MAGIC     0x004D4D50U /* ASCII for MMP */
#define EXT4_MMP_SEQ_CLEAN 0xFF4D4D50U /* mmp_seq value for clean unmount */
#define EXT4_MMP_SEQ_FSCK  0xE24D4D50U /* mmp_seq value when being fscked */
#define EXT4_MMP_SEQ_MAX   0xE24D4D4FU /* maximum valid mmp_seq value */

struct mmp_struct {
	__le32	mmp_magic;		/* Magic number for MMP */
	__le32	mmp_seq;		/* Sequence no. updated periodically */

	/*
	 * mmp_time, mmp_nodename & mmp_bdevname are only used for information
	 * purposes and do not affect the correctness of the algorithm
	 */
	__le64	mmp_time;		/* Time last updated */
	char	mmp_nodename[64];	/* Node which last updated MMP block */
	char	mmp_bdevname[32];	/* Bdev which last updated MMP block */

	/*
	 * mmp_check_interval is used to verify if the MMP block has been
	 * updated on the block device. The value is updated based on the
	 * maximum time to write the MMP block during an update cycle.
	 */
	__le16	mmp_check_interval;

	__le16	mmp_pad1;
	__le32	mmp_pad2[227];
};

/* arguments passed to the mmp thread */
struct mmpd_data {
	struct buffer_head *bh; /* bh from initial read_mmp_block() */
	struct super_block *sb;  /* super block of the fs */
};

/*
 * Check interval multiplier
 * The MMP block is written every update interval and initially checked every
 * update interval x the multiplier (the value is then adapted based on the
 * write latency). The reason is that writes can be delayed under load and we
 * don't want readers to incorrectly assume that the filesystem is no longer
 * in use.
 */
#define EXT4_MMP_CHECK_MULT		2UL

/*
 * Minimum interval for MMP checking in seconds.
 */
#define EXT4_MMP_MIN_CHECK_INTERVAL	5UL

/*
 * Maximum interval for MMP checking in seconds.
 */
#define EXT4_MMP_MAX_CHECK_INTERVAL	300UL

/*
 * Function prototypes
 */

/*
 * Ok, these declarations are also in <linux/kernel.h> but none of the
 * ext4 source programs needs to include it so they are duplicated here.
 */
# define NORET_TYPE	/**/
# define ATTRIB_NORET	__attribute__((noreturn))
# define NORET_AND	noreturn,

/* bitmap.c */
extern unsigned int ext4_count_free(struct buffer_head *, unsigned);

/* balloc.c */
extern unsigned int ext4_block_group(struct super_block *sb,
			ext4_fsblk_t blocknr);
extern ext4_grpblk_t ext4_block_group_offset(struct super_block *sb,
			ext4_fsblk_t blocknr);
extern int ext4_bg_has_super(struct super_block *sb, ext4_group_t group);
extern unsigned long ext4_bg_num_gdb(struct super_block *sb,
			ext4_group_t group);
extern ext4_fsblk_t ext4_new_meta_blocks(handle_t *handle, struct inode *inode,
					 ext4_fsblk_t goal,
					 unsigned int flags,
					 unsigned long *count,
					 int *errp);
extern int ext4_claim_free_blocks(struct ext4_sb_info *sbi,
				  s64 nblocks, unsigned int flags);
extern ext4_fsblk_t ext4_count_free_blocks(struct super_block *);
extern void ext4_check_blocks_bitmap(struct super_block *);
extern struct ext4_group_desc * ext4_get_group_desc(struct super_block * sb,
						    ext4_group_t block_group,
						    struct buffer_head ** bh);
extern int ext4_should_retry_alloc(struct super_block *sb, int *retries);
struct buffer_head *ext4_read_block_bitmap(struct super_block *sb,
				      ext4_group_t block_group);
extern unsigned ext4_init_block_bitmap(struct super_block *sb,
				       struct buffer_head *bh,
				       ext4_group_t group,
				       struct ext4_group_desc *desc);
#define ext4_free_blocks_after_init(sb, group, desc)			\
		ext4_init_block_bitmap(sb, NULL, group, desc)

/* dir.c */
extern int __ext4_check_dir_entry(const char *, unsigned int, struct inode *,
				  struct file *,
				  struct ext4_dir_entry_2 *,
				  struct buffer_head *, unsigned int);
#define ext4_check_dir_entry(dir, filp, de, bh, offset)			\
	unlikely(__ext4_check_dir_entry(__func__, __LINE__, (dir), (filp), \
					(de), (bh), (offset)))
extern int ext4_htree_store_dirent(struct file *dir_file, __u32 hash,
				    __u32 minor_hash,
				    struct ext4_dir_entry_2 *dirent);
extern void ext4_htree_free_dir_info(struct dir_private_info *p);

/* fsync.c */
extern int ext4_sync_file(struct file *, int);
extern int ext4_flush_completed_IO(struct inode *);

/* hash.c */
extern int ext4fs_dirhash(const char *name, int len, struct
			  dx_hash_info *hinfo);

/* ialloc.c */
extern struct inode *ext4_new_inode(handle_t *, struct inode *, int,
				    const struct qstr *qstr, __u32 goal);
extern void ext4_free_inode(handle_t *, struct inode *);
extern struct inode * ext4_orphan_get(struct super_block *, unsigned long);
extern unsigned long ext4_count_free_inodes(struct super_block *);
extern unsigned long ext4_count_dirs(struct super_block *);
extern void ext4_check_inodes_bitmap(struct super_block *);
extern void ext4_mark_bitmap_end(int start_bit, int end_bit, char *bitmap);
extern int ext4_init_inode_table(struct super_block *sb,
				 ext4_group_t group, int barrier);

/* mballoc.c */
extern long ext4_mb_stats;
extern long ext4_mb_max_to_scan;
extern int ext4_mb_init(struct super_block *, int);
extern int ext4_mb_release(struct super_block *);
extern ext4_fsblk_t ext4_mb_new_blocks(handle_t *,
				struct ext4_allocation_request *, int *);
extern int ext4_mb_reserve_blocks(struct super_block *, int);
extern void ext4_discard_preallocations(struct inode *);
extern int __init ext4_init_mballoc(void);
extern void ext4_exit_mballoc(void);
extern void ext4_free_blocks(handle_t *handle, struct inode *inode,
			     struct buffer_head *bh, ext4_fsblk_t block,
			     unsigned long count, int flags);
extern int ext4_mb_add_groupinfo(struct super_block *sb,
		ext4_group_t i, struct ext4_group_desc *desc);
extern void ext4_add_groupblocks(handle_t *handle, struct super_block *sb,
				ext4_fsblk_t block, unsigned long count);
extern int ext4_trim_fs(struct super_block *, struct fstrim_range *);

/* inode.c */
struct buffer_head *ext4_getblk(handle_t *, struct inode *,
						ext4_lblk_t, int, int *);
struct buffer_head *ext4_bread(handle_t *, struct inode *,
						ext4_lblk_t, int, int *);
int ext4_get_block(struct inode *inode, sector_t iblock,
				struct buffer_head *bh_result, int create);

extern struct inode *ext4_iget(struct super_block *, unsigned long);
extern int  ext4_write_inode(struct inode *, struct writeback_control *);
extern int  ext4_setattr(struct dentry *, struct iattr *);
extern int  ext4_getattr(struct vfsmount *mnt, struct dentry *dentry,
				struct kstat *stat);
extern void ext4_evict_inode(struct inode *);
extern void ext4_clear_inode(struct inode *);
extern int  ext4_sync_inode(handle_t *, struct inode *);
extern void ext4_dirty_inode(struct inode *, int);
extern int ext4_change_inode_journal_flag(struct inode *, int);
extern int ext4_get_inode_loc(struct inode *, struct ext4_iloc *);
extern int ext4_can_truncate(struct inode *inode);
extern void ext4_truncate(struct inode *);
extern int ext4_punch_hole(struct file *file, loff_t offset, loff_t length);
extern int ext4_truncate_restart_trans(handle_t *, struct inode *, int nblocks);
extern void ext4_set_inode_flags(struct inode *);
extern void ext4_get_inode_flags(struct ext4_inode_info *);
extern int ext4_alloc_da_blocks(struct inode *inode);
extern void ext4_set_aops(struct inode *inode);
extern int ext4_writepage_trans_blocks(struct inode *);
extern int ext4_chunk_trans_blocks(struct inode *, int nrblocks);
extern int ext4_block_truncate_page(handle_t *handle,
		struct address_space *mapping, loff_t from);
extern int ext4_block_zero_page_range(handle_t *handle,
		struct address_space *mapping, loff_t from, loff_t length);
extern int ext4_page_mkwrite(struct vm_area_struct *vma, struct vm_fault *vmf);
extern qsize_t *ext4_get_reserved_space(struct inode *inode);
extern void ext4_da_update_reserve_space(struct inode *inode,
					int used, int quota_claim);
/* ioctl.c */
extern long ext4_ioctl(struct file *, unsigned int, unsigned long);
extern long ext4_compat_ioctl(struct file *, unsigned int, unsigned long);

/* migrate.c */
extern int ext4_ext_migrate(struct inode *);

/* namei.c */
extern int ext4_orphan_add(handle_t *, struct inode *);
extern int ext4_orphan_del(handle_t *, struct inode *);
extern int ext4_htree_fill_tree(struct file *dir_file, __u32 start_hash,
				__u32 start_minor_hash, __u32 *next_hash);

/* resize.c */
extern int ext4_group_add(struct super_block *sb,
				struct ext4_new_group_data *input);
extern int ext4_group_extend(struct super_block *sb,
				struct ext4_super_block *es,
				ext4_fsblk_t n_blocks_count);

/* super.c */
extern void __ext4_error(struct super_block *, const char *, unsigned int,
			 const char *, ...)
	__attribute__ ((format (printf, 4, 5)));
#define ext4_error(sb, message...)	__ext4_error(sb, __func__,	\
						     __LINE__, ## message)
extern void ext4_error_inode(struct inode *, const char *, unsigned int,
			     ext4_fsblk_t, const char *, ...)
	__attribute__ ((format (printf, 5, 6)));
extern void ext4_error_file(struct file *, const char *, unsigned int,
			    ext4_fsblk_t, const char *, ...)
	__attribute__ ((format (printf, 5, 6)));
extern void __ext4_std_error(struct super_block *, const char *,
			     unsigned int, int);
extern void __ext4_abort(struct super_block *, const char *, unsigned int,
		       const char *, ...)
	__attribute__ ((format (printf, 4, 5)));
#define ext4_abort(sb, message...)	__ext4_abort(sb, __func__, \
						       __LINE__, ## message)
extern void __ext4_warning(struct super_block *, const char *, unsigned int,
			  const char *, ...)
	__attribute__ ((format (printf, 4, 5)));
#define ext4_warning(sb, message...)	__ext4_warning(sb, __func__, \
						       __LINE__, ## message)
extern void ext4_msg(struct super_block *, const char *, const char *, ...)
	__attribute__ ((format (printf, 3, 4)));
extern void __dump_mmp_msg(struct super_block *, struct mmp_struct *mmp,
			   const char *, unsigned int, const char *);
#define dump_mmp_msg(sb, mmp, msg)	__dump_mmp_msg(sb, mmp, __func__, \
						       __LINE__, msg)
extern void __ext4_grp_locked_error(const char *, unsigned int, \
				    struct super_block *, ext4_group_t, \
				    unsigned long, ext4_fsblk_t, \
				    const char *, ...)
	__attribute__ ((format (printf, 7, 8)));
#define ext4_grp_locked_error(sb, grp, message...) \
	__ext4_grp_locked_error(__func__, __LINE__, (sb), (grp), ## message)
extern void ext4_update_dynamic_rev(struct super_block *sb);
extern int ext4_update_compat_feature(handle_t *handle, struct super_block *sb,
					__u32 compat);
extern int ext4_update_rocompat_feature(handle_t *handle,
					struct super_block *sb,	__u32 rocompat);
extern int ext4_update_incompat_feature(handle_t *handle,
					struct super_block *sb,	__u32 incompat);
extern ext4_fsblk_t ext4_block_bitmap(struct super_block *sb,
				      struct ext4_group_desc *bg);
extern ext4_fsblk_t ext4_inode_bitmap(struct super_block *sb,
				      struct ext4_group_desc *bg);
extern ext4_fsblk_t ext4_inode_table(struct super_block *sb,
				     struct ext4_group_desc *bg);
extern __u32 ext4_free_blks_count(struct super_block *sb,
				struct ext4_group_desc *bg);
extern __u32 ext4_free_inodes_count(struct super_block *sb,
				 struct ext4_group_desc *bg);
extern __u32 ext4_used_dirs_count(struct super_block *sb,
				struct ext4_group_desc *bg);
extern __u32 ext4_itable_unused_count(struct super_block *sb,
				   struct ext4_group_desc *bg);
extern void ext4_block_bitmap_set(struct super_block *sb,
				  struct ext4_group_desc *bg, ext4_fsblk_t blk);
extern void ext4_inode_bitmap_set(struct super_block *sb,
				  struct ext4_group_desc *bg, ext4_fsblk_t blk);
extern void ext4_inode_table_set(struct super_block *sb,
				 struct ext4_group_desc *bg, ext4_fsblk_t blk);
extern void ext4_free_blks_set(struct super_block *sb,
			       struct ext4_group_desc *bg, __u32 count);
extern void ext4_free_inodes_set(struct super_block *sb,
				struct ext4_group_desc *bg, __u32 count);
extern void ext4_used_dirs_set(struct super_block *sb,
				struct ext4_group_desc *bg, __u32 count);
extern void ext4_itable_unused_set(struct super_block *sb,
				   struct ext4_group_desc *bg, __u32 count);
extern __le16 ext4_group_desc_csum(struct ext4_sb_info *sbi, __u32 group,
				   struct ext4_group_desc *gdp);
extern int ext4_group_desc_csum_verify(struct ext4_sb_info *sbi, __u32 group,
				       struct ext4_group_desc *gdp);

static inline ext4_fsblk_t ext4_blocks_count(struct ext4_super_block *es)
{
	return ((ext4_fsblk_t)le32_to_cpu(es->s_blocks_count_hi) << 32) |
		le32_to_cpu(es->s_blocks_count_lo);
}

static inline ext4_fsblk_t ext4_r_blocks_count(struct ext4_super_block *es)
{
	return ((ext4_fsblk_t)le32_to_cpu(es->s_r_blocks_count_hi) << 32) |
		le32_to_cpu(es->s_r_blocks_count_lo);
}

static inline ext4_fsblk_t ext4_free_blocks_count(struct ext4_super_block *es)
{
	return ((ext4_fsblk_t)le32_to_cpu(es->s_free_blocks_count_hi) << 32) |
		le32_to_cpu(es->s_free_blocks_count_lo);
}

static inline void ext4_blocks_count_set(struct ext4_super_block *es,
					 ext4_fsblk_t blk)
{
	es->s_blocks_count_lo = cpu_to_le32((u32)blk);
	es->s_blocks_count_hi = cpu_to_le32(blk >> 32);
}

static inline void ext4_free_blocks_count_set(struct ext4_super_block *es,
					      ext4_fsblk_t blk)
{
	es->s_free_blocks_count_lo = cpu_to_le32((u32)blk);
	es->s_free_blocks_count_hi = cpu_to_le32(blk >> 32);
}

static inline void ext4_r_blocks_count_set(struct ext4_super_block *es,
					   ext4_fsblk_t blk)
{
	es->s_r_blocks_count_lo = cpu_to_le32((u32)blk);
	es->s_r_blocks_count_hi = cpu_to_le32(blk >> 32);
}

static inline loff_t ext4_isize(struct ext4_inode *raw_inode)
{
	if (S_ISREG(le16_to_cpu(raw_inode->i_mode)))
		return ((loff_t)le32_to_cpu(raw_inode->i_size_high) << 32) |
			le32_to_cpu(raw_inode->i_size_lo);
	else
		return (loff_t) le32_to_cpu(raw_inode->i_size_lo);
}

static inline void ext4_isize_set(struct ext4_inode *raw_inode, loff_t i_size)
{
	raw_inode->i_size_lo = cpu_to_le32(i_size);
	raw_inode->i_size_high = cpu_to_le32(i_size >> 32);
}

static inline
struct ext4_group_info *ext4_get_group_info(struct super_block *sb,
					    ext4_group_t group)
{
	 struct ext4_group_info ***grp_info;
	 long indexv, indexh;
	 grp_info = EXT4_SB(sb)->s_group_info;
	 indexv = group >> (EXT4_DESC_PER_BLOCK_BITS(sb));
	 indexh = group & ((EXT4_DESC_PER_BLOCK(sb)) - 1);
	 return grp_info[indexv][indexh];
}

/*
 * Reading s_groups_count requires using smp_rmb() afterwards.  See
 * the locking protocol documented in the comments of ext4_group_add()
 * in resize.c
 */
static inline ext4_group_t ext4_get_groups_count(struct super_block *sb)
{
	ext4_group_t	ngroups = EXT4_SB(sb)->s_groups_count;

	smp_rmb();
	return ngroups;
}

static inline ext4_group_t ext4_flex_group(struct ext4_sb_info *sbi,
					     ext4_group_t block_group)
{
	return block_group >> sbi->s_log_groups_per_flex;
}

static inline unsigned int ext4_flex_bg_size(struct ext4_sb_info *sbi)
{
	return 1 << sbi->s_log_groups_per_flex;
}

#define ext4_std_error(sb, errno)				\
do {								\
	if ((errno))						\
		__ext4_std_error((sb), __func__, __LINE__, (errno));	\
} while (0)

#ifdef CONFIG_SMP
/* Each CPU can accumulate percpu_counter_batch blocks in their local
 * counters. So we need to make sure we have free blocks more
 * than percpu_counter_batch  * nr_cpu_ids. Also add a window of 4 times.
 */
#define EXT4_FREEBLOCKS_WATERMARK (4 * (percpu_counter_batch * nr_cpu_ids))
#else
#define EXT4_FREEBLOCKS_WATERMARK 0
#endif

static inline void ext4_update_i_disksize(struct inode *inode, loff_t newsize)
{
	/*
	 * XXX: replace with spinlock if seen contended -bzzz
	 */
	down_write(&EXT4_I(inode)->i_data_sem);
	if (newsize > EXT4_I(inode)->i_disksize)
		EXT4_I(inode)->i_disksize = newsize;
	up_write(&EXT4_I(inode)->i_data_sem);
	return ;
}

struct ext4_group_info {
	unsigned long   bb_state;
	struct rb_root  bb_free_root;
	ext4_grpblk_t	bb_first_free;	/* first free block */
	ext4_grpblk_t	bb_free;	/* total free blocks */
	ext4_grpblk_t	bb_fragments;	/* nr of freespace fragments */
	ext4_grpblk_t	bb_largest_free_order;/* order of largest frag in BG */
	struct          list_head bb_prealloc_list;
#ifdef DOUBLE_CHECK
	void            *bb_bitmap;
#endif
	struct rw_semaphore alloc_sem;
	ext4_grpblk_t	bb_counters[];	/* Nr of free power-of-two-block
					 * regions, index is order.
					 * bb_counters[3] = 5 means
					 * 5 free 8-block regions. */
};

#define EXT4_GROUP_INFO_NEED_INIT_BIT	0

#define EXT4_MB_GRP_NEED_INIT(grp)	\
	(test_bit(EXT4_GROUP_INFO_NEED_INIT_BIT, &((grp)->bb_state)))

#define EXT4_MAX_CONTENTION		8
#define EXT4_CONTENTION_THRESHOLD	2

static inline spinlock_t *ext4_group_lock_ptr(struct super_block *sb,
					      ext4_group_t group)
{
	return bgl_lock_ptr(EXT4_SB(sb)->s_blockgroup_lock, group);
}

/*
 * Returns true if the filesystem is busy enough that attempts to
 * access the block group locks has run into contention.
 */
static inline int ext4_fs_is_busy(struct ext4_sb_info *sbi)
{
	return (atomic_read(&sbi->s_lock_busy) > EXT4_CONTENTION_THRESHOLD);
}

static inline void ext4_lock_group(struct super_block *sb, ext4_group_t group)
{
	spinlock_t *lock = ext4_group_lock_ptr(sb, group);
	if (spin_trylock(lock))
		/*
		 * We're able to grab the lock right away, so drop the
		 * lock contention counter.
		 */
		atomic_add_unless(&EXT4_SB(sb)->s_lock_busy, -1, 0);
	else {
		/*
		 * The lock is busy, so bump the contention counter,
		 * and then wait on the spin lock.
		 */
		atomic_add_unless(&EXT4_SB(sb)->s_lock_busy, 1,
				  EXT4_MAX_CONTENTION);
		spin_lock(lock);
	}
}

static inline void ext4_unlock_group(struct super_block *sb,
					ext4_group_t group)
{
	spin_unlock(ext4_group_lock_ptr(sb, group));
}

static inline void ext4_mark_super_dirty(struct super_block *sb)
{
	if (EXT4_SB(sb)->s_journal == NULL)
		sb->s_dirt =1;
}

/*
 * Inodes and files operations
 */

/* dir.c */
extern const struct file_operations ext4_dir_operations;

/* file.c */
extern const struct inode_operations ext4_file_inode_operations;
extern const struct file_operations ext4_file_operations;
extern loff_t ext4_llseek(struct file *file, loff_t offset, int origin);

/* namei.c */
extern const struct inode_operations ext4_dir_inode_operations;
extern const struct inode_operations ext4_special_inode_operations;
extern struct dentry *ext4_get_parent(struct dentry *child);

/* symlink.c */
extern const struct inode_operations ext4_symlink_inode_operations;
extern const struct inode_operations ext4_fast_symlink_inode_operations;

/* block_validity */
extern void ext4_release_system_zone(struct super_block *sb);
extern int ext4_setup_system_zone(struct super_block *sb);
extern int __init ext4_init_system_zone(void);
extern void ext4_exit_system_zone(void);
extern int ext4_data_block_valid(struct ext4_sb_info *sbi,
				 ext4_fsblk_t start_blk,
				 unsigned int count);

/* extents.c */
extern int ext4_ext_tree_init(handle_t *handle, struct inode *);
extern int ext4_ext_writepage_trans_blocks(struct inode *, int);
extern int ext4_ext_index_trans_blocks(struct inode *inode, int nrblocks,
				       int chunk);
extern int ext4_ext_map_blocks(handle_t *handle, struct inode *inode,
			       struct ext4_map_blocks *map, int flags);
extern void ext4_ext_truncate(struct inode *);
extern int ext4_ext_punch_hole(struct file *file, loff_t offset,
				loff_t length);
extern void ext4_ext_init(struct super_block *);
extern void ext4_ext_release(struct super_block *);
extern long ext4_fallocate(struct file *file, int mode, loff_t offset,
			  loff_t len);
extern int ext4_convert_unwritten_extents(struct inode *inode, loff_t offset,
			  ssize_t len);
extern int ext4_map_blocks(handle_t *handle, struct inode *inode,
			   struct ext4_map_blocks *map, int flags);
extern int ext4_fiemap(struct inode *inode, struct fiemap_extent_info *fieinfo,
			__u64 start, __u64 len);
/* move_extent.c */
extern int ext4_move_extents(struct file *o_filp, struct file *d_filp,
			     __u64 start_orig, __u64 start_donor,
			     __u64 len, __u64 *moved_len);

/* page-io.c */
extern int __init ext4_init_pageio(void);
extern void ext4_exit_pageio(void);
extern void ext4_ioend_wait(struct inode *);
extern void ext4_free_io_end(ext4_io_end_t *io);
extern ext4_io_end_t *ext4_init_io_end(struct inode *inode, gfp_t flags);
extern int ext4_end_io_nolock(ext4_io_end_t *io);
extern void ext4_io_submit(struct ext4_io_submit *io);
extern int ext4_bio_write_page(struct ext4_io_submit *io,
			       struct page *page,
			       int len,
			       struct writeback_control *wbc);

/* mmp.c */
extern int ext4_multi_mount_protect(struct super_block *, ext4_fsblk_t);

/* BH_Uninit flag: blocks are allocated but uninitialized on disk */
enum ext4_state_bits {
	BH_Uninit	/* blocks are allocated but uninitialized on disk */
	  = BH_JBDPrivateStart,
};

BUFFER_FNS(Uninit, uninit)
TAS_BUFFER_FNS(Uninit, uninit)

/*
 * Add new method to test wether block and inode bitmaps are properly
 * initialized. With uninit_bg reading the block from disk is not enough
 * to mark the bitmap uptodate. We need to also zero-out the bitmap
 */
#define BH_BITMAP_UPTODATE BH_JBDPrivateStart

static inline int bitmap_uptodate(struct buffer_head *bh)
{
	return (buffer_uptodate(bh) &&
			test_bit(BH_BITMAP_UPTODATE, &(bh)->b_state));
}
static inline void set_bitmap_uptodate(struct buffer_head *bh)
{
	set_bit(BH_BITMAP_UPTODATE, &(bh)->b_state);
}

#define in_range(b, first, len)	((b) >= (first) && (b) <= (first) + (len) - 1)

/* For ioend & aio unwritten conversion wait queues */
#define EXT4_WQ_HASH_SZ		37
#define ext4_ioend_wq(v)   (&ext4__ioend_wq[((unsigned long)(v)) %\
					    EXT4_WQ_HASH_SZ])
#define ext4_aio_mutex(v)  (&ext4__aio_mutex[((unsigned long)(v)) %\
					     EXT4_WQ_HASH_SZ])
extern wait_queue_head_t ext4__ioend_wq[EXT4_WQ_HASH_SZ];
extern struct mutex ext4__aio_mutex[EXT4_WQ_HASH_SZ];

#endif	/* __KERNEL__ */

#endif	/* _EXT4_H */<|MERGE_RESOLUTION|>--- conflicted
+++ resolved
@@ -193,11 +193,8 @@
 	struct work_struct	work;		/* data work queue */
 	struct kiocb		*iocb;		/* iocb struct for AIO */
 	int			result;		/* error value for AIO */
-<<<<<<< HEAD
-=======
 	int			num_io_pages;
 	struct ext4_io_page	*pages[MAX_IO_PAGES];
->>>>>>> b55e9ac4
 } ext4_io_end_t;
 
 struct ext4_io_submit {
