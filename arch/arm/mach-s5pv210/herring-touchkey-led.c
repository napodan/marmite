--- conflicted
+++ resolved
@@ -17,13 +17,12 @@
 #include <linux/earlysuspend.h>
 #include <asm/mach-types.h>
 
-<<<<<<< HEAD
 #ifdef CONFIG_BLD
 #include <linux/bld.h>
-=======
+#endif
+
 #ifdef CONFIG_GENERIC_BLN
 #include <linux/bln.h>
->>>>>>> d80655f2
 #endif
 
 #include "herring.h"
@@ -38,7 +37,6 @@
 		gpio_direction_output(S5PV210_GPJ3(led_gpios[i]), !!onoff);
 }
 
-<<<<<<< HEAD
 #ifdef CONFIG_BLD
 static void herring_touchkey_bld_enable(void)
 {
@@ -55,7 +53,8 @@
 	.enable = herring_touchkey_bld_enable,
 	.disable = herring_touchkey_bld_disable,
     };
-=======
+#endif
+
 #ifdef CONFIG_GENERIC_BLN
 static void herring_touchkey_bln_enable(void)
 {
@@ -71,7 +70,6 @@
 	.enable = herring_touchkey_bln_enable,
 	.disable = herring_touchkey_bln_disable,
 };
->>>>>>> d80655f2
 #endif
 
 static void herring_touchkey_led_early_suspend(struct early_suspend *h)
@@ -128,13 +126,12 @@
 
 	register_early_suspend(&early_suspend);
 
-<<<<<<< HEAD
 #ifdef CONFIG_BLD
 	register_bld_implementation(&herring_touchkey_bld);
-=======
+#endif
+
 #ifdef CONFIG_GENERIC_BLN
 	register_bln_implementation(&herring_touchkey_bln);
->>>>>>> d80655f2
 #endif
 
 	return 0;
