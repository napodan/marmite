--- conflicted
+++ resolved
@@ -256,55 +256,9 @@
 	clear_bit(STATUS_GEO_CONFIGURED, &priv->status);
 }
 
-<<<<<<< HEAD
-/*
- *  iwlcore_rts_tx_cmd_flag: Set rts/cts. 3945 and 4965 only share this
- *  function.
- */
-void iwlcore_rts_tx_cmd_flag(struct iwl_priv *priv,
-			       struct ieee80211_tx_info *info,
-			       __le16 fc, __le32 *tx_flags)
-{
-	if (info->control.rates[0].flags & IEEE80211_TX_RC_USE_RTS_CTS) {
-		*tx_flags |= TX_CMD_FLG_RTS_MSK;
-		*tx_flags &= ~TX_CMD_FLG_CTS_MSK;
-		*tx_flags |= TX_CMD_FLG_FULL_TXOP_PROT_MSK;
-
-		if (!ieee80211_is_mgmt(fc))
-			return;
-
-		switch (fc & cpu_to_le16(IEEE80211_FCTL_STYPE)) {
-		case cpu_to_le16(IEEE80211_STYPE_AUTH):
-		case cpu_to_le16(IEEE80211_STYPE_DEAUTH):
-		case cpu_to_le16(IEEE80211_STYPE_ASSOC_REQ):
-		case cpu_to_le16(IEEE80211_STYPE_REASSOC_REQ):
-			*tx_flags &= ~TX_CMD_FLG_RTS_MSK;
-			*tx_flags |= TX_CMD_FLG_CTS_MSK;
-			break;
-		}
-	} else if (info->control.rates[0].flags & IEEE80211_TX_RC_USE_CTS_PROTECT) {
-		*tx_flags &= ~TX_CMD_FLG_RTS_MSK;
-		*tx_flags |= TX_CMD_FLG_CTS_MSK;
-		*tx_flags |= TX_CMD_FLG_FULL_TXOP_PROT_MSK;
-	}
-}
-EXPORT_SYMBOL(iwlcore_rts_tx_cmd_flag);
-
-
-static bool is_single_rx_stream(struct iwl_priv *priv)
-{
-	return priv->current_ht_config.smps == IEEE80211_SMPS_STATIC ||
-	       priv->current_ht_config.single_chain_sufficient;
-}
-
-static u8 iwl_is_channel_extension(struct iwl_priv *priv,
-				   enum ieee80211_band band,
-				   u16 channel, u8 extension_chan_offset)
-=======
 static bool iwl_is_channel_extension(struct iwl_priv *priv,
 				     enum ieee80211_band band,
 				     u16 channel, u8 extension_chan_offset)
->>>>>>> b55e9ac4
 {
 	const struct iwl_channel_info *ch_info;
 
@@ -1160,31 +1114,6 @@
 	return ret;
 }
 
-<<<<<<< HEAD
-int iwl_set_hw_params(struct iwl_priv *priv)
-{
-	priv->hw_params.max_rxq_size = RX_QUEUE_SIZE;
-	priv->hw_params.max_rxq_log = RX_QUEUE_SIZE_LOG;
-	if (priv->cfg->mod_params->amsdu_size_8K)
-		priv->hw_params.rx_page_order = get_order(IWL_RX_BUF_SIZE_8K);
-	else
-		priv->hw_params.rx_page_order = get_order(IWL_RX_BUF_SIZE_4K);
-
-	priv->hw_params.max_beacon_itrvl = IWL_MAX_UCODE_BEACON_INTERVAL;
-
-	if (priv->cfg->mod_params->disable_11n)
-		priv->cfg->sku &= ~IWL_SKU_N;
-
-	/* Device-specific setup */
-	return priv->cfg->ops->lib->set_hw_params(priv);
-}
-EXPORT_SYMBOL(iwl_set_hw_params);
-
-int iwl_set_tx_power(struct iwl_priv *priv, s8 tx_power, bool force)
-{
-	int ret = 0;
-	s8 prev_tx_power = priv->tx_power_user_lmt;
-=======
 
 int iwl_set_tx_power(struct iwl_priv *priv, s8 tx_power, bool force)
 {
@@ -1200,7 +1129,6 @@
 
 	if (!priv->cfg->ops->lib->send_tx_power)
 		return -EOPNOTSUPP;
->>>>>>> b55e9ac4
 
 	if (tx_power < IWLAGN_TX_POWER_TARGET_POWER_MIN) {
 		IWL_WARN(priv,
@@ -1208,8 +1136,6 @@
 			 tx_power,
 			 IWLAGN_TX_POWER_TARGET_POWER_MIN);
 		return -EINVAL;
-<<<<<<< HEAD
-=======
 	}
 
 	if (tx_power > priv->tx_power_device_lmt) {
@@ -1232,7 +1158,6 @@
 	if (defer && !force) {
 		IWL_DEBUG_INFO(priv, "Deferring tx power set\n");
 		return 0;
->>>>>>> b55e9ac4
 	}
 
 	prev_tx_power = priv->tx_power_user_lmt;
@@ -1380,41 +1305,12 @@
 		return err;
 	}
 
-<<<<<<< HEAD
-	if (changes & BSS_CHANGED_ERP_CTS_PROT) {
-		IWL_DEBUG_MAC80211(priv, "ERP_CTS %d\n", bss_conf->use_cts_prot);
-		if (bss_conf->use_cts_prot && (priv->band != IEEE80211_BAND_5GHZ))
-			priv->staging_rxon.flags |= RXON_FLG_TGG_PROTECT_MSK;
-		else
-			priv->staging_rxon.flags &= ~RXON_FLG_TGG_PROTECT_MSK;
-		if (bss_conf->use_cts_prot)
-			priv->staging_rxon.flags |= RXON_FLG_SELF_CTS_EN;
-		else
-			priv->staging_rxon.flags &= ~RXON_FLG_SELF_CTS_EN;
-	}
-
-	if (changes & BSS_CHANGED_BASIC_RATES) {
-		/* XXX use this information
-		 *
-		 * To do that, remove code from iwl_set_rate() and put something
-		 * like this here:
-		 *
-		if (A-band)
-			priv->staging_rxon.ofdm_basic_rates =
-				bss_conf->basic_rates;
-		else
-			priv->staging_rxon.ofdm_basic_rates =
-				bss_conf->basic_rates >> 4;
-			priv->staging_rxon.cck_basic_rates =
-				bss_conf->basic_rates & 0xF;
-=======
 	if (priv->cfg->bt_params && priv->cfg->bt_params->advanced_bt_coexist &&
 	    vif->type == NL80211_IFTYPE_ADHOC) {
 		/*
 		 * pretend to have high BT traffic as long as we
 		 * are operating in IBSS mode, as this will cause
 		 * the rate scaling etc. to behave as intended.
->>>>>>> b55e9ac4
 		 */
 		priv->bt_traffic_load = IWL_BT_COEX_TRAFFIC_LOAD_HIGH;
 	}
