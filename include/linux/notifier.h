--- conflicted
+++ resolved
@@ -209,14 +209,9 @@
 #define NETDEV_POST_TYPE_CHANGE	0x000F
 #define NETDEV_POST_INIT	0x0010
 #define NETDEV_UNREGISTER_BATCH 0x0011
-<<<<<<< HEAD
-#define NETDEV_BONDING_DESLAVE  0x0012
-#define NETDEV_NOTIFY_PEERS	0x0013
-=======
 #define NETDEV_RELEASE		0x0012
 #define NETDEV_NOTIFY_PEERS	0x0013
 #define NETDEV_JOIN		0x0014
->>>>>>> b55e9ac4
 
 #define SYS_DOWN	0x0001	/* Notify of system down */
 #define SYS_RESTART	SYS_DOWN
