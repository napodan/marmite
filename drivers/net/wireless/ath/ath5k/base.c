/*-
 * Copyright (c) 2002-2005 Sam Leffler, Errno Consulting
 * Copyright (c) 2004-2005 Atheros Communications, Inc.
 * Copyright (c) 2006 Devicescape Software, Inc.
 * Copyright (c) 2007 Jiri Slaby <jirislaby@gmail.com>
 * Copyright (c) 2007 Luis R. Rodriguez <mcgrof@winlab.rutgers.edu>
 *
 * All rights reserved.
 *
 * Redistribution and use in source and binary forms, with or without
 * modification, are permitted provided that the following conditions
 * are met:
 * 1. Redistributions of source code must retain the above copyright
 *    notice, this list of conditions and the following disclaimer,
 *    without modification.
 * 2. Redistributions in binary form must reproduce at minimum a disclaimer
 *    similar to the "NO WARRANTY" disclaimer below ("Disclaimer") and any
 *    redistribution must be conditioned upon including a substantially
 *    similar Disclaimer requirement for further binary redistribution.
 * 3. Neither the names of the above-listed copyright holders nor the names
 *    of any contributors may be used to endorse or promote products derived
 *    from this software without specific prior written permission.
 *
 * Alternatively, this software may be distributed under the terms of the
 * GNU General Public License ("GPL") version 2 as published by the Free
 * Software Foundation.
 *
 * NO WARRANTY
 * THIS SOFTWARE IS PROVIDED BY THE COPYRIGHT HOLDERS AND CONTRIBUTORS
 * ``AS IS'' AND ANY EXPRESS OR IMPLIED WARRANTIES, INCLUDING, BUT NOT
 * LIMITED TO, THE IMPLIED WARRANTIES OF NONINFRINGEMENT, MERCHANTIBILITY
 * AND FITNESS FOR A PARTICULAR PURPOSE ARE DISCLAIMED. IN NO EVENT SHALL
 * THE COPYRIGHT HOLDERS OR CONTRIBUTORS BE LIABLE FOR SPECIAL, EXEMPLARY,
 * OR CONSEQUENTIAL DAMAGES (INCLUDING, BUT NOT LIMITED TO, PROCUREMENT OF
 * SUBSTITUTE GOODS OR SERVICES; LOSS OF USE, DATA, OR PROFITS; OR BUSINESS
 * INTERRUPTION) HOWEVER CAUSED AND ON ANY THEORY OF LIABILITY, WHETHER
 * IN CONTRACT, STRICT LIABILITY, OR TORT (INCLUDING NEGLIGENCE OR OTHERWISE)
 * ARISING IN ANY WAY OUT OF THE USE OF THIS SOFTWARE, EVEN IF ADVISED OF
 * THE POSSIBILITY OF SUCH DAMAGES.
 *
 */

#include <linux/module.h>
#include <linux/delay.h>
#include <linux/hardirq.h>
#include <linux/if.h>
#include <linux/io.h>
#include <linux/netdevice.h>
#include <linux/cache.h>
<<<<<<< HEAD
#include <linux/pci.h>
#include <linux/pci-aspm.h>
=======
>>>>>>> b55e9ac4
#include <linux/ethtool.h>
#include <linux/uaccess.h>
#include <linux/slab.h>
#include <linux/etherdevice.h>

#include <net/ieee80211_radiotap.h>

#include <asm/unaligned.h>

#include "base.h"
#include "reg.h"
#include "debug.h"
#include "ani.h"

#define CREATE_TRACE_POINTS
#include "trace.h"

int ath5k_modparam_nohwcrypt;
module_param_named(nohwcrypt, ath5k_modparam_nohwcrypt, bool, S_IRUGO);
MODULE_PARM_DESC(nohwcrypt, "Disable hardware encryption.");

static int modparam_all_channels;
module_param_named(all_channels, modparam_all_channels, bool, S_IRUGO);
MODULE_PARM_DESC(all_channels, "Expose all channels the device can use.");

static int modparam_fastchanswitch;
module_param_named(fastchanswitch, modparam_fastchanswitch, bool, S_IRUGO);
MODULE_PARM_DESC(fastchanswitch, "Enable fast channel switching for AR2413/AR5413 radios.");


/* Module info */
MODULE_AUTHOR("Jiri Slaby");
MODULE_AUTHOR("Nick Kossifidis");
MODULE_DESCRIPTION("Support for 5xxx series of Atheros 802.11 wireless LAN cards.");
MODULE_SUPPORTED_DEVICE("Atheros 5xxx WLAN cards");
MODULE_LICENSE("Dual BSD/GPL");

static int ath5k_init(struct ieee80211_hw *hw);
static int ath5k_reset(struct ath5k_softc *sc, struct ieee80211_channel *chan,
								bool skip_pcu);
int ath5k_beacon_update(struct ieee80211_hw *hw, struct ieee80211_vif *vif);
void ath5k_beacon_update_timers(struct ath5k_softc *sc, u64 bc_tsf);

/* Known SREVs */
static const struct ath5k_srev_name srev_names[] = {
#ifdef CONFIG_ATHEROS_AR231X
	{ "5312",	AR5K_VERSION_MAC,	AR5K_SREV_AR5312_R2 },
	{ "5312",	AR5K_VERSION_MAC,	AR5K_SREV_AR5312_R7 },
	{ "2313",	AR5K_VERSION_MAC,	AR5K_SREV_AR2313_R8 },
	{ "2315",	AR5K_VERSION_MAC,	AR5K_SREV_AR2315_R6 },
	{ "2315",	AR5K_VERSION_MAC,	AR5K_SREV_AR2315_R7 },
	{ "2317",	AR5K_VERSION_MAC,	AR5K_SREV_AR2317_R1 },
	{ "2317",	AR5K_VERSION_MAC,	AR5K_SREV_AR2317_R2 },
#else
	{ "5210",	AR5K_VERSION_MAC,	AR5K_SREV_AR5210 },
	{ "5311",	AR5K_VERSION_MAC,	AR5K_SREV_AR5311 },
	{ "5311A",	AR5K_VERSION_MAC,	AR5K_SREV_AR5311A },
	{ "5311B",	AR5K_VERSION_MAC,	AR5K_SREV_AR5311B },
	{ "5211",	AR5K_VERSION_MAC,	AR5K_SREV_AR5211 },
	{ "5212",	AR5K_VERSION_MAC,	AR5K_SREV_AR5212 },
	{ "5213",	AR5K_VERSION_MAC,	AR5K_SREV_AR5213 },
	{ "5213A",	AR5K_VERSION_MAC,	AR5K_SREV_AR5213A },
	{ "2413",	AR5K_VERSION_MAC,	AR5K_SREV_AR2413 },
	{ "2414",	AR5K_VERSION_MAC,	AR5K_SREV_AR2414 },
	{ "5424",	AR5K_VERSION_MAC,	AR5K_SREV_AR5424 },
	{ "5413",	AR5K_VERSION_MAC,	AR5K_SREV_AR5413 },
	{ "5414",	AR5K_VERSION_MAC,	AR5K_SREV_AR5414 },
	{ "2415",	AR5K_VERSION_MAC,	AR5K_SREV_AR2415 },
	{ "5416",	AR5K_VERSION_MAC,	AR5K_SREV_AR5416 },
	{ "5418",	AR5K_VERSION_MAC,	AR5K_SREV_AR5418 },
	{ "2425",	AR5K_VERSION_MAC,	AR5K_SREV_AR2425 },
	{ "2417",	AR5K_VERSION_MAC,	AR5K_SREV_AR2417 },
#endif
	{ "xxxxx",	AR5K_VERSION_MAC,	AR5K_SREV_UNKNOWN },
	{ "5110",	AR5K_VERSION_RAD,	AR5K_SREV_RAD_5110 },
	{ "5111",	AR5K_VERSION_RAD,	AR5K_SREV_RAD_5111 },
	{ "5111A",	AR5K_VERSION_RAD,	AR5K_SREV_RAD_5111A },
	{ "2111",	AR5K_VERSION_RAD,	AR5K_SREV_RAD_2111 },
	{ "5112",	AR5K_VERSION_RAD,	AR5K_SREV_RAD_5112 },
	{ "5112A",	AR5K_VERSION_RAD,	AR5K_SREV_RAD_5112A },
	{ "5112B",	AR5K_VERSION_RAD,	AR5K_SREV_RAD_5112B },
	{ "2112",	AR5K_VERSION_RAD,	AR5K_SREV_RAD_2112 },
	{ "2112A",	AR5K_VERSION_RAD,	AR5K_SREV_RAD_2112A },
	{ "2112B",	AR5K_VERSION_RAD,	AR5K_SREV_RAD_2112B },
	{ "2413",	AR5K_VERSION_RAD,	AR5K_SREV_RAD_2413 },
	{ "5413",	AR5K_VERSION_RAD,	AR5K_SREV_RAD_5413 },
	{ "5424",	AR5K_VERSION_RAD,	AR5K_SREV_RAD_5424 },
	{ "5133",	AR5K_VERSION_RAD,	AR5K_SREV_RAD_5133 },
#ifdef CONFIG_ATHEROS_AR231X
	{ "2316",	AR5K_VERSION_RAD,	AR5K_SREV_RAD_2316 },
	{ "2317",	AR5K_VERSION_RAD,	AR5K_SREV_RAD_2317 },
#endif
	{ "xxxxx",	AR5K_VERSION_RAD,	AR5K_SREV_UNKNOWN },
};

static const struct ieee80211_rate ath5k_rates[] = {
	{ .bitrate = 10,
	  .hw_value = ATH5K_RATE_CODE_1M, },
	{ .bitrate = 20,
	  .hw_value = ATH5K_RATE_CODE_2M,
	  .hw_value_short = ATH5K_RATE_CODE_2M | AR5K_SET_SHORT_PREAMBLE,
	  .flags = IEEE80211_RATE_SHORT_PREAMBLE },
	{ .bitrate = 55,
	  .hw_value = ATH5K_RATE_CODE_5_5M,
	  .hw_value_short = ATH5K_RATE_CODE_5_5M | AR5K_SET_SHORT_PREAMBLE,
	  .flags = IEEE80211_RATE_SHORT_PREAMBLE },
	{ .bitrate = 110,
	  .hw_value = ATH5K_RATE_CODE_11M,
	  .hw_value_short = ATH5K_RATE_CODE_11M | AR5K_SET_SHORT_PREAMBLE,
	  .flags = IEEE80211_RATE_SHORT_PREAMBLE },
	{ .bitrate = 60,
	  .hw_value = ATH5K_RATE_CODE_6M,
	  .flags = 0 },
	{ .bitrate = 90,
	  .hw_value = ATH5K_RATE_CODE_9M,
	  .flags = 0 },
	{ .bitrate = 120,
	  .hw_value = ATH5K_RATE_CODE_12M,
	  .flags = 0 },
	{ .bitrate = 180,
	  .hw_value = ATH5K_RATE_CODE_18M,
	  .flags = 0 },
	{ .bitrate = 240,
	  .hw_value = ATH5K_RATE_CODE_24M,
	  .flags = 0 },
	{ .bitrate = 360,
	  .hw_value = ATH5K_RATE_CODE_36M,
	  .flags = 0 },
	{ .bitrate = 480,
	  .hw_value = ATH5K_RATE_CODE_48M,
	  .flags = 0 },
	{ .bitrate = 540,
	  .hw_value = ATH5K_RATE_CODE_54M,
	  .flags = 0 },
	/* XR missing */
};

static inline u64 ath5k_extend_tsf(struct ath5k_hw *ah, u32 rstamp)
{
	u64 tsf = ath5k_hw_get_tsf64(ah);

	if ((tsf & 0x7fff) < rstamp)
		tsf -= 0x8000;

	return (tsf & ~0x7fff) | rstamp;
}

const char *
ath5k_chip_name(enum ath5k_srev_type type, u_int16_t val)
{
	const char *name = "xxxxx";
	unsigned int i;

	for (i = 0; i < ARRAY_SIZE(srev_names); i++) {
		if (srev_names[i].sr_type != type)
			continue;

		if ((val & 0xf0) == srev_names[i].sr_val)
			name = srev_names[i].sr_name;

		if ((val & 0xff) == srev_names[i].sr_val) {
			name = srev_names[i].sr_name;
			break;
		}
	}

	return name;
}
static unsigned int ath5k_ioread32(void *hw_priv, u32 reg_offset)
{
	struct ath5k_hw *ah = (struct ath5k_hw *) hw_priv;
	return ath5k_hw_reg_read(ah, reg_offset);
}

static void ath5k_iowrite32(void *hw_priv, u32 val, u32 reg_offset)
{
	struct ath5k_hw *ah = (struct ath5k_hw *) hw_priv;
	ath5k_hw_reg_write(ah, val, reg_offset);
}

static const struct ath_ops ath5k_common_ops = {
	.read = ath5k_ioread32,
	.write = ath5k_iowrite32,
};

/***********************\
* Driver Initialization *
\***********************/

<<<<<<< HEAD
	/*
	 * L0s needs to be disabled on all ath5k cards.
	 *
	 * For distributions shipping with CONFIG_PCIEASPM (this will be enabled
	 * by default in the future in 2.6.36) this will also mean both L1 and
	 * L0s will be disabled when a pre 1.1 PCIe device is detected. We do
	 * know L1 works correctly even for all ath5k pre 1.1 PCIe devices
	 * though but cannot currently undue the effect of a blacklist, for
	 * details you can read pcie_aspm_sanity_check() and see how it adjusts
	 * the device link capability.
	 *
	 * It may be possible in the future to implement some PCI API to allow
	 * drivers to override blacklists for pre 1.1 PCIe but for now it is
	 * best to accept that both L0s and L1 will be disabled completely for
	 * distributions shipping with CONFIG_PCIEASPM rather than having this
	 * issue present. Motivation for adding this new API will be to help
	 * with power consumption for some of these devices.
	 */
	pci_disable_link_state(pdev, PCIE_LINK_STATE_L0S);

	ret = pci_enable_device(pdev);
	if (ret) {
		dev_err(&pdev->dev, "can't enable device\n");
		goto err;
	}
=======
static int ath5k_reg_notifier(struct wiphy *wiphy, struct regulatory_request *request)
{
	struct ieee80211_hw *hw = wiphy_to_ieee80211_hw(wiphy);
	struct ath5k_softc *sc = hw->priv;
	struct ath_regulatory *regulatory = ath5k_hw_regulatory(sc->ah);
>>>>>>> b55e9ac4

	return ath_reg_notifier_apply(wiphy, request, regulatory);
}

/********************\
* Channel/mode setup *
\********************/

/*
 * Returns true for the channel numbers used without all_channels modparam.
 */
static bool ath5k_is_standard_channel(short chan, enum ieee80211_band band)
{
	if (band == IEEE80211_BAND_2GHZ && chan <= 14)
		return true;

	return	/* UNII 1,2 */
		(((chan & 3) == 0 && chan >= 36 && chan <= 64) ||
		/* midband */
		((chan & 3) == 0 && chan >= 100 && chan <= 140) ||
		/* UNII-3 */
		((chan & 3) == 1 && chan >= 149 && chan <= 165) ||
		/* 802.11j 5.030-5.080 GHz (20MHz) */
		(chan == 8 || chan == 12 || chan == 16) ||
		/* 802.11j 4.9GHz (20MHz) */
		(chan == 184 || chan == 188 || chan == 192 || chan == 196));
}

static unsigned int
ath5k_setup_channels(struct ath5k_hw *ah, struct ieee80211_channel *channels,
		unsigned int mode, unsigned int max)
{
	unsigned int count, size, chfreq, freq, ch;
	enum ieee80211_band band;

	switch (mode) {
	case AR5K_MODE_11A:
		/* 1..220, but 2GHz frequencies are filtered by check_channel */
		size = 220;
		chfreq = CHANNEL_5GHZ;
		band = IEEE80211_BAND_5GHZ;
		break;
	case AR5K_MODE_11B:
	case AR5K_MODE_11G:
		size = 26;
		chfreq = CHANNEL_2GHZ;
		band = IEEE80211_BAND_2GHZ;
		break;
	default:
		ATH5K_WARN(ah->ah_sc, "bad mode, not copying channels\n");
		return 0;
	}

	count = 0;
	for (ch = 1; ch <= size && count < max; ch++) {
		freq = ieee80211_channel_to_frequency(ch, band);

		if (freq == 0) /* mapping failed - not a standard channel */
			continue;

		/* Check if channel is supported by the chipset */
		if (!ath5k_channel_ok(ah, freq, chfreq))
			continue;

		if (!modparam_all_channels &&
		    !ath5k_is_standard_channel(ch, band))
			continue;

		/* Write channel info and increment counter */
		channels[count].center_freq = freq;
		channels[count].band = band;
		switch (mode) {
		case AR5K_MODE_11A:
		case AR5K_MODE_11G:
			channels[count].hw_value = chfreq | CHANNEL_OFDM;
			break;
		case AR5K_MODE_11B:
			channels[count].hw_value = CHANNEL_B;
		}

		count++;
	}

	return count;
}

static void
ath5k_setup_rate_idx(struct ath5k_softc *sc, struct ieee80211_supported_band *b)
{
	u8 i;

	for (i = 0; i < AR5K_MAX_RATES; i++)
		sc->rate_idx[b->band][i] = -1;

	for (i = 0; i < b->n_bitrates; i++) {
		sc->rate_idx[b->band][b->bitrates[i].hw_value] = i;
		if (b->bitrates[i].hw_value_short)
			sc->rate_idx[b->band][b->bitrates[i].hw_value_short] = i;
	}
}

static int
ath5k_setup_bands(struct ieee80211_hw *hw)
{
	struct ath5k_softc *sc = hw->priv;
	struct ath5k_hw *ah = sc->ah;
	struct ieee80211_supported_band *sband;
	int max_c, count_c = 0;
	int i;

	BUILD_BUG_ON(ARRAY_SIZE(sc->sbands) < IEEE80211_NUM_BANDS);
	max_c = ARRAY_SIZE(sc->channels);

	/* 2GHz band */
	sband = &sc->sbands[IEEE80211_BAND_2GHZ];
	sband->band = IEEE80211_BAND_2GHZ;
	sband->bitrates = &sc->rates[IEEE80211_BAND_2GHZ][0];

	if (test_bit(AR5K_MODE_11G, sc->ah->ah_capabilities.cap_mode)) {
		/* G mode */
		memcpy(sband->bitrates, &ath5k_rates[0],
		       sizeof(struct ieee80211_rate) * 12);
		sband->n_bitrates = 12;

		sband->channels = sc->channels;
		sband->n_channels = ath5k_setup_channels(ah, sband->channels,
					AR5K_MODE_11G, max_c);

		hw->wiphy->bands[IEEE80211_BAND_2GHZ] = sband;
		count_c = sband->n_channels;
		max_c -= count_c;
	} else if (test_bit(AR5K_MODE_11B, sc->ah->ah_capabilities.cap_mode)) {
		/* B mode */
		memcpy(sband->bitrates, &ath5k_rates[0],
		       sizeof(struct ieee80211_rate) * 4);
		sband->n_bitrates = 4;

		/* 5211 only supports B rates and uses 4bit rate codes
		 * (e.g normally we have 0x1B for 1M, but on 5211 we have 0x0B)
		 * fix them up here:
		 */
		if (ah->ah_version == AR5K_AR5211) {
			for (i = 0; i < 4; i++) {
				sband->bitrates[i].hw_value =
					sband->bitrates[i].hw_value & 0xF;
				sband->bitrates[i].hw_value_short =
					sband->bitrates[i].hw_value_short & 0xF;
			}
		}

		sband->channels = sc->channels;
		sband->n_channels = ath5k_setup_channels(ah, sband->channels,
					AR5K_MODE_11B, max_c);

		hw->wiphy->bands[IEEE80211_BAND_2GHZ] = sband;
		count_c = sband->n_channels;
		max_c -= count_c;
	}
	ath5k_setup_rate_idx(sc, sband);

	/* 5GHz band, A mode */
	if (test_bit(AR5K_MODE_11A, sc->ah->ah_capabilities.cap_mode)) {
		sband = &sc->sbands[IEEE80211_BAND_5GHZ];
		sband->band = IEEE80211_BAND_5GHZ;
		sband->bitrates = &sc->rates[IEEE80211_BAND_5GHZ][0];

		memcpy(sband->bitrates, &ath5k_rates[4],
		       sizeof(struct ieee80211_rate) * 8);
		sband->n_bitrates = 8;

		sband->channels = &sc->channels[count_c];
		sband->n_channels = ath5k_setup_channels(ah, sband->channels,
					AR5K_MODE_11A, max_c);

		hw->wiphy->bands[IEEE80211_BAND_5GHZ] = sband;
	}
	ath5k_setup_rate_idx(sc, sband);

	ath5k_debug_dump_bands(sc);

	return 0;
}

/*
 * Set/change channels. We always reset the chip.
 * To accomplish this we must first cleanup any pending DMA,
 * then restart stuff after a la  ath5k_init.
 *
 * Called with sc->lock.
 */
int
ath5k_chan_set(struct ath5k_softc *sc, struct ieee80211_channel *chan)
{
	ATH5K_DBG(sc, ATH5K_DEBUG_RESET,
		  "channel set, resetting (%u -> %u MHz)\n",
		  sc->curchan->center_freq, chan->center_freq);

	/*
	 * To switch channels clear any pending DMA operations;
	 * wait long enough for the RX fifo to drain, reset the
	 * hardware at the new frequency, and then re-enable
	 * the relevant bits of the h/w.
	 */
	return ath5k_reset(sc, chan, true);
}

void ath5k_vif_iter(void *data, u8 *mac, struct ieee80211_vif *vif)
{
	struct ath5k_vif_iter_data *iter_data = data;
	int i;
	struct ath5k_vif *avf = (void *)vif->drv_priv;

	if (iter_data->hw_macaddr)
		for (i = 0; i < ETH_ALEN; i++)
			iter_data->mask[i] &=
				~(iter_data->hw_macaddr[i] ^ mac[i]);

	if (!iter_data->found_active) {
		iter_data->found_active = true;
		memcpy(iter_data->active_mac, mac, ETH_ALEN);
	}

	if (iter_data->need_set_hw_addr && iter_data->hw_macaddr)
		if (compare_ether_addr(iter_data->hw_macaddr, mac) == 0)
			iter_data->need_set_hw_addr = false;

	if (!iter_data->any_assoc) {
		if (avf->assoc)
			iter_data->any_assoc = true;
	}

	/* Calculate combined mode - when APs are active, operate in AP mode.
	 * Otherwise use the mode of the new interface. This can currently
	 * only deal with combinations of APs and STAs. Only one ad-hoc
	 * interfaces is allowed.
	 */
	if (avf->opmode == NL80211_IFTYPE_AP)
		iter_data->opmode = NL80211_IFTYPE_AP;
	else {
		if (avf->opmode == NL80211_IFTYPE_STATION)
			iter_data->n_stas++;
		if (iter_data->opmode == NL80211_IFTYPE_UNSPECIFIED)
			iter_data->opmode = avf->opmode;
	}
}

void
ath5k_update_bssid_mask_and_opmode(struct ath5k_softc *sc,
				   struct ieee80211_vif *vif)
{
	struct ath_common *common = ath5k_hw_common(sc->ah);
	struct ath5k_vif_iter_data iter_data;
	u32 rfilt;

	/*
	 * Use the hardware MAC address as reference, the hardware uses it
	 * together with the BSSID mask when matching addresses.
	 */
	iter_data.hw_macaddr = common->macaddr;
	memset(&iter_data.mask, 0xff, ETH_ALEN);
	iter_data.found_active = false;
	iter_data.need_set_hw_addr = true;
	iter_data.opmode = NL80211_IFTYPE_UNSPECIFIED;
	iter_data.n_stas = 0;

	if (vif)
		ath5k_vif_iter(&iter_data, vif->addr, vif);

	/* Get list of all active MAC addresses */
	ieee80211_iterate_active_interfaces_atomic(sc->hw, ath5k_vif_iter,
						   &iter_data);
	memcpy(sc->bssidmask, iter_data.mask, ETH_ALEN);

	sc->opmode = iter_data.opmode;
	if (sc->opmode == NL80211_IFTYPE_UNSPECIFIED)
		/* Nothing active, default to station mode */
		sc->opmode = NL80211_IFTYPE_STATION;

	ath5k_hw_set_opmode(sc->ah, sc->opmode);
	ATH5K_DBG(sc, ATH5K_DEBUG_MODE, "mode setup opmode %d (%s)\n",
		  sc->opmode, ath_opmode_to_string(sc->opmode));

	if (iter_data.need_set_hw_addr && iter_data.found_active)
		ath5k_hw_set_lladdr(sc->ah, iter_data.active_mac);

	if (ath5k_hw_hasbssidmask(sc->ah))
		ath5k_hw_set_bssid_mask(sc->ah, sc->bssidmask);

	/* Set up RX Filter */
	if (iter_data.n_stas > 1) {
		/* If you have multiple STA interfaces connected to
		 * different APs, ARPs are not received (most of the time?)
		 * Enabling PROMISC appears to fix that probem.
		 */
		sc->filter_flags |= AR5K_RX_FILTER_PROM;
	}

	rfilt = sc->filter_flags;
	ath5k_hw_set_rx_filter(sc->ah, rfilt);
	ATH5K_DBG(sc, ATH5K_DEBUG_MODE, "RX filter 0x%x\n", rfilt);
}

static inline int
ath5k_hw_to_driver_rix(struct ath5k_softc *sc, int hw_rix)
{
	int rix;

	/* return base rate on errors */
	if (WARN(hw_rix < 0 || hw_rix >= AR5K_MAX_RATES,
			"hw_rix out of bounds: %x\n", hw_rix))
		return 0;

	rix = sc->rate_idx[sc->curchan->band][hw_rix];
	if (WARN(rix < 0, "invalid hw_rix: %x\n", hw_rix))
		rix = 0;

	return rix;
}

/***************\
* Buffers setup *
\***************/

static
struct sk_buff *ath5k_rx_skb_alloc(struct ath5k_softc *sc, dma_addr_t *skb_addr)
{
	struct ath_common *common = ath5k_hw_common(sc->ah);
	struct sk_buff *skb;

	/*
	 * Allocate buffer with headroom_needed space for the
	 * fake physical layer header at the start.
	 */
	skb = ath_rxbuf_alloc(common,
			      common->rx_bufsize,
			      GFP_ATOMIC);

	if (!skb) {
		ATH5K_ERR(sc, "can't alloc skbuff of size %u\n",
				common->rx_bufsize);
		return NULL;
	}

	*skb_addr = dma_map_single(sc->dev,
				   skb->data, common->rx_bufsize,
				   DMA_FROM_DEVICE);

	if (unlikely(dma_mapping_error(sc->dev, *skb_addr))) {
		ATH5K_ERR(sc, "%s: DMA mapping failed\n", __func__);
		dev_kfree_skb(skb);
		return NULL;
	}
	return skb;
}

static int
ath5k_rxbuf_setup(struct ath5k_softc *sc, struct ath5k_buf *bf)
{
	struct ath5k_hw *ah = sc->ah;
	struct sk_buff *skb = bf->skb;
	struct ath5k_desc *ds;
	int ret;

	if (!skb) {
		skb = ath5k_rx_skb_alloc(sc, &bf->skbaddr);
		if (!skb)
			return -ENOMEM;
		bf->skb = skb;
	}

	/*
	 * Setup descriptors.  For receive we always terminate
	 * the descriptor list with a self-linked entry so we'll
	 * not get overrun under high load (as can happen with a
	 * 5212 when ANI processing enables PHY error frames).
	 *
	 * To ensure the last descriptor is self-linked we create
	 * each descriptor as self-linked and add it to the end.  As
	 * each additional descriptor is added the previous self-linked
	 * entry is "fixed" naturally.  This should be safe even
	 * if DMA is happening.  When processing RX interrupts we
	 * never remove/process the last, self-linked, entry on the
	 * descriptor list.  This ensures the hardware always has
	 * someplace to write a new frame.
	 */
	ds = bf->desc;
	ds->ds_link = bf->daddr;	/* link to self */
	ds->ds_data = bf->skbaddr;
	ret = ath5k_hw_setup_rx_desc(ah, ds, ah->common.rx_bufsize, 0);
	if (ret) {
		ATH5K_ERR(sc, "%s: could not setup RX desc\n", __func__);
		return ret;
	}

	if (sc->rxlink != NULL)
		*sc->rxlink = bf->daddr;
	sc->rxlink = &ds->ds_link;
	return 0;
}

static enum ath5k_pkt_type get_hw_packet_type(struct sk_buff *skb)
{
	struct ieee80211_hdr *hdr;
	enum ath5k_pkt_type htype;
	__le16 fc;

	hdr = (struct ieee80211_hdr *)skb->data;
	fc = hdr->frame_control;

	if (ieee80211_is_beacon(fc))
		htype = AR5K_PKT_TYPE_BEACON;
	else if (ieee80211_is_probe_resp(fc))
		htype = AR5K_PKT_TYPE_PROBE_RESP;
	else if (ieee80211_is_atim(fc))
		htype = AR5K_PKT_TYPE_ATIM;
	else if (ieee80211_is_pspoll(fc))
		htype = AR5K_PKT_TYPE_PSPOLL;
	else
		htype = AR5K_PKT_TYPE_NORMAL;

	return htype;
}

static int
ath5k_txbuf_setup(struct ath5k_softc *sc, struct ath5k_buf *bf,
		  struct ath5k_txq *txq, int padsize)
{
	struct ath5k_hw *ah = sc->ah;
	struct ath5k_desc *ds = bf->desc;
	struct sk_buff *skb = bf->skb;
	struct ieee80211_tx_info *info = IEEE80211_SKB_CB(skb);
	unsigned int pktlen, flags, keyidx = AR5K_TXKEYIX_INVALID;
	struct ieee80211_rate *rate;
	unsigned int mrr_rate[3], mrr_tries[3];
	int i, ret;
	u16 hw_rate;
	u16 cts_rate = 0;
	u16 duration = 0;
	u8 rc_flags;

	flags = AR5K_TXDESC_INTREQ | AR5K_TXDESC_CLRDMASK;

	/* XXX endianness */
	bf->skbaddr = dma_map_single(sc->dev, skb->data, skb->len,
			DMA_TO_DEVICE);

	rate = ieee80211_get_tx_rate(sc->hw, info);
	if (!rate) {
		ret = -EINVAL;
		goto err_unmap;
	}

	if (info->flags & IEEE80211_TX_CTL_NO_ACK)
		flags |= AR5K_TXDESC_NOACK;

	rc_flags = info->control.rates[0].flags;
	hw_rate = (rc_flags & IEEE80211_TX_RC_USE_SHORT_PREAMBLE) ?
		rate->hw_value_short : rate->hw_value;

	pktlen = skb->len;

	/* FIXME: If we are in g mode and rate is a CCK rate
	 * subtract ah->ah_txpower.txp_cck_ofdm_pwr_delta
	 * from tx power (value is in dB units already) */
	if (info->control.hw_key) {
		keyidx = info->control.hw_key->hw_key_idx;
		pktlen += info->control.hw_key->icv_len;
	}
	if (rc_flags & IEEE80211_TX_RC_USE_RTS_CTS) {
		flags |= AR5K_TXDESC_RTSENA;
		cts_rate = ieee80211_get_rts_cts_rate(sc->hw, info)->hw_value;
		duration = le16_to_cpu(ieee80211_rts_duration(sc->hw,
			info->control.vif, pktlen, info));
	}
	if (rc_flags & IEEE80211_TX_RC_USE_CTS_PROTECT) {
		flags |= AR5K_TXDESC_CTSENA;
		cts_rate = ieee80211_get_rts_cts_rate(sc->hw, info)->hw_value;
		duration = le16_to_cpu(ieee80211_ctstoself_duration(sc->hw,
			info->control.vif, pktlen, info));
	}
	ret = ah->ah_setup_tx_desc(ah, ds, pktlen,
		ieee80211_get_hdrlen_from_skb(skb), padsize,
		get_hw_packet_type(skb),
		(sc->power_level * 2),
		hw_rate,
		info->control.rates[0].count, keyidx, ah->ah_tx_ant, flags,
		cts_rate, duration);
	if (ret)
		goto err_unmap;

	memset(mrr_rate, 0, sizeof(mrr_rate));
	memset(mrr_tries, 0, sizeof(mrr_tries));
	for (i = 0; i < 3; i++) {
		rate = ieee80211_get_alt_retry_rate(sc->hw, info, i);
		if (!rate)
			break;

		mrr_rate[i] = rate->hw_value;
		mrr_tries[i] = info->control.rates[i + 1].count;
	}

	ath5k_hw_setup_mrr_tx_desc(ah, ds,
		mrr_rate[0], mrr_tries[0],
		mrr_rate[1], mrr_tries[1],
		mrr_rate[2], mrr_tries[2]);

	ds->ds_link = 0;
	ds->ds_data = bf->skbaddr;

	spin_lock_bh(&txq->lock);
	list_add_tail(&bf->list, &txq->q);
	txq->txq_len++;
	if (txq->link == NULL) /* is this first packet? */
		ath5k_hw_set_txdp(ah, txq->qnum, bf->daddr);
	else /* no, so only link it */
		*txq->link = bf->daddr;

	txq->link = &ds->ds_link;
	ath5k_hw_start_tx_dma(ah, txq->qnum);
	mmiowb();
	spin_unlock_bh(&txq->lock);

	return 0;
err_unmap:
	dma_unmap_single(sc->dev, bf->skbaddr, skb->len, DMA_TO_DEVICE);
	return ret;
}

/*******************\
* Descriptors setup *
\*******************/

static int
ath5k_desc_alloc(struct ath5k_softc *sc)
{
	struct ath5k_desc *ds;
	struct ath5k_buf *bf;
	dma_addr_t da;
	unsigned int i;
	int ret;

	/* allocate descriptors */
	sc->desc_len = sizeof(struct ath5k_desc) *
			(ATH_TXBUF + ATH_RXBUF + ATH_BCBUF + 1);

	sc->desc = dma_alloc_coherent(sc->dev, sc->desc_len,
				&sc->desc_daddr, GFP_KERNEL);
	if (sc->desc == NULL) {
		ATH5K_ERR(sc, "can't allocate descriptors\n");
		ret = -ENOMEM;
		goto err;
	}
	ds = sc->desc;
	da = sc->desc_daddr;
	ATH5K_DBG(sc, ATH5K_DEBUG_ANY, "DMA map: %p (%zu) -> %llx\n",
		ds, sc->desc_len, (unsigned long long)sc->desc_daddr);

	bf = kcalloc(1 + ATH_TXBUF + ATH_RXBUF + ATH_BCBUF,
			sizeof(struct ath5k_buf), GFP_KERNEL);
	if (bf == NULL) {
		ATH5K_ERR(sc, "can't allocate bufptr\n");
		ret = -ENOMEM;
		goto err_free;
	}
	sc->bufptr = bf;

	INIT_LIST_HEAD(&sc->rxbuf);
	for (i = 0; i < ATH_RXBUF; i++, bf++, ds++, da += sizeof(*ds)) {
		bf->desc = ds;
		bf->daddr = da;
		list_add_tail(&bf->list, &sc->rxbuf);
	}

	INIT_LIST_HEAD(&sc->txbuf);
	sc->txbuf_len = ATH_TXBUF;
	for (i = 0; i < ATH_TXBUF; i++, bf++, ds++,
			da += sizeof(*ds)) {
		bf->desc = ds;
		bf->daddr = da;
		list_add_tail(&bf->list, &sc->txbuf);
	}

	/* beacon buffers */
	INIT_LIST_HEAD(&sc->bcbuf);
	for (i = 0; i < ATH_BCBUF; i++, bf++, ds++, da += sizeof(*ds)) {
		bf->desc = ds;
		bf->daddr = da;
		list_add_tail(&bf->list, &sc->bcbuf);
	}

	return 0;
err_free:
	dma_free_coherent(sc->dev, sc->desc_len, sc->desc, sc->desc_daddr);
err:
	sc->desc = NULL;
	return ret;
}

void
ath5k_txbuf_free_skb(struct ath5k_softc *sc, struct ath5k_buf *bf)
{
	BUG_ON(!bf);
	if (!bf->skb)
		return;
	dma_unmap_single(sc->dev, bf->skbaddr, bf->skb->len,
			DMA_TO_DEVICE);
	dev_kfree_skb_any(bf->skb);
	bf->skb = NULL;
	bf->skbaddr = 0;
	bf->desc->ds_data = 0;
}

void
ath5k_rxbuf_free_skb(struct ath5k_softc *sc, struct ath5k_buf *bf)
{
	struct ath5k_hw *ah = sc->ah;
	struct ath_common *common = ath5k_hw_common(ah);

	BUG_ON(!bf);
	if (!bf->skb)
		return;
	dma_unmap_single(sc->dev, bf->skbaddr, common->rx_bufsize,
			DMA_FROM_DEVICE);
	dev_kfree_skb_any(bf->skb);
	bf->skb = NULL;
	bf->skbaddr = 0;
	bf->desc->ds_data = 0;
}

static void
ath5k_desc_free(struct ath5k_softc *sc)
{
	struct ath5k_buf *bf;

	list_for_each_entry(bf, &sc->txbuf, list)
		ath5k_txbuf_free_skb(sc, bf);
	list_for_each_entry(bf, &sc->rxbuf, list)
		ath5k_rxbuf_free_skb(sc, bf);
	list_for_each_entry(bf, &sc->bcbuf, list)
		ath5k_txbuf_free_skb(sc, bf);

	/* Free memory associated with all descriptors */
	dma_free_coherent(sc->dev, sc->desc_len, sc->desc, sc->desc_daddr);
	sc->desc = NULL;
	sc->desc_daddr = 0;

	kfree(sc->bufptr);
	sc->bufptr = NULL;
}


/**************\
* Queues setup *
\**************/

static struct ath5k_txq *
ath5k_txq_setup(struct ath5k_softc *sc,
		int qtype, int subtype)
{
	struct ath5k_hw *ah = sc->ah;
	struct ath5k_txq *txq;
	struct ath5k_txq_info qi = {
		.tqi_subtype = subtype,
		/* XXX: default values not correct for B and XR channels,
		 * but who cares? */
		.tqi_aifs = AR5K_TUNE_AIFS,
		.tqi_cw_min = AR5K_TUNE_CWMIN,
		.tqi_cw_max = AR5K_TUNE_CWMAX
	};
	int qnum;

	/*
	 * Enable interrupts only for EOL and DESC conditions.
	 * We mark tx descriptors to receive a DESC interrupt
	 * when a tx queue gets deep; otherwise we wait for the
	 * EOL to reap descriptors.  Note that this is done to
	 * reduce interrupt load and this only defers reaping
	 * descriptors, never transmitting frames.  Aside from
	 * reducing interrupts this also permits more concurrency.
	 * The only potential downside is if the tx queue backs
	 * up in which case the top half of the kernel may backup
	 * due to a lack of tx descriptors.
	 */
	qi.tqi_flags = AR5K_TXQ_FLAG_TXEOLINT_ENABLE |
				AR5K_TXQ_FLAG_TXDESCINT_ENABLE;
	qnum = ath5k_hw_setup_tx_queue(ah, qtype, &qi);
	if (qnum < 0) {
		/*
		 * NB: don't print a message, this happens
		 * normally on parts with too few tx queues
		 */
		return ERR_PTR(qnum);
	}
	if (qnum >= ARRAY_SIZE(sc->txqs)) {
		ATH5K_ERR(sc, "hw qnum %u out of range, max %tu!\n",
			qnum, ARRAY_SIZE(sc->txqs));
		ath5k_hw_release_tx_queue(ah, qnum);
		return ERR_PTR(-EINVAL);
	}
	txq = &sc->txqs[qnum];
	if (!txq->setup) {
		txq->qnum = qnum;
		txq->link = NULL;
		INIT_LIST_HEAD(&txq->q);
		spin_lock_init(&txq->lock);
		txq->setup = true;
		txq->txq_len = 0;
		txq->txq_max = ATH5K_TXQ_LEN_MAX;
		txq->txq_poll_mark = false;
		txq->txq_stuck = 0;
	}
	return &sc->txqs[qnum];
}

static int
ath5k_beaconq_setup(struct ath5k_hw *ah)
{
	struct ath5k_txq_info qi = {
		/* XXX: default values not correct for B and XR channels,
		 * but who cares? */
		.tqi_aifs = AR5K_TUNE_AIFS,
		.tqi_cw_min = AR5K_TUNE_CWMIN,
		.tqi_cw_max = AR5K_TUNE_CWMAX,
		/* NB: for dynamic turbo, don't enable any other interrupts */
		.tqi_flags = AR5K_TXQ_FLAG_TXDESCINT_ENABLE
	};

	return ath5k_hw_setup_tx_queue(ah, AR5K_TX_QUEUE_BEACON, &qi);
}

static int
ath5k_beaconq_config(struct ath5k_softc *sc)
{
	struct ath5k_hw *ah = sc->ah;
	struct ath5k_txq_info qi;
	int ret;

	ret = ath5k_hw_get_tx_queueprops(ah, sc->bhalq, &qi);
	if (ret)
		goto err;

	if (sc->opmode == NL80211_IFTYPE_AP ||
		sc->opmode == NL80211_IFTYPE_MESH_POINT) {
		/*
		 * Always burst out beacon and CAB traffic
		 * (aifs = cwmin = cwmax = 0)
		 */
		qi.tqi_aifs = 0;
		qi.tqi_cw_min = 0;
		qi.tqi_cw_max = 0;
	} else if (sc->opmode == NL80211_IFTYPE_ADHOC) {
		/*
		 * Adhoc mode; backoff between 0 and (2 * cw_min).
		 */
		qi.tqi_aifs = 0;
		qi.tqi_cw_min = 0;
		qi.tqi_cw_max = 2 * AR5K_TUNE_CWMIN;
	}

	ATH5K_DBG(sc, ATH5K_DEBUG_BEACON,
		"beacon queueprops tqi_aifs:%d tqi_cw_min:%d tqi_cw_max:%d\n",
		qi.tqi_aifs, qi.tqi_cw_min, qi.tqi_cw_max);

	ret = ath5k_hw_set_tx_queueprops(ah, sc->bhalq, &qi);
	if (ret) {
		ATH5K_ERR(sc, "%s: unable to update parameters for beacon "
			"hardware queue!\n", __func__);
		goto err;
	}
	ret = ath5k_hw_reset_tx_queue(ah, sc->bhalq); /* push to h/w */
	if (ret)
		goto err;

	/* reconfigure cabq with ready time to 80% of beacon_interval */
	ret = ath5k_hw_get_tx_queueprops(ah, AR5K_TX_QUEUE_ID_CAB, &qi);
	if (ret)
		goto err;

	qi.tqi_ready_time = (sc->bintval * 80) / 100;
	ret = ath5k_hw_set_tx_queueprops(ah, AR5K_TX_QUEUE_ID_CAB, &qi);
	if (ret)
		goto err;

	ret = ath5k_hw_reset_tx_queue(ah, AR5K_TX_QUEUE_ID_CAB);
err:
	return ret;
}

/**
 * ath5k_drain_tx_buffs - Empty tx buffers
 *
 * @sc The &struct ath5k_softc
 *
 * Empty tx buffers from all queues in preparation
 * of a reset or during shutdown.
 *
 * NB:	this assumes output has been stopped and
 *	we do not need to block ath5k_tx_tasklet
 */
static void
ath5k_drain_tx_buffs(struct ath5k_softc *sc)
{
	struct ath5k_txq *txq;
	struct ath5k_buf *bf, *bf0;
	int i;

	for (i = 0; i < ARRAY_SIZE(sc->txqs); i++) {
		if (sc->txqs[i].setup) {
			txq = &sc->txqs[i];
			spin_lock_bh(&txq->lock);
			list_for_each_entry_safe(bf, bf0, &txq->q, list) {
				ath5k_debug_printtxbuf(sc, bf);

				ath5k_txbuf_free_skb(sc, bf);

				spin_lock_bh(&sc->txbuflock);
				list_move_tail(&bf->list, &sc->txbuf);
				sc->txbuf_len++;
				txq->txq_len--;
				spin_unlock_bh(&sc->txbuflock);
			}
			txq->link = NULL;
			txq->txq_poll_mark = false;
			spin_unlock_bh(&txq->lock);
		}
	}
}

static void
ath5k_txq_release(struct ath5k_softc *sc)
{
	struct ath5k_txq *txq = sc->txqs;
	unsigned int i;

	for (i = 0; i < ARRAY_SIZE(sc->txqs); i++, txq++)
		if (txq->setup) {
			ath5k_hw_release_tx_queue(sc->ah, txq->qnum);
			txq->setup = false;
		}
}


/*************\
* RX Handling *
\*************/

/*
 * Enable the receive h/w following a reset.
 */
static int
ath5k_rx_start(struct ath5k_softc *sc)
{
	struct ath5k_hw *ah = sc->ah;
	struct ath_common *common = ath5k_hw_common(ah);
	struct ath5k_buf *bf;
	int ret;

	common->rx_bufsize = roundup(IEEE80211_MAX_FRAME_LEN, common->cachelsz);

	ATH5K_DBG(sc, ATH5K_DEBUG_RESET, "cachelsz %u rx_bufsize %u\n",
		  common->cachelsz, common->rx_bufsize);

	spin_lock_bh(&sc->rxbuflock);
	sc->rxlink = NULL;
	list_for_each_entry(bf, &sc->rxbuf, list) {
		ret = ath5k_rxbuf_setup(sc, bf);
		if (ret != 0) {
			spin_unlock_bh(&sc->rxbuflock);
			goto err;
		}
	}
	bf = list_first_entry(&sc->rxbuf, struct ath5k_buf, list);
	ath5k_hw_set_rxdp(ah, bf->daddr);
	spin_unlock_bh(&sc->rxbuflock);

	ath5k_hw_start_rx_dma(ah);	/* enable recv descriptors */
	ath5k_update_bssid_mask_and_opmode(sc, NULL); /* set filters, etc. */
	ath5k_hw_start_rx_pcu(ah);	/* re-enable PCU/DMA engine */

	return 0;
err:
	return ret;
}

/*
 * Disable the receive logic on PCU (DRU)
 * In preparation for a shutdown.
 *
 * Note: Doesn't stop rx DMA, ath5k_hw_dma_stop
 * does.
 */
static void
ath5k_rx_stop(struct ath5k_softc *sc)
{
	struct ath5k_hw *ah = sc->ah;

	ath5k_hw_set_rx_filter(ah, 0);	/* clear recv filter */
	ath5k_hw_stop_rx_pcu(ah);	/* disable PCU */

	ath5k_debug_printrxbuffs(sc, ah);
}

static unsigned int
ath5k_rx_decrypted(struct ath5k_softc *sc, struct sk_buff *skb,
		   struct ath5k_rx_status *rs)
{
	struct ath5k_hw *ah = sc->ah;
	struct ath_common *common = ath5k_hw_common(ah);
	struct ieee80211_hdr *hdr = (void *)skb->data;
	unsigned int keyix, hlen;

	if (!(rs->rs_status & AR5K_RXERR_DECRYPT) &&
			rs->rs_keyix != AR5K_RXKEYIX_INVALID)
		return RX_FLAG_DECRYPTED;

	/* Apparently when a default key is used to decrypt the packet
	   the hw does not set the index used to decrypt.  In such cases
	   get the index from the packet. */
	hlen = ieee80211_hdrlen(hdr->frame_control);
	if (ieee80211_has_protected(hdr->frame_control) &&
	    !(rs->rs_status & AR5K_RXERR_DECRYPT) &&
	    skb->len >= hlen + 4) {
		keyix = skb->data[hlen + 3] >> 6;

		if (test_bit(keyix, common->keymap))
			return RX_FLAG_DECRYPTED;
	}

	return 0;
}


static void
ath5k_check_ibss_tsf(struct ath5k_softc *sc, struct sk_buff *skb,
		     struct ieee80211_rx_status *rxs)
{
	struct ath_common *common = ath5k_hw_common(sc->ah);
	u64 tsf, bc_tstamp;
	u32 hw_tu;
	struct ieee80211_mgmt *mgmt = (struct ieee80211_mgmt *)skb->data;

	if (ieee80211_is_beacon(mgmt->frame_control) &&
	    le16_to_cpu(mgmt->u.beacon.capab_info) & WLAN_CAPABILITY_IBSS &&
	    memcmp(mgmt->bssid, common->curbssid, ETH_ALEN) == 0) {
		/*
		 * Received an IBSS beacon with the same BSSID. Hardware *must*
		 * have updated the local TSF. We have to work around various
		 * hardware bugs, though...
		 */
		tsf = ath5k_hw_get_tsf64(sc->ah);
		bc_tstamp = le64_to_cpu(mgmt->u.beacon.timestamp);
		hw_tu = TSF_TO_TU(tsf);

		ATH5K_DBG_UNLIMIT(sc, ATH5K_DEBUG_BEACON,
			"beacon %llx mactime %llx (diff %lld) tsf now %llx\n",
			(unsigned long long)bc_tstamp,
			(unsigned long long)rxs->mactime,
			(unsigned long long)(rxs->mactime - bc_tstamp),
			(unsigned long long)tsf);

		/*
		 * Sometimes the HW will give us a wrong tstamp in the rx
		 * status, causing the timestamp extension to go wrong.
		 * (This seems to happen especially with beacon frames bigger
		 * than 78 byte (incl. FCS))
		 * But we know that the receive timestamp must be later than the
		 * timestamp of the beacon since HW must have synced to that.
		 *
		 * NOTE: here we assume mactime to be after the frame was
		 * received, not like mac80211 which defines it at the start.
		 */
		if (bc_tstamp > rxs->mactime) {
			ATH5K_DBG_UNLIMIT(sc, ATH5K_DEBUG_BEACON,
				"fixing mactime from %llx to %llx\n",
				(unsigned long long)rxs->mactime,
				(unsigned long long)tsf);
			rxs->mactime = tsf;
		}

		/*
		 * Local TSF might have moved higher than our beacon timers,
		 * in that case we have to update them to continue sending
		 * beacons. This also takes care of synchronizing beacon sending
		 * times with other stations.
		 */
		if (hw_tu >= sc->nexttbtt)
			ath5k_beacon_update_timers(sc, bc_tstamp);

		/* Check if the beacon timers are still correct, because a TSF
		 * update might have created a window between them - for a
		 * longer description see the comment of this function: */
		if (!ath5k_hw_check_beacon_timers(sc->ah, sc->bintval)) {
			ath5k_beacon_update_timers(sc, bc_tstamp);
			ATH5K_DBG_UNLIMIT(sc, ATH5K_DEBUG_BEACON,
				"fixed beacon timers after beacon receive\n");
		}
	}
}

static void
ath5k_update_beacon_rssi(struct ath5k_softc *sc, struct sk_buff *skb, int rssi)
{
	struct ieee80211_mgmt *mgmt = (struct ieee80211_mgmt *)skb->data;
	struct ath5k_hw *ah = sc->ah;
	struct ath_common *common = ath5k_hw_common(ah);

	/* only beacons from our BSSID */
	if (!ieee80211_is_beacon(mgmt->frame_control) ||
	    memcmp(mgmt->bssid, common->curbssid, ETH_ALEN) != 0)
		return;

	ewma_add(&ah->ah_beacon_rssi_avg, rssi);

	/* in IBSS mode we should keep RSSI statistics per neighbour */
	/* le16_to_cpu(mgmt->u.beacon.capab_info) & WLAN_CAPABILITY_IBSS */
}

/*
 * Compute padding position. skb must contain an IEEE 802.11 frame
 */
static int ath5k_common_padpos(struct sk_buff *skb)
{
	struct ieee80211_hdr * hdr = (struct ieee80211_hdr *)skb->data;
	__le16 frame_control = hdr->frame_control;
	int padpos = 24;

	if (ieee80211_has_a4(frame_control)) {
		padpos += ETH_ALEN;
	}
	if (ieee80211_is_data_qos(frame_control)) {
		padpos += IEEE80211_QOS_CTL_LEN;
	}

	return padpos;
}

/*
 * This function expects an 802.11 frame and returns the number of
 * bytes added, or -1 if we don't have enough header room.
 */
static int ath5k_add_padding(struct sk_buff *skb)
{
	int padpos = ath5k_common_padpos(skb);
	int padsize = padpos & 3;

	if (padsize && skb->len>padpos) {

		if (skb_headroom(skb) < padsize)
			return -1;

		skb_push(skb, padsize);
		memmove(skb->data, skb->data+padsize, padpos);
		return padsize;
	}

	return 0;
}

/*
 * The MAC header is padded to have 32-bit boundary if the
 * packet payload is non-zero. The general calculation for
 * padsize would take into account odd header lengths:
 * padsize = 4 - (hdrlen & 3); however, since only
 * even-length headers are used, padding can only be 0 or 2
 * bytes and we can optimize this a bit.  We must not try to
 * remove padding from short control frames that do not have a
 * payload.
 *
 * This function expects an 802.11 frame and returns the number of
 * bytes removed.
 */
static int ath5k_remove_padding(struct sk_buff *skb)
{
	int padpos = ath5k_common_padpos(skb);
	int padsize = padpos & 3;

	if (padsize && skb->len>=padpos+padsize) {
		memmove(skb->data + padsize, skb->data, padpos);
		skb_pull(skb, padsize);
		return padsize;
	}

	return 0;
}

static void
ath5k_receive_frame(struct ath5k_softc *sc, struct sk_buff *skb,
		    struct ath5k_rx_status *rs)
{
	struct ieee80211_rx_status *rxs;

	ath5k_remove_padding(skb);

	rxs = IEEE80211_SKB_RXCB(skb);

	rxs->flag = 0;
	if (unlikely(rs->rs_status & AR5K_RXERR_MIC))
		rxs->flag |= RX_FLAG_MMIC_ERROR;

	/*
	 * always extend the mac timestamp, since this information is
	 * also needed for proper IBSS merging.
	 *
	 * XXX: it might be too late to do it here, since rs_tstamp is
	 * 15bit only. that means TSF extension has to be done within
	 * 32768usec (about 32ms). it might be necessary to move this to
	 * the interrupt handler, like it is done in madwifi.
	 *
	 * Unfortunately we don't know when the hardware takes the rx
	 * timestamp (beginning of phy frame, data frame, end of rx?).
	 * The only thing we know is that it is hardware specific...
	 * On AR5213 it seems the rx timestamp is at the end of the
	 * frame, but i'm not sure.
	 *
	 * NOTE: mac80211 defines mactime at the beginning of the first
	 * data symbol. Since we don't have any time references it's
	 * impossible to comply to that. This affects IBSS merge only
	 * right now, so it's not too bad...
	 */
	rxs->mactime = ath5k_extend_tsf(sc->ah, rs->rs_tstamp);
	rxs->flag |= RX_FLAG_MACTIME_MPDU;

	rxs->freq = sc->curchan->center_freq;
	rxs->band = sc->curchan->band;

	rxs->signal = sc->ah->ah_noise_floor + rs->rs_rssi;

	rxs->antenna = rs->rs_antenna;

	if (rs->rs_antenna > 0 && rs->rs_antenna < 5)
		sc->stats.antenna_rx[rs->rs_antenna]++;
	else
		sc->stats.antenna_rx[0]++; /* invalid */

	rxs->rate_idx = ath5k_hw_to_driver_rix(sc, rs->rs_rate);
	rxs->flag |= ath5k_rx_decrypted(sc, skb, rs);

	if (rxs->rate_idx >= 0 && rs->rs_rate ==
	    sc->sbands[sc->curchan->band].bitrates[rxs->rate_idx].hw_value_short)
		rxs->flag |= RX_FLAG_SHORTPRE;

	trace_ath5k_rx(sc, skb);

	ath5k_update_beacon_rssi(sc, skb, rs->rs_rssi);

	/* check beacons in IBSS mode */
	if (sc->opmode == NL80211_IFTYPE_ADHOC)
		ath5k_check_ibss_tsf(sc, skb, rxs);

	ieee80211_rx(sc->hw, skb);
}

/** ath5k_frame_receive_ok() - Do we want to receive this frame or not?
 *
 * Check if we want to further process this frame or not. Also update
 * statistics. Return true if we want this frame, false if not.
 */
static bool
ath5k_receive_frame_ok(struct ath5k_softc *sc, struct ath5k_rx_status *rs)
{
	sc->stats.rx_all_count++;
	sc->stats.rx_bytes_count += rs->rs_datalen;

	if (unlikely(rs->rs_status)) {
		if (rs->rs_status & AR5K_RXERR_CRC)
			sc->stats.rxerr_crc++;
		if (rs->rs_status & AR5K_RXERR_FIFO)
			sc->stats.rxerr_fifo++;
		if (rs->rs_status & AR5K_RXERR_PHY) {
			sc->stats.rxerr_phy++;
			if (rs->rs_phyerr > 0 && rs->rs_phyerr < 32)
				sc->stats.rxerr_phy_code[rs->rs_phyerr]++;
			return false;
		}
		if (rs->rs_status & AR5K_RXERR_DECRYPT) {
			/*
			 * Decrypt error.  If the error occurred
			 * because there was no hardware key, then
			 * let the frame through so the upper layers
			 * can process it.  This is necessary for 5210
			 * parts which have no way to setup a ``clear''
			 * key cache entry.
			 *
			 * XXX do key cache faulting
			 */
			sc->stats.rxerr_decrypt++;
			if (rs->rs_keyix == AR5K_RXKEYIX_INVALID &&
			    !(rs->rs_status & AR5K_RXERR_CRC))
				return true;
		}
		if (rs->rs_status & AR5K_RXERR_MIC) {
			sc->stats.rxerr_mic++;
			return true;
		}

		/* reject any frames with non-crypto errors */
		if (rs->rs_status & ~(AR5K_RXERR_DECRYPT))
			return false;
	}

	if (unlikely(rs->rs_more)) {
		sc->stats.rxerr_jumbo++;
		return false;
	}
	return true;
}

static void
ath5k_set_current_imask(struct ath5k_softc *sc)
{
	enum ath5k_int imask = sc->imask;
	unsigned long flags;

	spin_lock_irqsave(&sc->irqlock, flags);
	if (sc->rx_pending)
		imask &= ~AR5K_INT_RX_ALL;
	if (sc->tx_pending)
		imask &= ~AR5K_INT_TX_ALL;
	ath5k_hw_set_imr(sc->ah, imask);
	spin_unlock_irqrestore(&sc->irqlock, flags);
}

static void
ath5k_tasklet_rx(unsigned long data)
{
	struct ath5k_rx_status rs = {};
	struct sk_buff *skb, *next_skb;
	dma_addr_t next_skb_addr;
	struct ath5k_softc *sc = (void *)data;
	struct ath5k_hw *ah = sc->ah;
	struct ath_common *common = ath5k_hw_common(ah);
	struct ath5k_buf *bf;
	struct ath5k_desc *ds;
	int ret;

	spin_lock(&sc->rxbuflock);
	if (list_empty(&sc->rxbuf)) {
		ATH5K_WARN(sc, "empty rx buf pool\n");
		goto unlock;
	}
	do {
		bf = list_first_entry(&sc->rxbuf, struct ath5k_buf, list);
		BUG_ON(bf->skb == NULL);
		skb = bf->skb;
		ds = bf->desc;

		/* bail if HW is still using self-linked descriptor */
		if (ath5k_hw_get_rxdp(sc->ah) == bf->daddr)
			break;

		ret = sc->ah->ah_proc_rx_desc(sc->ah, ds, &rs);
		if (unlikely(ret == -EINPROGRESS))
			break;
		else if (unlikely(ret)) {
			ATH5K_ERR(sc, "error in processing rx descriptor\n");
			sc->stats.rxerr_proc++;
			break;
		}

		if (ath5k_receive_frame_ok(sc, &rs)) {
			next_skb = ath5k_rx_skb_alloc(sc, &next_skb_addr);

			/*
			 * If we can't replace bf->skb with a new skb under
			 * memory pressure, just skip this packet
			 */
			if (!next_skb)
				goto next;

			dma_unmap_single(sc->dev, bf->skbaddr,
					 common->rx_bufsize,
					 DMA_FROM_DEVICE);

			skb_put(skb, rs.rs_datalen);

			ath5k_receive_frame(sc, skb, &rs);

			bf->skb = next_skb;
			bf->skbaddr = next_skb_addr;
		}
next:
		list_move_tail(&bf->list, &sc->rxbuf);
	} while (ath5k_rxbuf_setup(sc, bf) == 0);
unlock:
	spin_unlock(&sc->rxbuflock);
	sc->rx_pending = false;
	ath5k_set_current_imask(sc);
}


/*************\
* TX Handling *
\*************/

void
ath5k_tx_queue(struct ieee80211_hw *hw, struct sk_buff *skb,
	       struct ath5k_txq *txq)
{
	struct ath5k_softc *sc = hw->priv;
	struct ath5k_buf *bf;
	unsigned long flags;
	int padsize;

	trace_ath5k_tx(sc, skb, txq);

	/*
	 * The hardware expects the header padded to 4 byte boundaries.
	 * If this is not the case, we add the padding after the header.
	 */
	padsize = ath5k_add_padding(skb);
	if (padsize < 0) {
		ATH5K_ERR(sc, "tx hdrlen not %%4: not enough"
			  " headroom to pad");
		goto drop_packet;
	}

	if (txq->txq_len >= txq->txq_max)
		ieee80211_stop_queue(hw, txq->qnum);

	spin_lock_irqsave(&sc->txbuflock, flags);
	if (list_empty(&sc->txbuf)) {
		ATH5K_ERR(sc, "no further txbuf available, dropping packet\n");
		spin_unlock_irqrestore(&sc->txbuflock, flags);
		ieee80211_stop_queues(hw);
		goto drop_packet;
	}
	bf = list_first_entry(&sc->txbuf, struct ath5k_buf, list);
	list_del(&bf->list);
	sc->txbuf_len--;
	if (list_empty(&sc->txbuf))
		ieee80211_stop_queues(hw);
	spin_unlock_irqrestore(&sc->txbuflock, flags);

	bf->skb = skb;

	if (ath5k_txbuf_setup(sc, bf, txq, padsize)) {
		bf->skb = NULL;
		spin_lock_irqsave(&sc->txbuflock, flags);
		list_add_tail(&bf->list, &sc->txbuf);
		sc->txbuf_len++;
		spin_unlock_irqrestore(&sc->txbuflock, flags);
		goto drop_packet;
	}
	return;

drop_packet:
	dev_kfree_skb_any(skb);
}

static void
ath5k_tx_frame_completed(struct ath5k_softc *sc, struct sk_buff *skb,
			 struct ath5k_txq *txq, struct ath5k_tx_status *ts)
{
	struct ieee80211_tx_info *info;
	u8 tries[3];
	int i;

	sc->stats.tx_all_count++;
	sc->stats.tx_bytes_count += skb->len;
	info = IEEE80211_SKB_CB(skb);

	tries[0] = info->status.rates[0].count;
	tries[1] = info->status.rates[1].count;
	tries[2] = info->status.rates[2].count;

	ieee80211_tx_info_clear_status(info);

	for (i = 0; i < ts->ts_final_idx; i++) {
		struct ieee80211_tx_rate *r =
			&info->status.rates[i];

		r->count = tries[i];
	}

	info->status.rates[ts->ts_final_idx].count = ts->ts_final_retry;
	info->status.rates[ts->ts_final_idx + 1].idx = -1;

	if (unlikely(ts->ts_status)) {
		sc->stats.ack_fail++;
		if (ts->ts_status & AR5K_TXERR_FILT) {
			info->flags |= IEEE80211_TX_STAT_TX_FILTERED;
			sc->stats.txerr_filt++;
		}
		if (ts->ts_status & AR5K_TXERR_XRETRY)
			sc->stats.txerr_retry++;
		if (ts->ts_status & AR5K_TXERR_FIFO)
			sc->stats.txerr_fifo++;
	} else {
		info->flags |= IEEE80211_TX_STAT_ACK;
		info->status.ack_signal = ts->ts_rssi;

		/* count the successful attempt as well */
		info->status.rates[ts->ts_final_idx].count++;
	}

	/*
	* Remove MAC header padding before giving the frame
	* back to mac80211.
	*/
	ath5k_remove_padding(skb);

	if (ts->ts_antenna > 0 && ts->ts_antenna < 5)
		sc->stats.antenna_tx[ts->ts_antenna]++;
	else
		sc->stats.antenna_tx[0]++; /* invalid */

	trace_ath5k_tx_complete(sc, skb, txq, ts);
	ieee80211_tx_status(sc->hw, skb);
}

static void
ath5k_tx_processq(struct ath5k_softc *sc, struct ath5k_txq *txq)
{
	struct ath5k_tx_status ts = {};
	struct ath5k_buf *bf, *bf0;
	struct ath5k_desc *ds;
	struct sk_buff *skb;
	int ret;

	spin_lock(&txq->lock);
	list_for_each_entry_safe(bf, bf0, &txq->q, list) {

		txq->txq_poll_mark = false;

		/* skb might already have been processed last time. */
		if (bf->skb != NULL) {
			ds = bf->desc;

			ret = sc->ah->ah_proc_tx_desc(sc->ah, ds, &ts);
			if (unlikely(ret == -EINPROGRESS))
				break;
			else if (unlikely(ret)) {
				ATH5K_ERR(sc,
					"error %d while processing "
					"queue %u\n", ret, txq->qnum);
				break;
			}

			skb = bf->skb;
			bf->skb = NULL;

			dma_unmap_single(sc->dev, bf->skbaddr, skb->len,
					DMA_TO_DEVICE);
			ath5k_tx_frame_completed(sc, skb, txq, &ts);
		}

		/*
		 * It's possible that the hardware can say the buffer is
		 * completed when it hasn't yet loaded the ds_link from
		 * host memory and moved on.
		 * Always keep the last descriptor to avoid HW races...
		 */
		if (ath5k_hw_get_txdp(sc->ah, txq->qnum) != bf->daddr) {
			spin_lock(&sc->txbuflock);
			list_move_tail(&bf->list, &sc->txbuf);
			sc->txbuf_len++;
			txq->txq_len--;
			spin_unlock(&sc->txbuflock);
		}
	}
	spin_unlock(&txq->lock);
	if (txq->txq_len < ATH5K_TXQ_LEN_LOW && txq->qnum < 4)
		ieee80211_wake_queue(sc->hw, txq->qnum);
}

static void
ath5k_tasklet_tx(unsigned long data)
{
	int i;
	struct ath5k_softc *sc = (void *)data;

	for (i=0; i < AR5K_NUM_TX_QUEUES; i++)
		if (sc->txqs[i].setup && (sc->ah->ah_txq_isr & BIT(i)))
			ath5k_tx_processq(sc, &sc->txqs[i]);

	sc->tx_pending = false;
	ath5k_set_current_imask(sc);
}


/*****************\
* Beacon handling *
\*****************/

/*
 * Setup the beacon frame for transmit.
 */
static int
ath5k_beacon_setup(struct ath5k_softc *sc, struct ath5k_buf *bf)
{
	struct sk_buff *skb = bf->skb;
	struct	ieee80211_tx_info *info = IEEE80211_SKB_CB(skb);
	struct ath5k_hw *ah = sc->ah;
	struct ath5k_desc *ds;
	int ret = 0;
	u8 antenna;
	u32 flags;
	const int padsize = 0;

	bf->skbaddr = dma_map_single(sc->dev, skb->data, skb->len,
			DMA_TO_DEVICE);
	ATH5K_DBG(sc, ATH5K_DEBUG_BEACON, "skb %p [data %p len %u] "
			"skbaddr %llx\n", skb, skb->data, skb->len,
			(unsigned long long)bf->skbaddr);

	if (dma_mapping_error(sc->dev, bf->skbaddr)) {
		ATH5K_ERR(sc, "beacon DMA mapping failed\n");
		dev_kfree_skb_any(skb);
		bf->skb = NULL;
		return -EIO;
	}

	ds = bf->desc;
	antenna = ah->ah_tx_ant;

	flags = AR5K_TXDESC_NOACK;
	if (sc->opmode == NL80211_IFTYPE_ADHOC && ath5k_hw_hasveol(ah)) {
		ds->ds_link = bf->daddr;	/* self-linked */
		flags |= AR5K_TXDESC_VEOL;
	} else
		ds->ds_link = 0;

	/*
	 * If we use multiple antennas on AP and use
	 * the Sectored AP scenario, switch antenna every
	 * 4 beacons to make sure everybody hears our AP.
	 * When a client tries to associate, hw will keep
	 * track of the tx antenna to be used for this client
	 * automaticaly, based on ACKed packets.
	 *
	 * Note: AP still listens and transmits RTS on the
	 * default antenna which is supposed to be an omni.
	 *
	 * Note2: On sectored scenarios it's possible to have
	 * multiple antennas (1 omni -- the default -- and 14
	 * sectors), so if we choose to actually support this
	 * mode, we need to allow the user to set how many antennas
	 * we have and tweak the code below to send beacons
	 * on all of them.
	 */
	if (ah->ah_ant_mode == AR5K_ANTMODE_SECTOR_AP)
		antenna = sc->bsent & 4 ? 2 : 1;


	/* FIXME: If we are in g mode and rate is a CCK rate
	 * subtract ah->ah_txpower.txp_cck_ofdm_pwr_delta
	 * from tx power (value is in dB units already) */
	ds->ds_data = bf->skbaddr;
	ret = ah->ah_setup_tx_desc(ah, ds, skb->len,
			ieee80211_get_hdrlen_from_skb(skb), padsize,
			AR5K_PKT_TYPE_BEACON, (sc->power_level * 2),
			ieee80211_get_tx_rate(sc->hw, info)->hw_value,
			1, AR5K_TXKEYIX_INVALID,
			antenna, flags, 0, 0);
	if (ret)
		goto err_unmap;

	return 0;
err_unmap:
	dma_unmap_single(sc->dev, bf->skbaddr, skb->len, DMA_TO_DEVICE);
	return ret;
}

/*
 * Updates the beacon that is sent by ath5k_beacon_send.  For adhoc,
 * this is called only once at config_bss time, for AP we do it every
 * SWBA interrupt so that the TIM will reflect buffered frames.
 *
 * Called with the beacon lock.
 */
int
ath5k_beacon_update(struct ieee80211_hw *hw, struct ieee80211_vif *vif)
{
	int ret;
	struct ath5k_softc *sc = hw->priv;
	struct ath5k_vif *avf = (void *)vif->drv_priv;
	struct sk_buff *skb;

	if (WARN_ON(!vif)) {
		ret = -EINVAL;
		goto out;
	}

	skb = ieee80211_beacon_get(hw, vif);

	if (!skb) {
		ret = -ENOMEM;
		goto out;
	}

	ath5k_txbuf_free_skb(sc, avf->bbuf);
	avf->bbuf->skb = skb;
	ret = ath5k_beacon_setup(sc, avf->bbuf);
out:
	return ret;
}

/*
 * Transmit a beacon frame at SWBA.  Dynamic updates to the
 * frame contents are done as needed and the slot time is
 * also adjusted based on current state.
 *
 * This is called from software irq context (beacontq tasklets)
 * or user context from ath5k_beacon_config.
 */
static void
ath5k_beacon_send(struct ath5k_softc *sc)
{
	struct ath5k_hw *ah = sc->ah;
	struct ieee80211_vif *vif;
	struct ath5k_vif *avf;
	struct ath5k_buf *bf;
	struct sk_buff *skb;
	int err;

	ATH5K_DBG_UNLIMIT(sc, ATH5K_DEBUG_BEACON, "in beacon_send\n");

	/*
	 * Check if the previous beacon has gone out.  If
	 * not, don't don't try to post another: skip this
	 * period and wait for the next.  Missed beacons
	 * indicate a problem and should not occur.  If we
	 * miss too many consecutive beacons reset the device.
	 */
	if (unlikely(ath5k_hw_num_tx_pending(ah, sc->bhalq) != 0)) {
		sc->bmisscount++;
		ATH5K_DBG(sc, ATH5K_DEBUG_BEACON,
			"missed %u consecutive beacons\n", sc->bmisscount);
		if (sc->bmisscount > 10) {	/* NB: 10 is a guess */
			ATH5K_DBG(sc, ATH5K_DEBUG_BEACON,
				"stuck beacon time (%u missed)\n",
				sc->bmisscount);
			ATH5K_DBG(sc, ATH5K_DEBUG_RESET,
				  "stuck beacon, resetting\n");
			ieee80211_queue_work(sc->hw, &sc->reset_work);
		}
		return;
	}
	if (unlikely(sc->bmisscount != 0)) {
		ATH5K_DBG(sc, ATH5K_DEBUG_BEACON,
			"resume beacon xmit after %u misses\n",
			sc->bmisscount);
		sc->bmisscount = 0;
	}

	if ((sc->opmode == NL80211_IFTYPE_AP && sc->num_ap_vifs > 1) ||
			sc->opmode == NL80211_IFTYPE_MESH_POINT) {
		u64 tsf = ath5k_hw_get_tsf64(ah);
		u32 tsftu = TSF_TO_TU(tsf);
		int slot = ((tsftu % sc->bintval) * ATH_BCBUF) / sc->bintval;
		vif = sc->bslot[(slot + 1) % ATH_BCBUF];
		ATH5K_DBG(sc, ATH5K_DEBUG_BEACON,
			"tsf %llx tsftu %x intval %u slot %u vif %p\n",
			(unsigned long long)tsf, tsftu, sc->bintval, slot, vif);
	} else /* only one interface */
		vif = sc->bslot[0];

	if (!vif)
		return;

	avf = (void *)vif->drv_priv;
	bf = avf->bbuf;

	/*
	 * Stop any current dma and put the new frame on the queue.
	 * This should never fail since we check above that no frames
	 * are still pending on the queue.
	 */
	if (unlikely(ath5k_hw_stop_beacon_queue(ah, sc->bhalq))) {
		ATH5K_WARN(sc, "beacon queue %u didn't start/stop ?\n", sc->bhalq);
		/* NB: hw still stops DMA, so proceed */
	}

	/* refresh the beacon for AP or MESH mode */
	if (sc->opmode == NL80211_IFTYPE_AP ||
			sc->opmode == NL80211_IFTYPE_MESH_POINT) {
		err = ath5k_beacon_update(sc->hw, vif);
		if (err)
			return;
	}

	if (unlikely(bf->skb == NULL || sc->opmode == NL80211_IFTYPE_STATION ||
			sc->opmode == NL80211_IFTYPE_MONITOR)) {
		ATH5K_WARN(sc, "bf=%p bf_skb=%p\n", bf, bf->skb);
		return;
	}

	trace_ath5k_tx(sc, bf->skb, &sc->txqs[sc->bhalq]);

	ath5k_hw_set_txdp(ah, sc->bhalq, bf->daddr);
	ath5k_hw_start_tx_dma(ah, sc->bhalq);
	ATH5K_DBG(sc, ATH5K_DEBUG_BEACON, "TXDP[%u] = %llx (%p)\n",
		sc->bhalq, (unsigned long long)bf->daddr, bf->desc);

	skb = ieee80211_get_buffered_bc(sc->hw, vif);
	while (skb) {
		ath5k_tx_queue(sc->hw, skb, sc->cabq);
		skb = ieee80211_get_buffered_bc(sc->hw, vif);
	}

	sc->bsent++;
}

/**
 * ath5k_beacon_update_timers - update beacon timers
 *
 * @sc: struct ath5k_softc pointer we are operating on
 * @bc_tsf: the timestamp of the beacon. 0 to reset the TSF. -1 to perform a
 *          beacon timer update based on the current HW TSF.
 *
 * Calculate the next target beacon transmit time (TBTT) based on the timestamp
 * of a received beacon or the current local hardware TSF and write it to the
 * beacon timer registers.
 *
 * This is called in a variety of situations, e.g. when a beacon is received,
 * when a TSF update has been detected, but also when an new IBSS is created or
 * when we otherwise know we have to update the timers, but we keep it in this
 * function to have it all together in one place.
 */
void
ath5k_beacon_update_timers(struct ath5k_softc *sc, u64 bc_tsf)
{
	struct ath5k_hw *ah = sc->ah;
	u32 nexttbtt, intval, hw_tu, bc_tu;
	u64 hw_tsf;

	intval = sc->bintval & AR5K_BEACON_PERIOD;
	if (sc->opmode == NL80211_IFTYPE_AP && sc->num_ap_vifs > 1) {
		intval /= ATH_BCBUF;	/* staggered multi-bss beacons */
		if (intval < 15)
			ATH5K_WARN(sc, "intval %u is too low, min 15\n",
				   intval);
	}
	if (WARN_ON(!intval))
		return;

	/* beacon TSF converted to TU */
	bc_tu = TSF_TO_TU(bc_tsf);

	/* current TSF converted to TU */
	hw_tsf = ath5k_hw_get_tsf64(ah);
	hw_tu = TSF_TO_TU(hw_tsf);

#define FUDGE AR5K_TUNE_SW_BEACON_RESP + 3
	/* We use FUDGE to make sure the next TBTT is ahead of the current TU.
	 * Since we later subtract AR5K_TUNE_SW_BEACON_RESP (10) in the timer
	 * configuration we need to make sure it is bigger than that. */

	if (bc_tsf == -1) {
		/*
		 * no beacons received, called internally.
		 * just need to refresh timers based on HW TSF.
		 */
		nexttbtt = roundup(hw_tu + FUDGE, intval);
	} else if (bc_tsf == 0) {
		/*
		 * no beacon received, probably called by ath5k_reset_tsf().
		 * reset TSF to start with 0.
		 */
		nexttbtt = intval;
		intval |= AR5K_BEACON_RESET_TSF;
	} else if (bc_tsf > hw_tsf) {
		/*
		 * beacon received, SW merge happened but HW TSF not yet updated.
		 * not possible to reconfigure timers yet, but next time we
		 * receive a beacon with the same BSSID, the hardware will
		 * automatically update the TSF and then we need to reconfigure
		 * the timers.
		 */
		ATH5K_DBG_UNLIMIT(sc, ATH5K_DEBUG_BEACON,
			"need to wait for HW TSF sync\n");
		return;
	} else {
		/*
		 * most important case for beacon synchronization between STA.
		 *
		 * beacon received and HW TSF has been already updated by HW.
		 * update next TBTT based on the TSF of the beacon, but make
		 * sure it is ahead of our local TSF timer.
		 */
		nexttbtt = bc_tu + roundup(hw_tu + FUDGE - bc_tu, intval);
	}
#undef FUDGE

	sc->nexttbtt = nexttbtt;

	intval |= AR5K_BEACON_ENA;
	ath5k_hw_init_beacon(ah, nexttbtt, intval);

	/*
	 * debugging output last in order to preserve the time critical aspect
	 * of this function
	 */
	if (bc_tsf == -1)
		ATH5K_DBG_UNLIMIT(sc, ATH5K_DEBUG_BEACON,
			"reconfigured timers based on HW TSF\n");
	else if (bc_tsf == 0)
		ATH5K_DBG_UNLIMIT(sc, ATH5K_DEBUG_BEACON,
			"reset HW TSF and timers\n");
	else
		ATH5K_DBG_UNLIMIT(sc, ATH5K_DEBUG_BEACON,
			"updated timers based on beacon TSF\n");

	ATH5K_DBG_UNLIMIT(sc, ATH5K_DEBUG_BEACON,
			  "bc_tsf %llx hw_tsf %llx bc_tu %u hw_tu %u nexttbtt %u\n",
			  (unsigned long long) bc_tsf,
			  (unsigned long long) hw_tsf, bc_tu, hw_tu, nexttbtt);
	ATH5K_DBG_UNLIMIT(sc, ATH5K_DEBUG_BEACON, "intval %u %s %s\n",
		intval & AR5K_BEACON_PERIOD,
		intval & AR5K_BEACON_ENA ? "AR5K_BEACON_ENA" : "",
		intval & AR5K_BEACON_RESET_TSF ? "AR5K_BEACON_RESET_TSF" : "");
}

/**
 * ath5k_beacon_config - Configure the beacon queues and interrupts
 *
 * @sc: struct ath5k_softc pointer we are operating on
 *
 * In IBSS mode we use a self-linked tx descriptor if possible. We enable SWBA
 * interrupts to detect TSF updates only.
 */
void
ath5k_beacon_config(struct ath5k_softc *sc)
{
	struct ath5k_hw *ah = sc->ah;
	unsigned long flags;

	spin_lock_irqsave(&sc->block, flags);
	sc->bmisscount = 0;
	sc->imask &= ~(AR5K_INT_BMISS | AR5K_INT_SWBA);

	if (sc->enable_beacon) {
		/*
		 * In IBSS mode we use a self-linked tx descriptor and let the
		 * hardware send the beacons automatically. We have to load it
		 * only once here.
		 * We use the SWBA interrupt only to keep track of the beacon
		 * timers in order to detect automatic TSF updates.
		 */
		ath5k_beaconq_config(sc);

		sc->imask |= AR5K_INT_SWBA;

		if (sc->opmode == NL80211_IFTYPE_ADHOC) {
			if (ath5k_hw_hasveol(ah))
				ath5k_beacon_send(sc);
		} else
			ath5k_beacon_update_timers(sc, -1);
	} else {
		ath5k_hw_stop_beacon_queue(sc->ah, sc->bhalq);
	}

	ath5k_hw_set_imr(ah, sc->imask);
	mmiowb();
	spin_unlock_irqrestore(&sc->block, flags);
}

static void ath5k_tasklet_beacon(unsigned long data)
{
	struct ath5k_softc *sc = (struct ath5k_softc *) data;

	/*
	 * Software beacon alert--time to send a beacon.
	 *
	 * In IBSS mode we use this interrupt just to
	 * keep track of the next TBTT (target beacon
	 * transmission time) in order to detect wether
	 * automatic TSF updates happened.
	 */
	if (sc->opmode == NL80211_IFTYPE_ADHOC) {
		/* XXX: only if VEOL suppported */
		u64 tsf = ath5k_hw_get_tsf64(sc->ah);
		sc->nexttbtt += sc->bintval;
		ATH5K_DBG(sc, ATH5K_DEBUG_BEACON,
				"SWBA nexttbtt: %x hw_tu: %x "
				"TSF: %llx\n",
				sc->nexttbtt,
				TSF_TO_TU(tsf),
				(unsigned long long) tsf);
	} else {
		spin_lock(&sc->block);
		ath5k_beacon_send(sc);
		spin_unlock(&sc->block);
	}
}


/********************\
* Interrupt handling *
\********************/

static void
ath5k_intr_calibration_poll(struct ath5k_hw *ah)
{
	if (time_is_before_eq_jiffies(ah->ah_cal_next_ani) &&
	    !(ah->ah_cal_mask & AR5K_CALIBRATION_FULL)) {
		/* run ANI only when full calibration is not active */
		ah->ah_cal_next_ani = jiffies +
			msecs_to_jiffies(ATH5K_TUNE_CALIBRATION_INTERVAL_ANI);
		tasklet_schedule(&ah->ah_sc->ani_tasklet);

	} else if (time_is_before_eq_jiffies(ah->ah_cal_next_full)) {
		ah->ah_cal_next_full = jiffies +
			msecs_to_jiffies(ATH5K_TUNE_CALIBRATION_INTERVAL_FULL);
		tasklet_schedule(&ah->ah_sc->calib);
	}
	/* we could use SWI to generate enough interrupts to meet our
	 * calibration interval requirements, if necessary:
	 * AR5K_REG_ENABLE_BITS(ah, AR5K_CR, AR5K_CR_SWI); */
}

static void
ath5k_schedule_rx(struct ath5k_softc *sc)
{
	sc->rx_pending = true;
	tasklet_schedule(&sc->rxtq);
}

static void
ath5k_schedule_tx(struct ath5k_softc *sc)
{
	sc->tx_pending = true;
	tasklet_schedule(&sc->txtq);
}

irqreturn_t
ath5k_intr(int irq, void *dev_id)
{
	struct ath5k_softc *sc = dev_id;
	struct ath5k_hw *ah = sc->ah;
	enum ath5k_int status;
	unsigned int counter = 1000;

	if (unlikely(test_bit(ATH_STAT_INVALID, sc->status) ||
		((ath5k_get_bus_type(ah) != ATH_AHB) &&
				!ath5k_hw_is_intr_pending(ah))))
		return IRQ_NONE;

	do {
		ath5k_hw_get_isr(ah, &status);		/* NB: clears IRQ too */
		ATH5K_DBG(sc, ATH5K_DEBUG_INTR, "status 0x%x/0x%x\n",
				status, sc->imask);
		if (unlikely(status & AR5K_INT_FATAL)) {
			/*
			 * Fatal errors are unrecoverable.
			 * Typically these are caused by DMA errors.
			 */
			ATH5K_DBG(sc, ATH5K_DEBUG_RESET,
				  "fatal int, resetting\n");
			ieee80211_queue_work(sc->hw, &sc->reset_work);
		} else if (unlikely(status & AR5K_INT_RXORN)) {
			/*
			 * Receive buffers are full. Either the bus is busy or
			 * the CPU is not fast enough to process all received
			 * frames.
			 * Older chipsets need a reset to come out of this
			 * condition, but we treat it as RX for newer chips.
			 * We don't know exactly which versions need a reset -
			 * this guess is copied from the HAL.
			 */
			sc->stats.rxorn_intr++;
			if (ah->ah_mac_srev < AR5K_SREV_AR5212) {
				ATH5K_DBG(sc, ATH5K_DEBUG_RESET,
					  "rx overrun, resetting\n");
				ieee80211_queue_work(sc->hw, &sc->reset_work);
			}
			else
				ath5k_schedule_rx(sc);
		} else {
			if (status & AR5K_INT_SWBA) {
				tasklet_hi_schedule(&sc->beacontq);
			}
			if (status & AR5K_INT_RXEOL) {
				/*
				* NB: the hardware should re-read the link when
				*     RXE bit is written, but it doesn't work at
				*     least on older hardware revs.
				*/
				sc->stats.rxeol_intr++;
			}
			if (status & AR5K_INT_TXURN) {
				/* bump tx trigger level */
				ath5k_hw_update_tx_triglevel(ah, true);
			}
			if (status & (AR5K_INT_RXOK | AR5K_INT_RXERR))
				ath5k_schedule_rx(sc);
			if (status & (AR5K_INT_TXOK | AR5K_INT_TXDESC
					| AR5K_INT_TXERR | AR5K_INT_TXEOL))
				ath5k_schedule_tx(sc);
			if (status & AR5K_INT_BMISS) {
				/* TODO */
			}
			if (status & AR5K_INT_MIB) {
				sc->stats.mib_intr++;
				ath5k_hw_update_mib_counters(ah);
				ath5k_ani_mib_intr(ah);
			}
			if (status & AR5K_INT_GPIO)
				tasklet_schedule(&sc->rf_kill.toggleq);

		}

		if (ath5k_get_bus_type(ah) == ATH_AHB)
			break;

	} while (ath5k_hw_is_intr_pending(ah) && --counter > 0);

	if (sc->rx_pending || sc->tx_pending)
		ath5k_set_current_imask(sc);

	if (unlikely(!counter))
		ATH5K_WARN(sc, "too many interrupts, giving up for now\n");

	ath5k_intr_calibration_poll(ah);

	return IRQ_HANDLED;
}

/*
 * Periodically recalibrate the PHY to account
 * for temperature/environment changes.
 */
static void
ath5k_tasklet_calibrate(unsigned long data)
{
	struct ath5k_softc *sc = (void *)data;
	struct ath5k_hw *ah = sc->ah;

	/* Only full calibration for now */
	ah->ah_cal_mask |= AR5K_CALIBRATION_FULL;

	ATH5K_DBG(sc, ATH5K_DEBUG_CALIBRATE, "channel %u/%x\n",
		ieee80211_frequency_to_channel(sc->curchan->center_freq),
		sc->curchan->hw_value);

	if (ath5k_hw_gainf_calibrate(ah) == AR5K_RFGAIN_NEED_CHANGE) {
		/*
		 * Rfgain is out of bounds, reset the chip
		 * to load new gain values.
		 */
		ATH5K_DBG(sc, ATH5K_DEBUG_RESET, "calibration, resetting\n");
		ieee80211_queue_work(sc->hw, &sc->reset_work);
	}
	if (ath5k_hw_phy_calibrate(ah, sc->curchan))
		ATH5K_ERR(sc, "calibration of channel %u failed\n",
			ieee80211_frequency_to_channel(
				sc->curchan->center_freq));

	/* Noise floor calibration interrupts rx/tx path while I/Q calibration
	 * doesn't.
	 * TODO: We should stop TX here, so that it doesn't interfere.
	 * Note that stopping the queues is not enough to stop TX! */
	if (time_is_before_eq_jiffies(ah->ah_cal_next_nf)) {
		ah->ah_cal_next_nf = jiffies +
			msecs_to_jiffies(ATH5K_TUNE_CALIBRATION_INTERVAL_NF);
		ath5k_hw_update_noise_floor(ah);
	}

	ah->ah_cal_mask &= ~AR5K_CALIBRATION_FULL;
}


static void
ath5k_tasklet_ani(unsigned long data)
{
	struct ath5k_softc *sc = (void *)data;
	struct ath5k_hw *ah = sc->ah;

	ah->ah_cal_mask |= AR5K_CALIBRATION_ANI;
	ath5k_ani_calibration(ah);
	ah->ah_cal_mask &= ~AR5K_CALIBRATION_ANI;
}


static void
ath5k_tx_complete_poll_work(struct work_struct *work)
{
	struct ath5k_softc *sc = container_of(work, struct ath5k_softc,
			tx_complete_work.work);
	struct ath5k_txq *txq;
	int i;
	bool needreset = false;

	mutex_lock(&sc->lock);

	for (i = 0; i < ARRAY_SIZE(sc->txqs); i++) {
		if (sc->txqs[i].setup) {
			txq = &sc->txqs[i];
			spin_lock_bh(&txq->lock);
			if (txq->txq_len > 1) {
				if (txq->txq_poll_mark) {
					ATH5K_DBG(sc, ATH5K_DEBUG_XMIT,
						  "TX queue stuck %d\n",
						  txq->qnum);
					needreset = true;
					txq->txq_stuck++;
					spin_unlock_bh(&txq->lock);
					break;
				} else {
					txq->txq_poll_mark = true;
				}
			}
			spin_unlock_bh(&txq->lock);
		}
	}

	if (needreset) {
		ATH5K_DBG(sc, ATH5K_DEBUG_RESET,
			  "TX queues stuck, resetting\n");
		ath5k_reset(sc, NULL, true);
	}

	mutex_unlock(&sc->lock);

	ieee80211_queue_delayed_work(sc->hw, &sc->tx_complete_work,
		msecs_to_jiffies(ATH5K_TX_COMPLETE_POLL_INT));
}


/*************************\
* Initialization routines *
\*************************/

int
ath5k_init_softc(struct ath5k_softc *sc, const struct ath_bus_ops *bus_ops)
{
	struct ieee80211_hw *hw = sc->hw;
	struct ath_common *common;
	int ret;
	int csz;

	/* Initialize driver private data */
	SET_IEEE80211_DEV(hw, sc->dev);
	hw->flags = IEEE80211_HW_RX_INCLUDES_FCS |
			IEEE80211_HW_HOST_BROADCAST_PS_BUFFERING |
			IEEE80211_HW_SIGNAL_DBM |
			IEEE80211_HW_REPORTS_TX_ACK_STATUS;

	hw->wiphy->interface_modes =
		BIT(NL80211_IFTYPE_AP) |
		BIT(NL80211_IFTYPE_STATION) |
		BIT(NL80211_IFTYPE_ADHOC) |
		BIT(NL80211_IFTYPE_MESH_POINT);

	/* both antennas can be configured as RX or TX */
	hw->wiphy->available_antennas_tx = 0x3;
	hw->wiphy->available_antennas_rx = 0x3;

	hw->extra_tx_headroom = 2;
	hw->channel_change_time = 5000;

	/*
	 * Mark the device as detached to avoid processing
	 * interrupts until setup is complete.
	 */
	__set_bit(ATH_STAT_INVALID, sc->status);

	sc->opmode = NL80211_IFTYPE_STATION;
	sc->bintval = 1000;
	mutex_init(&sc->lock);
	spin_lock_init(&sc->rxbuflock);
	spin_lock_init(&sc->txbuflock);
	spin_lock_init(&sc->block);
	spin_lock_init(&sc->irqlock);

	/* Setup interrupt handler */
	ret = request_irq(sc->irq, ath5k_intr, IRQF_SHARED, "ath", sc);
	if (ret) {
		ATH5K_ERR(sc, "request_irq failed\n");
		goto err;
	}

	/* If we passed the test, malloc an ath5k_hw struct */
	sc->ah = kzalloc(sizeof(struct ath5k_hw), GFP_KERNEL);
	if (!sc->ah) {
		ret = -ENOMEM;
		ATH5K_ERR(sc, "out of memory\n");
		goto err_irq;
	}

	sc->ah->ah_sc = sc;
	sc->ah->ah_iobase = sc->iobase;
	common = ath5k_hw_common(sc->ah);
	common->ops = &ath5k_common_ops;
	common->bus_ops = bus_ops;
	common->ah = sc->ah;
	common->hw = hw;
	common->priv = sc;

	/*
	 * Cache line size is used to size and align various
	 * structures used to communicate with the hardware.
	 */
	ath5k_read_cachesize(common, &csz);
	common->cachelsz = csz << 2; /* convert to bytes */

	spin_lock_init(&common->cc_lock);

	/* Initialize device */
	ret = ath5k_hw_init(sc);
	if (ret)
		goto err_free_ah;

	/* set up multi-rate retry capabilities */
	if (sc->ah->ah_version == AR5K_AR5212) {
		hw->max_rates = 4;
		hw->max_rate_tries = max(AR5K_INIT_RETRY_SHORT,
					 AR5K_INIT_RETRY_LONG);
	}

	hw->vif_data_size = sizeof(struct ath5k_vif);

	/* Finish private driver data initialization */
	ret = ath5k_init(hw);
	if (ret)
		goto err_ah;

	ATH5K_INFO(sc, "Atheros AR%s chip found (MAC: 0x%x, PHY: 0x%x)\n",
			ath5k_chip_name(AR5K_VERSION_MAC, sc->ah->ah_mac_srev),
					sc->ah->ah_mac_srev,
					sc->ah->ah_phy_revision);

	if (!sc->ah->ah_single_chip) {
		/* Single chip radio (!RF5111) */
		if (sc->ah->ah_radio_5ghz_revision &&
			!sc->ah->ah_radio_2ghz_revision) {
			/* No 5GHz support -> report 2GHz radio */
			if (!test_bit(AR5K_MODE_11A,
				sc->ah->ah_capabilities.cap_mode)) {
				ATH5K_INFO(sc, "RF%s 2GHz radio found (0x%x)\n",
					ath5k_chip_name(AR5K_VERSION_RAD,
						sc->ah->ah_radio_5ghz_revision),
						sc->ah->ah_radio_5ghz_revision);
			/* No 2GHz support (5110 and some
			 * 5Ghz only cards) -> report 5Ghz radio */
			} else if (!test_bit(AR5K_MODE_11B,
				sc->ah->ah_capabilities.cap_mode)) {
				ATH5K_INFO(sc, "RF%s 5GHz radio found (0x%x)\n",
					ath5k_chip_name(AR5K_VERSION_RAD,
						sc->ah->ah_radio_5ghz_revision),
						sc->ah->ah_radio_5ghz_revision);
			/* Multiband radio */
			} else {
				ATH5K_INFO(sc, "RF%s multiband radio found"
					" (0x%x)\n",
					ath5k_chip_name(AR5K_VERSION_RAD,
						sc->ah->ah_radio_5ghz_revision),
						sc->ah->ah_radio_5ghz_revision);
			}
		}
		/* Multi chip radio (RF5111 - RF2111) ->
		 * report both 2GHz/5GHz radios */
		else if (sc->ah->ah_radio_5ghz_revision &&
				sc->ah->ah_radio_2ghz_revision){
			ATH5K_INFO(sc, "RF%s 5GHz radio found (0x%x)\n",
				ath5k_chip_name(AR5K_VERSION_RAD,
					sc->ah->ah_radio_5ghz_revision),
					sc->ah->ah_radio_5ghz_revision);
			ATH5K_INFO(sc, "RF%s 2GHz radio found (0x%x)\n",
				ath5k_chip_name(AR5K_VERSION_RAD,
					sc->ah->ah_radio_2ghz_revision),
					sc->ah->ah_radio_2ghz_revision);
		}
	}

	ath5k_debug_init_device(sc);

	/* ready to process interrupts */
	__clear_bit(ATH_STAT_INVALID, sc->status);

	return 0;
err_ah:
	ath5k_hw_deinit(sc->ah);
err_free_ah:
	kfree(sc->ah);
err_irq:
	free_irq(sc->irq, sc);
err:
	return ret;
}

static int
ath5k_stop_locked(struct ath5k_softc *sc)
{
	struct ath5k_hw *ah = sc->ah;

	ATH5K_DBG(sc, ATH5K_DEBUG_RESET, "invalid %u\n",
			test_bit(ATH_STAT_INVALID, sc->status));

	/*
	 * Shutdown the hardware and driver:
	 *    stop output from above
	 *    disable interrupts
	 *    turn off timers
	 *    turn off the radio
	 *    clear transmit machinery
	 *    clear receive machinery
	 *    drain and release tx queues
	 *    reclaim beacon resources
	 *    power down hardware
	 *
	 * Note that some of this work is not possible if the
	 * hardware is gone (invalid).
	 */
	ieee80211_stop_queues(sc->hw);

	if (!test_bit(ATH_STAT_INVALID, sc->status)) {
		ath5k_led_off(sc);
		ath5k_hw_set_imr(ah, 0);
		synchronize_irq(sc->irq);
		ath5k_rx_stop(sc);
		ath5k_hw_dma_stop(ah);
		ath5k_drain_tx_buffs(sc);
		ath5k_hw_phy_disable(ah);
	}

	return 0;
}

int
ath5k_init_hw(struct ath5k_softc *sc)
{
	struct ath5k_hw *ah = sc->ah;
	struct ath_common *common = ath5k_hw_common(ah);
	int ret, i;

	mutex_lock(&sc->lock);

	ATH5K_DBG(sc, ATH5K_DEBUG_RESET, "mode %d\n", sc->opmode);

	/*
	 * Stop anything previously setup.  This is safe
	 * no matter this is the first time through or not.
	 */
	ath5k_stop_locked(sc);

	/*
	 * The basic interface to setting the hardware in a good
	 * state is ``reset''.  On return the hardware is known to
	 * be powered up and with interrupts disabled.  This must
	 * be followed by initialization of the appropriate bits
	 * and then setup of the interrupt mask.
	 */
	sc->curchan = sc->hw->conf.channel;
	sc->imask = AR5K_INT_RXOK | AR5K_INT_RXERR | AR5K_INT_RXEOL |
		AR5K_INT_RXORN | AR5K_INT_TXDESC | AR5K_INT_TXEOL |
		AR5K_INT_FATAL | AR5K_INT_GLOBAL | AR5K_INT_MIB;

	ret = ath5k_reset(sc, NULL, false);
	if (ret)
		goto done;

	ath5k_rfkill_hw_start(ah);

	/*
	 * Reset the key cache since some parts do not reset the
	 * contents on initial power up or resume from suspend.
	 */
	for (i = 0; i < common->keymax; i++)
		ath_hw_keyreset(common, (u16) i);

	/* Use higher rates for acks instead of base
	 * rate */
	ah->ah_ack_bitrate_high = true;

	for (i = 0; i < ARRAY_SIZE(sc->bslot); i++)
		sc->bslot[i] = NULL;

	ret = 0;
done:
	mmiowb();
	mutex_unlock(&sc->lock);

	ieee80211_queue_delayed_work(sc->hw, &sc->tx_complete_work,
			msecs_to_jiffies(ATH5K_TX_COMPLETE_POLL_INT));

	return ret;
}

static void stop_tasklets(struct ath5k_softc *sc)
{
	sc->rx_pending = false;
	sc->tx_pending = false;
	tasklet_kill(&sc->rxtq);
	tasklet_kill(&sc->txtq);
	tasklet_kill(&sc->calib);
	tasklet_kill(&sc->beacontq);
	tasklet_kill(&sc->ani_tasklet);
}

/*
 * Stop the device, grabbing the top-level lock to protect
 * against concurrent entry through ath5k_init (which can happen
 * if another thread does a system call and the thread doing the
 * stop is preempted).
 */
int
ath5k_stop_hw(struct ath5k_softc *sc)
{
	int ret;

	mutex_lock(&sc->lock);
	ret = ath5k_stop_locked(sc);
	if (ret == 0 && !test_bit(ATH_STAT_INVALID, sc->status)) {
		/*
		 * Don't set the card in full sleep mode!
		 *
		 * a) When the device is in this state it must be carefully
		 * woken up or references to registers in the PCI clock
		 * domain may freeze the bus (and system).  This varies
		 * by chip and is mostly an issue with newer parts
		 * (madwifi sources mentioned srev >= 0x78) that go to
		 * sleep more quickly.
		 *
		 * b) On older chips full sleep results a weird behaviour
		 * during wakeup. I tested various cards with srev < 0x78
		 * and they don't wake up after module reload, a second
		 * module reload is needed to bring the card up again.
		 *
		 * Until we figure out what's going on don't enable
		 * full chip reset on any chip (this is what Legacy HAL
		 * and Sam's HAL do anyway). Instead Perform a full reset
		 * on the device (same as initial state after attach) and
		 * leave it idle (keep MAC/BB on warm reset) */
		ret = ath5k_hw_on_hold(sc->ah);

		ATH5K_DBG(sc, ATH5K_DEBUG_RESET,
				"putting device to sleep\n");
	}

	mmiowb();
	mutex_unlock(&sc->lock);

	stop_tasklets(sc);

	cancel_delayed_work_sync(&sc->tx_complete_work);

	ath5k_rfkill_hw_stop(sc->ah);

	return ret;
}

/*
 * Reset the hardware.  If chan is not NULL, then also pause rx/tx
 * and change to the given channel.
 *
 * This should be called with sc->lock.
 */
static int
ath5k_reset(struct ath5k_softc *sc, struct ieee80211_channel *chan,
							bool skip_pcu)
{
	struct ath5k_hw *ah = sc->ah;
	struct ath_common *common = ath5k_hw_common(ah);
	int ret, ani_mode;
	bool fast;

	ATH5K_DBG(sc, ATH5K_DEBUG_RESET, "resetting\n");

	ath5k_hw_set_imr(ah, 0);
	synchronize_irq(sc->irq);
	stop_tasklets(sc);

	/* Save ani mode and disable ANI during
	 * reset. If we don't we might get false
	 * PHY error interrupts. */
	ani_mode = ah->ah_sc->ani_state.ani_mode;
	ath5k_ani_init(ah, ATH5K_ANI_MODE_OFF);

	/* We are going to empty hw queues
	 * so we should also free any remaining
	 * tx buffers */
	ath5k_drain_tx_buffs(sc);
	if (chan)
		sc->curchan = chan;

	fast = ((chan != NULL) && modparam_fastchanswitch) ? 1 : 0;

	ret = ath5k_hw_reset(ah, sc->opmode, sc->curchan, fast,
								skip_pcu);
	if (ret) {
		ATH5K_ERR(sc, "can't reset hardware (%d)\n", ret);
		goto err;
	}

	ret = ath5k_rx_start(sc);
	if (ret) {
		ATH5K_ERR(sc, "can't start recv logic\n");
		goto err;
	}

	ath5k_ani_init(ah, ani_mode);

	ah->ah_cal_next_full = jiffies;
	ah->ah_cal_next_ani = jiffies;
	ah->ah_cal_next_nf = jiffies;
	ewma_init(&ah->ah_beacon_rssi_avg, 1024, 8);

	/* clear survey data and cycle counters */
	memset(&sc->survey, 0, sizeof(sc->survey));
	spin_lock_bh(&common->cc_lock);
	ath_hw_cycle_counters_update(common);
	memset(&common->cc_survey, 0, sizeof(common->cc_survey));
	memset(&common->cc_ani, 0, sizeof(common->cc_ani));
	spin_unlock_bh(&common->cc_lock);

	/*
	 * Change channels and update the h/w rate map if we're switching;
	 * e.g. 11a to 11b/g.
	 *
	 * We may be doing a reset in response to an ioctl that changes the
	 * channel so update any state that might change as a result.
	 *
	 * XXX needed?
	 */
/*	ath5k_chan_change(sc, c); */

	ath5k_beacon_config(sc);
	/* intrs are enabled by ath5k_beacon_config */

	ieee80211_wake_queues(sc->hw);

	return 0;
err:
	return ret;
}

static void ath5k_reset_work(struct work_struct *work)
{
	struct ath5k_softc *sc = container_of(work, struct ath5k_softc,
		reset_work);

	mutex_lock(&sc->lock);
	ath5k_reset(sc, NULL, true);
	mutex_unlock(&sc->lock);
}

static int
ath5k_init(struct ieee80211_hw *hw)
{

	struct ath5k_softc *sc = hw->priv;
	struct ath5k_hw *ah = sc->ah;
	struct ath_regulatory *regulatory = ath5k_hw_regulatory(ah);
	struct ath5k_txq *txq;
	u8 mac[ETH_ALEN] = {};
	int ret;


	/*
	 * Check if the MAC has multi-rate retry support.
	 * We do this by trying to setup a fake extended
	 * descriptor.  MACs that don't have support will
	 * return false w/o doing anything.  MACs that do
	 * support it will return true w/o doing anything.
	 */
	ret = ath5k_hw_setup_mrr_tx_desc(ah, NULL, 0, 0, 0, 0, 0, 0);

	if (ret < 0)
		goto err;
	if (ret > 0)
		__set_bit(ATH_STAT_MRRETRY, sc->status);

	/*
	 * Collect the channel list.  The 802.11 layer
	 * is resposible for filtering this list based
	 * on settings like the phy mode and regulatory
	 * domain restrictions.
	 */
	ret = ath5k_setup_bands(hw);
	if (ret) {
		ATH5K_ERR(sc, "can't get channels\n");
		goto err;
	}

	/*
	 * Allocate tx+rx descriptors and populate the lists.
	 */
	ret = ath5k_desc_alloc(sc);
	if (ret) {
		ATH5K_ERR(sc, "can't allocate descriptors\n");
		goto err;
	}

	/*
	 * Allocate hardware transmit queues: one queue for
	 * beacon frames and one data queue for each QoS
	 * priority.  Note that hw functions handle resetting
	 * these queues at the needed time.
	 */
	ret = ath5k_beaconq_setup(ah);
	if (ret < 0) {
		ATH5K_ERR(sc, "can't setup a beacon xmit queue\n");
		goto err_desc;
	}
	sc->bhalq = ret;
	sc->cabq = ath5k_txq_setup(sc, AR5K_TX_QUEUE_CAB, 0);
	if (IS_ERR(sc->cabq)) {
		ATH5K_ERR(sc, "can't setup cab queue\n");
		ret = PTR_ERR(sc->cabq);
		goto err_bhal;
	}

	/* 5211 and 5212 usually support 10 queues but we better rely on the
	 * capability information */
	if (ah->ah_capabilities.cap_queues.q_tx_num >= 6) {
		/* This order matches mac80211's queue priority, so we can
		* directly use the mac80211 queue number without any mapping */
		txq = ath5k_txq_setup(sc, AR5K_TX_QUEUE_DATA, AR5K_WME_AC_VO);
		if (IS_ERR(txq)) {
			ATH5K_ERR(sc, "can't setup xmit queue\n");
			ret = PTR_ERR(txq);
			goto err_queues;
		}
		txq = ath5k_txq_setup(sc, AR5K_TX_QUEUE_DATA, AR5K_WME_AC_VI);
		if (IS_ERR(txq)) {
			ATH5K_ERR(sc, "can't setup xmit queue\n");
			ret = PTR_ERR(txq);
			goto err_queues;
		}
		txq = ath5k_txq_setup(sc, AR5K_TX_QUEUE_DATA, AR5K_WME_AC_BE);
		if (IS_ERR(txq)) {
			ATH5K_ERR(sc, "can't setup xmit queue\n");
			ret = PTR_ERR(txq);
			goto err_queues;
		}
		txq = ath5k_txq_setup(sc, AR5K_TX_QUEUE_DATA, AR5K_WME_AC_BK);
		if (IS_ERR(txq)) {
			ATH5K_ERR(sc, "can't setup xmit queue\n");
			ret = PTR_ERR(txq);
			goto err_queues;
		}
		hw->queues = 4;
	} else {
		/* older hardware (5210) can only support one data queue */
		txq = ath5k_txq_setup(sc, AR5K_TX_QUEUE_DATA, AR5K_WME_AC_BE);
		if (IS_ERR(txq)) {
			ATH5K_ERR(sc, "can't setup xmit queue\n");
			ret = PTR_ERR(txq);
			goto err_queues;
		}
		hw->queues = 1;
	}

	tasklet_init(&sc->rxtq, ath5k_tasklet_rx, (unsigned long)sc);
	tasklet_init(&sc->txtq, ath5k_tasklet_tx, (unsigned long)sc);
	tasklet_init(&sc->calib, ath5k_tasklet_calibrate, (unsigned long)sc);
	tasklet_init(&sc->beacontq, ath5k_tasklet_beacon, (unsigned long)sc);
	tasklet_init(&sc->ani_tasklet, ath5k_tasklet_ani, (unsigned long)sc);

	INIT_WORK(&sc->reset_work, ath5k_reset_work);
	INIT_DELAYED_WORK(&sc->tx_complete_work, ath5k_tx_complete_poll_work);

	ret = ath5k_hw_common(ah)->bus_ops->eeprom_read_mac(ah, mac);
	if (ret) {
		ATH5K_ERR(sc, "unable to read address from EEPROM\n");
		goto err_queues;
	}

	SET_IEEE80211_PERM_ADDR(hw, mac);
	memcpy(&sc->lladdr, mac, ETH_ALEN);
	/* All MAC address bits matter for ACKs */
	ath5k_update_bssid_mask_and_opmode(sc, NULL);

	regulatory->current_rd = ah->ah_capabilities.cap_eeprom.ee_regdomain;
	ret = ath_regd_init(regulatory, hw->wiphy, ath5k_reg_notifier);
	if (ret) {
		ATH5K_ERR(sc, "can't initialize regulatory system\n");
		goto err_queues;
	}

	ret = ieee80211_register_hw(hw);
	if (ret) {
		ATH5K_ERR(sc, "can't register ieee80211 hw\n");
		goto err_queues;
	}

	if (!ath_is_world_regd(regulatory))
		regulatory_hint(hw->wiphy, regulatory->alpha2);

	ath5k_init_leds(sc);

	ath5k_sysfs_register(sc);

	return 0;
err_queues:
	ath5k_txq_release(sc);
err_bhal:
	ath5k_hw_release_tx_queue(ah, sc->bhalq);
err_desc:
	ath5k_desc_free(sc);
err:
	return ret;
}

void
ath5k_deinit_softc(struct ath5k_softc *sc)
{
	struct ieee80211_hw *hw = sc->hw;

	/*
	 * NB: the order of these is important:
	 * o call the 802.11 layer before detaching ath5k_hw to
	 *   ensure callbacks into the driver to delete global
	 *   key cache entries can be handled
	 * o reclaim the tx queue data structures after calling
	 *   the 802.11 layer as we'll get called back to reclaim
	 *   node state and potentially want to use them
	 * o to cleanup the tx queues the hal is called, so detach
	 *   it last
	 * XXX: ??? detach ath5k_hw ???
	 * Other than that, it's straightforward...
	 */
	ieee80211_unregister_hw(hw);
	ath5k_desc_free(sc);
	ath5k_txq_release(sc);
	ath5k_hw_release_tx_queue(sc->ah, sc->bhalq);
	ath5k_unregister_leds(sc);

	ath5k_sysfs_unregister(sc);
	/*
	 * NB: can't reclaim these until after ieee80211_ifdetach
	 * returns because we'll get called back to reclaim node
	 * state and potentially want to use them.
	 */
	ath5k_hw_deinit(sc->ah);
	free_irq(sc->irq, sc);
}

bool
ath_any_vif_assoc(struct ath5k_softc *sc)
{
	struct ath5k_vif_iter_data iter_data;
	iter_data.hw_macaddr = NULL;
	iter_data.any_assoc = false;
	iter_data.need_set_hw_addr = false;
	iter_data.found_active = true;

	ieee80211_iterate_active_interfaces_atomic(sc->hw, ath5k_vif_iter,
						   &iter_data);
	return iter_data.any_assoc;
}

void
set_beacon_filter(struct ieee80211_hw *hw, bool enable)
{
	struct ath5k_softc *sc = hw->priv;
	struct ath5k_hw *ah = sc->ah;
	u32 rfilt;
	rfilt = ath5k_hw_get_rx_filter(ah);
	if (enable)
		rfilt |= AR5K_RX_FILTER_BEACON;
	else
		rfilt &= ~AR5K_RX_FILTER_BEACON;
	ath5k_hw_set_rx_filter(ah, rfilt);
	sc->filter_flags = rfilt;
}<|MERGE_RESOLUTION|>--- conflicted
+++ resolved
@@ -47,11 +47,6 @@
 #include <linux/io.h>
 #include <linux/netdevice.h>
 #include <linux/cache.h>
-<<<<<<< HEAD
-#include <linux/pci.h>
-#include <linux/pci-aspm.h>
-=======
->>>>>>> b55e9ac4
 #include <linux/ethtool.h>
 #include <linux/uaccess.h>
 #include <linux/slab.h>
@@ -241,39 +236,11 @@
 * Driver Initialization *
 \***********************/
 
-<<<<<<< HEAD
-	/*
-	 * L0s needs to be disabled on all ath5k cards.
-	 *
-	 * For distributions shipping with CONFIG_PCIEASPM (this will be enabled
-	 * by default in the future in 2.6.36) this will also mean both L1 and
-	 * L0s will be disabled when a pre 1.1 PCIe device is detected. We do
-	 * know L1 works correctly even for all ath5k pre 1.1 PCIe devices
-	 * though but cannot currently undue the effect of a blacklist, for
-	 * details you can read pcie_aspm_sanity_check() and see how it adjusts
-	 * the device link capability.
-	 *
-	 * It may be possible in the future to implement some PCI API to allow
-	 * drivers to override blacklists for pre 1.1 PCIe but for now it is
-	 * best to accept that both L0s and L1 will be disabled completely for
-	 * distributions shipping with CONFIG_PCIEASPM rather than having this
-	 * issue present. Motivation for adding this new API will be to help
-	 * with power consumption for some of these devices.
-	 */
-	pci_disable_link_state(pdev, PCIE_LINK_STATE_L0S);
-
-	ret = pci_enable_device(pdev);
-	if (ret) {
-		dev_err(&pdev->dev, "can't enable device\n");
-		goto err;
-	}
-=======
 static int ath5k_reg_notifier(struct wiphy *wiphy, struct regulatory_request *request)
 {
 	struct ieee80211_hw *hw = wiphy_to_ieee80211_hw(wiphy);
 	struct ath5k_softc *sc = hw->priv;
 	struct ath_regulatory *regulatory = ath5k_hw_regulatory(sc->ah);
->>>>>>> b55e9ac4
 
 	return ath_reg_notifier_apply(wiphy, request, regulatory);
 }
