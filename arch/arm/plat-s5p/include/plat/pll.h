--- conflicted
+++ resolved
@@ -20,9 +20,6 @@
 #define PLL45XX_SDIV_SHIFT	(0)
 
 #include <asm/div64.h>
-
-#define PLL45XX_APLL_VAL_1000	((1 << 31) | (125 << 16) | (3 << 8) | (1))
-#define PLL45XX_APLL_VAL_800	((1 << 31) | (100 << 16) | (3 << 8) | (1))
 
 enum pll45xx_type_t {
 	pll_4500,
@@ -49,8 +46,6 @@
 	return (unsigned long)fvco;
 }
 
-<<<<<<< HEAD
-=======
 #define PLL46XX_KDIV_MASK	(0xFFFF)
 #define PLL4650C_KDIV_MASK	(0xFFF)
 #define PLL46XX_MDIV_MASK	(0x1FF)
@@ -99,7 +94,6 @@
 	return result;
 }
 
->>>>>>> b55e9ac4
 #define PLL90XX_VDIV_MASK	(0x1)
 #define PLL90XX_MDIV_MASK	(0xFF)
 #define PLL90XX_PDIV_MASK	(0x3F)
