/*
 * Netburst Performance Events (P4, old Xeon)
 *
 *  Copyright (C) 2010 Parallels, Inc., Cyrill Gorcunov <gorcunov@openvz.org>
 *  Copyright (C) 2010 Intel Corporation, Lin Ming <ming.m.lin@intel.com>
 *
 *  For licencing details see kernel-base/COPYING
 */

#ifdef CONFIG_CPU_SUP_INTEL

#include <asm/perf_event_p4.h>

#define P4_CNTR_LIMIT 3
/*
 * array indices: 0,1 - HT threads, used with HT enabled cpu
 */
struct p4_event_bind {
	unsigned int opcode;			/* Event code and ESCR selector */
	unsigned int escr_msr[2];		/* ESCR MSR for this event */
	unsigned int escr_emask;		/* valid ESCR EventMask bits */
	unsigned int shared;			/* event is shared across threads */
	char cntr[2][P4_CNTR_LIMIT];		/* counter index (offset), -1 on abscence */
};

struct p4_pebs_bind {
	unsigned int metric_pebs;
	unsigned int metric_vert;
};

/* it sets P4_PEBS_ENABLE_UOP_TAG as well */
#define P4_GEN_PEBS_BIND(name, pebs, vert)			\
	[P4_PEBS_METRIC__##name] = {				\
		.metric_pebs = pebs | P4_PEBS_ENABLE_UOP_TAG,	\
		.metric_vert = vert,				\
	}

/*
 * note we have P4_PEBS_ENABLE_UOP_TAG always set here
 *
 * it's needed for mapping P4_PEBS_CONFIG_METRIC_MASK bits of
 * event configuration to find out which values are to be
 * written into MSR_IA32_PEBS_ENABLE and MSR_P4_PEBS_MATRIX_VERT
 * resgisters
 */
static struct p4_pebs_bind p4_pebs_bind_map[] = {
	P4_GEN_PEBS_BIND(1stl_cache_load_miss_retired,	0x0000001, 0x0000001),
	P4_GEN_PEBS_BIND(2ndl_cache_load_miss_retired,	0x0000002, 0x0000001),
	P4_GEN_PEBS_BIND(dtlb_load_miss_retired,	0x0000004, 0x0000001),
	P4_GEN_PEBS_BIND(dtlb_store_miss_retired,	0x0000004, 0x0000002),
	P4_GEN_PEBS_BIND(dtlb_all_miss_retired,		0x0000004, 0x0000003),
	P4_GEN_PEBS_BIND(tagged_mispred_branch,		0x0018000, 0x0000010),
	P4_GEN_PEBS_BIND(mob_load_replay_retired,	0x0000200, 0x0000001),
	P4_GEN_PEBS_BIND(split_load_retired,		0x0000400, 0x0000001),
	P4_GEN_PEBS_BIND(split_store_retired,		0x0000400, 0x0000002),
};

/*
 * Note that we don't use CCCR1 here, there is an
 * exception for P4_BSQ_ALLOCATION but we just have
 * no workaround
 *
 * consider this binding as resources which particular
 * event may borrow, it doesn't contain EventMask,
 * Tags and friends -- they are left to a caller
 */
static struct p4_event_bind p4_event_bind_map[] = {
	[P4_EVENT_TC_DELIVER_MODE] = {
		.opcode		= P4_OPCODE(P4_EVENT_TC_DELIVER_MODE),
		.escr_msr	= { MSR_P4_TC_ESCR0, MSR_P4_TC_ESCR1 },
		.escr_emask	=
			P4_ESCR_EMASK_BIT(P4_EVENT_TC_DELIVER_MODE, DD)			|
			P4_ESCR_EMASK_BIT(P4_EVENT_TC_DELIVER_MODE, DB)			|
			P4_ESCR_EMASK_BIT(P4_EVENT_TC_DELIVER_MODE, DI)			|
			P4_ESCR_EMASK_BIT(P4_EVENT_TC_DELIVER_MODE, BD)			|
			P4_ESCR_EMASK_BIT(P4_EVENT_TC_DELIVER_MODE, BB)			|
			P4_ESCR_EMASK_BIT(P4_EVENT_TC_DELIVER_MODE, BI)			|
			P4_ESCR_EMASK_BIT(P4_EVENT_TC_DELIVER_MODE, ID),
		.shared		= 1,
		.cntr		= { {4, 5, -1}, {6, 7, -1} },
	},
	[P4_EVENT_BPU_FETCH_REQUEST] = {
		.opcode		= P4_OPCODE(P4_EVENT_BPU_FETCH_REQUEST),
		.escr_msr	= { MSR_P4_BPU_ESCR0, MSR_P4_BPU_ESCR1 },
		.escr_emask	=
			P4_ESCR_EMASK_BIT(P4_EVENT_BPU_FETCH_REQUEST, TCMISS),
		.cntr		= { {0, -1, -1}, {2, -1, -1} },
	},
	[P4_EVENT_ITLB_REFERENCE] = {
		.opcode		= P4_OPCODE(P4_EVENT_ITLB_REFERENCE),
		.escr_msr	= { MSR_P4_ITLB_ESCR0, MSR_P4_ITLB_ESCR1 },
		.escr_emask	=
			P4_ESCR_EMASK_BIT(P4_EVENT_ITLB_REFERENCE, HIT)			|
			P4_ESCR_EMASK_BIT(P4_EVENT_ITLB_REFERENCE, MISS)		|
			P4_ESCR_EMASK_BIT(P4_EVENT_ITLB_REFERENCE, HIT_UK),
		.cntr		= { {0, -1, -1}, {2, -1, -1} },
	},
	[P4_EVENT_MEMORY_CANCEL] = {
		.opcode		= P4_OPCODE(P4_EVENT_MEMORY_CANCEL),
		.escr_msr	= { MSR_P4_DAC_ESCR0, MSR_P4_DAC_ESCR1 },
		.escr_emask	=
			P4_ESCR_EMASK_BIT(P4_EVENT_MEMORY_CANCEL, ST_RB_FULL)		|
			P4_ESCR_EMASK_BIT(P4_EVENT_MEMORY_CANCEL, 64K_CONF),
		.cntr		= { {8, 9, -1}, {10, 11, -1} },
	},
	[P4_EVENT_MEMORY_COMPLETE] = {
		.opcode		= P4_OPCODE(P4_EVENT_MEMORY_COMPLETE),
		.escr_msr	= { MSR_P4_SAAT_ESCR0 , MSR_P4_SAAT_ESCR1 },
		.escr_emask	=
			P4_ESCR_EMASK_BIT(P4_EVENT_MEMORY_COMPLETE, LSC)		|
			P4_ESCR_EMASK_BIT(P4_EVENT_MEMORY_COMPLETE, SSC),
		.cntr		= { {8, 9, -1}, {10, 11, -1} },
	},
	[P4_EVENT_LOAD_PORT_REPLAY] = {
		.opcode		= P4_OPCODE(P4_EVENT_LOAD_PORT_REPLAY),
		.escr_msr	= { MSR_P4_SAAT_ESCR0, MSR_P4_SAAT_ESCR1 },
		.escr_emask	=
			P4_ESCR_EMASK_BIT(P4_EVENT_LOAD_PORT_REPLAY, SPLIT_LD),
		.cntr		= { {8, 9, -1}, {10, 11, -1} },
	},
	[P4_EVENT_STORE_PORT_REPLAY] = {
		.opcode		= P4_OPCODE(P4_EVENT_STORE_PORT_REPLAY),
		.escr_msr	= { MSR_P4_SAAT_ESCR0 ,  MSR_P4_SAAT_ESCR1 },
		.escr_emask	=
			P4_ESCR_EMASK_BIT(P4_EVENT_STORE_PORT_REPLAY, SPLIT_ST),
		.cntr		= { {8, 9, -1}, {10, 11, -1} },
	},
	[P4_EVENT_MOB_LOAD_REPLAY] = {
		.opcode		= P4_OPCODE(P4_EVENT_MOB_LOAD_REPLAY),
		.escr_msr	= { MSR_P4_MOB_ESCR0, MSR_P4_MOB_ESCR1 },
		.escr_emask	=
			P4_ESCR_EMASK_BIT(P4_EVENT_MOB_LOAD_REPLAY, NO_STA)		|
			P4_ESCR_EMASK_BIT(P4_EVENT_MOB_LOAD_REPLAY, NO_STD)		|
			P4_ESCR_EMASK_BIT(P4_EVENT_MOB_LOAD_REPLAY, PARTIAL_DATA)	|
			P4_ESCR_EMASK_BIT(P4_EVENT_MOB_LOAD_REPLAY, UNALGN_ADDR),
		.cntr		= { {0, -1, -1}, {2, -1, -1} },
	},
	[P4_EVENT_PAGE_WALK_TYPE] = {
		.opcode		= P4_OPCODE(P4_EVENT_PAGE_WALK_TYPE),
		.escr_msr	= { MSR_P4_PMH_ESCR0, MSR_P4_PMH_ESCR1 },
		.escr_emask	=
			P4_ESCR_EMASK_BIT(P4_EVENT_PAGE_WALK_TYPE, DTMISS)		|
			P4_ESCR_EMASK_BIT(P4_EVENT_PAGE_WALK_TYPE, ITMISS),
		.shared		= 1,
		.cntr		= { {0, -1, -1}, {2, -1, -1} },
	},
	[P4_EVENT_BSQ_CACHE_REFERENCE] = {
		.opcode		= P4_OPCODE(P4_EVENT_BSQ_CACHE_REFERENCE),
		.escr_msr	= { MSR_P4_BSU_ESCR0, MSR_P4_BSU_ESCR1 },
		.escr_emask	=
			P4_ESCR_EMASK_BIT(P4_EVENT_BSQ_CACHE_REFERENCE, RD_2ndL_HITS)	|
			P4_ESCR_EMASK_BIT(P4_EVENT_BSQ_CACHE_REFERENCE, RD_2ndL_HITE)	|
			P4_ESCR_EMASK_BIT(P4_EVENT_BSQ_CACHE_REFERENCE, RD_2ndL_HITM)	|
			P4_ESCR_EMASK_BIT(P4_EVENT_BSQ_CACHE_REFERENCE, RD_3rdL_HITS)	|
			P4_ESCR_EMASK_BIT(P4_EVENT_BSQ_CACHE_REFERENCE, RD_3rdL_HITE)	|
			P4_ESCR_EMASK_BIT(P4_EVENT_BSQ_CACHE_REFERENCE, RD_3rdL_HITM)	|
			P4_ESCR_EMASK_BIT(P4_EVENT_BSQ_CACHE_REFERENCE, RD_2ndL_MISS)	|
			P4_ESCR_EMASK_BIT(P4_EVENT_BSQ_CACHE_REFERENCE, RD_3rdL_MISS)	|
			P4_ESCR_EMASK_BIT(P4_EVENT_BSQ_CACHE_REFERENCE, WR_2ndL_MISS),
		.cntr		= { {0, -1, -1}, {2, -1, -1} },
	},
	[P4_EVENT_IOQ_ALLOCATION] = {
		.opcode		= P4_OPCODE(P4_EVENT_IOQ_ALLOCATION),
		.escr_msr	= { MSR_P4_FSB_ESCR0, MSR_P4_FSB_ESCR1 },
		.escr_emask	=
			P4_ESCR_EMASK_BIT(P4_EVENT_IOQ_ALLOCATION, DEFAULT)		|
			P4_ESCR_EMASK_BIT(P4_EVENT_IOQ_ALLOCATION, ALL_READ)		|
			P4_ESCR_EMASK_BIT(P4_EVENT_IOQ_ALLOCATION, ALL_WRITE)		|
			P4_ESCR_EMASK_BIT(P4_EVENT_IOQ_ALLOCATION, MEM_UC)		|
			P4_ESCR_EMASK_BIT(P4_EVENT_IOQ_ALLOCATION, MEM_WC)		|
			P4_ESCR_EMASK_BIT(P4_EVENT_IOQ_ALLOCATION, MEM_WT)		|
			P4_ESCR_EMASK_BIT(P4_EVENT_IOQ_ALLOCATION, MEM_WP)		|
			P4_ESCR_EMASK_BIT(P4_EVENT_IOQ_ALLOCATION, MEM_WB)		|
			P4_ESCR_EMASK_BIT(P4_EVENT_IOQ_ALLOCATION, OWN)			|
			P4_ESCR_EMASK_BIT(P4_EVENT_IOQ_ALLOCATION, OTHER)		|
			P4_ESCR_EMASK_BIT(P4_EVENT_IOQ_ALLOCATION, PREFETCH),
		.cntr		= { {0, -1, -1}, {2, -1, -1} },
	},
	[P4_EVENT_IOQ_ACTIVE_ENTRIES] = {	/* shared ESCR */
		.opcode		= P4_OPCODE(P4_EVENT_IOQ_ACTIVE_ENTRIES),
		.escr_msr	= { MSR_P4_FSB_ESCR1,  MSR_P4_FSB_ESCR1 },
		.escr_emask	=
			P4_ESCR_EMASK_BIT(P4_EVENT_IOQ_ACTIVE_ENTRIES, DEFAULT)		|
			P4_ESCR_EMASK_BIT(P4_EVENT_IOQ_ACTIVE_ENTRIES, ALL_READ)	|
			P4_ESCR_EMASK_BIT(P4_EVENT_IOQ_ACTIVE_ENTRIES, ALL_WRITE)	|
			P4_ESCR_EMASK_BIT(P4_EVENT_IOQ_ACTIVE_ENTRIES, MEM_UC)		|
			P4_ESCR_EMASK_BIT(P4_EVENT_IOQ_ACTIVE_ENTRIES, MEM_WC)		|
			P4_ESCR_EMASK_BIT(P4_EVENT_IOQ_ACTIVE_ENTRIES, MEM_WT)		|
			P4_ESCR_EMASK_BIT(P4_EVENT_IOQ_ACTIVE_ENTRIES, MEM_WP)		|
			P4_ESCR_EMASK_BIT(P4_EVENT_IOQ_ACTIVE_ENTRIES, MEM_WB)		|
			P4_ESCR_EMASK_BIT(P4_EVENT_IOQ_ACTIVE_ENTRIES, OWN)		|
			P4_ESCR_EMASK_BIT(P4_EVENT_IOQ_ACTIVE_ENTRIES, OTHER)		|
			P4_ESCR_EMASK_BIT(P4_EVENT_IOQ_ACTIVE_ENTRIES, PREFETCH),
		.cntr		= { {2, -1, -1}, {3, -1, -1} },
	},
	[P4_EVENT_FSB_DATA_ACTIVITY] = {
		.opcode		= P4_OPCODE(P4_EVENT_FSB_DATA_ACTIVITY),
		.escr_msr	= { MSR_P4_FSB_ESCR0, MSR_P4_FSB_ESCR1 },
		.escr_emask	=
			P4_ESCR_EMASK_BIT(P4_EVENT_FSB_DATA_ACTIVITY, DRDY_DRV)		|
			P4_ESCR_EMASK_BIT(P4_EVENT_FSB_DATA_ACTIVITY, DRDY_OWN)		|
			P4_ESCR_EMASK_BIT(P4_EVENT_FSB_DATA_ACTIVITY, DRDY_OTHER)	|
			P4_ESCR_EMASK_BIT(P4_EVENT_FSB_DATA_ACTIVITY, DBSY_DRV)		|
			P4_ESCR_EMASK_BIT(P4_EVENT_FSB_DATA_ACTIVITY, DBSY_OWN)		|
			P4_ESCR_EMASK_BIT(P4_EVENT_FSB_DATA_ACTIVITY, DBSY_OTHER),
		.shared		= 1,
		.cntr		= { {0, -1, -1}, {2, -1, -1} },
	},
	[P4_EVENT_BSQ_ALLOCATION] = {		/* shared ESCR, broken CCCR1 */
		.opcode		= P4_OPCODE(P4_EVENT_BSQ_ALLOCATION),
		.escr_msr	= { MSR_P4_BSU_ESCR0, MSR_P4_BSU_ESCR0 },
		.escr_emask	=
			P4_ESCR_EMASK_BIT(P4_EVENT_BSQ_ALLOCATION, REQ_TYPE0)		|
			P4_ESCR_EMASK_BIT(P4_EVENT_BSQ_ALLOCATION, REQ_TYPE1)		|
			P4_ESCR_EMASK_BIT(P4_EVENT_BSQ_ALLOCATION, REQ_LEN0)		|
			P4_ESCR_EMASK_BIT(P4_EVENT_BSQ_ALLOCATION, REQ_LEN1)		|
			P4_ESCR_EMASK_BIT(P4_EVENT_BSQ_ALLOCATION, REQ_IO_TYPE)		|
			P4_ESCR_EMASK_BIT(P4_EVENT_BSQ_ALLOCATION, REQ_LOCK_TYPE)	|
			P4_ESCR_EMASK_BIT(P4_EVENT_BSQ_ALLOCATION, REQ_CACHE_TYPE)	|
			P4_ESCR_EMASK_BIT(P4_EVENT_BSQ_ALLOCATION, REQ_SPLIT_TYPE)	|
			P4_ESCR_EMASK_BIT(P4_EVENT_BSQ_ALLOCATION, REQ_DEM_TYPE)	|
			P4_ESCR_EMASK_BIT(P4_EVENT_BSQ_ALLOCATION, REQ_ORD_TYPE)	|
			P4_ESCR_EMASK_BIT(P4_EVENT_BSQ_ALLOCATION, MEM_TYPE0)		|
			P4_ESCR_EMASK_BIT(P4_EVENT_BSQ_ALLOCATION, MEM_TYPE1)		|
			P4_ESCR_EMASK_BIT(P4_EVENT_BSQ_ALLOCATION, MEM_TYPE2),
		.cntr		= { {0, -1, -1}, {1, -1, -1} },
	},
	[P4_EVENT_BSQ_ACTIVE_ENTRIES] = {	/* shared ESCR */
		.opcode		= P4_OPCODE(P4_EVENT_BSQ_ACTIVE_ENTRIES),
		.escr_msr	= { MSR_P4_BSU_ESCR1 , MSR_P4_BSU_ESCR1 },
		.escr_emask	=
			P4_ESCR_EMASK_BIT(P4_EVENT_BSQ_ACTIVE_ENTRIES, REQ_TYPE0)	|
			P4_ESCR_EMASK_BIT(P4_EVENT_BSQ_ACTIVE_ENTRIES, REQ_TYPE1)	|
			P4_ESCR_EMASK_BIT(P4_EVENT_BSQ_ACTIVE_ENTRIES, REQ_LEN0)	|
			P4_ESCR_EMASK_BIT(P4_EVENT_BSQ_ACTIVE_ENTRIES, REQ_LEN1)	|
			P4_ESCR_EMASK_BIT(P4_EVENT_BSQ_ACTIVE_ENTRIES, REQ_IO_TYPE)	|
			P4_ESCR_EMASK_BIT(P4_EVENT_BSQ_ACTIVE_ENTRIES, REQ_LOCK_TYPE)	|
			P4_ESCR_EMASK_BIT(P4_EVENT_BSQ_ACTIVE_ENTRIES, REQ_CACHE_TYPE)	|
			P4_ESCR_EMASK_BIT(P4_EVENT_BSQ_ACTIVE_ENTRIES, REQ_SPLIT_TYPE)	|
			P4_ESCR_EMASK_BIT(P4_EVENT_BSQ_ACTIVE_ENTRIES, REQ_DEM_TYPE)	|
			P4_ESCR_EMASK_BIT(P4_EVENT_BSQ_ACTIVE_ENTRIES, REQ_ORD_TYPE)	|
			P4_ESCR_EMASK_BIT(P4_EVENT_BSQ_ACTIVE_ENTRIES, MEM_TYPE0)	|
			P4_ESCR_EMASK_BIT(P4_EVENT_BSQ_ACTIVE_ENTRIES, MEM_TYPE1)	|
			P4_ESCR_EMASK_BIT(P4_EVENT_BSQ_ACTIVE_ENTRIES, MEM_TYPE2),
		.cntr		= { {2, -1, -1}, {3, -1, -1} },
	},
	[P4_EVENT_SSE_INPUT_ASSIST] = {
		.opcode		= P4_OPCODE(P4_EVENT_SSE_INPUT_ASSIST),
		.escr_msr	= { MSR_P4_FIRM_ESCR0, MSR_P4_FIRM_ESCR1 },
		.escr_emask	=
			P4_ESCR_EMASK_BIT(P4_EVENT_SSE_INPUT_ASSIST, ALL),
		.shared		= 1,
		.cntr		= { {8, 9, -1}, {10, 11, -1} },
	},
	[P4_EVENT_PACKED_SP_UOP] = {
		.opcode		= P4_OPCODE(P4_EVENT_PACKED_SP_UOP),
		.escr_msr	= { MSR_P4_FIRM_ESCR0, MSR_P4_FIRM_ESCR1 },
		.escr_emask	=
			P4_ESCR_EMASK_BIT(P4_EVENT_PACKED_SP_UOP, ALL),
		.shared		= 1,
		.cntr		= { {8, 9, -1}, {10, 11, -1} },
	},
	[P4_EVENT_PACKED_DP_UOP] = {
		.opcode		= P4_OPCODE(P4_EVENT_PACKED_DP_UOP),
		.escr_msr	= { MSR_P4_FIRM_ESCR0, MSR_P4_FIRM_ESCR1 },
		.escr_emask	=
			P4_ESCR_EMASK_BIT(P4_EVENT_PACKED_DP_UOP, ALL),
		.shared		= 1,
		.cntr		= { {8, 9, -1}, {10, 11, -1} },
	},
	[P4_EVENT_SCALAR_SP_UOP] = {
		.opcode		= P4_OPCODE(P4_EVENT_SCALAR_SP_UOP),
		.escr_msr	= { MSR_P4_FIRM_ESCR0, MSR_P4_FIRM_ESCR1 },
		.escr_emask	=
			P4_ESCR_EMASK_BIT(P4_EVENT_SCALAR_SP_UOP, ALL),
		.shared		= 1,
		.cntr		= { {8, 9, -1}, {10, 11, -1} },
	},
	[P4_EVENT_SCALAR_DP_UOP] = {
		.opcode		= P4_OPCODE(P4_EVENT_SCALAR_DP_UOP),
		.escr_msr	= { MSR_P4_FIRM_ESCR0, MSR_P4_FIRM_ESCR1 },
		.escr_emask	=
			P4_ESCR_EMASK_BIT(P4_EVENT_SCALAR_DP_UOP, ALL),
		.shared		= 1,
		.cntr		= { {8, 9, -1}, {10, 11, -1} },
	},
	[P4_EVENT_64BIT_MMX_UOP] = {
		.opcode		= P4_OPCODE(P4_EVENT_64BIT_MMX_UOP),
		.escr_msr	= { MSR_P4_FIRM_ESCR0, MSR_P4_FIRM_ESCR1 },
		.escr_emask	=
			P4_ESCR_EMASK_BIT(P4_EVENT_64BIT_MMX_UOP, ALL),
		.shared		= 1,
		.cntr		= { {8, 9, -1}, {10, 11, -1} },
	},
	[P4_EVENT_128BIT_MMX_UOP] = {
		.opcode		= P4_OPCODE(P4_EVENT_128BIT_MMX_UOP),
		.escr_msr	= { MSR_P4_FIRM_ESCR0, MSR_P4_FIRM_ESCR1 },
		.escr_emask	=
			P4_ESCR_EMASK_BIT(P4_EVENT_128BIT_MMX_UOP, ALL),
		.shared		= 1,
		.cntr		= { {8, 9, -1}, {10, 11, -1} },
	},
	[P4_EVENT_X87_FP_UOP] = {
		.opcode		= P4_OPCODE(P4_EVENT_X87_FP_UOP),
		.escr_msr	= { MSR_P4_FIRM_ESCR0, MSR_P4_FIRM_ESCR1 },
		.escr_emask	=
			P4_ESCR_EMASK_BIT(P4_EVENT_X87_FP_UOP, ALL),
		.shared		= 1,
		.cntr		= { {8, 9, -1}, {10, 11, -1} },
	},
	[P4_EVENT_TC_MISC] = {
		.opcode		= P4_OPCODE(P4_EVENT_TC_MISC),
		.escr_msr	= { MSR_P4_TC_ESCR0, MSR_P4_TC_ESCR1 },
		.escr_emask	=
			P4_ESCR_EMASK_BIT(P4_EVENT_TC_MISC, FLUSH),
		.cntr		= { {4, 5, -1}, {6, 7, -1} },
	},
	[P4_EVENT_GLOBAL_POWER_EVENTS] = {
		.opcode		= P4_OPCODE(P4_EVENT_GLOBAL_POWER_EVENTS),
		.escr_msr	= { MSR_P4_FSB_ESCR0, MSR_P4_FSB_ESCR1 },
		.escr_emask	=
			P4_ESCR_EMASK_BIT(P4_EVENT_GLOBAL_POWER_EVENTS, RUNNING),
		.cntr		= { {0, -1, -1}, {2, -1, -1} },
	},
	[P4_EVENT_TC_MS_XFER] = {
		.opcode		= P4_OPCODE(P4_EVENT_TC_MS_XFER),
		.escr_msr	= { MSR_P4_MS_ESCR0, MSR_P4_MS_ESCR1 },
		.escr_emask	=
			P4_ESCR_EMASK_BIT(P4_EVENT_TC_MS_XFER, CISC),
		.cntr		= { {4, 5, -1}, {6, 7, -1} },
	},
	[P4_EVENT_UOP_QUEUE_WRITES] = {
		.opcode		= P4_OPCODE(P4_EVENT_UOP_QUEUE_WRITES),
		.escr_msr	= { MSR_P4_MS_ESCR0, MSR_P4_MS_ESCR1 },
		.escr_emask	=
			P4_ESCR_EMASK_BIT(P4_EVENT_UOP_QUEUE_WRITES, FROM_TC_BUILD)	|
			P4_ESCR_EMASK_BIT(P4_EVENT_UOP_QUEUE_WRITES, FROM_TC_DELIVER)	|
			P4_ESCR_EMASK_BIT(P4_EVENT_UOP_QUEUE_WRITES, FROM_ROM),
		.cntr		= { {4, 5, -1}, {6, 7, -1} },
	},
	[P4_EVENT_RETIRED_MISPRED_BRANCH_TYPE] = {
		.opcode		= P4_OPCODE(P4_EVENT_RETIRED_MISPRED_BRANCH_TYPE),
		.escr_msr	= { MSR_P4_TBPU_ESCR0 , MSR_P4_TBPU_ESCR0 },
		.escr_emask	=
			P4_ESCR_EMASK_BIT(P4_EVENT_RETIRED_MISPRED_BRANCH_TYPE, CONDITIONAL)	|
			P4_ESCR_EMASK_BIT(P4_EVENT_RETIRED_MISPRED_BRANCH_TYPE, CALL)		|
			P4_ESCR_EMASK_BIT(P4_EVENT_RETIRED_MISPRED_BRANCH_TYPE, RETURN)		|
			P4_ESCR_EMASK_BIT(P4_EVENT_RETIRED_MISPRED_BRANCH_TYPE, INDIRECT),
		.cntr		= { {4, 5, -1}, {6, 7, -1} },
	},
	[P4_EVENT_RETIRED_BRANCH_TYPE] = {
		.opcode		= P4_OPCODE(P4_EVENT_RETIRED_BRANCH_TYPE),
		.escr_msr	= { MSR_P4_TBPU_ESCR0 , MSR_P4_TBPU_ESCR1 },
		.escr_emask	=
			P4_ESCR_EMASK_BIT(P4_EVENT_RETIRED_BRANCH_TYPE, CONDITIONAL)	|
			P4_ESCR_EMASK_BIT(P4_EVENT_RETIRED_BRANCH_TYPE, CALL)		|
			P4_ESCR_EMASK_BIT(P4_EVENT_RETIRED_BRANCH_TYPE, RETURN)		|
			P4_ESCR_EMASK_BIT(P4_EVENT_RETIRED_BRANCH_TYPE, INDIRECT),
		.cntr		= { {4, 5, -1}, {6, 7, -1} },
	},
	[P4_EVENT_RESOURCE_STALL] = {
		.opcode		= P4_OPCODE(P4_EVENT_RESOURCE_STALL),
		.escr_msr	= { MSR_P4_ALF_ESCR0, MSR_P4_ALF_ESCR1 },
		.escr_emask	=
			P4_ESCR_EMASK_BIT(P4_EVENT_RESOURCE_STALL, SBFULL),
		.cntr		= { {12, 13, 16}, {14, 15, 17} },
	},
	[P4_EVENT_WC_BUFFER] = {
		.opcode		= P4_OPCODE(P4_EVENT_WC_BUFFER),
		.escr_msr	= { MSR_P4_DAC_ESCR0, MSR_P4_DAC_ESCR1 },
		.escr_emask	=
			P4_ESCR_EMASK_BIT(P4_EVENT_WC_BUFFER, WCB_EVICTS)		|
			P4_ESCR_EMASK_BIT(P4_EVENT_WC_BUFFER, WCB_FULL_EVICTS),
		.shared		= 1,
		.cntr		= { {8, 9, -1}, {10, 11, -1} },
	},
	[P4_EVENT_B2B_CYCLES] = {
		.opcode		= P4_OPCODE(P4_EVENT_B2B_CYCLES),
		.escr_msr	= { MSR_P4_FSB_ESCR0, MSR_P4_FSB_ESCR1 },
		.escr_emask	= 0,
		.cntr		= { {0, -1, -1}, {2, -1, -1} },
	},
	[P4_EVENT_BNR] = {
		.opcode		= P4_OPCODE(P4_EVENT_BNR),
		.escr_msr	= { MSR_P4_FSB_ESCR0, MSR_P4_FSB_ESCR1 },
		.escr_emask	= 0,
		.cntr		= { {0, -1, -1}, {2, -1, -1} },
	},
	[P4_EVENT_SNOOP] = {
		.opcode		= P4_OPCODE(P4_EVENT_SNOOP),
		.escr_msr	= { MSR_P4_FSB_ESCR0, MSR_P4_FSB_ESCR1 },
		.escr_emask	= 0,
		.cntr		= { {0, -1, -1}, {2, -1, -1} },
	},
	[P4_EVENT_RESPONSE] = {
		.opcode		= P4_OPCODE(P4_EVENT_RESPONSE),
		.escr_msr	= { MSR_P4_FSB_ESCR0, MSR_P4_FSB_ESCR1 },
		.escr_emask	= 0,
		.cntr		= { {0, -1, -1}, {2, -1, -1} },
	},
	[P4_EVENT_FRONT_END_EVENT] = {
		.opcode		= P4_OPCODE(P4_EVENT_FRONT_END_EVENT),
		.escr_msr	= { MSR_P4_CRU_ESCR2, MSR_P4_CRU_ESCR3 },
		.escr_emask	=
			P4_ESCR_EMASK_BIT(P4_EVENT_FRONT_END_EVENT, NBOGUS)		|
			P4_ESCR_EMASK_BIT(P4_EVENT_FRONT_END_EVENT, BOGUS),
		.cntr		= { {12, 13, 16}, {14, 15, 17} },
	},
	[P4_EVENT_EXECUTION_EVENT] = {
		.opcode		= P4_OPCODE(P4_EVENT_EXECUTION_EVENT),
		.escr_msr	= { MSR_P4_CRU_ESCR2, MSR_P4_CRU_ESCR3 },
		.escr_emask	=
			P4_ESCR_EMASK_BIT(P4_EVENT_EXECUTION_EVENT, NBOGUS0)		|
			P4_ESCR_EMASK_BIT(P4_EVENT_EXECUTION_EVENT, NBOGUS1)		|
			P4_ESCR_EMASK_BIT(P4_EVENT_EXECUTION_EVENT, NBOGUS2)		|
			P4_ESCR_EMASK_BIT(P4_EVENT_EXECUTION_EVENT, NBOGUS3)		|
			P4_ESCR_EMASK_BIT(P4_EVENT_EXECUTION_EVENT, BOGUS0)		|
			P4_ESCR_EMASK_BIT(P4_EVENT_EXECUTION_EVENT, BOGUS1)		|
			P4_ESCR_EMASK_BIT(P4_EVENT_EXECUTION_EVENT, BOGUS2)		|
			P4_ESCR_EMASK_BIT(P4_EVENT_EXECUTION_EVENT, BOGUS3),
		.cntr		= { {12, 13, 16}, {14, 15, 17} },
	},
	[P4_EVENT_REPLAY_EVENT] = {
		.opcode		= P4_OPCODE(P4_EVENT_REPLAY_EVENT),
		.escr_msr	= { MSR_P4_CRU_ESCR2, MSR_P4_CRU_ESCR3 },
		.escr_emask	=
			P4_ESCR_EMASK_BIT(P4_EVENT_REPLAY_EVENT, NBOGUS)		|
			P4_ESCR_EMASK_BIT(P4_EVENT_REPLAY_EVENT, BOGUS),
		.cntr		= { {12, 13, 16}, {14, 15, 17} },
	},
	[P4_EVENT_INSTR_RETIRED] = {
		.opcode		= P4_OPCODE(P4_EVENT_INSTR_RETIRED),
		.escr_msr	= { MSR_P4_CRU_ESCR0, MSR_P4_CRU_ESCR1 },
		.escr_emask	=
			P4_ESCR_EMASK_BIT(P4_EVENT_INSTR_RETIRED, NBOGUSNTAG)		|
			P4_ESCR_EMASK_BIT(P4_EVENT_INSTR_RETIRED, NBOGUSTAG)		|
			P4_ESCR_EMASK_BIT(P4_EVENT_INSTR_RETIRED, BOGUSNTAG)		|
			P4_ESCR_EMASK_BIT(P4_EVENT_INSTR_RETIRED, BOGUSTAG),
		.cntr		= { {12, 13, 16}, {14, 15, 17} },
	},
	[P4_EVENT_UOPS_RETIRED] = {
		.opcode		= P4_OPCODE(P4_EVENT_UOPS_RETIRED),
		.escr_msr	= { MSR_P4_CRU_ESCR0, MSR_P4_CRU_ESCR1 },
		.escr_emask	=
			P4_ESCR_EMASK_BIT(P4_EVENT_UOPS_RETIRED, NBOGUS)		|
			P4_ESCR_EMASK_BIT(P4_EVENT_UOPS_RETIRED, BOGUS),
		.cntr		= { {12, 13, 16}, {14, 15, 17} },
	},
	[P4_EVENT_UOP_TYPE] = {
		.opcode		= P4_OPCODE(P4_EVENT_UOP_TYPE),
		.escr_msr	= { MSR_P4_RAT_ESCR0, MSR_P4_RAT_ESCR1 },
		.escr_emask	=
			P4_ESCR_EMASK_BIT(P4_EVENT_UOP_TYPE, TAGLOADS)			|
			P4_ESCR_EMASK_BIT(P4_EVENT_UOP_TYPE, TAGSTORES),
		.cntr		= { {12, 13, 16}, {14, 15, 17} },
	},
	[P4_EVENT_BRANCH_RETIRED] = {
		.opcode		= P4_OPCODE(P4_EVENT_BRANCH_RETIRED),
		.escr_msr	= { MSR_P4_CRU_ESCR2, MSR_P4_CRU_ESCR3 },
		.escr_emask	=
			P4_ESCR_EMASK_BIT(P4_EVENT_BRANCH_RETIRED, MMNP)		|
			P4_ESCR_EMASK_BIT(P4_EVENT_BRANCH_RETIRED, MMNM)		|
			P4_ESCR_EMASK_BIT(P4_EVENT_BRANCH_RETIRED, MMTP)		|
			P4_ESCR_EMASK_BIT(P4_EVENT_BRANCH_RETIRED, MMTM),
		.cntr		= { {12, 13, 16}, {14, 15, 17} },
	},
	[P4_EVENT_MISPRED_BRANCH_RETIRED] = {
		.opcode		= P4_OPCODE(P4_EVENT_MISPRED_BRANCH_RETIRED),
		.escr_msr	= { MSR_P4_CRU_ESCR0, MSR_P4_CRU_ESCR1 },
		.escr_emask	=
			P4_ESCR_EMASK_BIT(P4_EVENT_MISPRED_BRANCH_RETIRED, NBOGUS),
		.cntr		= { {12, 13, 16}, {14, 15, 17} },
	},
	[P4_EVENT_X87_ASSIST] = {
		.opcode		= P4_OPCODE(P4_EVENT_X87_ASSIST),
		.escr_msr	= { MSR_P4_CRU_ESCR2, MSR_P4_CRU_ESCR3 },
		.escr_emask	=
			P4_ESCR_EMASK_BIT(P4_EVENT_X87_ASSIST, FPSU)			|
			P4_ESCR_EMASK_BIT(P4_EVENT_X87_ASSIST, FPSO)			|
			P4_ESCR_EMASK_BIT(P4_EVENT_X87_ASSIST, POAO)			|
			P4_ESCR_EMASK_BIT(P4_EVENT_X87_ASSIST, POAU)			|
			P4_ESCR_EMASK_BIT(P4_EVENT_X87_ASSIST, PREA),
		.cntr		= { {12, 13, 16}, {14, 15, 17} },
	},
	[P4_EVENT_MACHINE_CLEAR] = {
		.opcode		= P4_OPCODE(P4_EVENT_MACHINE_CLEAR),
		.escr_msr	= { MSR_P4_CRU_ESCR2, MSR_P4_CRU_ESCR3 },
		.escr_emask	=
			P4_ESCR_EMASK_BIT(P4_EVENT_MACHINE_CLEAR, CLEAR)		|
			P4_ESCR_EMASK_BIT(P4_EVENT_MACHINE_CLEAR, MOCLEAR)		|
			P4_ESCR_EMASK_BIT(P4_EVENT_MACHINE_CLEAR, SMCLEAR),
		.cntr		= { {12, 13, 16}, {14, 15, 17} },
	},
	[P4_EVENT_INSTR_COMPLETED] = {
		.opcode		= P4_OPCODE(P4_EVENT_INSTR_COMPLETED),
		.escr_msr	= { MSR_P4_CRU_ESCR0, MSR_P4_CRU_ESCR1 },
		.escr_emask	=
			P4_ESCR_EMASK_BIT(P4_EVENT_INSTR_COMPLETED, NBOGUS)		|
			P4_ESCR_EMASK_BIT(P4_EVENT_INSTR_COMPLETED, BOGUS),
		.cntr		= { {12, 13, 16}, {14, 15, 17} },
	},
};

#define P4_GEN_CACHE_EVENT(event, bit, metric)				  \
	p4_config_pack_escr(P4_ESCR_EVENT(event)			| \
			    P4_ESCR_EMASK_BIT(event, bit))		| \
	p4_config_pack_cccr(metric					| \
			    P4_CCCR_ESEL(P4_OPCODE_ESEL(P4_OPCODE(event))))

static __initconst const u64 p4_hw_cache_event_ids
				[PERF_COUNT_HW_CACHE_MAX]
				[PERF_COUNT_HW_CACHE_OP_MAX]
				[PERF_COUNT_HW_CACHE_RESULT_MAX] =
{
 [ C(L1D ) ] = {
	[ C(OP_READ) ] = {
		[ C(RESULT_ACCESS) ] = 0x0,
		[ C(RESULT_MISS)   ] = P4_GEN_CACHE_EVENT(P4_EVENT_REPLAY_EVENT, NBOGUS,
						P4_PEBS_METRIC__1stl_cache_load_miss_retired),
	},
 },
 [ C(LL  ) ] = {
	[ C(OP_READ) ] = {
		[ C(RESULT_ACCESS) ] = 0x0,
		[ C(RESULT_MISS)   ] = P4_GEN_CACHE_EVENT(P4_EVENT_REPLAY_EVENT, NBOGUS,
						P4_PEBS_METRIC__2ndl_cache_load_miss_retired),
	},
},
 [ C(DTLB) ] = {
	[ C(OP_READ) ] = {
		[ C(RESULT_ACCESS) ] = 0x0,
		[ C(RESULT_MISS)   ] = P4_GEN_CACHE_EVENT(P4_EVENT_REPLAY_EVENT, NBOGUS,
						P4_PEBS_METRIC__dtlb_load_miss_retired),
	},
	[ C(OP_WRITE) ] = {
		[ C(RESULT_ACCESS) ] = 0x0,
		[ C(RESULT_MISS)   ] = P4_GEN_CACHE_EVENT(P4_EVENT_REPLAY_EVENT, NBOGUS,
						P4_PEBS_METRIC__dtlb_store_miss_retired),
	},
 },
 [ C(ITLB) ] = {
	[ C(OP_READ) ] = {
		[ C(RESULT_ACCESS) ] = P4_GEN_CACHE_EVENT(P4_EVENT_ITLB_REFERENCE, HIT,
						P4_PEBS_METRIC__none),
		[ C(RESULT_MISS)   ] = P4_GEN_CACHE_EVENT(P4_EVENT_ITLB_REFERENCE, MISS,
						P4_PEBS_METRIC__none),
	},
	[ C(OP_WRITE) ] = {
		[ C(RESULT_ACCESS) ] = -1,
		[ C(RESULT_MISS)   ] = -1,
	},
	[ C(OP_PREFETCH) ] = {
		[ C(RESULT_ACCESS) ] = -1,
		[ C(RESULT_MISS)   ] = -1,
	},
 },
};

static u64 p4_general_events[PERF_COUNT_HW_MAX] = {
  /* non-halted CPU clocks */
  [PERF_COUNT_HW_CPU_CYCLES] =
	p4_config_pack_escr(P4_ESCR_EVENT(P4_EVENT_GLOBAL_POWER_EVENTS)		|
		P4_ESCR_EMASK_BIT(P4_EVENT_GLOBAL_POWER_EVENTS, RUNNING)),

  /*
   * retired instructions
   * in a sake of simplicity we don't use the FSB tagging
   */
  [PERF_COUNT_HW_INSTRUCTIONS] =
	p4_config_pack_escr(P4_ESCR_EVENT(P4_EVENT_INSTR_RETIRED)		|
		P4_ESCR_EMASK_BIT(P4_EVENT_INSTR_RETIRED, NBOGUSNTAG)		|
		P4_ESCR_EMASK_BIT(P4_EVENT_INSTR_RETIRED, BOGUSNTAG)),

  /* cache hits */
  [PERF_COUNT_HW_CACHE_REFERENCES] =
	p4_config_pack_escr(P4_ESCR_EVENT(P4_EVENT_BSQ_CACHE_REFERENCE)		|
		P4_ESCR_EMASK_BIT(P4_EVENT_BSQ_CACHE_REFERENCE, RD_2ndL_HITS)	|
		P4_ESCR_EMASK_BIT(P4_EVENT_BSQ_CACHE_REFERENCE, RD_2ndL_HITE)	|
		P4_ESCR_EMASK_BIT(P4_EVENT_BSQ_CACHE_REFERENCE, RD_2ndL_HITM)	|
		P4_ESCR_EMASK_BIT(P4_EVENT_BSQ_CACHE_REFERENCE, RD_3rdL_HITS)	|
		P4_ESCR_EMASK_BIT(P4_EVENT_BSQ_CACHE_REFERENCE, RD_3rdL_HITE)	|
		P4_ESCR_EMASK_BIT(P4_EVENT_BSQ_CACHE_REFERENCE, RD_3rdL_HITM)),

  /* cache misses */
  [PERF_COUNT_HW_CACHE_MISSES] =
	p4_config_pack_escr(P4_ESCR_EVENT(P4_EVENT_BSQ_CACHE_REFERENCE)		|
		P4_ESCR_EMASK_BIT(P4_EVENT_BSQ_CACHE_REFERENCE, RD_2ndL_MISS)	|
		P4_ESCR_EMASK_BIT(P4_EVENT_BSQ_CACHE_REFERENCE, RD_3rdL_MISS)	|
		P4_ESCR_EMASK_BIT(P4_EVENT_BSQ_CACHE_REFERENCE, WR_2ndL_MISS)),

  /* branch instructions retired */
  [PERF_COUNT_HW_BRANCH_INSTRUCTIONS] =
	p4_config_pack_escr(P4_ESCR_EVENT(P4_EVENT_RETIRED_BRANCH_TYPE)		|
		P4_ESCR_EMASK_BIT(P4_EVENT_RETIRED_BRANCH_TYPE, CONDITIONAL)	|
		P4_ESCR_EMASK_BIT(P4_EVENT_RETIRED_BRANCH_TYPE, CALL)		|
		P4_ESCR_EMASK_BIT(P4_EVENT_RETIRED_BRANCH_TYPE, RETURN)		|
		P4_ESCR_EMASK_BIT(P4_EVENT_RETIRED_BRANCH_TYPE, INDIRECT)),

  /* mispredicted branches retired */
  [PERF_COUNT_HW_BRANCH_MISSES]	=
	p4_config_pack_escr(P4_ESCR_EVENT(P4_EVENT_MISPRED_BRANCH_RETIRED)	|
		P4_ESCR_EMASK_BIT(P4_EVENT_MISPRED_BRANCH_RETIRED, NBOGUS)),

  /* bus ready clocks (cpu is driving #DRDY_DRV\#DRDY_OWN):  */
  [PERF_COUNT_HW_BUS_CYCLES] =
	p4_config_pack_escr(P4_ESCR_EVENT(P4_EVENT_FSB_DATA_ACTIVITY)		|
		P4_ESCR_EMASK_BIT(P4_EVENT_FSB_DATA_ACTIVITY, DRDY_DRV)		|
		P4_ESCR_EMASK_BIT(P4_EVENT_FSB_DATA_ACTIVITY, DRDY_OWN))	|
	p4_config_pack_cccr(P4_CCCR_EDGE | P4_CCCR_COMPARE),
};

static struct p4_event_bind *p4_config_get_bind(u64 config)
{
	unsigned int evnt = p4_config_unpack_event(config);
	struct p4_event_bind *bind = NULL;

	if (evnt < ARRAY_SIZE(p4_event_bind_map))
		bind = &p4_event_bind_map[evnt];

	return bind;
}

static u64 p4_pmu_event_map(int hw_event)
{
	struct p4_event_bind *bind;
	unsigned int esel;
	u64 config;

	config = p4_general_events[hw_event];
	bind = p4_config_get_bind(config);
	esel = P4_OPCODE_ESEL(bind->opcode);
	config |= p4_config_pack_cccr(P4_CCCR_ESEL(esel));

	return config;
}

/* check cpu model specifics */
static bool p4_event_match_cpu_model(unsigned int event_idx)
{
	/* INSTR_COMPLETED event only exist for model 3, 4, 6 (Prescott) */
	if (event_idx == P4_EVENT_INSTR_COMPLETED) {
		if (boot_cpu_data.x86_model != 3 &&
			boot_cpu_data.x86_model != 4 &&
			boot_cpu_data.x86_model != 6)
			return false;
	}

	/*
	 * For info
	 * - IQ_ESCR0, IQ_ESCR1 only for models 1 and 2
	 */

	return true;
}

static int p4_validate_raw_event(struct perf_event *event)
{
	unsigned int v, emask;

	/* User data may have out-of-bound event index */
	v = p4_config_unpack_event(event->attr.config);
	if (v >= ARRAY_SIZE(p4_event_bind_map))
		return -EINVAL;

	/* It may be unsupported: */
	if (!p4_event_match_cpu_model(v))
		return -EINVAL;

	/*
	 * NOTE: P4_CCCR_THREAD_ANY has not the same meaning as
	 * in Architectural Performance Monitoring, it means not
	 * on _which_ logical cpu to count but rather _when_, ie it
	 * depends on logical cpu state -- count event if one cpu active,
	 * none, both or any, so we just allow user to pass any value
	 * desired.
	 *
	 * In turn we always set Tx_OS/Tx_USR bits bound to logical
	 * cpu without their propagation to another cpu
	 */

	/*
	 * if an event is shared across the logical threads
	 * the user needs special permissions to be able to use it
	 */
	if (p4_ht_active() && p4_event_bind_map[v].shared) {
		if (perf_paranoid_cpu() && !capable(CAP_SYS_ADMIN))
			return -EACCES;
	}

	/* ESCR EventMask bits may be invalid */
	emask = p4_config_unpack_escr(event->attr.config) & P4_ESCR_EVENTMASK_MASK;
	if (emask & ~p4_event_bind_map[v].escr_emask)
		return -EINVAL;

	/*
	 * it may have some invalid PEBS bits
	 */
	if (p4_config_pebs_has(event->attr.config, P4_PEBS_CONFIG_ENABLE))
		return -EINVAL;

	v = p4_config_unpack_metric(event->attr.config);
	if (v >= ARRAY_SIZE(p4_pebs_bind_map))
		return -EINVAL;

	return 0;
}

static int p4_hw_config(struct perf_event *event)
{
	int cpu = get_cpu();
	int rc = 0;
	u32 escr, cccr;

	/*
	 * the reason we use cpu that early is that: if we get scheduled
	 * first time on the same cpu -- we will not need swap thread
	 * specific flags in config (and will save some cpu cycles)
	 */

	cccr = p4_default_cccr_conf(cpu);
	escr = p4_default_escr_conf(cpu, event->attr.exclude_kernel,
					 event->attr.exclude_user);
	event->hw.config = p4_config_pack_escr(escr) |
			   p4_config_pack_cccr(cccr);

	if (p4_ht_active() && p4_ht_thread(cpu))
		event->hw.config = p4_set_ht_bit(event->hw.config);

	if (event->attr.type == PERF_TYPE_RAW) {
		struct p4_event_bind *bind;
		unsigned int esel;
		/*
		 * Clear bits we reserve to be managed by kernel itself
		 * and never allowed from a user space
		 */
		 event->attr.config &= P4_CONFIG_MASK;

		rc = p4_validate_raw_event(event);
		if (rc)
			goto out;

		/*
		 * Note that for RAW events we allow user to use P4_CCCR_RESERVED
		 * bits since we keep additional info here (for cache events and etc)
		 */
<<<<<<< HEAD
		event->hw.config |= event->attr.config &
			(p4_config_pack_escr(P4_ESCR_MASK_HT) |
			 p4_config_pack_cccr(P4_CCCR_MASK_HT));

		event->hw.config &= ~P4_CCCR_FORCE_OVF;
=======
		event->hw.config |= event->attr.config;
		bind = p4_config_get_bind(event->attr.config);
		if (!bind) {
			rc = -EINVAL;
			goto out;
		}
		esel = P4_OPCODE_ESEL(bind->opcode);
		event->hw.config |= p4_config_pack_cccr(P4_CCCR_ESEL(esel));
>>>>>>> b55e9ac4
	}

	rc = x86_setup_perfctr(event);
out:
	put_cpu();
	return rc;
}

static inline int p4_pmu_clear_cccr_ovf(struct hw_perf_event *hwc)
{
	u64 v;

	/* an official way for overflow indication */
	rdmsrl(hwc->config_base, v);
	if (v & P4_CCCR_OVF) {
		wrmsrl(hwc->config_base, v & ~P4_CCCR_OVF);
		return 1;
	}

	/*
	 * In some circumstances the overflow might issue an NMI but did
	 * not set P4_CCCR_OVF bit. Because a counter holds a negative value
	 * we simply check for high bit being set, if it's cleared it means
	 * the counter has reached zero value and continued counting before
	 * real NMI signal was received:
	 */
	rdmsrl(hwc->event_base, v);
	if (!(v & ARCH_P4_UNFLAGGED_BIT))
		return 1;

	return 0;
}

static void p4_pmu_disable_pebs(void)
{
	/*
	 * FIXME
	 *
	 * It's still allowed that two threads setup same cache
	 * events so we can't simply clear metrics until we knew
	 * no one is depending on us, so we need kind of counter
	 * for "ReplayEvent" users.
	 *
	 * What is more complex -- RAW events, if user (for some
	 * reason) will pass some cache event metric with improper
	 * event opcode -- it's fine from hardware point of view
	 * but completely nonsense from "meaning" of such action.
	 *
	 * So at moment let leave metrics turned on forever -- it's
	 * ok for now but need to be revisited!
	 *
	 * (void)checking_wrmsrl(MSR_IA32_PEBS_ENABLE, (u64)0);
	 * (void)checking_wrmsrl(MSR_P4_PEBS_MATRIX_VERT, (u64)0);
	 */
}

static inline void p4_pmu_disable_event(struct perf_event *event)
{
	struct hw_perf_event *hwc = &event->hw;

	/*
	 * If event gets disabled while counter is in overflowed
	 * state we need to clear P4_CCCR_OVF, otherwise interrupt get
	 * asserted again and again
	 */
	(void)checking_wrmsrl(hwc->config_base,
		(u64)(p4_config_unpack_cccr(hwc->config)) &
			~P4_CCCR_ENABLE & ~P4_CCCR_OVF & ~P4_CCCR_RESERVED);
}

static void p4_pmu_disable_all(void)
{
	struct cpu_hw_events *cpuc = &__get_cpu_var(cpu_hw_events);
	int idx;

	for (idx = 0; idx < x86_pmu.num_counters; idx++) {
		struct perf_event *event = cpuc->events[idx];
		if (!test_bit(idx, cpuc->active_mask))
			continue;
		p4_pmu_disable_event(event);
	}

	p4_pmu_disable_pebs();
}

/* configuration must be valid */
static void p4_pmu_enable_pebs(u64 config)
{
	struct p4_pebs_bind *bind;
	unsigned int idx;

	BUILD_BUG_ON(P4_PEBS_METRIC__max > P4_PEBS_CONFIG_METRIC_MASK);

	idx = p4_config_unpack_metric(config);
	if (idx == P4_PEBS_METRIC__none)
		return;

	bind = &p4_pebs_bind_map[idx];

	(void)checking_wrmsrl(MSR_IA32_PEBS_ENABLE,	(u64)bind->metric_pebs);
	(void)checking_wrmsrl(MSR_P4_PEBS_MATRIX_VERT,	(u64)bind->metric_vert);
}

static void p4_pmu_enable_event(struct perf_event *event)
{
	struct hw_perf_event *hwc = &event->hw;
	int thread = p4_ht_config_thread(hwc->config);
	u64 escr_conf = p4_config_unpack_escr(p4_clear_ht_bit(hwc->config));
	unsigned int idx = p4_config_unpack_event(hwc->config);
	struct p4_event_bind *bind;
	u64 escr_addr, cccr;

	bind = &p4_event_bind_map[idx];
	escr_addr = (u64)bind->escr_msr[thread];

	/*
	 * - we dont support cascaded counters yet
	 * - and counter 1 is broken (erratum)
	 */
	WARN_ON_ONCE(p4_is_event_cascaded(hwc->config));
	WARN_ON_ONCE(hwc->idx == 1);

	/* we need a real Event value */
	escr_conf &= ~P4_ESCR_EVENT_MASK;
	escr_conf |= P4_ESCR_EVENT(P4_OPCODE_EVNT(bind->opcode));

	cccr = p4_config_unpack_cccr(hwc->config);

	/*
	 * it could be Cache event so we need to write metrics
	 * into additional MSRs
	 */
	p4_pmu_enable_pebs(hwc->config);

	(void)checking_wrmsrl(escr_addr, escr_conf);
	(void)checking_wrmsrl(hwc->config_base,
				(cccr & ~P4_CCCR_RESERVED) | P4_CCCR_ENABLE);
}

static void p4_pmu_enable_all(int added)
{
	struct cpu_hw_events *cpuc = &__get_cpu_var(cpu_hw_events);
	int idx;

	for (idx = 0; idx < x86_pmu.num_counters; idx++) {
		struct perf_event *event = cpuc->events[idx];
		if (!test_bit(idx, cpuc->active_mask))
			continue;
		p4_pmu_enable_event(event);
	}
}

static int p4_pmu_handle_irq(struct pt_regs *regs)
{
	struct perf_sample_data data;
	struct cpu_hw_events *cpuc;
	struct perf_event *event;
	struct hw_perf_event *hwc;
	int idx, handled = 0;
	u64 val;

	perf_sample_data_init(&data, 0);

	cpuc = &__get_cpu_var(cpu_hw_events);

	for (idx = 0; idx < x86_pmu.num_counters; idx++) {
		int overflow;

		if (!test_bit(idx, cpuc->active_mask)) {
			/* catch in-flight IRQs */
			if (__test_and_clear_bit(idx, cpuc->running))
				handled++;
			continue;
		}

		event = cpuc->events[idx];
		hwc = &event->hw;

		WARN_ON_ONCE(hwc->idx != idx);

		/* it might be unflagged overflow */
		overflow = p4_pmu_clear_cccr_ovf(hwc);

		val = x86_perf_event_update(event);
		if (!overflow && (val & (1ULL << (x86_pmu.cntval_bits - 1))))
			continue;

		handled += overflow;

		/* event overflow for sure */
		data.period = event->hw.last_period;

		if (!x86_perf_event_set_period(event))
			continue;
		if (perf_event_overflow(event, 1, &data, regs))
			x86_pmu_stop(event, 0);
	}

	if (handled)
		inc_irq_stat(apic_perf_irqs);

	/*
	 * When dealing with the unmasking of the LVTPC on P4 perf hw, it has
	 * been observed that the OVF bit flag has to be cleared first _before_
	 * the LVTPC can be unmasked.
	 *
	 * The reason is the NMI line will continue to be asserted while the OVF
	 * bit is set.  This causes a second NMI to generate if the LVTPC is
	 * unmasked before the OVF bit is cleared, leading to unknown NMI
	 * messages.
	 */
	apic_write(APIC_LVTPC, APIC_DM_NMI);

	return handled > 0;
}

/*
 * swap thread specific fields according to a thread
 * we are going to run on
 */
static void p4_pmu_swap_config_ts(struct hw_perf_event *hwc, int cpu)
{
	u32 escr, cccr;

	/*
	 * we either lucky and continue on same cpu or no HT support
	 */
	if (!p4_should_swap_ts(hwc->config, cpu))
		return;

	/*
	 * the event is migrated from an another logical
	 * cpu, so we need to swap thread specific flags
	 */

	escr = p4_config_unpack_escr(hwc->config);
	cccr = p4_config_unpack_cccr(hwc->config);

	if (p4_ht_thread(cpu)) {
		cccr &= ~P4_CCCR_OVF_PMI_T0;
		cccr |= P4_CCCR_OVF_PMI_T1;
		if (escr & P4_ESCR_T0_OS) {
			escr &= ~P4_ESCR_T0_OS;
			escr |= P4_ESCR_T1_OS;
		}
		if (escr & P4_ESCR_T0_USR) {
			escr &= ~P4_ESCR_T0_USR;
			escr |= P4_ESCR_T1_USR;
		}
		hwc->config  = p4_config_pack_escr(escr);
		hwc->config |= p4_config_pack_cccr(cccr);
		hwc->config |= P4_CONFIG_HT;
	} else {
		cccr &= ~P4_CCCR_OVF_PMI_T1;
		cccr |= P4_CCCR_OVF_PMI_T0;
		if (escr & P4_ESCR_T1_OS) {
			escr &= ~P4_ESCR_T1_OS;
			escr |= P4_ESCR_T0_OS;
		}
		if (escr & P4_ESCR_T1_USR) {
			escr &= ~P4_ESCR_T1_USR;
			escr |= P4_ESCR_T0_USR;
		}
		hwc->config  = p4_config_pack_escr(escr);
		hwc->config |= p4_config_pack_cccr(cccr);
		hwc->config &= ~P4_CONFIG_HT;
	}
}

/*
 * ESCR address hashing is tricky, ESCRs are not sequential
 * in memory but all starts from MSR_P4_BSU_ESCR0 (0x03a0) and
 * the metric between any ESCRs is laid in range [0xa0,0xe1]
 *
 * so we make ~70% filled hashtable
 */

#define P4_ESCR_MSR_BASE		0x000003a0
#define P4_ESCR_MSR_MAX			0x000003e1
#define P4_ESCR_MSR_TABLE_SIZE		(P4_ESCR_MSR_MAX - P4_ESCR_MSR_BASE + 1)
#define P4_ESCR_MSR_IDX(msr)		(msr - P4_ESCR_MSR_BASE)
#define P4_ESCR_MSR_TABLE_ENTRY(msr)	[P4_ESCR_MSR_IDX(msr)] = msr

static const unsigned int p4_escr_table[P4_ESCR_MSR_TABLE_SIZE] = {
	P4_ESCR_MSR_TABLE_ENTRY(MSR_P4_ALF_ESCR0),
	P4_ESCR_MSR_TABLE_ENTRY(MSR_P4_ALF_ESCR1),
	P4_ESCR_MSR_TABLE_ENTRY(MSR_P4_BPU_ESCR0),
	P4_ESCR_MSR_TABLE_ENTRY(MSR_P4_BPU_ESCR1),
	P4_ESCR_MSR_TABLE_ENTRY(MSR_P4_BSU_ESCR0),
	P4_ESCR_MSR_TABLE_ENTRY(MSR_P4_BSU_ESCR1),
	P4_ESCR_MSR_TABLE_ENTRY(MSR_P4_CRU_ESCR0),
	P4_ESCR_MSR_TABLE_ENTRY(MSR_P4_CRU_ESCR1),
	P4_ESCR_MSR_TABLE_ENTRY(MSR_P4_CRU_ESCR2),
	P4_ESCR_MSR_TABLE_ENTRY(MSR_P4_CRU_ESCR3),
	P4_ESCR_MSR_TABLE_ENTRY(MSR_P4_CRU_ESCR4),
	P4_ESCR_MSR_TABLE_ENTRY(MSR_P4_CRU_ESCR5),
	P4_ESCR_MSR_TABLE_ENTRY(MSR_P4_DAC_ESCR0),
	P4_ESCR_MSR_TABLE_ENTRY(MSR_P4_DAC_ESCR1),
	P4_ESCR_MSR_TABLE_ENTRY(MSR_P4_FIRM_ESCR0),
	P4_ESCR_MSR_TABLE_ENTRY(MSR_P4_FIRM_ESCR1),
	P4_ESCR_MSR_TABLE_ENTRY(MSR_P4_FLAME_ESCR0),
	P4_ESCR_MSR_TABLE_ENTRY(MSR_P4_FLAME_ESCR1),
	P4_ESCR_MSR_TABLE_ENTRY(MSR_P4_FSB_ESCR0),
	P4_ESCR_MSR_TABLE_ENTRY(MSR_P4_FSB_ESCR1),
	P4_ESCR_MSR_TABLE_ENTRY(MSR_P4_IQ_ESCR0),
	P4_ESCR_MSR_TABLE_ENTRY(MSR_P4_IQ_ESCR1),
	P4_ESCR_MSR_TABLE_ENTRY(MSR_P4_IS_ESCR0),
	P4_ESCR_MSR_TABLE_ENTRY(MSR_P4_IS_ESCR1),
	P4_ESCR_MSR_TABLE_ENTRY(MSR_P4_ITLB_ESCR0),
	P4_ESCR_MSR_TABLE_ENTRY(MSR_P4_ITLB_ESCR1),
	P4_ESCR_MSR_TABLE_ENTRY(MSR_P4_IX_ESCR0),
	P4_ESCR_MSR_TABLE_ENTRY(MSR_P4_IX_ESCR1),
	P4_ESCR_MSR_TABLE_ENTRY(MSR_P4_MOB_ESCR0),
	P4_ESCR_MSR_TABLE_ENTRY(MSR_P4_MOB_ESCR1),
	P4_ESCR_MSR_TABLE_ENTRY(MSR_P4_MS_ESCR0),
	P4_ESCR_MSR_TABLE_ENTRY(MSR_P4_MS_ESCR1),
	P4_ESCR_MSR_TABLE_ENTRY(MSR_P4_PMH_ESCR0),
	P4_ESCR_MSR_TABLE_ENTRY(MSR_P4_PMH_ESCR1),
	P4_ESCR_MSR_TABLE_ENTRY(MSR_P4_RAT_ESCR0),
	P4_ESCR_MSR_TABLE_ENTRY(MSR_P4_RAT_ESCR1),
	P4_ESCR_MSR_TABLE_ENTRY(MSR_P4_SAAT_ESCR0),
	P4_ESCR_MSR_TABLE_ENTRY(MSR_P4_SAAT_ESCR1),
	P4_ESCR_MSR_TABLE_ENTRY(MSR_P4_SSU_ESCR0),
	P4_ESCR_MSR_TABLE_ENTRY(MSR_P4_SSU_ESCR1),
	P4_ESCR_MSR_TABLE_ENTRY(MSR_P4_TBPU_ESCR0),
	P4_ESCR_MSR_TABLE_ENTRY(MSR_P4_TBPU_ESCR1),
	P4_ESCR_MSR_TABLE_ENTRY(MSR_P4_TC_ESCR0),
	P4_ESCR_MSR_TABLE_ENTRY(MSR_P4_TC_ESCR1),
	P4_ESCR_MSR_TABLE_ENTRY(MSR_P4_U2L_ESCR0),
	P4_ESCR_MSR_TABLE_ENTRY(MSR_P4_U2L_ESCR1),
};

static int p4_get_escr_idx(unsigned int addr)
{
	unsigned int idx = P4_ESCR_MSR_IDX(addr);

	if (unlikely(idx >= P4_ESCR_MSR_TABLE_SIZE	||
			!p4_escr_table[idx]		||
			p4_escr_table[idx] != addr)) {
		WARN_ONCE(1, "P4 PMU: Wrong address passed: %x\n", addr);
		return -1;
	}

	return idx;
}

static int p4_next_cntr(int thread, unsigned long *used_mask,
			struct p4_event_bind *bind)
{
	int i, j;

	for (i = 0; i < P4_CNTR_LIMIT; i++) {
		j = bind->cntr[thread][i];
		if (j != -1 && !test_bit(j, used_mask))
			return j;
	}

	return -1;
}

static int p4_pmu_schedule_events(struct cpu_hw_events *cpuc, int n, int *assign)
{
	unsigned long used_mask[BITS_TO_LONGS(X86_PMC_IDX_MAX)];
	unsigned long escr_mask[BITS_TO_LONGS(P4_ESCR_MSR_TABLE_SIZE)];
	int cpu = smp_processor_id();
	struct hw_perf_event *hwc;
	struct p4_event_bind *bind;
	unsigned int i, thread, num;
	int cntr_idx, escr_idx;

	bitmap_zero(used_mask, X86_PMC_IDX_MAX);
	bitmap_zero(escr_mask, P4_ESCR_MSR_TABLE_SIZE);

	for (i = 0, num = n; i < n; i++, num--) {

		hwc = &cpuc->event_list[i]->hw;
		thread = p4_ht_thread(cpu);
		bind = p4_config_get_bind(hwc->config);
		escr_idx = p4_get_escr_idx(bind->escr_msr[thread]);
		if (unlikely(escr_idx == -1))
			goto done;

		if (hwc->idx != -1 && !p4_should_swap_ts(hwc->config, cpu)) {
			cntr_idx = hwc->idx;
			if (assign)
				assign[i] = hwc->idx;
			goto reserve;
		}

		cntr_idx = p4_next_cntr(thread, used_mask, bind);
		if (cntr_idx == -1 || test_bit(escr_idx, escr_mask))
			goto done;

		p4_pmu_swap_config_ts(hwc, cpu);
		if (assign)
			assign[i] = cntr_idx;
reserve:
		set_bit(cntr_idx, used_mask);
		set_bit(escr_idx, escr_mask);
	}

done:
	return num ? -ENOSPC : 0;
}

static __initconst const struct x86_pmu p4_pmu = {
	.name			= "Netburst P4/Xeon",
	.handle_irq		= p4_pmu_handle_irq,
	.disable_all		= p4_pmu_disable_all,
	.enable_all		= p4_pmu_enable_all,
	.enable			= p4_pmu_enable_event,
	.disable		= p4_pmu_disable_event,
	.eventsel		= MSR_P4_BPU_CCCR0,
	.perfctr		= MSR_P4_BPU_PERFCTR0,
	.event_map		= p4_pmu_event_map,
	.max_events		= ARRAY_SIZE(p4_general_events),
	.get_event_constraints	= x86_get_event_constraints,
	/*
	 * IF HT disabled we may need to use all
	 * ARCH_P4_MAX_CCCR counters simulaneously
	 * though leave it restricted at moment assuming
	 * HT is on
	 */
	.num_counters		= ARCH_P4_MAX_CCCR,
	.apic			= 1,
	.cntval_bits		= ARCH_P4_CNTRVAL_BITS,
	.cntval_mask		= ARCH_P4_CNTRVAL_MASK,
	.max_period		= (1ULL << (ARCH_P4_CNTRVAL_BITS - 1)) - 1,
	.hw_config		= p4_hw_config,
	.schedule_events	= p4_pmu_schedule_events,
	/*
	 * This handles erratum N15 in intel doc 249199-029,
	 * the counter may not be updated correctly on write
	 * so we need a second write operation to do the trick
	 * (the official workaround didn't work)
	 *
	 * the former idea is taken from OProfile code
	 */
	.perfctr_second_write	= 1,
};

static __init int p4_pmu_init(void)
{
	unsigned int low, high;

	/* If we get stripped -- indexing fails */
	BUILD_BUG_ON(ARCH_P4_MAX_CCCR > X86_PMC_MAX_GENERIC);

	rdmsr(MSR_IA32_MISC_ENABLE, low, high);
	if (!(low & (1 << 7))) {
		pr_cont("unsupported Netburst CPU model %d ",
			boot_cpu_data.x86_model);
		return -ENODEV;
	}

	memcpy(hw_cache_event_ids, p4_hw_cache_event_ids,
		sizeof(hw_cache_event_ids));

	pr_cont("Netburst events, ");

	x86_pmu = p4_pmu;

	return 0;
}

#endif /* CONFIG_CPU_SUP_INTEL */<|MERGE_RESOLUTION|>--- conflicted
+++ resolved
@@ -743,13 +743,6 @@
 		 * Note that for RAW events we allow user to use P4_CCCR_RESERVED
 		 * bits since we keep additional info here (for cache events and etc)
 		 */
-<<<<<<< HEAD
-		event->hw.config |= event->attr.config &
-			(p4_config_pack_escr(P4_ESCR_MASK_HT) |
-			 p4_config_pack_cccr(P4_CCCR_MASK_HT));
-
-		event->hw.config &= ~P4_CCCR_FORCE_OVF;
-=======
 		event->hw.config |= event->attr.config;
 		bind = p4_config_get_bind(event->attr.config);
 		if (!bind) {
@@ -758,7 +751,6 @@
 		}
 		esel = P4_OPCODE_ESEL(bind->opcode);
 		event->hw.config |= p4_config_pack_cccr(P4_CCCR_ESEL(esel));
->>>>>>> b55e9ac4
 	}
 
 	rc = x86_setup_perfctr(event);
@@ -972,7 +964,7 @@
 	 */
 	apic_write(APIC_LVTPC, APIC_DM_NMI);
 
-	return handled > 0;
+	return handled;
 }
 
 /*
