#ifndef _ASM_POWERPC_PGTABLE_PPC32_H
#define _ASM_POWERPC_PGTABLE_PPC32_H

#include <asm-generic/pgtable-nopmd.h>

#ifndef __ASSEMBLY__
#include <linux/sched.h>
#include <linux/threads.h>
#include <asm/io.h>			/* For sub-arch specific PPC_PIN_SIZE */

extern unsigned long va_to_phys(unsigned long address);
extern pte_t *va_to_pte(unsigned long address);
extern unsigned long ioremap_bot, ioremap_base;

#ifdef CONFIG_44x
extern int icache_44x_need_flush;
#endif

#endif /* __ASSEMBLY__ */

/*
 * The PowerPC MMU uses a hash table containing PTEs, together with
 * a set of 16 segment registers (on 32-bit implementations), to define
 * the virtual to physical address mapping.
 *
 * We use the hash table as an extended TLB, i.e. a cache of currently
 * active mappings.  We maintain a two-level page table tree, much
 * like that used by the i386, for the sake of the Linux memory
 * management code.  Low-level assembler code in hashtable.S
 * (procedure hash_page) is responsible for extracting ptes from the
 * tree and putting them into the hash table when necessary, and
 * updating the accessed and modified bits in the page table tree.
 */

/*
 * The PowerPC MPC8xx uses a TLB with hardware assisted, software tablewalk.
 * We also use the two level tables, but we can put the real bits in them
 * needed for the TLB and tablewalk.  These definitions require Mx_CTR.PPM = 0,
 * Mx_CTR.PPCS = 0, and MD_CTR.TWAM = 1.  The level 2 descriptor has
 * additional page protection (when Mx_CTR.PPCS = 1) that allows TLB hit
 * based upon user/super access.  The TLB does not have accessed nor write
 * protect.  We assume that if the TLB get loaded with an entry it is
 * accessed, and overload the changed bit for write protect.  We use
 * two bits in the software pte that are supposed to be set to zero in
 * the TLB entry (24 and 25) for these indicators.  Although the level 1
 * descriptor contains the guarded and writethrough/copyback bits, we can
 * set these at the page level since they get copied from the Mx_TWC
 * register when the TLB entry is loaded.  We will use bit 27 for guard, since
 * that is where it exists in the MD_TWC, and bit 26 for writethrough.
 * These will get masked from the level 2 descriptor at TLB load time, and
 * copied to the MD_TWC before it gets loaded.
 * Large page sizes added.  We currently support two sizes, 4K and 8M.
 * This also allows a TLB hander optimization because we can directly
 * load the PMD into MD_TWC.  The 8M pages are only used for kernel
 * mapping of well known areas.  The PMD (PGD) entries contain control
 * flags in addition to the address, so care must be taken that the
 * software no longer assumes these are only pointers.
 */

/*
 * At present, all PowerPC 400-class processors share a similar TLB
 * architecture. The instruction and data sides share a unified,
 * 64-entry, fully-associative TLB which is maintained totally under
 * software control. In addition, the instruction side has a
 * hardware-managed, 4-entry, fully-associative TLB which serves as a
 * first level to the shared TLB. These two TLBs are known as the UTLB
 * and ITLB, respectively (see "mmu.h" for definitions).
 */

/*
 * The normal case is that PTEs are 32-bits and we have a 1-page
 * 1024-entry pgdir pointing to 1-page 1024-entry PTE pages.  -- paulus
 *
 * For any >32-bit physical address platform, we can use the following
 * two level page table layout where the pgdir is 8KB and the MS 13 bits
 * are an index to the second level table.  The combined pgdir/pmd first
 * level has 2048 entries and the second level has 512 64-bit PTE entries.
 * -Matt
 */
/* PGDIR_SHIFT determines what a top-level page table entry can map */
#define PGDIR_SHIFT	(PAGE_SHIFT + PTE_SHIFT)
#define PGDIR_SIZE	(1UL << PGDIR_SHIFT)
#define PGDIR_MASK	(~(PGDIR_SIZE-1))

/*
 * entries per page directory level: our page-table tree is two-level, so
 * we don't really have any PMD directory.
 */
#ifndef __ASSEMBLY__
#define PTE_TABLE_SIZE	(sizeof(pte_t) << PTE_SHIFT)
#define PGD_TABLE_SIZE	(sizeof(pgd_t) << (32 - PGDIR_SHIFT))
#endif	/* __ASSEMBLY__ */

#define PTRS_PER_PTE	(1 << PTE_SHIFT)
#define PTRS_PER_PMD	1
#define PTRS_PER_PGD	(1 << (32 - PGDIR_SHIFT))

#define USER_PTRS_PER_PGD	(TASK_SIZE / PGDIR_SIZE)
#define FIRST_USER_ADDRESS	0

#define pte_ERROR(e) \
	printk("%s:%d: bad pte %llx.\n", __FILE__, __LINE__, \
		(unsigned long long)pte_val(e))
#define pgd_ERROR(e) \
	printk("%s:%d: bad pgd %08lx.\n", __FILE__, __LINE__, pgd_val(e))

/*
 * Just any arbitrary offset to the start of the vmalloc VM area: the
 * current 64MB value just means that there will be a 64MB "hole" after the
 * physical memory until the kernel virtual memory starts.  That means that
 * any out-of-bounds memory accesses will hopefully be caught.
 * The vmalloc() routines leaves a hole of 4kB between each vmalloced
 * area for the same reason. ;)
 *
 * We no longer map larger than phys RAM with the BATs so we don't have
 * to worry about the VMALLOC_OFFSET causing problems.  We do have to worry
 * about clashes between our early calls to ioremap() that start growing down
 * from ioremap_base being run into the VM area allocations (growing upwards
 * from VMALLOC_START).  For this reason we have ioremap_bot to check when
 * we actually run into our mappings setup in the early boot with the VM
 * system.  This really does become a problem for machines with good amounts
 * of RAM.  -- Cort
 */
#define VMALLOC_OFFSET (0x1000000) /* 16M */
#ifdef PPC_PIN_SIZE
#define VMALLOC_START (((_ALIGN((long)high_memory, PPC_PIN_SIZE) + VMALLOC_OFFSET) & ~(VMALLOC_OFFSET-1)))
#else
#define VMALLOC_START ((((long)high_memory + VMALLOC_OFFSET) & ~(VMALLOC_OFFSET-1)))
#endif
#define VMALLOC_END	ioremap_bot

/*
 * Bits in a linux-style PTE.  These match the bits in the
 * (hardware-defined) PowerPC PTE as closely as possible.
 */

#if defined(CONFIG_40x)

/* There are several potential gotchas here.  The 40x hardware TLBLO
   field looks like this:

   0  1  2  3  4  ... 18 19 20 21 22 23 24 25 26 27 28 29 30 31
   RPN.....................  0  0 EX WR ZSEL.......  W  I  M  G

   Where possible we make the Linux PTE bits match up with this

   - bits 20 and 21 must be cleared, because we use 4k pages (40x can
     support down to 1k pages), this is done in the TLBMiss exception
     handler.
   - We use only zones 0 (for kernel pages) and 1 (for user pages)
     of the 16 available.  Bit 24-26 of the TLB are cleared in the TLB
     miss handler.  Bit 27 is PAGE_USER, thus selecting the correct
     zone.
   - PRESENT *must* be in the bottom two bits because swap cache
     entries use the top 30 bits.  Because 40x doesn't support SMP
     anyway, M is irrelevant so we borrow it for PAGE_PRESENT.  Bit 30
     is cleared in the TLB miss handler before the TLB entry is loaded.
   - All other bits of the PTE are loaded into TLBLO without
     modification, leaving us only the bits 20, 21, 24, 25, 26, 30 for
     software PTE bits.  We actually use use bits 21, 24, 25, and
     30 respectively for the software bits: ACCESSED, DIRTY, RW, and
     PRESENT.
*/

/* Definitions for 40x embedded chips. */
#define	_PAGE_GUARDED	0x001	/* G: page is guarded from prefetch */
#define _PAGE_FILE	0x001	/* when !present: nonlinear file mapping */
#define _PAGE_PRESENT	0x002	/* software: PTE contains a translation */
#define	_PAGE_NO_CACHE	0x004	/* I: caching is inhibited */
#define	_PAGE_WRITETHRU	0x008	/* W: caching is write-through */
#define	_PAGE_USER	0x010	/* matches one of the zone permission bits */
#define	_PAGE_RW	0x040	/* software: Writes permitted */
#define	_PAGE_DIRTY	0x080	/* software: dirty page */
#define _PAGE_HWWRITE	0x100	/* hardware: Dirty & RW, set in exception */
#define _PAGE_HWEXEC	0x200	/* hardware: EX permission */
#define _PAGE_ACCESSED	0x400	/* software: R: page referenced */

#define _PMD_PRESENT	0x400	/* PMD points to page of PTEs */
#define _PMD_BAD	0x802
#define _PMD_SIZE	0x0e0	/* size field, != 0 for large-page PMD entry */
#define _PMD_SIZE_4M	0x0c0
#define _PMD_SIZE_16M	0x0e0
#define PMD_PAGE_SIZE(pmdval)	(1024 << (((pmdval) & _PMD_SIZE) >> 4))

/* Until my rework is finished, 40x still needs atomic PTE updates */
#define PTE_ATOMIC_UPDATES	1

#elif defined(CONFIG_44x)
/*
 * Definitions for PPC440
 *
 * Because of the 3 word TLB entries to support 36-bit addressing,
 * the attribute are difficult to map in such a fashion that they
 * are easily loaded during exception processing.  I decided to
 * organize the entry so the ERPN is the only portion in the
 * upper word of the PTE and the attribute bits below are packed
 * in as sensibly as they can be in the area below a 4KB page size
 * oriented RPN.  This at least makes it easy to load the RPN and
 * ERPN fields in the TLB. -Matt
 *
 * Note that these bits preclude future use of a page size
 * less than 4KB.
 *
 *
 * PPC 440 core has following TLB attribute fields;
 *
 *   TLB1:
 *   0  1  2  3  4  ... 16 17 18 19 20 21 22 23 24 25 26 27 28 29 30 31
 *   RPN.................................  -  -  -  -  -  - ERPN.......
 *
 *   TLB2:
 *   0  1  2  3  4  ... 16 17 18 19 20 21 22 23 24 25 26 27 28 29 30 31
 *   -  -  -  -  -    - U0 U1 U2 U3 W  I  M  G  E   - UX UW UR SX SW SR
 *
 * Newer 440 cores (440x6 as used on AMCC 460EX/460GT) have additional
 * TLB2 storage attibute fields. Those are:
 *
 *   TLB2:
 *   0...10    11   12   13   14   15   16...31
 *   no change WL1  IL1I IL1D IL2I IL2D no change
 *
 * There are some constrains and options, to decide mapping software bits
 * into TLB entry.
 *
 *   - PRESENT *must* be in the bottom three bits because swap cache
 *     entries use the top 29 bits for TLB2.
 *
 *   - FILE *must* be in the bottom three bits because swap cache
 *     entries use the top 29 bits for TLB2.
 *
 *   - CACHE COHERENT bit (M) has no effect on original PPC440 cores,
 *     because it doesn't support SMP. However, some later 460 variants
 *     have -some- form of SMP support and so I keep the bit there for
 *     future use
 *
 * With the PPC 44x Linux implementation, the 0-11th LSBs of the PTE are used
 * for memory protection related functions (see PTE structure in
 * include/asm-ppc/mmu.h).  The _PAGE_XXX definitions in this file map to the
 * above bits.  Note that the bit values are CPU specific, not architecture
 * specific.
 *
 * The kernel PTE entry holds an arch-dependent swp_entry structure under
 * certain situations. In other words, in such situations some portion of
 * the PTE bits are used as a swp_entry. In the PPC implementation, the
 * 3-24th LSB are shared with swp_entry, however the 0-2nd three LSB still
 * hold protection values. That means the three protection bits are
 * reserved for both PTE and SWAP entry at the most significant three
 * LSBs.
 *
 * There are three protection bits available for SWAP entry:
 *	_PAGE_PRESENT
 *	_PAGE_FILE
 *	_PAGE_HASHPTE (if HW has)
 *
 * So those three bits have to be inside of 0-2nd LSB of PTE.
 *
 */

#define _PAGE_PRESENT	0x00000001		/* S: PTE valid */
#define _PAGE_RW	0x00000002		/* S: Write permission */
#define _PAGE_FILE	0x00000004		/* S: nonlinear file mapping */
#define _PAGE_HWEXEC	0x00000004		/* H: Execute permission */
#define _PAGE_ACCESSED	0x00000008		/* S: Page referenced */
#define _PAGE_DIRTY	0x00000010		/* S: Page dirty */
#define _PAGE_SPECIAL	0x00000020		/* S: Special page */
#define _PAGE_USER	0x00000040		/* S: User page */
#define _PAGE_ENDIAN	0x00000080		/* H: E bit */
#define _PAGE_GUARDED	0x00000100		/* H: G bit */
#define _PAGE_COHERENT	0x00000200		/* H: M bit */
#define _PAGE_NO_CACHE	0x00000400		/* H: I bit */
#define _PAGE_WRITETHRU	0x00000800		/* H: W bit */

/* TODO: Add large page lowmem mapping support */
#define _PMD_PRESENT	0
#define _PMD_PRESENT_MASK (PAGE_MASK)
#define _PMD_BAD	(~PAGE_MASK)

/* ERPN in a PTE never gets cleared, ignore it */
#define _PTE_NONE_MASK	0xffffffff00000000ULL

#define __HAVE_ARCH_PTE_SPECIAL

#elif defined(CONFIG_FSL_BOOKE)
/*
   MMU Assist Register 3:

   32 33 34 35 36  ... 50 51 52 53 54 55 56 57 58 59 60 61 62 63
   RPN......................  0  0 U0 U1 U2 U3 UX SX UW SW UR SR

   - PRESENT *must* be in the bottom three bits because swap cache
     entries use the top 29 bits.

   - FILE *must* be in the bottom three bits because swap cache
     entries use the top 29 bits.
*/

/* Definitions for FSL Book-E Cores */
#define _PAGE_PRESENT	0x00001	/* S: PTE contains a translation */
#define _PAGE_USER	0x00002	/* S: User page (maps to UR) */
#define _PAGE_FILE	0x00002	/* S: when !present: nonlinear file mapping */
#define _PAGE_RW	0x00004	/* S: Write permission (SW) */
#define _PAGE_DIRTY	0x00008	/* S: Page dirty */
#define _PAGE_HWEXEC	0x00010	/* H: SX permission */
#define _PAGE_ACCESSED	0x00020	/* S: Page referenced */

#define _PAGE_ENDIAN	0x00040	/* H: E bit */
#define _PAGE_GUARDED	0x00080	/* H: G bit */
#define _PAGE_COHERENT	0x00100	/* H: M bit */
#define _PAGE_NO_CACHE	0x00200	/* H: I bit */
#define _PAGE_WRITETHRU	0x00400	/* H: W bit */
#define _PAGE_SPECIAL	0x00800 /* S: Special page */

#ifdef CONFIG_PTE_64BIT
/* ERPN in a PTE never gets cleared, ignore it */
#define _PTE_NONE_MASK	0xffffffffffff0000ULL
#endif

#define _PMD_PRESENT	0
#define _PMD_PRESENT_MASK (PAGE_MASK)
#define _PMD_BAD	(~PAGE_MASK)

#define __HAVE_ARCH_PTE_SPECIAL

#elif defined(CONFIG_8xx)
/* Definitions for 8xx embedded chips. */
#define _PAGE_PRESENT	0x0001	/* Page is valid */
#define _PAGE_FILE	0x0002	/* when !present: nonlinear file mapping */
#define _PAGE_NO_CACHE	0x0002	/* I: cache inhibit */
#define _PAGE_SHARED	0x0004	/* No ASID (context) compare */

/* These five software bits must be masked out when the entry is loaded
 * into the TLB.
 */
#define _PAGE_EXEC	0x0008	/* software: i-cache coherency required */
#define _PAGE_GUARDED	0x0010	/* software: guarded access */
#define _PAGE_DIRTY	0x0020	/* software: page changed */
#define _PAGE_RW	0x0040	/* software: user write access allowed */
#define _PAGE_ACCESSED	0x0080	/* software: page referenced */

/* Setting any bits in the nibble with the follow two controls will
 * require a TLB exception handler change.  It is assumed unused bits
 * are always zero.
 */
#define _PAGE_HWWRITE	0x0100	/* h/w write enable: never set in Linux PTE */
#define _PAGE_USER	0x0800	/* One of the PP bits, the other is USER&~RW */

#define _PMD_PRESENT	0x0001
#define _PMD_BAD	0x0ff0
#define _PMD_PAGE_MASK	0x000c
#define _PMD_PAGE_8M	0x000c

#define _PTE_NONE_MASK _PAGE_ACCESSED

/* Until my rework is finished, 8xx still needs atomic PTE updates */
#define PTE_ATOMIC_UPDATES	1

#else /* CONFIG_6xx */
/* Definitions for 60x, 740/750, etc. */
#define _PAGE_PRESENT	0x001	/* software: pte contains a translation */
#define _PAGE_HASHPTE	0x002	/* hash_page has made an HPTE for this pte */
#define _PAGE_FILE	0x004	/* when !present: nonlinear file mapping */
#define _PAGE_USER	0x004	/* usermode access allowed */
#define _PAGE_GUARDED	0x008	/* G: prohibit speculative access */
#define _PAGE_COHERENT	0x010	/* M: enforce memory coherence (SMP systems) */
#define _PAGE_NO_CACHE	0x020	/* I: cache inhibit */
#define _PAGE_WRITETHRU	0x040	/* W: cache write-through */
#define _PAGE_DIRTY	0x080	/* C: page changed */
#define _PAGE_ACCESSED	0x100	/* R: page referenced */
#define _PAGE_EXEC	0x200	/* software: i-cache coherency required */
#define _PAGE_RW	0x400	/* software: user write access allowed */
#define _PAGE_SPECIAL	0x800	/* software: Special page */

#ifdef CONFIG_PTE_64BIT
/* We never clear the high word of the pte */
#define _PTE_NONE_MASK	(0xffffffff00000000ULL | _PAGE_HASHPTE)
#else
#define _PTE_NONE_MASK	_PAGE_HASHPTE
#endif

#define _PMD_PRESENT	0
#define _PMD_PRESENT_MASK (PAGE_MASK)
#define _PMD_BAD	(~PAGE_MASK)

/* Hash table based platforms need atomic updates of the linux PTE */
#define PTE_ATOMIC_UPDATES	1

#define __HAVE_ARCH_PTE_SPECIAL

#endif

/*
 * Some bits are only used on some cpu families...
 */
#ifndef _PAGE_HASHPTE
#define _PAGE_HASHPTE	0
#endif
#ifndef _PTE_NONE_MASK
#define _PTE_NONE_MASK 0
#endif
#ifndef _PAGE_SHARED
#define _PAGE_SHARED	0
#endif
#ifndef _PAGE_HWWRITE
#define _PAGE_HWWRITE	0
#endif
#ifndef _PAGE_HWEXEC
#define _PAGE_HWEXEC	0
#endif
#ifndef _PAGE_EXEC
#define _PAGE_EXEC	0
#endif
#ifndef _PAGE_ENDIAN
#define _PAGE_ENDIAN	0
#endif
#ifndef _PAGE_COHERENT
#define _PAGE_COHERENT	0
#endif
#ifndef _PAGE_WRITETHRU
#define _PAGE_WRITETHRU	0
#endif
#ifndef _PAGE_SPECIAL
#define _PAGE_SPECIAL	0
#endif
#ifndef _PMD_PRESENT_MASK
#define _PMD_PRESENT_MASK	_PMD_PRESENT
#endif
#ifndef _PMD_SIZE
#define _PMD_SIZE	0
#define PMD_PAGE_SIZE(pmd)	bad_call_to_PMD_PAGE_SIZE()
#endif

<<<<<<< HEAD
#define _PAGE_HPTEFLAGS _PAGE_HASHPTE

#define _PAGE_CHG_MASK	(PAGE_MASK | _PAGE_ACCESSED | _PAGE_DIRTY)
=======
#define _PAGE_CHG_MASK	(PAGE_MASK | _PAGE_ACCESSED | _PAGE_DIRTY | \
			 _PAGE_SPECIAL)
>>>>>>> 5955c7a2


#define PAGE_PROT_BITS	(_PAGE_GUARDED | _PAGE_COHERENT | _PAGE_NO_CACHE | \
			 _PAGE_WRITETHRU | _PAGE_ENDIAN | \
			 _PAGE_USER | _PAGE_ACCESSED | \
			 _PAGE_RW | _PAGE_HWWRITE | _PAGE_DIRTY | \
			 _PAGE_EXEC | _PAGE_HWEXEC)

/*
 * We define 2 sets of base prot bits, one for basic pages (ie,
 * cacheable kernel and user pages) and one for non cacheable
 * pages. We always set _PAGE_COHERENT when SMP is enabled or
 * the processor might need it for DMA coherency.
 */
#if defined(CONFIG_SMP) || defined(CONFIG_PPC_STD_MMU)
#define _PAGE_BASE	(_PAGE_PRESENT | _PAGE_ACCESSED | _PAGE_COHERENT)
#else
#define _PAGE_BASE	(_PAGE_PRESENT | _PAGE_ACCESSED)
#endif
#define _PAGE_BASE_NC	(_PAGE_PRESENT | _PAGE_ACCESSED | _PAGE_NO_CACHE)

#define _PAGE_WRENABLE	(_PAGE_RW | _PAGE_DIRTY | _PAGE_HWWRITE)
#define _PAGE_KERNEL	(_PAGE_BASE | _PAGE_SHARED | _PAGE_WRENABLE)
#define _PAGE_KERNEL_NC	(_PAGE_BASE_NC | _PAGE_SHARED | _PAGE_WRENABLE)

#ifdef CONFIG_PPC_STD_MMU
/* On standard PPC MMU, no user access implies kernel read/write access,
 * so to write-protect kernel memory we must turn on user access */
#define _PAGE_KERNEL_RO	(_PAGE_BASE | _PAGE_SHARED | _PAGE_USER)
#else
#define _PAGE_KERNEL_RO	(_PAGE_BASE | _PAGE_SHARED)
#endif

#define _PAGE_IO	(_PAGE_KERNEL_NC | _PAGE_GUARDED)
#define _PAGE_RAM	(_PAGE_KERNEL | _PAGE_HWEXEC)

#if defined(CONFIG_KGDB) || defined(CONFIG_XMON) || defined(CONFIG_BDI_SWITCH) ||\
	defined(CONFIG_KPROBES)
/* We want the debuggers to be able to set breakpoints anywhere, so
 * don't write protect the kernel text */
#define _PAGE_RAM_TEXT	_PAGE_RAM
#else
#define _PAGE_RAM_TEXT	(_PAGE_KERNEL_RO | _PAGE_HWEXEC)
#endif

#define PAGE_NONE	__pgprot(_PAGE_BASE)
#define PAGE_READONLY	__pgprot(_PAGE_BASE | _PAGE_USER)
#define PAGE_READONLY_X	__pgprot(_PAGE_BASE | _PAGE_USER | _PAGE_EXEC)
#define PAGE_SHARED	__pgprot(_PAGE_BASE | _PAGE_USER | _PAGE_RW)
#define PAGE_SHARED_X	__pgprot(_PAGE_BASE | _PAGE_USER | _PAGE_RW | _PAGE_EXEC)
#define PAGE_COPY	__pgprot(_PAGE_BASE | _PAGE_USER)
#define PAGE_COPY_X	__pgprot(_PAGE_BASE | _PAGE_USER | _PAGE_EXEC)

#define PAGE_KERNEL		__pgprot(_PAGE_RAM)
#define PAGE_KERNEL_NOCACHE	__pgprot(_PAGE_IO)

/*
 * The PowerPC can only do execute protection on a segment (256MB) basis,
 * not on a page basis.  So we consider execute permission the same as read.
 * Also, write permissions imply read permissions.
 * This is the closest we can get..
 */
#define __P000	PAGE_NONE
#define __P001	PAGE_READONLY_X
#define __P010	PAGE_COPY
#define __P011	PAGE_COPY_X
#define __P100	PAGE_READONLY
#define __P101	PAGE_READONLY_X
#define __P110	PAGE_COPY
#define __P111	PAGE_COPY_X

#define __S000	PAGE_NONE
#define __S001	PAGE_READONLY_X
#define __S010	PAGE_SHARED
#define __S011	PAGE_SHARED_X
#define __S100	PAGE_READONLY
#define __S101	PAGE_READONLY_X
#define __S110	PAGE_SHARED
#define __S111	PAGE_SHARED_X

#ifndef __ASSEMBLY__
/* Make sure we get a link error if PMD_PAGE_SIZE is ever called on a
 * kernel without large page PMD support */
extern unsigned long bad_call_to_PMD_PAGE_SIZE(void);

/*
 * Conversions between PTE values and page frame numbers.
 */

/* in some case we want to additionaly adjust where the pfn is in the pte to
 * allow room for more flags */
#if defined(CONFIG_FSL_BOOKE) && defined(CONFIG_PTE_64BIT)
#define PFN_SHIFT_OFFSET	(PAGE_SHIFT + 8)
#else
#define PFN_SHIFT_OFFSET	(PAGE_SHIFT)
#endif

#define pte_pfn(x)		(pte_val(x) >> PFN_SHIFT_OFFSET)
#define pte_page(x)		pfn_to_page(pte_pfn(x))

#define pfn_pte(pfn, prot)	__pte(((pte_basic_t)(pfn) << PFN_SHIFT_OFFSET) |\
					pgprot_val(prot))
#define mk_pte(page, prot)	pfn_pte(page_to_pfn(page), prot)
#endif /* __ASSEMBLY__ */

#define pte_none(pte)		((pte_val(pte) & ~_PTE_NONE_MASK) == 0)
#define pte_present(pte)	(pte_val(pte) & _PAGE_PRESENT)
#define pte_clear(mm, addr, ptep) \
	do { pte_update(ptep, ~_PAGE_HASHPTE, 0); } while (0)

#define pmd_none(pmd)		(!pmd_val(pmd))
#define	pmd_bad(pmd)		(pmd_val(pmd) & _PMD_BAD)
#define	pmd_present(pmd)	(pmd_val(pmd) & _PMD_PRESENT_MASK)
#define	pmd_clear(pmdp)		do { pmd_val(*(pmdp)) = 0; } while (0)

#ifndef __ASSEMBLY__
/*
 * The following only work if pte_present() is true.
 * Undefined behaviour if not..
 */
static inline int pte_write(pte_t pte)		{ return pte_val(pte) & _PAGE_RW; }
static inline int pte_dirty(pte_t pte)		{ return pte_val(pte) & _PAGE_DIRTY; }
static inline int pte_young(pte_t pte)		{ return pte_val(pte) & _PAGE_ACCESSED; }
static inline int pte_file(pte_t pte)		{ return pte_val(pte) & _PAGE_FILE; }
static inline int pte_special(pte_t pte)	{ return pte_val(pte) & _PAGE_SPECIAL; }

static inline pte_t pte_wrprotect(pte_t pte) {
	pte_val(pte) &= ~(_PAGE_RW | _PAGE_HWWRITE); return pte; }
static inline pte_t pte_mkclean(pte_t pte) {
	pte_val(pte) &= ~(_PAGE_DIRTY | _PAGE_HWWRITE); return pte; }
static inline pte_t pte_mkold(pte_t pte) {
	pte_val(pte) &= ~_PAGE_ACCESSED; return pte; }

static inline pte_t pte_mkwrite(pte_t pte) {
	pte_val(pte) |= _PAGE_RW; return pte; }
static inline pte_t pte_mkdirty(pte_t pte) {
	pte_val(pte) |= _PAGE_DIRTY; return pte; }
static inline pte_t pte_mkyoung(pte_t pte) {
	pte_val(pte) |= _PAGE_ACCESSED; return pte; }
static inline pte_t pte_mkspecial(pte_t pte) {
	pte_val(pte) |= _PAGE_SPECIAL; return pte; }
static inline pgprot_t pte_pgprot(pte_t pte)
{
	return __pgprot(pte_val(pte) & PAGE_PROT_BITS);
}

static inline pte_t pte_modify(pte_t pte, pgprot_t newprot)
{
	pte_val(pte) = (pte_val(pte) & _PAGE_CHG_MASK) | pgprot_val(newprot);
	return pte;
}

/*
 * When flushing the tlb entry for a page, we also need to flush the hash
 * table entry.  flush_hash_pages is assembler (for speed) in hashtable.S.
 */
extern int flush_hash_pages(unsigned context, unsigned long va,
			    unsigned long pmdval, int count);

/* Add an HPTE to the hash table */
extern void add_hash_page(unsigned context, unsigned long va,
			  unsigned long pmdval);

/* Flush an entry from the TLB/hash table */
extern void flush_hash_entry(struct mm_struct *mm, pte_t *ptep,
			     unsigned long address);

/*
 * Atomic PTE updates.
 *
 * pte_update clears and sets bit atomically, and returns
 * the old pte value.  In the 64-bit PTE case we lock around the
 * low PTE word since we expect ALL flag bits to be there
 */
#ifndef CONFIG_PTE_64BIT
static inline unsigned long pte_update(pte_t *p,
				       unsigned long clr,
				       unsigned long set)
{
#ifdef PTE_ATOMIC_UPDATES
	unsigned long old, tmp;

	__asm__ __volatile__("\
1:	lwarx	%0,0,%3\n\
	andc	%1,%0,%4\n\
	or	%1,%1,%5\n"
	PPC405_ERR77(0,%3)
"	stwcx.	%1,0,%3\n\
	bne-	1b"
	: "=&r" (old), "=&r" (tmp), "=m" (*p)
	: "r" (p), "r" (clr), "r" (set), "m" (*p)
	: "cc" );
#else /* PTE_ATOMIC_UPDATES */
	unsigned long old = pte_val(*p);
	*p = __pte((old & ~clr) | set);
#endif /* !PTE_ATOMIC_UPDATES */

#ifdef CONFIG_44x
	if ((old & _PAGE_USER) && (old & _PAGE_HWEXEC))
		icache_44x_need_flush = 1;
#endif
	return old;
}
#else /* CONFIG_PTE_64BIT */
static inline unsigned long long pte_update(pte_t *p,
					    unsigned long clr,
					    unsigned long set)
{
#ifdef PTE_ATOMIC_UPDATES
	unsigned long long old;
	unsigned long tmp;

	__asm__ __volatile__("\
1:	lwarx	%L0,0,%4\n\
	lwzx	%0,0,%3\n\
	andc	%1,%L0,%5\n\
	or	%1,%1,%6\n"
	PPC405_ERR77(0,%3)
"	stwcx.	%1,0,%4\n\
	bne-	1b"
	: "=&r" (old), "=&r" (tmp), "=m" (*p)
	: "r" (p), "r" ((unsigned long)(p) + 4), "r" (clr), "r" (set), "m" (*p)
	: "cc" );
#else /* PTE_ATOMIC_UPDATES */
	unsigned long long old = pte_val(*p);
	*p = __pte((old & ~(unsigned long long)clr) | set);
#endif /* !PTE_ATOMIC_UPDATES */

#ifdef CONFIG_44x
	if ((old & _PAGE_USER) && (old & _PAGE_HWEXEC))
		icache_44x_need_flush = 1;
#endif
	return old;
}
#endif /* CONFIG_PTE_64BIT */

/*
 * 2.6 calls this without flushing the TLB entry; this is wrong
 * for our hash-based implementation, we fix that up here.
 */
#define __HAVE_ARCH_PTEP_TEST_AND_CLEAR_YOUNG
static inline int __ptep_test_and_clear_young(unsigned int context, unsigned long addr, pte_t *ptep)
{
	unsigned long old;
	old = pte_update(ptep, _PAGE_ACCESSED, 0);
#if _PAGE_HASHPTE != 0
	if (old & _PAGE_HASHPTE) {
		unsigned long ptephys = __pa(ptep) & PAGE_MASK;
		flush_hash_pages(context, addr, ptephys, 1);
	}
#endif
	return (old & _PAGE_ACCESSED) != 0;
}
#define ptep_test_and_clear_young(__vma, __addr, __ptep) \
	__ptep_test_and_clear_young((__vma)->vm_mm->context.id, __addr, __ptep)

#define __HAVE_ARCH_PTEP_GET_AND_CLEAR
static inline pte_t ptep_get_and_clear(struct mm_struct *mm, unsigned long addr,
				       pte_t *ptep)
{
	return __pte(pte_update(ptep, ~_PAGE_HASHPTE, 0));
}

#define __HAVE_ARCH_PTEP_SET_WRPROTECT
static inline void ptep_set_wrprotect(struct mm_struct *mm, unsigned long addr,
				      pte_t *ptep)
{
	pte_update(ptep, (_PAGE_RW | _PAGE_HWWRITE), 0);
}
static inline void huge_ptep_set_wrprotect(struct mm_struct *mm,
					   unsigned long addr, pte_t *ptep)
{
	ptep_set_wrprotect(mm, addr, ptep);
}


static inline void __ptep_set_access_flags(pte_t *ptep, pte_t entry)
{
	unsigned long bits = pte_val(entry) &
		(_PAGE_DIRTY | _PAGE_ACCESSED | _PAGE_RW |
		 _PAGE_HWEXEC | _PAGE_EXEC);
	pte_update(ptep, 0, bits);
}

#define __HAVE_ARCH_PTE_SAME
#define pte_same(A,B)	(((pte_val(A) ^ pte_val(B)) & ~_PAGE_HASHPTE) == 0)

/*
 * Note that on Book E processors, the pmd contains the kernel virtual
 * (lowmem) address of the pte page.  The physical address is less useful
 * because everything runs with translation enabled (even the TLB miss
 * handler).  On everything else the pmd contains the physical address
 * of the pte page.  -- paulus
 */
#ifndef CONFIG_BOOKE
#define pmd_page_vaddr(pmd)	\
	((unsigned long) __va(pmd_val(pmd) & PAGE_MASK))
#define pmd_page(pmd)		\
	(mem_map + (pmd_val(pmd) >> PAGE_SHIFT))
#else
#define pmd_page_vaddr(pmd)	\
	((unsigned long) (pmd_val(pmd) & PAGE_MASK))
#define pmd_page(pmd)		\
	pfn_to_page((__pa(pmd_val(pmd)) >> PAGE_SHIFT))
#endif

/* to find an entry in a kernel page-table-directory */
#define pgd_offset_k(address) pgd_offset(&init_mm, address)

/* to find an entry in a page-table-directory */
#define pgd_index(address)	 ((address) >> PGDIR_SHIFT)
#define pgd_offset(mm, address)	 ((mm)->pgd + pgd_index(address))

/* Find an entry in the third-level page table.. */
#define pte_index(address)		\
	(((address) >> PAGE_SHIFT) & (PTRS_PER_PTE - 1))
#define pte_offset_kernel(dir, addr)	\
	((pte_t *) pmd_page_vaddr(*(dir)) + pte_index(addr))
#define pte_offset_map(dir, addr)		\
	((pte_t *) kmap_atomic(pmd_page(*(dir)), KM_PTE0) + pte_index(addr))
#define pte_offset_map_nested(dir, addr)	\
	((pte_t *) kmap_atomic(pmd_page(*(dir)), KM_PTE1) + pte_index(addr))

#define pte_unmap(pte)		kunmap_atomic(pte, KM_PTE0)
#define pte_unmap_nested(pte)	kunmap_atomic(pte, KM_PTE1)

/*
 * Encode and decode a swap entry.
 * Note that the bits we use in a PTE for representing a swap entry
 * must not include the _PAGE_PRESENT bit, the _PAGE_FILE bit, or the
 *_PAGE_HASHPTE bit (if used).  -- paulus
 */
#define __swp_type(entry)		((entry).val & 0x1f)
#define __swp_offset(entry)		((entry).val >> 5)
#define __swp_entry(type, offset)	((swp_entry_t) { (type) | ((offset) << 5) })
#define __pte_to_swp_entry(pte)		((swp_entry_t) { pte_val(pte) >> 3 })
#define __swp_entry_to_pte(x)		((pte_t) { (x).val << 3 })

/* Encode and decode a nonlinear file mapping entry */
#define PTE_FILE_MAX_BITS	29
#define pte_to_pgoff(pte)	(pte_val(pte) >> 3)
#define pgoff_to_pte(off)	((pte_t) { ((off) << 3) | _PAGE_FILE })

/*
 * No page table caches to initialise
 */
#define pgtable_cache_init()	do { } while (0)

extern int get_pteptr(struct mm_struct *mm, unsigned long addr, pte_t **ptep,
		      pmd_t **pmdp);

#endif /* !__ASSEMBLY__ */

#endif /* _ASM_POWERPC_PGTABLE_PPC32_H */<|MERGE_RESOLUTION|>--- conflicted
+++ resolved
@@ -429,15 +429,10 @@
 #define PMD_PAGE_SIZE(pmd)	bad_call_to_PMD_PAGE_SIZE()
 #endif
 
-<<<<<<< HEAD
 #define _PAGE_HPTEFLAGS _PAGE_HASHPTE
 
-#define _PAGE_CHG_MASK	(PAGE_MASK | _PAGE_ACCESSED | _PAGE_DIRTY)
-=======
 #define _PAGE_CHG_MASK	(PAGE_MASK | _PAGE_ACCESSED | _PAGE_DIRTY | \
 			 _PAGE_SPECIAL)
->>>>>>> 5955c7a2
-
 
 #define PAGE_PROT_BITS	(_PAGE_GUARDED | _PAGE_COHERENT | _PAGE_NO_CACHE | \
 			 _PAGE_WRITETHRU | _PAGE_ENDIAN | \
