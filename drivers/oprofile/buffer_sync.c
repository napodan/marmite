--- conflicted
+++ resolved
@@ -141,8 +141,6 @@
 	.notifier_call = module_load_notify,
 };
 
-<<<<<<< HEAD
-=======
 static void free_all_tasks(void)
 {
 	/* make sure we don't leak task structs */
@@ -150,7 +148,6 @@
 	process_task_mortuary();
 }
 
->>>>>>> b55e9ac4
 int sync_start(void)
 {
 	int err;
@@ -158,11 +155,6 @@
 	if (!zalloc_cpumask_var(&marked_cpus, GFP_KERNEL))
 		return -ENOMEM;
 
-<<<<<<< HEAD
-	mutex_lock(&buffer_mutex);
-
-=======
->>>>>>> b55e9ac4
 	err = task_handoff_register(&task_free_nb);
 	if (err)
 		goto out1;
@@ -179,7 +171,6 @@
 	start_cpu_work();
 
 out:
-	mutex_unlock(&buffer_mutex);
 	return err;
 out4:
 	profile_event_unregister(PROFILE_MUNMAP, &munmap_nb);
@@ -196,31 +187,16 @@
 
 void sync_stop(void)
 {
-<<<<<<< HEAD
-	/* flush buffers */
-	mutex_lock(&buffer_mutex);
-=======
->>>>>>> b55e9ac4
 	end_cpu_work();
 	unregister_module_notifier(&module_load_nb);
 	profile_event_unregister(PROFILE_MUNMAP, &munmap_nb);
 	profile_event_unregister(PROFILE_TASK_EXIT, &task_exit_nb);
 	task_handoff_unregister(&task_free_nb);
-<<<<<<< HEAD
-	mutex_unlock(&buffer_mutex);
-	flush_scheduled_work();
-
-	/* make sure we don't leak task structs */
-	process_task_mortuary();
-	process_task_mortuary();
-
-=======
 	barrier();			/* do all of the above first */
 
 	flush_cpu_work();
 
 	free_all_tasks();
->>>>>>> b55e9ac4
 	free_cpumask_var(marked_cpus);
 }
 
