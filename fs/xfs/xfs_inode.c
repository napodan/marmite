--- conflicted
+++ resolved
@@ -1986,11 +1986,7 @@
 		 */
 		for (i = 0; i < ninodes; i++) {
 retry:
-<<<<<<< HEAD
-			read_lock(&pag->pag_ici_lock);
-=======
 			rcu_read_lock();
->>>>>>> b55e9ac4
 			ip = radix_tree_lookup(&pag->pag_ici_root,
 					XFS_INO_TO_AGINO(mp, (inum + i)));
 
@@ -2001,19 +1997,6 @@
 			}
 
 			/*
-<<<<<<< HEAD
-			 * Don't try to lock/unlock the current inode, but we
-			 * _cannot_ skip the other inodes that we did not find
-			 * in the list attached to the buffer and are not
-			 * already marked stale. If we can't lock it, back off
-			 * and retry.
-			 */
-			if (ip != free_ip &&
-			    !xfs_ilock_nowait(ip, XFS_ILOCK_EXCL)) {
-				read_unlock(&pag->pag_ici_lock);
-				delay(1);
-				goto retry;
-=======
 			 * because this is an RCU protected lookup, we could
 			 * find a recently freed or even reallocated inode
 			 * during the lookup. We need to check under the
@@ -2026,12 +2009,9 @@
 				spin_unlock(&ip->i_flags_lock);
 				rcu_read_unlock();
 				continue;
->>>>>>> b55e9ac4
 			}
 			spin_unlock(&ip->i_flags_lock);
 
-<<<<<<< HEAD
-=======
 			/*
 			 * Don't try to lock/unlock the current inode, but we
 			 * _cannot_ skip the other inodes that we did not find
@@ -2047,7 +2027,6 @@
 			}
 			rcu_read_unlock();
 
->>>>>>> b55e9ac4
 			xfs_iflock(ip);
 			xfs_iflags_set(ip, XFS_ISTALE);
 
