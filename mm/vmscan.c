--- conflicted
+++ resolved
@@ -2006,11 +2006,8 @@
 {
 	struct zoneref *z;
 	struct zone *zone;
-<<<<<<< HEAD
-=======
 	unsigned long nr_soft_reclaimed;
 	unsigned long nr_soft_scanned;
->>>>>>> b55e9ac4
 
 	for_each_zone_zonelist_nodemask(zone, z, zonelist,
 					gfp_zone(sc->gfp_mask), sc->nodemask) {
@@ -2049,24 +2046,12 @@
 	return zone->pages_scanned < zone_reclaimable_pages(zone) * 6;
 }
 
-<<<<<<< HEAD
-/*
- * As hibernation is going on, kswapd is freezed so that it can't mark
- * the zone into all_unreclaimable. It can't handle OOM during hibernation.
- * So let's check zone's unreclaimable in direct reclaim as well as kswapd.
- */
-=======
 /* All zones in zonelist are unreclaimable? */
->>>>>>> b55e9ac4
 static bool all_unreclaimable(struct zonelist *zonelist,
 		struct scan_control *sc)
 {
 	struct zoneref *z;
 	struct zone *zone;
-<<<<<<< HEAD
-	bool all_unreclaimable = true;
-=======
->>>>>>> b55e9ac4
 
 	for_each_zone_zonelist_nodemask(zone, z, zonelist,
 			gfp_zone(sc->gfp_mask), sc->nodemask) {
@@ -2074,21 +2059,11 @@
 			continue;
 		if (!cpuset_zone_allowed_hardwall(zone, GFP_KERNEL))
 			continue;
-<<<<<<< HEAD
-		if (zone_reclaimable(zone)) {
-			all_unreclaimable = false;
-			break;
-		}
-	}
-
-	return all_unreclaimable;
-=======
 		if (!zone->all_unreclaimable)
 			return false;
 	}
 
 	return true;
->>>>>>> b55e9ac4
 }
 
 /*
@@ -2127,11 +2102,7 @@
 	for (priority = DEF_PRIORITY; priority >= 0; priority--) {
 		sc->nr_scanned = 0;
 		if (!priority)
-<<<<<<< HEAD
-			disable_swap_token();
-=======
 			disable_swap_token(sc->mem_cgroup);
->>>>>>> b55e9ac4
 		shrink_zones(priority, zonelist, sc);
 		/*
 		 * Don't shrink slabs when reclaiming memory from
@@ -2547,17 +2518,6 @@
 					high_wmark_pages(zone) + balance_gap,
 					end_zone, 0)) {
 				shrink_zone(priority, zone, &sc);
-<<<<<<< HEAD
-			reclaim_state->reclaimed_slab = 0;
-			nr_slab = shrink_slab(sc.nr_scanned, GFP_KERNEL,
-						lru_pages);
-			sc.nr_reclaimed += reclaim_state->reclaimed_slab;
-			total_scanned += sc.nr_scanned;
-			if (zone->all_unreclaimable)
-				continue;
-			if (nr_slab == 0 && !zone_reclaimable(zone))
-				zone->all_unreclaimable = 1;
-=======
 
 				reclaim_state->reclaimed_slab = 0;
 				nr_slab = shrink_slab(&shrink, sc.nr_scanned, lru_pages);
@@ -2568,7 +2528,6 @@
 					zone->all_unreclaimable = 1;
 			}
 
->>>>>>> b55e9ac4
 			/*
 			 * If we've done a decent amount of scanning and
 			 * the reclaim ratio is low, start doing writepage
