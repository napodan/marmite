/*
 * Copyright 2007-8 Advanced Micro Devices, Inc.
 * Copyright 2008 Red Hat Inc.
 *
 * Permission is hereby granted, free of charge, to any person obtaining a
 * copy of this software and associated documentation files (the "Software"),
 * to deal in the Software without restriction, including without limitation
 * the rights to use, copy, modify, merge, publish, distribute, sublicense,
 * and/or sell copies of the Software, and to permit persons to whom the
 * Software is furnished to do so, subject to the following conditions:
 *
 * The above copyright notice and this permission notice shall be included in
 * all copies or substantial portions of the Software.
 *
 * THE SOFTWARE IS PROVIDED "AS IS", WITHOUT WARRANTY OF ANY KIND, EXPRESS OR
 * IMPLIED, INCLUDING BUT NOT LIMITED TO THE WARRANTIES OF MERCHANTABILITY,
 * FITNESS FOR A PARTICULAR PURPOSE AND NONINFRINGEMENT.  IN NO EVENT SHALL
 * THE COPYRIGHT HOLDER(S) OR AUTHOR(S) BE LIABLE FOR ANY CLAIM, DAMAGES OR
 * OTHER LIABILITY, WHETHER IN AN ACTION OF CONTRACT, TORT OR OTHERWISE,
 * ARISING FROM, OUT OF OR IN CONNECTION WITH THE SOFTWARE OR THE USE OR
 * OTHER DEALINGS IN THE SOFTWARE.
 *
 * Authors: Dave Airlie
 *          Alex Deucher
 */
#include <drm/drmP.h>
#include <drm/drm_crtc_helper.h>
#include <drm/radeon_drm.h>
#include <drm/drm_fixed.h>
#include "radeon.h"
#include "atom.h"
#include "atom-bits.h"

static void atombios_overscan_setup(struct drm_crtc *crtc,
				    struct drm_display_mode *mode,
				    struct drm_display_mode *adjusted_mode)
{
	struct drm_device *dev = crtc->dev;
	struct radeon_device *rdev = dev->dev_private;
	struct radeon_crtc *radeon_crtc = to_radeon_crtc(crtc);
	SET_CRTC_OVERSCAN_PS_ALLOCATION args;
	int index = GetIndexIntoMasterTable(COMMAND, SetCRTC_OverScan);
	int a1, a2;

	memset(&args, 0, sizeof(args));

	args.ucCRTC = radeon_crtc->crtc_id;

	switch (radeon_crtc->rmx_type) {
	case RMX_CENTER:
		args.usOverscanTop = cpu_to_le16((adjusted_mode->crtc_vdisplay - mode->crtc_vdisplay) / 2);
		args.usOverscanBottom = cpu_to_le16((adjusted_mode->crtc_vdisplay - mode->crtc_vdisplay) / 2);
		args.usOverscanLeft = cpu_to_le16((adjusted_mode->crtc_hdisplay - mode->crtc_hdisplay) / 2);
		args.usOverscanRight = cpu_to_le16((adjusted_mode->crtc_hdisplay - mode->crtc_hdisplay) / 2);
		break;
	case RMX_ASPECT:
		a1 = mode->crtc_vdisplay * adjusted_mode->crtc_hdisplay;
		a2 = adjusted_mode->crtc_vdisplay * mode->crtc_hdisplay;

		if (a1 > a2) {
			args.usOverscanLeft = cpu_to_le16((adjusted_mode->crtc_hdisplay - (a2 / mode->crtc_vdisplay)) / 2);
			args.usOverscanRight = cpu_to_le16((adjusted_mode->crtc_hdisplay - (a2 / mode->crtc_vdisplay)) / 2);
		} else if (a2 > a1) {
			args.usOverscanTop = cpu_to_le16((adjusted_mode->crtc_vdisplay - (a1 / mode->crtc_hdisplay)) / 2);
			args.usOverscanBottom = cpu_to_le16((adjusted_mode->crtc_vdisplay - (a1 / mode->crtc_hdisplay)) / 2);
		}
		break;
	case RMX_FULL:
	default:
		args.usOverscanRight = cpu_to_le16(radeon_crtc->h_border);
		args.usOverscanLeft = cpu_to_le16(radeon_crtc->h_border);
		args.usOverscanBottom = cpu_to_le16(radeon_crtc->v_border);
		args.usOverscanTop = cpu_to_le16(radeon_crtc->v_border);
		break;
	}
	atom_execute_table(rdev->mode_info.atom_context, index, (uint32_t *)&args);
}

static void atombios_scaler_setup(struct drm_crtc *crtc)
{
	struct drm_device *dev = crtc->dev;
	struct radeon_device *rdev = dev->dev_private;
	struct radeon_crtc *radeon_crtc = to_radeon_crtc(crtc);
	ENABLE_SCALER_PS_ALLOCATION args;
	int index = GetIndexIntoMasterTable(COMMAND, EnableScaler);

	/* fixme - fill in enc_priv for atom dac */
	enum radeon_tv_std tv_std = TV_STD_NTSC;
	bool is_tv = false, is_cv = false;
	struct drm_encoder *encoder;

	if (!ASIC_IS_AVIVO(rdev) && radeon_crtc->crtc_id)
		return;

	list_for_each_entry(encoder, &dev->mode_config.encoder_list, head) {
		/* find tv std */
		if (encoder->crtc == crtc) {
			struct radeon_encoder *radeon_encoder = to_radeon_encoder(encoder);
			if (radeon_encoder->active_device & ATOM_DEVICE_TV_SUPPORT) {
				struct radeon_encoder_atom_dac *tv_dac = radeon_encoder->enc_priv;
				tv_std = tv_dac->tv_std;
				is_tv = true;
			}
		}
	}

	memset(&args, 0, sizeof(args));

	args.ucScaler = radeon_crtc->crtc_id;

	if (is_tv) {
		switch (tv_std) {
		case TV_STD_NTSC:
		default:
			args.ucTVStandard = ATOM_TV_NTSC;
			break;
		case TV_STD_PAL:
			args.ucTVStandard = ATOM_TV_PAL;
			break;
		case TV_STD_PAL_M:
			args.ucTVStandard = ATOM_TV_PALM;
			break;
		case TV_STD_PAL_60:
			args.ucTVStandard = ATOM_TV_PAL60;
			break;
		case TV_STD_NTSC_J:
			args.ucTVStandard = ATOM_TV_NTSCJ;
			break;
		case TV_STD_SCART_PAL:
			args.ucTVStandard = ATOM_TV_PAL; /* ??? */
			break;
		case TV_STD_SECAM:
			args.ucTVStandard = ATOM_TV_SECAM;
			break;
		case TV_STD_PAL_CN:
			args.ucTVStandard = ATOM_TV_PALCN;
			break;
		}
		args.ucEnable = SCALER_ENABLE_MULTITAP_MODE;
	} else if (is_cv) {
		args.ucTVStandard = ATOM_TV_CV;
		args.ucEnable = SCALER_ENABLE_MULTITAP_MODE;
	} else {
		switch (radeon_crtc->rmx_type) {
		case RMX_FULL:
			args.ucEnable = ATOM_SCALER_EXPANSION;
			break;
		case RMX_CENTER:
			args.ucEnable = ATOM_SCALER_CENTER;
			break;
		case RMX_ASPECT:
			args.ucEnable = ATOM_SCALER_EXPANSION;
			break;
		default:
			if (ASIC_IS_AVIVO(rdev))
				args.ucEnable = ATOM_SCALER_DISABLE;
			else
				args.ucEnable = ATOM_SCALER_CENTER;
			break;
		}
	}
	atom_execute_table(rdev->mode_info.atom_context, index, (uint32_t *)&args);
	if ((is_tv || is_cv)
	    && rdev->family >= CHIP_RV515 && rdev->family <= CHIP_R580) {
		atom_rv515_force_tv_scaler(rdev, radeon_crtc);
	}
}

static void atombios_lock_crtc(struct drm_crtc *crtc, int lock)
{
	struct radeon_crtc *radeon_crtc = to_radeon_crtc(crtc);
	struct drm_device *dev = crtc->dev;
	struct radeon_device *rdev = dev->dev_private;
	int index =
	    GetIndexIntoMasterTable(COMMAND, UpdateCRTC_DoubleBufferRegisters);
	ENABLE_CRTC_PS_ALLOCATION args;

	memset(&args, 0, sizeof(args));

	args.ucCRTC = radeon_crtc->crtc_id;
	args.ucEnable = lock;

	atom_execute_table(rdev->mode_info.atom_context, index, (uint32_t *)&args);
}

static void atombios_enable_crtc(struct drm_crtc *crtc, int state)
{
	struct radeon_crtc *radeon_crtc = to_radeon_crtc(crtc);
	struct drm_device *dev = crtc->dev;
	struct radeon_device *rdev = dev->dev_private;
	int index = GetIndexIntoMasterTable(COMMAND, EnableCRTC);
	ENABLE_CRTC_PS_ALLOCATION args;

	memset(&args, 0, sizeof(args));

	args.ucCRTC = radeon_crtc->crtc_id;
	args.ucEnable = state;

	atom_execute_table(rdev->mode_info.atom_context, index, (uint32_t *)&args);
}

static void atombios_enable_crtc_memreq(struct drm_crtc *crtc, int state)
{
	struct radeon_crtc *radeon_crtc = to_radeon_crtc(crtc);
	struct drm_device *dev = crtc->dev;
	struct radeon_device *rdev = dev->dev_private;
	int index = GetIndexIntoMasterTable(COMMAND, EnableCRTCMemReq);
	ENABLE_CRTC_PS_ALLOCATION args;

	memset(&args, 0, sizeof(args));

	args.ucCRTC = radeon_crtc->crtc_id;
	args.ucEnable = state;

	atom_execute_table(rdev->mode_info.atom_context, index, (uint32_t *)&args);
}

static void atombios_blank_crtc(struct drm_crtc *crtc, int state)
{
	struct radeon_crtc *radeon_crtc = to_radeon_crtc(crtc);
	struct drm_device *dev = crtc->dev;
	struct radeon_device *rdev = dev->dev_private;
	int index = GetIndexIntoMasterTable(COMMAND, BlankCRTC);
	BLANK_CRTC_PS_ALLOCATION args;

	memset(&args, 0, sizeof(args));

	args.ucCRTC = radeon_crtc->crtc_id;
	args.ucBlanking = state;

	atom_execute_table(rdev->mode_info.atom_context, index, (uint32_t *)&args);
}

void atombios_crtc_dpms(struct drm_crtc *crtc, int mode)
{
	struct drm_device *dev = crtc->dev;
	struct radeon_device *rdev = dev->dev_private;
	struct radeon_crtc *radeon_crtc = to_radeon_crtc(crtc);

	switch (mode) {
	case DRM_MODE_DPMS_ON:
		radeon_crtc->enabled = true;
		/* adjust pm to dpms changes BEFORE enabling crtcs */
		radeon_pm_compute_clocks(rdev);
		atombios_enable_crtc(crtc, ATOM_ENABLE);
		if (ASIC_IS_DCE3(rdev))
			atombios_enable_crtc_memreq(crtc, ATOM_ENABLE);
		atombios_blank_crtc(crtc, ATOM_DISABLE);
		drm_vblank_post_modeset(dev, radeon_crtc->crtc_id);
		radeon_crtc_load_lut(crtc);
		break;
	case DRM_MODE_DPMS_STANDBY:
	case DRM_MODE_DPMS_SUSPEND:
	case DRM_MODE_DPMS_OFF:
		drm_vblank_pre_modeset(dev, radeon_crtc->crtc_id);
		if (radeon_crtc->enabled)
			atombios_blank_crtc(crtc, ATOM_ENABLE);
		if (ASIC_IS_DCE3(rdev))
			atombios_enable_crtc_memreq(crtc, ATOM_DISABLE);
		atombios_enable_crtc(crtc, ATOM_DISABLE);
		radeon_crtc->enabled = false;
		/* adjust pm to dpms changes AFTER disabling crtcs */
		radeon_pm_compute_clocks(rdev);
		break;
	}
}

static void
atombios_set_crtc_dtd_timing(struct drm_crtc *crtc,
			     struct drm_display_mode *mode)
{
	struct radeon_crtc *radeon_crtc = to_radeon_crtc(crtc);
	struct drm_device *dev = crtc->dev;
	struct radeon_device *rdev = dev->dev_private;
	SET_CRTC_USING_DTD_TIMING_PARAMETERS args;
	int index = GetIndexIntoMasterTable(COMMAND, SetCRTC_UsingDTDTiming);
	u16 misc = 0;

	memset(&args, 0, sizeof(args));
	args.usH_Size = cpu_to_le16(mode->crtc_hdisplay - (radeon_crtc->h_border * 2));
	args.usH_Blanking_Time =
		cpu_to_le16(mode->crtc_hblank_end - mode->crtc_hdisplay + (radeon_crtc->h_border * 2));
	args.usV_Size = cpu_to_le16(mode->crtc_vdisplay - (radeon_crtc->v_border * 2));
	args.usV_Blanking_Time =
		cpu_to_le16(mode->crtc_vblank_end - mode->crtc_vdisplay + (radeon_crtc->v_border * 2));
	args.usH_SyncOffset =
		cpu_to_le16(mode->crtc_hsync_start - mode->crtc_hdisplay + radeon_crtc->h_border);
	args.usH_SyncWidth =
		cpu_to_le16(mode->crtc_hsync_end - mode->crtc_hsync_start);
	args.usV_SyncOffset =
		cpu_to_le16(mode->crtc_vsync_start - mode->crtc_vdisplay + radeon_crtc->v_border);
	args.usV_SyncWidth =
		cpu_to_le16(mode->crtc_vsync_end - mode->crtc_vsync_start);
	args.ucH_Border = radeon_crtc->h_border;
	args.ucV_Border = radeon_crtc->v_border;

	if (mode->flags & DRM_MODE_FLAG_NVSYNC)
		misc |= ATOM_VSYNC_POLARITY;
	if (mode->flags & DRM_MODE_FLAG_NHSYNC)
		misc |= ATOM_HSYNC_POLARITY;
	if (mode->flags & DRM_MODE_FLAG_CSYNC)
		misc |= ATOM_COMPOSITESYNC;
	if (mode->flags & DRM_MODE_FLAG_INTERLACE)
		misc |= ATOM_INTERLACE;
	if (mode->flags & DRM_MODE_FLAG_DBLSCAN)
		misc |= ATOM_DOUBLE_CLOCK_MODE;

	args.susModeMiscInfo.usAccess = cpu_to_le16(misc);
	args.ucCRTC = radeon_crtc->crtc_id;

	atom_execute_table(rdev->mode_info.atom_context, index, (uint32_t *)&args);
}

static void atombios_crtc_set_timing(struct drm_crtc *crtc,
				     struct drm_display_mode *mode)
{
	struct radeon_crtc *radeon_crtc = to_radeon_crtc(crtc);
	struct drm_device *dev = crtc->dev;
	struct radeon_device *rdev = dev->dev_private;
	SET_CRTC_TIMING_PARAMETERS_PS_ALLOCATION args;
	int index = GetIndexIntoMasterTable(COMMAND, SetCRTC_Timing);
	u16 misc = 0;

	memset(&args, 0, sizeof(args));
	args.usH_Total = cpu_to_le16(mode->crtc_htotal);
	args.usH_Disp = cpu_to_le16(mode->crtc_hdisplay);
	args.usH_SyncStart = cpu_to_le16(mode->crtc_hsync_start);
	args.usH_SyncWidth =
		cpu_to_le16(mode->crtc_hsync_end - mode->crtc_hsync_start);
	args.usV_Total = cpu_to_le16(mode->crtc_vtotal);
	args.usV_Disp = cpu_to_le16(mode->crtc_vdisplay);
	args.usV_SyncStart = cpu_to_le16(mode->crtc_vsync_start);
	args.usV_SyncWidth =
		cpu_to_le16(mode->crtc_vsync_end - mode->crtc_vsync_start);

	args.ucOverscanRight = radeon_crtc->h_border;
	args.ucOverscanLeft = radeon_crtc->h_border;
	args.ucOverscanBottom = radeon_crtc->v_border;
	args.ucOverscanTop = radeon_crtc->v_border;

	if (mode->flags & DRM_MODE_FLAG_NVSYNC)
		misc |= ATOM_VSYNC_POLARITY;
	if (mode->flags & DRM_MODE_FLAG_NHSYNC)
		misc |= ATOM_HSYNC_POLARITY;
	if (mode->flags & DRM_MODE_FLAG_CSYNC)
		misc |= ATOM_COMPOSITESYNC;
	if (mode->flags & DRM_MODE_FLAG_INTERLACE)
		misc |= ATOM_INTERLACE;
	if (mode->flags & DRM_MODE_FLAG_DBLSCAN)
		misc |= ATOM_DOUBLE_CLOCK_MODE;

	args.susModeMiscInfo.usAccess = cpu_to_le16(misc);
	args.ucCRTC = radeon_crtc->crtc_id;

	atom_execute_table(rdev->mode_info.atom_context, index, (uint32_t *)&args);
}

static void atombios_disable_ss(struct drm_crtc *crtc)
{
	struct radeon_crtc *radeon_crtc = to_radeon_crtc(crtc);
	struct drm_device *dev = crtc->dev;
	struct radeon_device *rdev = dev->dev_private;
	u32 ss_cntl;

	if (ASIC_IS_DCE4(rdev)) {
		switch (radeon_crtc->pll_id) {
		case ATOM_PPLL1:
			ss_cntl = RREG32(EVERGREEN_P1PLL_SS_CNTL);
			ss_cntl &= ~EVERGREEN_PxPLL_SS_EN;
			WREG32(EVERGREEN_P1PLL_SS_CNTL, ss_cntl);
			break;
		case ATOM_PPLL2:
			ss_cntl = RREG32(EVERGREEN_P2PLL_SS_CNTL);
			ss_cntl &= ~EVERGREEN_PxPLL_SS_EN;
			WREG32(EVERGREEN_P2PLL_SS_CNTL, ss_cntl);
			break;
		case ATOM_DCPLL:
		case ATOM_PPLL_INVALID:
			return;
		}
	} else if (ASIC_IS_AVIVO(rdev)) {
		switch (radeon_crtc->pll_id) {
		case ATOM_PPLL1:
			ss_cntl = RREG32(AVIVO_P1PLL_INT_SS_CNTL);
			ss_cntl &= ~1;
			WREG32(AVIVO_P1PLL_INT_SS_CNTL, ss_cntl);
			break;
		case ATOM_PPLL2:
			ss_cntl = RREG32(AVIVO_P2PLL_INT_SS_CNTL);
			ss_cntl &= ~1;
			WREG32(AVIVO_P2PLL_INT_SS_CNTL, ss_cntl);
			break;
		case ATOM_DCPLL:
		case ATOM_PPLL_INVALID:
			return;
		}
	}
}


union atom_enable_ss {
	ENABLE_LVDS_SS_PARAMETERS lvds_ss;
	ENABLE_LVDS_SS_PARAMETERS_V2 lvds_ss_2;
	ENABLE_SPREAD_SPECTRUM_ON_PPLL_PS_ALLOCATION v1;
	ENABLE_SPREAD_SPECTRUM_ON_PPLL_V2 v2;
	ENABLE_SPREAD_SPECTRUM_ON_PPLL_V3 v3;
};

static void atombios_crtc_program_ss(struct drm_crtc *crtc,
				     int enable,
				     int pll_id,
				     struct radeon_atom_ss *ss)
{
	struct drm_device *dev = crtc->dev;
	struct radeon_device *rdev = dev->dev_private;
	int index = GetIndexIntoMasterTable(COMMAND, EnableSpreadSpectrumOnPPLL);
	union atom_enable_ss args;

	memset(&args, 0, sizeof(args));

	if (ASIC_IS_DCE5(rdev)) {
		args.v3.usSpreadSpectrumAmountFrac = cpu_to_le16(0);
		args.v3.ucSpreadSpectrumType = ss->type & ATOM_SS_CENTRE_SPREAD_MODE_MASK;
		switch (pll_id) {
		case ATOM_PPLL1:
			args.v3.ucSpreadSpectrumType |= ATOM_PPLL_SS_TYPE_V3_P1PLL;
			args.v3.usSpreadSpectrumAmount = cpu_to_le16(ss->amount);
			args.v3.usSpreadSpectrumStep = cpu_to_le16(ss->step);
			break;
		case ATOM_PPLL2:
			args.v3.ucSpreadSpectrumType |= ATOM_PPLL_SS_TYPE_V3_P2PLL;
			args.v3.usSpreadSpectrumAmount = cpu_to_le16(ss->amount);
			args.v3.usSpreadSpectrumStep = cpu_to_le16(ss->step);
			break;
		case ATOM_DCPLL:
			args.v3.ucSpreadSpectrumType |= ATOM_PPLL_SS_TYPE_V3_DCPLL;
			args.v3.usSpreadSpectrumAmount = cpu_to_le16(0);
			args.v3.usSpreadSpectrumStep = cpu_to_le16(0);
			break;
		case ATOM_PPLL_INVALID:
			return;
		}
		args.v3.ucEnable = enable;
		if ((ss->percentage == 0) || (ss->type & ATOM_EXTERNAL_SS_MASK))
			args.v3.ucEnable = ATOM_DISABLE;
	} else if (ASIC_IS_DCE4(rdev)) {
		args.v2.usSpreadSpectrumPercentage = cpu_to_le16(ss->percentage);
		args.v2.ucSpreadSpectrumType = ss->type & ATOM_SS_CENTRE_SPREAD_MODE_MASK;
		switch (pll_id) {
		case ATOM_PPLL1:
			args.v2.ucSpreadSpectrumType |= ATOM_PPLL_SS_TYPE_V2_P1PLL;
			args.v2.usSpreadSpectrumAmount = cpu_to_le16(ss->amount);
			args.v2.usSpreadSpectrumStep = cpu_to_le16(ss->step);
			break;
		case ATOM_PPLL2:
			args.v2.ucSpreadSpectrumType |= ATOM_PPLL_SS_TYPE_V2_P2PLL;
			args.v2.usSpreadSpectrumAmount = cpu_to_le16(ss->amount);
			args.v2.usSpreadSpectrumStep = cpu_to_le16(ss->step);
			break;
		case ATOM_DCPLL:
			args.v2.ucSpreadSpectrumType |= ATOM_PPLL_SS_TYPE_V2_DCPLL;
			args.v2.usSpreadSpectrumAmount = cpu_to_le16(0);
			args.v2.usSpreadSpectrumStep = cpu_to_le16(0);
			break;
		case ATOM_PPLL_INVALID:
			return;
		}
		args.v2.ucEnable = enable;
		if ((ss->percentage == 0) || (ss->type & ATOM_EXTERNAL_SS_MASK))
			args.v2.ucEnable = ATOM_DISABLE;
	} else if (ASIC_IS_DCE3(rdev)) {
		args.v1.usSpreadSpectrumPercentage = cpu_to_le16(ss->percentage);
		args.v1.ucSpreadSpectrumType = ss->type & ATOM_SS_CENTRE_SPREAD_MODE_MASK;
		args.v1.ucSpreadSpectrumStep = ss->step;
		args.v1.ucSpreadSpectrumDelay = ss->delay;
		args.v1.ucSpreadSpectrumRange = ss->range;
		args.v1.ucPpll = pll_id;
		args.v1.ucEnable = enable;
	} else if (ASIC_IS_AVIVO(rdev)) {
		if ((enable == ATOM_DISABLE) || (ss->percentage == 0) ||
		    (ss->type & ATOM_EXTERNAL_SS_MASK)) {
			atombios_disable_ss(crtc);
			return;
		}
		args.lvds_ss_2.usSpreadSpectrumPercentage = cpu_to_le16(ss->percentage);
		args.lvds_ss_2.ucSpreadSpectrumType = ss->type & ATOM_SS_CENTRE_SPREAD_MODE_MASK;
		args.lvds_ss_2.ucSpreadSpectrumStep = ss->step;
		args.lvds_ss_2.ucSpreadSpectrumDelay = ss->delay;
		args.lvds_ss_2.ucSpreadSpectrumRange = ss->range;
		args.lvds_ss_2.ucEnable = enable;
	} else {
		if ((enable == ATOM_DISABLE) || (ss->percentage == 0) ||
		    (ss->type & ATOM_EXTERNAL_SS_MASK)) {
			atombios_disable_ss(crtc);
			return;
		}
		args.lvds_ss.usSpreadSpectrumPercentage = cpu_to_le16(ss->percentage);
		args.lvds_ss.ucSpreadSpectrumType = ss->type & ATOM_SS_CENTRE_SPREAD_MODE_MASK;
		args.lvds_ss.ucSpreadSpectrumStepSize_Delay = (ss->step & 3) << 2;
		args.lvds_ss.ucSpreadSpectrumStepSize_Delay |= (ss->delay & 7) << 4;
		args.lvds_ss.ucEnable = enable;
	}
	atom_execute_table(rdev->mode_info.atom_context, index, (uint32_t *)&args);
}

union adjust_pixel_clock {
	ADJUST_DISPLAY_PLL_PS_ALLOCATION v1;
	ADJUST_DISPLAY_PLL_PS_ALLOCATION_V3 v3;
};

static u32 atombios_adjust_pll(struct drm_crtc *crtc,
			       struct drm_display_mode *mode,
			       struct radeon_pll *pll,
			       bool ss_enabled,
			       struct radeon_atom_ss *ss)
{
	struct drm_device *dev = crtc->dev;
	struct radeon_device *rdev = dev->dev_private;
	struct drm_encoder *encoder = NULL;
	struct radeon_encoder *radeon_encoder = NULL;
	struct drm_connector *connector = NULL;
	u32 adjusted_clock = mode->clock;
	int encoder_mode = 0;
	u32 dp_clock = mode->clock;
	int bpc = 8;

	/* reset the pll flags */
	pll->flags = 0;

	if (ASIC_IS_AVIVO(rdev)) {
		if ((rdev->family == CHIP_RS600) ||
		    (rdev->family == CHIP_RS690) ||
		    (rdev->family == CHIP_RS740))
			pll->flags |= (/*RADEON_PLL_USE_FRAC_FB_DIV |*/
				       RADEON_PLL_PREFER_CLOSEST_LOWER);

		if (ASIC_IS_DCE32(rdev) && mode->clock > 200000)	/* range limits??? */
			pll->flags |= RADEON_PLL_PREFER_HIGH_FB_DIV;
		else
			pll->flags |= RADEON_PLL_PREFER_LOW_REF_DIV;

		if (rdev->family < CHIP_RV770)
			pll->flags |= RADEON_PLL_PREFER_MINM_OVER_MAXP;
	} else {
		pll->flags |= RADEON_PLL_LEGACY;

		if (mode->clock > 200000)	/* range limits??? */
			pll->flags |= RADEON_PLL_PREFER_HIGH_FB_DIV;
		else
			pll->flags |= RADEON_PLL_PREFER_LOW_REF_DIV;
	}

	list_for_each_entry(encoder, &dev->mode_config.encoder_list, head) {
		if (encoder->crtc == crtc) {
			radeon_encoder = to_radeon_encoder(encoder);
			connector = radeon_get_connector_for_encoder(encoder);
			if (connector)
				bpc = connector->display_info.bpc;
			encoder_mode = atombios_get_encoder_mode(encoder);
			if ((radeon_encoder->devices & (ATOM_DEVICE_LCD_SUPPORT | ATOM_DEVICE_DFP_SUPPORT)) ||
			    radeon_encoder_is_dp_bridge(encoder)) {
				if (connector) {
					struct radeon_connector *radeon_connector = to_radeon_connector(connector);
					struct radeon_connector_atom_dig *dig_connector =
						radeon_connector->con_priv;

					dp_clock = dig_connector->dp_clock;
				}
			}

			/* use recommended ref_div for ss */
			if (radeon_encoder->devices & (ATOM_DEVICE_LCD_SUPPORT)) {
				if (ss_enabled) {
					if (ss->refdiv) {
						pll->flags |= RADEON_PLL_USE_REF_DIV;
						pll->reference_div = ss->refdiv;
						if (ASIC_IS_AVIVO(rdev))
							pll->flags |= RADEON_PLL_USE_FRAC_FB_DIV;
					}
				}
			}

			if (ASIC_IS_AVIVO(rdev)) {
				/* DVO wants 2x pixel clock if the DVO chip is in 12 bit mode */
				if (radeon_encoder->encoder_id == ENCODER_OBJECT_ID_INTERNAL_KLDSCP_DVO1)
					adjusted_clock = mode->clock * 2;
				if (radeon_encoder->active_device & (ATOM_DEVICE_TV_SUPPORT))
					pll->flags |= RADEON_PLL_PREFER_CLOSEST_LOWER;
<<<<<<< HEAD
				}
				/* There is some evidence (often anecdotal) that RV515/RV620 LVDS
				 * (on some boards at least) prefers the legacy algo.  I'm not
				 * sure whether this should handled generically or on a
				 * case-by-case quirk basis.  Both algos should work fine in the
				 * majority of cases.
				 */
				if ((radeon_encoder->active_device & (ATOM_DEVICE_LCD_SUPPORT)) &&
				    ((rdev->family == CHIP_RV515) ||
				     (rdev->family == CHIP_RV620))) {
					/* allow the user to overrride just in case */
					if (radeon_new_pll == 1)
						pll->algo = PLL_ALGO_NEW;
					else
						pll->algo = PLL_ALGO_LEGACY;
				}
=======
				if (radeon_encoder->devices & (ATOM_DEVICE_LCD_SUPPORT))
					pll->flags |= RADEON_PLL_IS_LCD;
>>>>>>> b55e9ac4
			} else {
				if (encoder->encoder_type != DRM_MODE_ENCODER_DAC)
					pll->flags |= RADEON_PLL_NO_ODD_POST_DIV;
				if (encoder->encoder_type == DRM_MODE_ENCODER_LVDS)
					pll->flags |= RADEON_PLL_USE_REF_DIV;
			}
			break;
		}
	}

	/* DCE3+ has an AdjustDisplayPll that will adjust the pixel clock
	 * accordingly based on the encoder/transmitter to work around
	 * special hw requirements.
	 */
	if (ASIC_IS_DCE3(rdev)) {
		union adjust_pixel_clock args;
		u8 frev, crev;
		int index;

		index = GetIndexIntoMasterTable(COMMAND, AdjustDisplayPll);
		if (!atom_parse_cmd_header(rdev->mode_info.atom_context, index, &frev,
					   &crev))
			return adjusted_clock;

		memset(&args, 0, sizeof(args));

		switch (frev) {
		case 1:
			switch (crev) {
			case 1:
			case 2:
				args.v1.usPixelClock = cpu_to_le16(mode->clock / 10);
				args.v1.ucTransmitterID = radeon_encoder->encoder_id;
				args.v1.ucEncodeMode = encoder_mode;
				if (ss_enabled && ss->percentage)
					args.v1.ucConfig |=
						ADJUST_DISPLAY_CONFIG_SS_ENABLE;

				atom_execute_table(rdev->mode_info.atom_context,
						   index, (uint32_t *)&args);
				adjusted_clock = le16_to_cpu(args.v1.usPixelClock) * 10;
				break;
			case 3:
				args.v3.sInput.usPixelClock = cpu_to_le16(mode->clock / 10);
				args.v3.sInput.ucTransmitterID = radeon_encoder->encoder_id;
				args.v3.sInput.ucEncodeMode = encoder_mode;
				args.v3.sInput.ucDispPllConfig = 0;
				if (ss_enabled && ss->percentage)
					args.v3.sInput.ucDispPllConfig |=
						DISPPLL_CONFIG_SS_ENABLE;
				if (radeon_encoder->devices & (ATOM_DEVICE_DFP_SUPPORT) ||
				    radeon_encoder_is_dp_bridge(encoder)) {
					struct radeon_encoder_atom_dig *dig = radeon_encoder->enc_priv;
					if (encoder_mode == ATOM_ENCODER_MODE_DP) {
						args.v3.sInput.ucDispPllConfig |=
							DISPPLL_CONFIG_COHERENT_MODE;
						/* 16200 or 27000 */
						args.v3.sInput.usPixelClock = cpu_to_le16(dp_clock / 10);
					} else {
						if (encoder_mode == ATOM_ENCODER_MODE_HDMI) {
							/* deep color support */
							args.v3.sInput.usPixelClock =
								cpu_to_le16((mode->clock * bpc / 8) / 10);
						}
						if (dig->coherent_mode)
							args.v3.sInput.ucDispPllConfig |=
								DISPPLL_CONFIG_COHERENT_MODE;
						if (mode->clock > 165000)
							args.v3.sInput.ucDispPllConfig |=
								DISPPLL_CONFIG_DUAL_LINK;
					}
				} else if (radeon_encoder->devices & (ATOM_DEVICE_LCD_SUPPORT)) {
					if (encoder_mode == ATOM_ENCODER_MODE_DP) {
						args.v3.sInput.ucDispPllConfig |=
							DISPPLL_CONFIG_COHERENT_MODE;
						/* 16200 or 27000 */
						args.v3.sInput.usPixelClock = cpu_to_le16(dp_clock / 10);
					} else if (encoder_mode != ATOM_ENCODER_MODE_LVDS) {
						if (mode->clock > 165000)
							args.v3.sInput.ucDispPllConfig |=
								DISPPLL_CONFIG_DUAL_LINK;
					}
				}
				if (radeon_encoder_is_dp_bridge(encoder)) {
					struct drm_encoder *ext_encoder = radeon_atom_get_external_encoder(encoder);
					struct radeon_encoder *ext_radeon_encoder = to_radeon_encoder(ext_encoder);
					args.v3.sInput.ucExtTransmitterID = ext_radeon_encoder->encoder_id;
				} else
					args.v3.sInput.ucExtTransmitterID = 0;

				atom_execute_table(rdev->mode_info.atom_context,
						   index, (uint32_t *)&args);
				adjusted_clock = le32_to_cpu(args.v3.sOutput.ulDispPllFreq) * 10;
				if (args.v3.sOutput.ucRefDiv) {
					pll->flags |= RADEON_PLL_USE_FRAC_FB_DIV;
					pll->flags |= RADEON_PLL_USE_REF_DIV;
					pll->reference_div = args.v3.sOutput.ucRefDiv;
				}
				if (args.v3.sOutput.ucPostDiv) {
					pll->flags |= RADEON_PLL_USE_FRAC_FB_DIV;
					pll->flags |= RADEON_PLL_USE_POST_DIV;
					pll->post_div = args.v3.sOutput.ucPostDiv;
				}
				break;
			default:
				DRM_ERROR("Unknown table version %d %d\n", frev, crev);
				return adjusted_clock;
			}
			break;
		default:
			DRM_ERROR("Unknown table version %d %d\n", frev, crev);
			return adjusted_clock;
		}
	}
	return adjusted_clock;
}

union set_pixel_clock {
	SET_PIXEL_CLOCK_PS_ALLOCATION base;
	PIXEL_CLOCK_PARAMETERS v1;
	PIXEL_CLOCK_PARAMETERS_V2 v2;
	PIXEL_CLOCK_PARAMETERS_V3 v3;
	PIXEL_CLOCK_PARAMETERS_V5 v5;
	PIXEL_CLOCK_PARAMETERS_V6 v6;
};

/* on DCE5, make sure the voltage is high enough to support the
 * required disp clk.
 */
static void atombios_crtc_set_dcpll(struct drm_crtc *crtc,
				    u32 dispclk)
{
	struct drm_device *dev = crtc->dev;
	struct radeon_device *rdev = dev->dev_private;
	u8 frev, crev;
	int index;
	union set_pixel_clock args;

	memset(&args, 0, sizeof(args));

	index = GetIndexIntoMasterTable(COMMAND, SetPixelClock);
	if (!atom_parse_cmd_header(rdev->mode_info.atom_context, index, &frev,
				   &crev))
		return;

	switch (frev) {
	case 1:
		switch (crev) {
		case 5:
			/* if the default dcpll clock is specified,
			 * SetPixelClock provides the dividers
			 */
			args.v5.ucCRTC = ATOM_CRTC_INVALID;
			args.v5.usPixelClock = cpu_to_le16(dispclk);
			args.v5.ucPpll = ATOM_DCPLL;
			break;
		case 6:
			/* if the default dcpll clock is specified,
			 * SetPixelClock provides the dividers
			 */
			args.v6.ulDispEngClkFreq = cpu_to_le32(dispclk);
			args.v6.ucPpll = ATOM_DCPLL;
			break;
		default:
			DRM_ERROR("Unknown table version %d %d\n", frev, crev);
			return;
		}
		break;
	default:
		DRM_ERROR("Unknown table version %d %d\n", frev, crev);
		return;
	}
	atom_execute_table(rdev->mode_info.atom_context, index, (uint32_t *)&args);
}

static void atombios_crtc_program_pll(struct drm_crtc *crtc,
				      int crtc_id,
				      int pll_id,
				      u32 encoder_mode,
				      u32 encoder_id,
				      u32 clock,
				      u32 ref_div,
				      u32 fb_div,
				      u32 frac_fb_div,
				      u32 post_div,
				      int bpc,
				      bool ss_enabled,
				      struct radeon_atom_ss *ss)
{
	struct drm_device *dev = crtc->dev;
	struct radeon_device *rdev = dev->dev_private;
	u8 frev, crev;
	int index = GetIndexIntoMasterTable(COMMAND, SetPixelClock);
	union set_pixel_clock args;

	memset(&args, 0, sizeof(args));

	if (!atom_parse_cmd_header(rdev->mode_info.atom_context, index, &frev,
				   &crev))
		return;

	switch (frev) {
	case 1:
		switch (crev) {
		case 1:
			if (clock == ATOM_DISABLE)
				return;
			args.v1.usPixelClock = cpu_to_le16(clock / 10);
			args.v1.usRefDiv = cpu_to_le16(ref_div);
			args.v1.usFbDiv = cpu_to_le16(fb_div);
			args.v1.ucFracFbDiv = frac_fb_div;
			args.v1.ucPostDiv = post_div;
			args.v1.ucPpll = pll_id;
			args.v1.ucCRTC = crtc_id;
			args.v1.ucRefDivSrc = 1;
			break;
		case 2:
			args.v2.usPixelClock = cpu_to_le16(clock / 10);
			args.v2.usRefDiv = cpu_to_le16(ref_div);
			args.v2.usFbDiv = cpu_to_le16(fb_div);
			args.v2.ucFracFbDiv = frac_fb_div;
			args.v2.ucPostDiv = post_div;
			args.v2.ucPpll = pll_id;
			args.v2.ucCRTC = crtc_id;
			args.v2.ucRefDivSrc = 1;
			break;
		case 3:
			args.v3.usPixelClock = cpu_to_le16(clock / 10);
			args.v3.usRefDiv = cpu_to_le16(ref_div);
			args.v3.usFbDiv = cpu_to_le16(fb_div);
			args.v3.ucFracFbDiv = frac_fb_div;
			args.v3.ucPostDiv = post_div;
			args.v3.ucPpll = pll_id;
			args.v3.ucMiscInfo = (pll_id << 2);
			if (ss_enabled && (ss->type & ATOM_EXTERNAL_SS_MASK))
				args.v3.ucMiscInfo |= PIXEL_CLOCK_MISC_REF_DIV_SRC;
			args.v3.ucTransmitterId = encoder_id;
			args.v3.ucEncoderMode = encoder_mode;
			break;
		case 5:
			args.v5.ucCRTC = crtc_id;
			args.v5.usPixelClock = cpu_to_le16(clock / 10);
			args.v5.ucRefDiv = ref_div;
			args.v5.usFbDiv = cpu_to_le16(fb_div);
			args.v5.ulFbDivDecFrac = cpu_to_le32(frac_fb_div * 100000);
			args.v5.ucPostDiv = post_div;
			args.v5.ucMiscInfo = 0; /* HDMI depth, etc. */
			if (ss_enabled && (ss->type & ATOM_EXTERNAL_SS_MASK))
				args.v5.ucMiscInfo |= PIXEL_CLOCK_V5_MISC_REF_DIV_SRC;
			switch (bpc) {
			case 8:
			default:
				args.v5.ucMiscInfo |= PIXEL_CLOCK_V5_MISC_HDMI_24BPP;
				break;
			case 10:
				args.v5.ucMiscInfo |= PIXEL_CLOCK_V5_MISC_HDMI_30BPP;
				break;
			}
			args.v5.ucTransmitterID = encoder_id;
			args.v5.ucEncoderMode = encoder_mode;
			args.v5.ucPpll = pll_id;
			break;
		case 6:
			args.v6.ulCrtcPclkFreq.ucCRTC = crtc_id;
			args.v6.ulCrtcPclkFreq.ulPixelClock = cpu_to_le32(clock / 10);
			args.v6.ucRefDiv = ref_div;
			args.v6.usFbDiv = cpu_to_le16(fb_div);
			args.v6.ulFbDivDecFrac = cpu_to_le32(frac_fb_div * 100000);
			args.v6.ucPostDiv = post_div;
			args.v6.ucMiscInfo = 0; /* HDMI depth, etc. */
			if (ss_enabled && (ss->type & ATOM_EXTERNAL_SS_MASK))
				args.v6.ucMiscInfo |= PIXEL_CLOCK_V6_MISC_REF_DIV_SRC;
			switch (bpc) {
			case 8:
			default:
				args.v6.ucMiscInfo |= PIXEL_CLOCK_V6_MISC_HDMI_24BPP;
				break;
			case 10:
				args.v6.ucMiscInfo |= PIXEL_CLOCK_V6_MISC_HDMI_30BPP;
				break;
			case 12:
				args.v6.ucMiscInfo |= PIXEL_CLOCK_V6_MISC_HDMI_36BPP;
				break;
			case 16:
				args.v6.ucMiscInfo |= PIXEL_CLOCK_V6_MISC_HDMI_48BPP;
				break;
			}
			args.v6.ucTransmitterID = encoder_id;
			args.v6.ucEncoderMode = encoder_mode;
			args.v6.ucPpll = pll_id;
			break;
		default:
			DRM_ERROR("Unknown table version %d %d\n", frev, crev);
			return;
		}
		break;
	default:
		DRM_ERROR("Unknown table version %d %d\n", frev, crev);
		return;
	}

	atom_execute_table(rdev->mode_info.atom_context, index, (uint32_t *)&args);
}

static void atombios_crtc_set_pll(struct drm_crtc *crtc, struct drm_display_mode *mode)
{
	struct radeon_crtc *radeon_crtc = to_radeon_crtc(crtc);
	struct drm_device *dev = crtc->dev;
	struct radeon_device *rdev = dev->dev_private;
	struct drm_encoder *encoder = NULL;
	struct radeon_encoder *radeon_encoder = NULL;
	u32 pll_clock = mode->clock;
	u32 ref_div = 0, fb_div = 0, frac_fb_div = 0, post_div = 0;
	struct radeon_pll *pll;
	u32 adjusted_clock;
	int encoder_mode = 0;
	struct radeon_atom_ss ss;
	bool ss_enabled = false;
	int bpc = 8;

	list_for_each_entry(encoder, &dev->mode_config.encoder_list, head) {
		if (encoder->crtc == crtc) {
			radeon_encoder = to_radeon_encoder(encoder);
			encoder_mode = atombios_get_encoder_mode(encoder);
			break;
		}
	}

	if (!radeon_encoder)
		return;

	switch (radeon_crtc->pll_id) {
	case ATOM_PPLL1:
		pll = &rdev->clock.p1pll;
		break;
	case ATOM_PPLL2:
		pll = &rdev->clock.p2pll;
		break;
	case ATOM_DCPLL:
	case ATOM_PPLL_INVALID:
	default:
		pll = &rdev->clock.dcpll;
		break;
	}

	if (radeon_encoder->active_device &
	    (ATOM_DEVICE_LCD_SUPPORT | ATOM_DEVICE_DFP_SUPPORT)) {
		struct radeon_encoder_atom_dig *dig = radeon_encoder->enc_priv;
		struct drm_connector *connector =
			radeon_get_connector_for_encoder(encoder);
		struct radeon_connector *radeon_connector =
			to_radeon_connector(connector);
		struct radeon_connector_atom_dig *dig_connector =
			radeon_connector->con_priv;
		int dp_clock;
		bpc = connector->display_info.bpc;

		switch (encoder_mode) {
		case ATOM_ENCODER_MODE_DP:
			/* DP/eDP */
			dp_clock = dig_connector->dp_clock / 10;
			if (ASIC_IS_DCE4(rdev))
				ss_enabled =
					radeon_atombios_get_asic_ss_info(rdev, &ss,
									 ASIC_INTERNAL_SS_ON_DP,
									 dp_clock);
			else {
				if (dp_clock == 16200) {
					ss_enabled =
						radeon_atombios_get_ppll_ss_info(rdev, &ss,
										 ATOM_DP_SS_ID2);
					if (!ss_enabled)
						ss_enabled =
							radeon_atombios_get_ppll_ss_info(rdev, &ss,
											 ATOM_DP_SS_ID1);
				} else
					ss_enabled =
						radeon_atombios_get_ppll_ss_info(rdev, &ss,
										 ATOM_DP_SS_ID1);
			}
			break;
		case ATOM_ENCODER_MODE_LVDS:
			if (ASIC_IS_DCE4(rdev))
				ss_enabled = radeon_atombios_get_asic_ss_info(rdev, &ss,
									      dig->lcd_ss_id,
									      mode->clock / 10);
			else
				ss_enabled = radeon_atombios_get_ppll_ss_info(rdev, &ss,
									      dig->lcd_ss_id);
			break;
		case ATOM_ENCODER_MODE_DVI:
			if (ASIC_IS_DCE4(rdev))
				ss_enabled =
					radeon_atombios_get_asic_ss_info(rdev, &ss,
									 ASIC_INTERNAL_SS_ON_TMDS,
									 mode->clock / 10);
			break;
		case ATOM_ENCODER_MODE_HDMI:
			if (ASIC_IS_DCE4(rdev))
				ss_enabled =
					radeon_atombios_get_asic_ss_info(rdev, &ss,
									 ASIC_INTERNAL_SS_ON_HDMI,
									 mode->clock / 10);
			break;
		default:
			break;
		}
	}

	/* adjust pixel clock as needed */
	adjusted_clock = atombios_adjust_pll(crtc, mode, pll, ss_enabled, &ss);

	if (radeon_encoder->active_device & (ATOM_DEVICE_TV_SUPPORT))
		/* TV seems to prefer the legacy algo on some boards */
		radeon_compute_pll_legacy(pll, adjusted_clock, &pll_clock, &fb_div, &frac_fb_div,
					  &ref_div, &post_div);
	else if (ASIC_IS_AVIVO(rdev))
		radeon_compute_pll_avivo(pll, adjusted_clock, &pll_clock, &fb_div, &frac_fb_div,
					 &ref_div, &post_div);
	else
		radeon_compute_pll_legacy(pll, adjusted_clock, &pll_clock, &fb_div, &frac_fb_div,
					  &ref_div, &post_div);

	atombios_crtc_program_ss(crtc, ATOM_DISABLE, radeon_crtc->pll_id, &ss);

	atombios_crtc_program_pll(crtc, radeon_crtc->crtc_id, radeon_crtc->pll_id,
				  encoder_mode, radeon_encoder->encoder_id, mode->clock,
				  ref_div, fb_div, frac_fb_div, post_div, bpc, ss_enabled, &ss);

	if (ss_enabled) {
		/* calculate ss amount and step size */
		if (ASIC_IS_DCE4(rdev)) {
			u32 step_size;
			u32 amount = (((fb_div * 10) + frac_fb_div) * ss.percentage) / 10000;
			ss.amount = (amount / 10) & ATOM_PPLL_SS_AMOUNT_V2_FBDIV_MASK;
			ss.amount |= ((amount - (amount / 10)) << ATOM_PPLL_SS_AMOUNT_V2_NFRAC_SHIFT) &
				ATOM_PPLL_SS_AMOUNT_V2_NFRAC_MASK;
			if (ss.type & ATOM_PPLL_SS_TYPE_V2_CENTRE_SPREAD)
				step_size = (4 * amount * ref_div * (ss.rate * 2048)) /
					(125 * 25 * pll->reference_freq / 100);
			else
				step_size = (2 * amount * ref_div * (ss.rate * 2048)) /
					(125 * 25 * pll->reference_freq / 100);
			ss.step = step_size;
		}

		atombios_crtc_program_ss(crtc, ATOM_ENABLE, radeon_crtc->pll_id, &ss);
	}
}

static int dce4_crtc_do_set_base(struct drm_crtc *crtc,
				 struct drm_framebuffer *fb,
				 int x, int y, int atomic)
{
	struct radeon_crtc *radeon_crtc = to_radeon_crtc(crtc);
	struct drm_device *dev = crtc->dev;
	struct radeon_device *rdev = dev->dev_private;
	struct radeon_framebuffer *radeon_fb;
	struct drm_framebuffer *target_fb;
	struct drm_gem_object *obj;
	struct radeon_bo *rbo;
	uint64_t fb_location;
	uint32_t fb_format, fb_pitch_pixels, tiling_flags;
	u32 fb_swap = EVERGREEN_GRPH_ENDIAN_SWAP(EVERGREEN_GRPH_ENDIAN_NONE);
	u32 tmp, viewport_w, viewport_h;
	int r;

	/* no fb bound */
	if (!atomic && !crtc->fb) {
		DRM_DEBUG_KMS("No FB bound\n");
		return 0;
	}

	if (atomic) {
		radeon_fb = to_radeon_framebuffer(fb);
		target_fb = fb;
	}
	else {
		radeon_fb = to_radeon_framebuffer(crtc->fb);
		target_fb = crtc->fb;
	}

	/* If atomic, assume fb object is pinned & idle & fenced and
	 * just update base pointers
	 */
	obj = radeon_fb->obj;
	rbo = gem_to_radeon_bo(obj);
	r = radeon_bo_reserve(rbo, false);
	if (unlikely(r != 0))
		return r;

	if (atomic)
		fb_location = radeon_bo_gpu_offset(rbo);
	else {
		r = radeon_bo_pin(rbo, RADEON_GEM_DOMAIN_VRAM, &fb_location);
		if (unlikely(r != 0)) {
			radeon_bo_unreserve(rbo);
			return -EINVAL;
		}
	}

	radeon_bo_get_tiling_flags(rbo, &tiling_flags, NULL);
	radeon_bo_unreserve(rbo);

	switch (target_fb->bits_per_pixel) {
	case 8:
		fb_format = (EVERGREEN_GRPH_DEPTH(EVERGREEN_GRPH_DEPTH_8BPP) |
			     EVERGREEN_GRPH_FORMAT(EVERGREEN_GRPH_FORMAT_INDEXED));
		break;
	case 15:
		fb_format = (EVERGREEN_GRPH_DEPTH(EVERGREEN_GRPH_DEPTH_16BPP) |
			     EVERGREEN_GRPH_FORMAT(EVERGREEN_GRPH_FORMAT_ARGB1555));
		break;
	case 16:
		fb_format = (EVERGREEN_GRPH_DEPTH(EVERGREEN_GRPH_DEPTH_16BPP) |
			     EVERGREEN_GRPH_FORMAT(EVERGREEN_GRPH_FORMAT_ARGB565));
#ifdef __BIG_ENDIAN
		fb_swap = EVERGREEN_GRPH_ENDIAN_SWAP(EVERGREEN_GRPH_ENDIAN_8IN16);
#endif
		break;
	case 24:
	case 32:
		fb_format = (EVERGREEN_GRPH_DEPTH(EVERGREEN_GRPH_DEPTH_32BPP) |
			     EVERGREEN_GRPH_FORMAT(EVERGREEN_GRPH_FORMAT_ARGB8888));
#ifdef __BIG_ENDIAN
		fb_swap = EVERGREEN_GRPH_ENDIAN_SWAP(EVERGREEN_GRPH_ENDIAN_8IN32);
#endif
		break;
	default:
		DRM_ERROR("Unsupported screen depth %d\n",
			  target_fb->bits_per_pixel);
		return -EINVAL;
	}

	if (tiling_flags & RADEON_TILING_MACRO)
		fb_format |= EVERGREEN_GRPH_ARRAY_MODE(EVERGREEN_GRPH_ARRAY_2D_TILED_THIN1);
	else if (tiling_flags & RADEON_TILING_MICRO)
		fb_format |= EVERGREEN_GRPH_ARRAY_MODE(EVERGREEN_GRPH_ARRAY_1D_TILED_THIN1);

	switch (radeon_crtc->crtc_id) {
	case 0:
		WREG32(AVIVO_D1VGA_CONTROL, 0);
		break;
	case 1:
		WREG32(AVIVO_D2VGA_CONTROL, 0);
		break;
	case 2:
		WREG32(EVERGREEN_D3VGA_CONTROL, 0);
		break;
	case 3:
		WREG32(EVERGREEN_D4VGA_CONTROL, 0);
		break;
	case 4:
		WREG32(EVERGREEN_D5VGA_CONTROL, 0);
		break;
	case 5:
		WREG32(EVERGREEN_D6VGA_CONTROL, 0);
		break;
	default:
		break;
	}

	WREG32(EVERGREEN_GRPH_PRIMARY_SURFACE_ADDRESS_HIGH + radeon_crtc->crtc_offset,
	       upper_32_bits(fb_location));
	WREG32(EVERGREEN_GRPH_SECONDARY_SURFACE_ADDRESS_HIGH + radeon_crtc->crtc_offset,
	       upper_32_bits(fb_location));
	WREG32(EVERGREEN_GRPH_PRIMARY_SURFACE_ADDRESS + radeon_crtc->crtc_offset,
	       (u32)fb_location & EVERGREEN_GRPH_SURFACE_ADDRESS_MASK);
	WREG32(EVERGREEN_GRPH_SECONDARY_SURFACE_ADDRESS + radeon_crtc->crtc_offset,
	       (u32) fb_location & EVERGREEN_GRPH_SURFACE_ADDRESS_MASK);
	WREG32(EVERGREEN_GRPH_CONTROL + radeon_crtc->crtc_offset, fb_format);
	WREG32(EVERGREEN_GRPH_SWAP_CONTROL + radeon_crtc->crtc_offset, fb_swap);

	WREG32(EVERGREEN_GRPH_SURFACE_OFFSET_X + radeon_crtc->crtc_offset, 0);
	WREG32(EVERGREEN_GRPH_SURFACE_OFFSET_Y + radeon_crtc->crtc_offset, 0);
	WREG32(EVERGREEN_GRPH_X_START + radeon_crtc->crtc_offset, 0);
	WREG32(EVERGREEN_GRPH_Y_START + radeon_crtc->crtc_offset, 0);
	WREG32(EVERGREEN_GRPH_X_END + radeon_crtc->crtc_offset, target_fb->width);
	WREG32(EVERGREEN_GRPH_Y_END + radeon_crtc->crtc_offset, target_fb->height);

	fb_pitch_pixels = target_fb->pitch / (target_fb->bits_per_pixel / 8);
	WREG32(EVERGREEN_GRPH_PITCH + radeon_crtc->crtc_offset, fb_pitch_pixels);
	WREG32(EVERGREEN_GRPH_ENABLE + radeon_crtc->crtc_offset, 1);

	WREG32(EVERGREEN_DESKTOP_HEIGHT + radeon_crtc->crtc_offset,
	       crtc->mode.vdisplay);
	x &= ~3;
	y &= ~1;
	WREG32(EVERGREEN_VIEWPORT_START + radeon_crtc->crtc_offset,
	       (x << 16) | y);
	viewport_w = crtc->mode.hdisplay;
	viewport_h = (crtc->mode.vdisplay + 1) & ~1;
	WREG32(EVERGREEN_VIEWPORT_SIZE + radeon_crtc->crtc_offset,
	       (viewport_w << 16) | viewport_h);

	/* pageflip setup */
	/* make sure flip is at vb rather than hb */
	tmp = RREG32(EVERGREEN_GRPH_FLIP_CONTROL + radeon_crtc->crtc_offset);
	tmp &= ~EVERGREEN_GRPH_SURFACE_UPDATE_H_RETRACE_EN;
	WREG32(EVERGREEN_GRPH_FLIP_CONTROL + radeon_crtc->crtc_offset, tmp);

	/* set pageflip to happen anywhere in vblank interval */
	WREG32(EVERGREEN_MASTER_UPDATE_MODE + radeon_crtc->crtc_offset, 0);

	if (!atomic && fb && fb != crtc->fb) {
		radeon_fb = to_radeon_framebuffer(fb);
		rbo = gem_to_radeon_bo(radeon_fb->obj);
		r = radeon_bo_reserve(rbo, false);
		if (unlikely(r != 0))
			return r;
		radeon_bo_unpin(rbo);
		radeon_bo_unreserve(rbo);
	}

	/* Bytes per pixel may have changed */
	radeon_bandwidth_update(rdev);

	return 0;
}

static int avivo_crtc_do_set_base(struct drm_crtc *crtc,
				  struct drm_framebuffer *fb,
				  int x, int y, int atomic)
{
	struct radeon_crtc *radeon_crtc = to_radeon_crtc(crtc);
	struct drm_device *dev = crtc->dev;
	struct radeon_device *rdev = dev->dev_private;
	struct radeon_framebuffer *radeon_fb;
	struct drm_gem_object *obj;
	struct radeon_bo *rbo;
	struct drm_framebuffer *target_fb;
	uint64_t fb_location;
	uint32_t fb_format, fb_pitch_pixels, tiling_flags;
	u32 fb_swap = R600_D1GRPH_SWAP_ENDIAN_NONE;
	u32 tmp, viewport_w, viewport_h;
	int r;

	/* no fb bound */
	if (!atomic && !crtc->fb) {
		DRM_DEBUG_KMS("No FB bound\n");
		return 0;
	}

	if (atomic) {
		radeon_fb = to_radeon_framebuffer(fb);
		target_fb = fb;
	}
	else {
		radeon_fb = to_radeon_framebuffer(crtc->fb);
		target_fb = crtc->fb;
	}

	obj = radeon_fb->obj;
	rbo = gem_to_radeon_bo(obj);
	r = radeon_bo_reserve(rbo, false);
	if (unlikely(r != 0))
		return r;

	/* If atomic, assume fb object is pinned & idle & fenced and
	 * just update base pointers
	 */
	if (atomic)
		fb_location = radeon_bo_gpu_offset(rbo);
	else {
		r = radeon_bo_pin(rbo, RADEON_GEM_DOMAIN_VRAM, &fb_location);
		if (unlikely(r != 0)) {
			radeon_bo_unreserve(rbo);
			return -EINVAL;
		}
	}
	radeon_bo_get_tiling_flags(rbo, &tiling_flags, NULL);
	radeon_bo_unreserve(rbo);

	switch (target_fb->bits_per_pixel) {
	case 8:
		fb_format =
		    AVIVO_D1GRPH_CONTROL_DEPTH_8BPP |
		    AVIVO_D1GRPH_CONTROL_8BPP_INDEXED;
		break;
	case 15:
		fb_format =
		    AVIVO_D1GRPH_CONTROL_DEPTH_16BPP |
		    AVIVO_D1GRPH_CONTROL_16BPP_ARGB1555;
		break;
	case 16:
		fb_format =
		    AVIVO_D1GRPH_CONTROL_DEPTH_16BPP |
		    AVIVO_D1GRPH_CONTROL_16BPP_RGB565;
#ifdef __BIG_ENDIAN
		fb_swap = R600_D1GRPH_SWAP_ENDIAN_16BIT;
#endif
		break;
	case 24:
	case 32:
		fb_format =
		    AVIVO_D1GRPH_CONTROL_DEPTH_32BPP |
		    AVIVO_D1GRPH_CONTROL_32BPP_ARGB8888;
#ifdef __BIG_ENDIAN
		fb_swap = R600_D1GRPH_SWAP_ENDIAN_32BIT;
#endif
		break;
	default:
		DRM_ERROR("Unsupported screen depth %d\n",
			  target_fb->bits_per_pixel);
		return -EINVAL;
	}

	if (rdev->family >= CHIP_R600) {
		if (tiling_flags & RADEON_TILING_MACRO)
			fb_format |= R600_D1GRPH_ARRAY_MODE_2D_TILED_THIN1;
		else if (tiling_flags & RADEON_TILING_MICRO)
			fb_format |= R600_D1GRPH_ARRAY_MODE_1D_TILED_THIN1;
	} else {
		if (tiling_flags & RADEON_TILING_MACRO)
			fb_format |= AVIVO_D1GRPH_MACRO_ADDRESS_MODE;

		if (tiling_flags & RADEON_TILING_MICRO)
			fb_format |= AVIVO_D1GRPH_TILED;
	}

	if (radeon_crtc->crtc_id == 0)
		WREG32(AVIVO_D1VGA_CONTROL, 0);
	else
		WREG32(AVIVO_D2VGA_CONTROL, 0);

	if (rdev->family >= CHIP_RV770) {
		if (radeon_crtc->crtc_id) {
			WREG32(R700_D2GRPH_PRIMARY_SURFACE_ADDRESS_HIGH, upper_32_bits(fb_location));
			WREG32(R700_D2GRPH_SECONDARY_SURFACE_ADDRESS_HIGH, upper_32_bits(fb_location));
		} else {
			WREG32(R700_D1GRPH_PRIMARY_SURFACE_ADDRESS_HIGH, upper_32_bits(fb_location));
			WREG32(R700_D1GRPH_SECONDARY_SURFACE_ADDRESS_HIGH, upper_32_bits(fb_location));
		}
	}
	WREG32(AVIVO_D1GRPH_PRIMARY_SURFACE_ADDRESS + radeon_crtc->crtc_offset,
	       (u32) fb_location);
	WREG32(AVIVO_D1GRPH_SECONDARY_SURFACE_ADDRESS +
	       radeon_crtc->crtc_offset, (u32) fb_location);
	WREG32(AVIVO_D1GRPH_CONTROL + radeon_crtc->crtc_offset, fb_format);
	if (rdev->family >= CHIP_R600)
		WREG32(R600_D1GRPH_SWAP_CONTROL + radeon_crtc->crtc_offset, fb_swap);

	WREG32(AVIVO_D1GRPH_SURFACE_OFFSET_X + radeon_crtc->crtc_offset, 0);
	WREG32(AVIVO_D1GRPH_SURFACE_OFFSET_Y + radeon_crtc->crtc_offset, 0);
	WREG32(AVIVO_D1GRPH_X_START + radeon_crtc->crtc_offset, 0);
	WREG32(AVIVO_D1GRPH_Y_START + radeon_crtc->crtc_offset, 0);
	WREG32(AVIVO_D1GRPH_X_END + radeon_crtc->crtc_offset, target_fb->width);
	WREG32(AVIVO_D1GRPH_Y_END + radeon_crtc->crtc_offset, target_fb->height);

	fb_pitch_pixels = target_fb->pitch / (target_fb->bits_per_pixel / 8);
	WREG32(AVIVO_D1GRPH_PITCH + radeon_crtc->crtc_offset, fb_pitch_pixels);
	WREG32(AVIVO_D1GRPH_ENABLE + radeon_crtc->crtc_offset, 1);

	WREG32(AVIVO_D1MODE_DESKTOP_HEIGHT + radeon_crtc->crtc_offset,
	       crtc->mode.vdisplay);
	x &= ~3;
	y &= ~1;
	WREG32(AVIVO_D1MODE_VIEWPORT_START + radeon_crtc->crtc_offset,
	       (x << 16) | y);
	viewport_w = crtc->mode.hdisplay;
	viewport_h = (crtc->mode.vdisplay + 1) & ~1;
	WREG32(AVIVO_D1MODE_VIEWPORT_SIZE + radeon_crtc->crtc_offset,
	       (viewport_w << 16) | viewport_h);

	/* pageflip setup */
	/* make sure flip is at vb rather than hb */
	tmp = RREG32(AVIVO_D1GRPH_FLIP_CONTROL + radeon_crtc->crtc_offset);
	tmp &= ~AVIVO_D1GRPH_SURFACE_UPDATE_H_RETRACE_EN;
	WREG32(AVIVO_D1GRPH_FLIP_CONTROL + radeon_crtc->crtc_offset, tmp);

	/* set pageflip to happen anywhere in vblank interval */
	WREG32(AVIVO_D1MODE_MASTER_UPDATE_MODE + radeon_crtc->crtc_offset, 0);

	if (!atomic && fb && fb != crtc->fb) {
		radeon_fb = to_radeon_framebuffer(fb);
		rbo = gem_to_radeon_bo(radeon_fb->obj);
		r = radeon_bo_reserve(rbo, false);
		if (unlikely(r != 0))
			return r;
		radeon_bo_unpin(rbo);
		radeon_bo_unreserve(rbo);
	}

	/* Bytes per pixel may have changed */
	radeon_bandwidth_update(rdev);

	return 0;
}

int atombios_crtc_set_base(struct drm_crtc *crtc, int x, int y,
			   struct drm_framebuffer *old_fb)
{
	struct drm_device *dev = crtc->dev;
	struct radeon_device *rdev = dev->dev_private;

	if (ASIC_IS_DCE4(rdev))
		return dce4_crtc_do_set_base(crtc, old_fb, x, y, 0);
	else if (ASIC_IS_AVIVO(rdev))
		return avivo_crtc_do_set_base(crtc, old_fb, x, y, 0);
	else
		return radeon_crtc_do_set_base(crtc, old_fb, x, y, 0);
}

int atombios_crtc_set_base_atomic(struct drm_crtc *crtc,
                                  struct drm_framebuffer *fb,
				  int x, int y, enum mode_set_atomic state)
{
       struct drm_device *dev = crtc->dev;
       struct radeon_device *rdev = dev->dev_private;

	if (ASIC_IS_DCE4(rdev))
		return dce4_crtc_do_set_base(crtc, fb, x, y, 1);
	else if (ASIC_IS_AVIVO(rdev))
		return avivo_crtc_do_set_base(crtc, fb, x, y, 1);
	else
		return radeon_crtc_do_set_base(crtc, fb, x, y, 1);
}

/* properly set additional regs when using atombios */
static void radeon_legacy_atom_fixup(struct drm_crtc *crtc)
{
	struct drm_device *dev = crtc->dev;
	struct radeon_device *rdev = dev->dev_private;
	struct radeon_crtc *radeon_crtc = to_radeon_crtc(crtc);
	u32 disp_merge_cntl;

	switch (radeon_crtc->crtc_id) {
	case 0:
		disp_merge_cntl = RREG32(RADEON_DISP_MERGE_CNTL);
		disp_merge_cntl &= ~RADEON_DISP_RGB_OFFSET_EN;
		WREG32(RADEON_DISP_MERGE_CNTL, disp_merge_cntl);
		break;
	case 1:
		disp_merge_cntl = RREG32(RADEON_DISP2_MERGE_CNTL);
		disp_merge_cntl &= ~RADEON_DISP2_RGB_OFFSET_EN;
		WREG32(RADEON_DISP2_MERGE_CNTL, disp_merge_cntl);
		WREG32(RADEON_FP_H2_SYNC_STRT_WID,   RREG32(RADEON_CRTC2_H_SYNC_STRT_WID));
		WREG32(RADEON_FP_V2_SYNC_STRT_WID,   RREG32(RADEON_CRTC2_V_SYNC_STRT_WID));
		break;
	}
}

static int radeon_atom_pick_pll(struct drm_crtc *crtc)
{
	struct radeon_crtc *radeon_crtc = to_radeon_crtc(crtc);
	struct drm_device *dev = crtc->dev;
	struct radeon_device *rdev = dev->dev_private;
	struct drm_encoder *test_encoder;
	struct drm_crtc *test_crtc;
	uint32_t pll_in_use = 0;

	if (ASIC_IS_DCE4(rdev)) {
		list_for_each_entry(test_encoder, &dev->mode_config.encoder_list, head) {
			if (test_encoder->crtc && (test_encoder->crtc == crtc)) {
				/* in DP mode, the DP ref clock can come from PPLL, DCPLL, or ext clock,
				 * depending on the asic:
				 * DCE4: PPLL or ext clock
				 * DCE5: DCPLL or ext clock
				 *
				 * Setting ATOM_PPLL_INVALID will cause SetPixelClock to skip
				 * PPLL/DCPLL programming and only program the DP DTO for the
				 * crtc virtual pixel clock.
				 */
				if (atombios_get_encoder_mode(test_encoder) == ATOM_ENCODER_MODE_DP) {
					if (ASIC_IS_DCE5(rdev) || rdev->clock.dp_extclk)
						return ATOM_PPLL_INVALID;
				}
			}
		}

		/* otherwise, pick one of the plls */
		list_for_each_entry(test_crtc, &dev->mode_config.crtc_list, head) {
			struct radeon_crtc *radeon_test_crtc;

			if (crtc == test_crtc)
				continue;

			radeon_test_crtc = to_radeon_crtc(test_crtc);
			if ((radeon_test_crtc->pll_id >= ATOM_PPLL1) &&
			    (radeon_test_crtc->pll_id <= ATOM_PPLL2))
				pll_in_use |= (1 << radeon_test_crtc->pll_id);
		}
		if (!(pll_in_use & 1))
			return ATOM_PPLL1;
		return ATOM_PPLL2;
	} else
		return radeon_crtc->crtc_id;

}

int atombios_crtc_mode_set(struct drm_crtc *crtc,
			   struct drm_display_mode *mode,
			   struct drm_display_mode *adjusted_mode,
			   int x, int y, struct drm_framebuffer *old_fb)
{
	struct radeon_crtc *radeon_crtc = to_radeon_crtc(crtc);
	struct drm_device *dev = crtc->dev;
	struct radeon_device *rdev = dev->dev_private;
	struct drm_encoder *encoder;
	bool is_tvcv = false;

	list_for_each_entry(encoder, &dev->mode_config.encoder_list, head) {
		/* find tv std */
		if (encoder->crtc == crtc) {
			struct radeon_encoder *radeon_encoder = to_radeon_encoder(encoder);
			if (radeon_encoder->active_device &
			    (ATOM_DEVICE_TV_SUPPORT | ATOM_DEVICE_CV_SUPPORT))
				is_tvcv = true;
		}
	}

	/* always set DCPLL */
	if (ASIC_IS_DCE4(rdev)) {
		struct radeon_atom_ss ss;
		bool ss_enabled = radeon_atombios_get_asic_ss_info(rdev, &ss,
								   ASIC_INTERNAL_SS_ON_DCPLL,
								   rdev->clock.default_dispclk);
		if (ss_enabled)
			atombios_crtc_program_ss(crtc, ATOM_DISABLE, ATOM_DCPLL, &ss);
		/* XXX: DCE5, make sure voltage, dispclk is high enough */
		atombios_crtc_set_dcpll(crtc, rdev->clock.default_dispclk);
		if (ss_enabled)
			atombios_crtc_program_ss(crtc, ATOM_ENABLE, ATOM_DCPLL, &ss);
	}
	atombios_crtc_set_pll(crtc, adjusted_mode);

	if (ASIC_IS_DCE4(rdev))
		atombios_set_crtc_dtd_timing(crtc, adjusted_mode);
	else if (ASIC_IS_AVIVO(rdev)) {
		if (is_tvcv)
			atombios_crtc_set_timing(crtc, adjusted_mode);
		else
			atombios_set_crtc_dtd_timing(crtc, adjusted_mode);
	} else {
		atombios_crtc_set_timing(crtc, adjusted_mode);
		if (radeon_crtc->crtc_id == 0)
			atombios_set_crtc_dtd_timing(crtc, adjusted_mode);
		radeon_legacy_atom_fixup(crtc);
	}
	atombios_crtc_set_base(crtc, x, y, old_fb);
	atombios_overscan_setup(crtc, mode, adjusted_mode);
	atombios_scaler_setup(crtc);
	return 0;
}

static bool atombios_crtc_mode_fixup(struct drm_crtc *crtc,
				     struct drm_display_mode *mode,
				     struct drm_display_mode *adjusted_mode)
{
	struct drm_device *dev = crtc->dev;
	struct radeon_device *rdev = dev->dev_private;

	/* adjust pm to upcoming mode change */
	radeon_pm_compute_clocks(rdev);

	if (!radeon_crtc_scaling_mode_fixup(crtc, mode, adjusted_mode))
		return false;
	return true;
}

static void atombios_crtc_prepare(struct drm_crtc *crtc)
{
	struct radeon_crtc *radeon_crtc = to_radeon_crtc(crtc);

	/* pick pll */
	radeon_crtc->pll_id = radeon_atom_pick_pll(crtc);

	atombios_lock_crtc(crtc, ATOM_ENABLE);
	atombios_crtc_dpms(crtc, DRM_MODE_DPMS_OFF);
}

static void atombios_crtc_commit(struct drm_crtc *crtc)
{
	atombios_crtc_dpms(crtc, DRM_MODE_DPMS_ON);
	atombios_lock_crtc(crtc, ATOM_DISABLE);
}

static void atombios_crtc_disable(struct drm_crtc *crtc)
{
	struct radeon_crtc *radeon_crtc = to_radeon_crtc(crtc);
	struct radeon_atom_ss ss;

	atombios_crtc_dpms(crtc, DRM_MODE_DPMS_OFF);

	switch (radeon_crtc->pll_id) {
	case ATOM_PPLL1:
	case ATOM_PPLL2:
		/* disable the ppll */
		atombios_crtc_program_pll(crtc, radeon_crtc->crtc_id, radeon_crtc->pll_id,
					  0, 0, ATOM_DISABLE, 0, 0, 0, 0, 0, false, &ss);
		break;
	default:
		break;
	}
	radeon_crtc->pll_id = -1;
}

static const struct drm_crtc_helper_funcs atombios_helper_funcs = {
	.dpms = atombios_crtc_dpms,
	.mode_fixup = atombios_crtc_mode_fixup,
	.mode_set = atombios_crtc_mode_set,
	.mode_set_base = atombios_crtc_set_base,
	.mode_set_base_atomic = atombios_crtc_set_base_atomic,
	.prepare = atombios_crtc_prepare,
	.commit = atombios_crtc_commit,
	.load_lut = radeon_crtc_load_lut,
	.disable = atombios_crtc_disable,
};

void radeon_atombios_init_crtc(struct drm_device *dev,
			       struct radeon_crtc *radeon_crtc)
{
	struct radeon_device *rdev = dev->dev_private;

	if (ASIC_IS_DCE4(rdev)) {
		switch (radeon_crtc->crtc_id) {
		case 0:
		default:
			radeon_crtc->crtc_offset = EVERGREEN_CRTC0_REGISTER_OFFSET;
			break;
		case 1:
			radeon_crtc->crtc_offset = EVERGREEN_CRTC1_REGISTER_OFFSET;
			break;
		case 2:
			radeon_crtc->crtc_offset = EVERGREEN_CRTC2_REGISTER_OFFSET;
			break;
		case 3:
			radeon_crtc->crtc_offset = EVERGREEN_CRTC3_REGISTER_OFFSET;
			break;
		case 4:
			radeon_crtc->crtc_offset = EVERGREEN_CRTC4_REGISTER_OFFSET;
			break;
		case 5:
			radeon_crtc->crtc_offset = EVERGREEN_CRTC5_REGISTER_OFFSET;
			break;
		}
	} else {
		if (radeon_crtc->crtc_id == 1)
			radeon_crtc->crtc_offset =
				AVIVO_D2CRTC_H_TOTAL - AVIVO_D1CRTC_H_TOTAL;
		else
			radeon_crtc->crtc_offset = 0;
	}
	radeon_crtc->pll_id = -1;
	drm_crtc_helper_add(&radeon_crtc->base, &atombios_helper_funcs);
}<|MERGE_RESOLUTION|>--- conflicted
+++ resolved
@@ -586,27 +586,8 @@
 					adjusted_clock = mode->clock * 2;
 				if (radeon_encoder->active_device & (ATOM_DEVICE_TV_SUPPORT))
 					pll->flags |= RADEON_PLL_PREFER_CLOSEST_LOWER;
-<<<<<<< HEAD
-				}
-				/* There is some evidence (often anecdotal) that RV515/RV620 LVDS
-				 * (on some boards at least) prefers the legacy algo.  I'm not
-				 * sure whether this should handled generically or on a
-				 * case-by-case quirk basis.  Both algos should work fine in the
-				 * majority of cases.
-				 */
-				if ((radeon_encoder->active_device & (ATOM_DEVICE_LCD_SUPPORT)) &&
-				    ((rdev->family == CHIP_RV515) ||
-				     (rdev->family == CHIP_RV620))) {
-					/* allow the user to overrride just in case */
-					if (radeon_new_pll == 1)
-						pll->algo = PLL_ALGO_NEW;
-					else
-						pll->algo = PLL_ALGO_LEGACY;
-				}
-=======
 				if (radeon_encoder->devices & (ATOM_DEVICE_LCD_SUPPORT))
 					pll->flags |= RADEON_PLL_IS_LCD;
->>>>>>> b55e9ac4
 			} else {
 				if (encoder->encoder_type != DRM_MODE_ENCODER_DAC)
 					pll->flags |= RADEON_PLL_NO_ODD_POST_DIV;
