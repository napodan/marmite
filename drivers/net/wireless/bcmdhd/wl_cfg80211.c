/*
 * Linux cfg80211 driver
 *
 * Copyright (C) 1999-2011, Broadcom Corporation
 * 
 *         Unless you and Broadcom execute a separate written software license
 * agreement governing use of this software, this software is licensed to you
 * under the terms of the GNU General Public License version 2 (the "GPL"),
 * available at http://www.broadcom.com/licenses/GPLv2.php, with the
 * following added to such license:
 * 
 *      As a special exception, the copyright holders of this software give you
 * permission to link this software with independent modules, and to copy and
 * distribute the resulting executable under terms of your choice, provided that
 * you also meet, for each linked independent module, the terms and conditions of
 * the license of that module.  An independent module is a module which is not
 * derived from this software.  The special exception does not apply to any
 * modifications of the software.
 * 
 *      Notwithstanding the above, under no circumstances may you combine this
 * software in any way with any other Broadcom software provided under a license
 * other than the GPL, without Broadcom's express prior written consent.
 *
 * $Id: wl_cfg80211.c,v 1.1.4.1.2.14 2011/02/09 01:40:07 Exp $
 */

#include <typedefs.h>
#include <linuxver.h>
#include <osl.h>
#include <linux/kernel.h>

#include <bcmutils.h>
#include <bcmwifi.h>
#include <bcmendian.h>
#include <proto/ethernet.h>
#include <proto/802.11.h>
#include <linux/if_arp.h>
#include <asm/uaccess.h>

#include <dngl_stats.h>
#include <dhd.h>
#include <dhdioctl.h>
#include <wlioctl.h>
#include <dhd_cfg80211.h>

#include <proto/ethernet.h>
#include <linux/kernel.h>
#include <linux/kthread.h>
#include <linux/netdevice.h>
#include <linux/sched.h>
#include <linux/etherdevice.h>
#include <linux/wireless.h>
#include <linux/ieee80211.h>
#include <linux/wait.h>
#include <net/cfg80211.h>
#include <net/rtnetlink.h>

#include <wlioctl.h>
#include <wldev_common.h>
#include <wl_cfg80211.h>
#include <wl_cfgp2p.h>

static struct device *cfg80211_parent_dev = NULL;
static int vsdb_supported = 0;
struct wl_priv *wlcfg_drv_priv = NULL;

u32 wl_dbg_level = WL_DBG_ERR;

#define MAC2STR(a) (a)[0], (a)[1], (a)[2], (a)[3], (a)[4], (a)[5]
#define MACSTR "%02x:%02x:%02x:%02x:%02x:%02x"
#define MAX_WAIT_TIME 1500
#define WL_SCAN_ACTIVE_TIME	 40
#define WL_SCAN_PASSIVE_TIME	130
#define WL_FRAME_LEN			300
#define WL_SCAN_BUSY_MAX	8

#define DNGL_FUNC(func, parameters) func parameters;
#define COEX_DHCP


/* This is to override regulatory domains defined in cfg80211 module (reg.c)
 * By default world regulatory domain defined in reg.c puts the flags NL80211_RRF_PASSIVE_SCAN
 * and NL80211_RRF_NO_IBSS for 5GHz channels (for 36..48 and 149..165).
 * With respect to these flags, wpa_supplicant doesn't start p2p operations on 5GHz channels.
 * All the chnages in world regulatory domain are to be done here.
 */
static const struct ieee80211_regdomain brcm_regdom = {
	.n_reg_rules = 4,
	.alpha2 =  "99",
	.reg_rules = {
		/* IEEE 802.11b/g, channels 1..11 */
		REG_RULE(2412-10, 2472+10, 40, 6, 20, 0),
		/* IEEE 802.11b/g, channels 12..13. No HT40
		 * channel fits here.
		 */
		/* If any */
		/*
		 * IEEE 802.11 channel 14 - is for JP only,
		 * we need cfg80211 to allow it (reg_flags = 0); so that
		 * hostapd could request auto channel by sending down ch 14
		 */
		REG_RULE(2484-10, 2484+10, 20, 6, 20,
		NL80211_RRF_PASSIVE_SCAN |
		NL80211_RRF_NO_IBSS |
		NL80211_RRF_NO_OFDM),
		/* IEEE 802.11a, channel 36..64 */
		REG_RULE(5150-10, 5350+10, 40, 6, 20, 0),
		/* IEEE 802.11a, channel 100..165 */
		REG_RULE(5470-10, 5850+10, 40, 6, 20, 0), }
};


/* Data Element Definitions */
#define WPS_ID_CONFIG_METHODS     0x1008
#define WPS_ID_REQ_TYPE           0x103A
#define WPS_ID_DEVICE_NAME        0x1011
#define WPS_ID_VERSION            0x104A
#define WPS_ID_DEVICE_PWD_ID      0x1012
#define WPS_ID_REQ_DEV_TYPE       0x106A
#define WPS_ID_SELECTED_REGISTRAR_CONFIG_METHODS 0x1053
#define WPS_ID_PRIM_DEV_TYPE      0x1054

/* Device Password ID */
#define DEV_PW_DEFAULT 0x0000
#define DEV_PW_USER_SPECIFIED 0x0001,
#define DEV_PW_MACHINE_SPECIFIED 0x0002
#define DEV_PW_REKEY 0x0003
#define DEV_PW_PUSHBUTTON 0x0004
#define DEV_PW_REGISTRAR_SPECIFIED 0x0005

/* Config Methods */
#define WPS_CONFIG_USBA 0x0001
#define WPS_CONFIG_ETHERNET 0x0002
#define WPS_CONFIG_LABEL 0x0004
#define WPS_CONFIG_DISPLAY 0x0008
#define WPS_CONFIG_EXT_NFC_TOKEN 0x0010
#define WPS_CONFIG_INT_NFC_TOKEN 0x0020
#define WPS_CONFIG_NFC_INTERFACE 0x0040
#define WPS_CONFIG_PUSHBUTTON 0x0080
#define WPS_CONFIG_KEYPAD 0x0100
#define WPS_CONFIG_VIRT_PUSHBUTTON 0x0280
#define WPS_CONFIG_PHY_PUSHBUTTON 0x0480
#define WPS_CONFIG_VIRT_DISPLAY 0x2008
#define WPS_CONFIG_PHY_DISPLAY 0x4008

/*
 * cfg80211_ops api/callback list
 */
static s32 wl_frame_get_mgmt(u16 fc, const struct ether_addr *da,
	const struct ether_addr *sa, const struct ether_addr *bssid,
	u8 **pheader, u32 *body_len, u8 *pbody);
static s32 __wl_cfg80211_scan(struct wiphy *wiphy, struct net_device *ndev,
	struct cfg80211_scan_request *request,
	struct cfg80211_ssid *this_ssid);
static s32 wl_cfg80211_scan(struct wiphy *wiphy, struct net_device *ndev,
	struct cfg80211_scan_request *request);
static s32 wl_cfg80211_set_wiphy_params(struct wiphy *wiphy, u32 changed);
static s32 wl_cfg80211_join_ibss(struct wiphy *wiphy, struct net_device *dev,
	struct cfg80211_ibss_params *params);
static s32 wl_cfg80211_leave_ibss(struct wiphy *wiphy,
	struct net_device *dev);
static s32 wl_cfg80211_get_station(struct wiphy *wiphy,
	struct net_device *dev, u8 *mac,
	struct station_info *sinfo);
static s32 wl_cfg80211_set_power_mgmt(struct wiphy *wiphy,
	struct net_device *dev, bool enabled,
	s32 timeout);
static int wl_cfg80211_connect(struct wiphy *wiphy, struct net_device *dev,
	struct cfg80211_connect_params *sme);
static s32 wl_cfg80211_disconnect(struct wiphy *wiphy, struct net_device *dev,
	u16 reason_code);
static s32 wl_cfg80211_set_tx_power(struct wiphy *wiphy,
	enum nl80211_tx_power_setting type,
	s32 dbm);
static s32 wl_cfg80211_get_tx_power(struct wiphy *wiphy, s32 *dbm);
static s32 wl_cfg80211_config_default_key(struct wiphy *wiphy,
	struct net_device *dev,
	u8 key_idx, bool unicast, bool multicast);
static s32 wl_cfg80211_add_key(struct wiphy *wiphy, struct net_device *dev,
	u8 key_idx, bool pairwise, const u8 *mac_addr,
	struct key_params *params);
static s32 wl_cfg80211_del_key(struct wiphy *wiphy, struct net_device *dev,
	u8 key_idx, bool pairwise, const u8 *mac_addr);
static s32 wl_cfg80211_get_key(struct wiphy *wiphy, struct net_device *dev,
	u8 key_idx, bool pairwise, const u8 *mac_addr,
	void *cookie, void (*callback) (void *cookie,
	struct key_params *params));
static s32 wl_cfg80211_config_default_mgmt_key(struct wiphy *wiphy,
	struct net_device *dev,	u8 key_idx);
static s32 wl_cfg80211_resume(struct wiphy *wiphy);
static s32 wl_cfg80211_mgmt_tx_cancel_wait(struct wiphy *wiphy,
	struct net_device *dev, u64 cookie);
#if LINUX_VERSION_CODE > KERNEL_VERSION(2, 6, 39)
static s32 wl_cfg80211_suspend(struct wiphy *wiphy, struct cfg80211_wowlan *wow);
#else
static s32 wl_cfg80211_suspend(struct wiphy *wiphy);
#endif
static s32 wl_cfg80211_set_pmksa(struct wiphy *wiphy, struct net_device *dev,
	struct cfg80211_pmksa *pmksa);
static s32 wl_cfg80211_del_pmksa(struct wiphy *wiphy, struct net_device *dev,
	struct cfg80211_pmksa *pmksa);
static s32 wl_cfg80211_flush_pmksa(struct wiphy *wiphy,
	struct net_device *dev);
static s32 wl_notify_escan_complete(struct wl_priv *wl,
	struct net_device *ndev, bool aborted, bool fw_abort);
/*
 * event & event Q handlers for cfg80211 interfaces
 */
static s32 wl_create_event_handler(struct wl_priv *wl);
static void wl_destroy_event_handler(struct wl_priv *wl);
static s32 wl_event_handler(void *data);
static void wl_init_eq(struct wl_priv *wl);
static void wl_flush_eq(struct wl_priv *wl);
static unsigned long wl_lock_eq(struct wl_priv *wl);
static void wl_unlock_eq(struct wl_priv *wl, unsigned long flags);
static void wl_init_eq_lock(struct wl_priv *wl);
static void wl_init_event_handler(struct wl_priv *wl);
static struct wl_event_q *wl_deq_event(struct wl_priv *wl);
static s32 wl_enq_event(struct wl_priv *wl, struct net_device *ndev, u32 type,
	const wl_event_msg_t *msg, void *data);
static void wl_put_event(struct wl_event_q *e);
static void wl_wakeup_event(struct wl_priv *wl);
static s32 wl_notify_connect_status_ap(struct wl_priv *wl, struct net_device *ndev,
	const wl_event_msg_t *e, void *data);
static s32 wl_notify_connect_status(struct wl_priv *wl,
	struct net_device *ndev,
	const wl_event_msg_t *e, void *data);
static s32 wl_notify_roaming_status(struct wl_priv *wl,
	struct net_device *ndev,
	const wl_event_msg_t *e, void *data);
static s32 wl_notify_scan_status(struct wl_priv *wl, struct net_device *ndev,
	const wl_event_msg_t *e, void *data);
static s32 wl_bss_connect_done(struct wl_priv *wl, struct net_device *ndev,
	const wl_event_msg_t *e, void *data, bool completed);
static s32 wl_ibss_join_done(struct wl_priv *wl, struct net_device *ndev,
	const wl_event_msg_t *e, void *data, bool completed);
static s32 wl_bss_roaming_done(struct wl_priv *wl, struct net_device *ndev,
	const wl_event_msg_t *e, void *data);
static s32 wl_notify_mic_status(struct wl_priv *wl, struct net_device *ndev,
	const wl_event_msg_t *e, void *data);
#ifdef WL_SCHED_SCAN
static s32
wl_notify_sched_scan_results(struct wl_priv *wl, struct net_device *ndev,
	const wl_event_msg_t *e, void *data);
#endif /* WL_SCHED_SCAN */
#ifdef PNO_SUPPORT
static s32 wl_notify_pfn_status(struct wl_priv *wl, struct net_device *ndev,
	const wl_event_msg_t *e, void *data);
#endif /* PNO_SUPPORT */
/*
 * register/deregister parent device
 */
static void wl_cfg80211_clear_parent_dev(void);

/*
 * cfg80211 set_wiphy_params utilities
 */
static s32 wl_set_frag(struct net_device *dev, u32 frag_threshold);
static s32 wl_set_rts(struct net_device *dev, u32 frag_threshold);
static s32 wl_set_retry(struct net_device *dev, u32 retry, bool l);

/*
 * wl profile utilities
 */
static s32 wl_update_prof(struct wl_priv *wl, struct net_device *ndev,
	const wl_event_msg_t *e, void *data, s32 item);
static void *wl_read_prof(struct wl_priv *wl, struct net_device *ndev, s32 item);
static void wl_init_prof(struct wl_priv *wl, struct net_device *ndev);

/*
 * cfg80211 connect utilites
 */
static s32 wl_set_wpa_version(struct net_device *dev,
	struct cfg80211_connect_params *sme);
static s32 wl_set_auth_type(struct net_device *dev,
	struct cfg80211_connect_params *sme);
static s32 wl_set_set_cipher(struct net_device *dev,
	struct cfg80211_connect_params *sme);
static s32 wl_set_key_mgmt(struct net_device *dev,
	struct cfg80211_connect_params *sme);
static s32 wl_set_set_sharedkey(struct net_device *dev,
	struct cfg80211_connect_params *sme);
static s32 wl_get_assoc_ies(struct wl_priv *wl, struct net_device *ndev);
static void wl_ch_to_chanspec(int ch,
	struct wl_join_params *join_params, size_t *join_params_size);

/*
 * information element utilities
 */
static void wl_rst_ie(struct wl_priv *wl);
static __used s32 wl_add_ie(struct wl_priv *wl, u8 t, u8 l, u8 *v);
static s32 wl_mrg_ie(struct wl_priv *wl, u8 *ie_stream, u16 ie_size);
static s32 wl_cp_ie(struct wl_priv *wl, u8 *dst, u16 dst_size);
static u32 wl_get_ielen(struct wl_priv *wl);


static s32 wl_setup_wiphy(struct wireless_dev *wdev, struct device *dev);
static void wl_free_wdev(struct wl_priv *wl);

static s32 wl_inform_bss(struct wl_priv *wl);
static s32 wl_inform_single_bss(struct wl_priv *wl, struct wl_bss_info *bi);
static s32 wl_inform_ibss(struct wl_priv *wl, const u8 *bssid);
static s32 wl_update_bss_info(struct wl_priv *wl, struct net_device *ndev);
static chanspec_t wl_cfg80211_get_shared_freq(struct wiphy *wiphy);

static s32 wl_add_keyext(struct wiphy *wiphy, struct net_device *dev,
	u8 key_idx, const u8 *mac_addr,
	struct key_params *params);
/*
 * key indianess swap utilities
 */
static void swap_key_from_BE(struct wl_wsec_key *key);
static void swap_key_to_BE(struct wl_wsec_key *key);

/*
 * wl_priv memory init/deinit utilities
 */
static s32 wl_init_priv_mem(struct wl_priv *wl);
static void wl_deinit_priv_mem(struct wl_priv *wl);

static void wl_delay(u32 ms);

/*
 * ibss mode utilities
 */
static bool wl_is_ibssmode(struct wl_priv *wl, struct net_device *ndev);
static __used bool wl_is_ibssstarter(struct wl_priv *wl);

/*
 * link up/down , default configuration utilities
 */
static s32 __wl_cfg80211_up(struct wl_priv *wl);
static s32 __wl_cfg80211_down(struct wl_priv *wl);
static bool wl_is_linkdown(struct wl_priv *wl, const wl_event_msg_t *e);
static bool wl_is_linkup(struct wl_priv *wl, const wl_event_msg_t *e, struct net_device *ndev);
static bool wl_is_nonetwork(struct wl_priv *wl, const wl_event_msg_t *e);
static void wl_link_up(struct wl_priv *wl);
static void wl_link_down(struct wl_priv *wl);
static s32 wl_config_ifmode(struct wl_priv *wl, struct net_device *ndev, s32 iftype);
static void wl_init_conf(struct wl_conf *conf);

/*
 * iscan handler
 */
static void wl_iscan_timer(unsigned long data);
static void wl_term_iscan(struct wl_priv *wl);
static s32 wl_init_scan(struct wl_priv *wl);
static s32 wl_iscan_thread(void *data);
static s32 wl_run_iscan(struct wl_iscan_ctrl *iscan, struct cfg80211_scan_request *request,
	u16 action);
static s32 wl_do_iscan(struct wl_priv *wl,  struct cfg80211_scan_request *request);
static s32 wl_wakeup_iscan(struct wl_iscan_ctrl *iscan);
static s32 wl_invoke_iscan(struct wl_priv *wl);
static s32 wl_get_iscan_results(struct wl_iscan_ctrl *iscan, u32 *status,
	struct wl_scan_results **bss_list);
static void wl_notify_iscan_complete(struct wl_iscan_ctrl *iscan, bool aborted);
static void wl_init_iscan_handler(struct wl_iscan_ctrl *iscan);
static s32 wl_iscan_done(struct wl_priv *wl);
static s32 wl_iscan_pending(struct wl_priv *wl);
static s32 wl_iscan_inprogress(struct wl_priv *wl);
static s32 wl_iscan_aborted(struct wl_priv *wl);
static void wl_scan_timeout_process(struct work_struct *work);

/*
 * find most significant bit set
 */
static __used u32 wl_find_msb(u16 bit16);

/*
 * rfkill support
 */
static int wl_setup_rfkill(struct wl_priv *wl, bool setup);
static int wl_rfkill_set(void *data, bool blocked);

static wl_scan_params_t *wl_cfg80211_scan_alloc_params(int channel,
	int nprobes, int *out_params_size);
static void get_primary_mac(struct wl_priv *wl, struct ether_addr *mac);

/*
 * Some external functions, TODO: move them to dhd_linux.h
 */
int dhd_add_monitor(char *name, struct net_device **new_ndev);
int dhd_del_monitor(struct net_device *ndev);
int dhd_monitor_init(void *dhd_pub);
int dhd_monitor_uninit(void);
int dhd_start_xmit(struct sk_buff *skb, struct net_device *net);

#define CHECK_SYS_UP(wlpriv)							\
do {									\
	struct net_device *ndev = wl_to_prmry_ndev(wlpriv);       \
	if (unlikely(!wl_get_drv_status(wlpriv, READY, ndev))) {	\
		WL_INFO(("device is not ready\n"));		\
			return -EIO;					\
	}								\
} while (0)


#define IS_WPA_AKM(akm) ((akm) == RSN_AKM_NONE || \
				 (akm) == RSN_AKM_UNSPECIFIED || \
				 (akm) == RSN_AKM_PSK)


extern int dhd_wait_pend8021x(struct net_device *dev);

#if (WL_DBG_LEVEL > 0)
#define WL_DBG_ESTR_MAX	50
static s8 wl_dbg_estr[][WL_DBG_ESTR_MAX] = {
	"SET_SSID", "JOIN", "START", "AUTH", "AUTH_IND",
	"DEAUTH", "DEAUTH_IND", "ASSOC", "ASSOC_IND", "REASSOC",
	"REASSOC_IND", "DISASSOC", "DISASSOC_IND", "QUIET_START", "QUIET_END",
	"BEACON_RX", "LINK", "MIC_ERROR", "NDIS_LINK", "ROAM",
	"TXFAIL", "PMKID_CACHE", "RETROGRADE_TSF", "PRUNE", "AUTOAUTH",
	"EAPOL_MSG", "SCAN_COMPLETE", "ADDTS_IND", "DELTS_IND", "BCNSENT_IND",
	"BCNRX_MSG", "BCNLOST_MSG", "ROAM_PREP", "PFN_NET_FOUND",
	"PFN_NET_LOST",
	"RESET_COMPLETE", "JOIN_START", "ROAM_START", "ASSOC_START",
	"IBSS_ASSOC",
	"RADIO", "PSM_WATCHDOG", "WLC_E_CCX_ASSOC_START", "WLC_E_CCX_ASSOC_ABORT",
	"PROBREQ_MSG",
	"SCAN_CONFIRM_IND", "PSK_SUP", "COUNTRY_CODE_CHANGED",
	"EXCEEDED_MEDIUM_TIME", "ICV_ERROR",
	"UNICAST_DECODE_ERROR", "MULTICAST_DECODE_ERROR", "TRACE",
	"WLC_E_BTA_HCI_EVENT", "IF", "WLC_E_P2P_DISC_LISTEN_COMPLETE",
	"RSSI", "PFN_SCAN_COMPLETE", "WLC_E_EXTLOG_MSG",
	"ACTION_FRAME", "ACTION_FRAME_COMPLETE", "WLC_E_PRE_ASSOC_IND",
	"WLC_E_PRE_REASSOC_IND", "WLC_E_CHANNEL_ADOPTED", "WLC_E_AP_STARTED",
	"WLC_E_DFS_AP_STOP", "WLC_E_DFS_AP_RESUME", "WLC_E_WAI_STA_EVENT",
	"WLC_E_WAI_MSG", "WLC_E_ESCAN_RESULT", "WLC_E_ACTION_FRAME_OFF_CHAN_COMPLETE",
	"WLC_E_PROBRESP_MSG", "WLC_E_P2P_PROBREQ_MSG", "WLC_E_DCS_REQUEST", "WLC_E_FIFO_CREDIT_MAP",
	"WLC_E_ACTION_FRAME_RX", "WLC_E_WAKE_EVENT", "WLC_E_RM_COMPLETE"
};
#endif				/* WL_DBG_LEVEL */

#define CHAN2G(_channel, _freq, _flags) {			\
	.band			= IEEE80211_BAND_2GHZ,		\
	.center_freq		= (_freq),			\
	.hw_value		= (_channel),			\
	.flags			= (_flags),			\
	.max_antenna_gain	= 0,				\
	.max_power		= 30,				\
}

#define CHAN5G(_channel, _flags) {				\
	.band			= IEEE80211_BAND_5GHZ,		\
	.center_freq		= 5000 + (5 * (_channel)),	\
	.hw_value		= (_channel),			\
	.flags			= (_flags),			\
	.max_antenna_gain	= 0,				\
	.max_power		= 30,				\
}

#define RATE_TO_BASE100KBPS(rate)   (((rate) * 10) / 2)
#define RATETAB_ENT(_rateid, _flags) \
	{								\
		.bitrate	= RATE_TO_BASE100KBPS(_rateid),     \
		.hw_value	= (_rateid),			    \
		.flags	  = (_flags),			     \
	}

static struct ieee80211_rate __wl_rates[] = {
	RATETAB_ENT(WLC_RATE_1M, 0),
	RATETAB_ENT(WLC_RATE_2M, IEEE80211_RATE_SHORT_PREAMBLE),
	RATETAB_ENT(WLC_RATE_5M5, IEEE80211_RATE_SHORT_PREAMBLE),
	RATETAB_ENT(WLC_RATE_11M, IEEE80211_RATE_SHORT_PREAMBLE),
	RATETAB_ENT(WLC_RATE_6M, 0),
	RATETAB_ENT(WLC_RATE_9M, 0),
	RATETAB_ENT(WLC_RATE_12M, 0),
	RATETAB_ENT(WLC_RATE_18M, 0),
	RATETAB_ENT(WLC_RATE_24M, 0),
	RATETAB_ENT(WLC_RATE_36M, 0),
	RATETAB_ENT(WLC_RATE_48M, 0),
	RATETAB_ENT(WLC_RATE_54M, 0)
};

#define wl_a_rates		(__wl_rates + 4)
#define wl_a_rates_size	8
#define wl_g_rates		(__wl_rates + 0)
#define wl_g_rates_size	12

static struct ieee80211_channel __wl_2ghz_channels[] = {
	CHAN2G(1, 2412, 0),
	CHAN2G(2, 2417, 0),
	CHAN2G(3, 2422, 0),
	CHAN2G(4, 2427, 0),
	CHAN2G(5, 2432, 0),
	CHAN2G(6, 2437, 0),
	CHAN2G(7, 2442, 0),
	CHAN2G(8, 2447, 0),
	CHAN2G(9, 2452, 0),
	CHAN2G(10, 2457, 0),
	CHAN2G(11, 2462, 0),
	CHAN2G(12, 2467, 0),
	CHAN2G(13, 2472, 0),
	CHAN2G(14, 2484, 0)
};

static struct ieee80211_channel __wl_5ghz_a_channels[] = {
	CHAN5G(34, 0), CHAN5G(36, 0),
	CHAN5G(38, 0), CHAN5G(40, 0),
	CHAN5G(42, 0), CHAN5G(44, 0),
	CHAN5G(46, 0), CHAN5G(48, 0),
	CHAN5G(52, 0), CHAN5G(56, 0),
	CHAN5G(60, 0), CHAN5G(64, 0),
	CHAN5G(100, 0), CHAN5G(104, 0),
	CHAN5G(108, 0), CHAN5G(112, 0),
	CHAN5G(116, 0), CHAN5G(120, 0),
	CHAN5G(124, 0), CHAN5G(128, 0),
	CHAN5G(132, 0), CHAN5G(136, 0),
	CHAN5G(140, 0), CHAN5G(149, 0),
	CHAN5G(153, 0), CHAN5G(157, 0),
	CHAN5G(161, 0), CHAN5G(165, 0)
};

static struct ieee80211_supported_band __wl_band_2ghz = {
	.band = IEEE80211_BAND_2GHZ,
	.channels = __wl_2ghz_channels,
	.n_channels = ARRAY_SIZE(__wl_2ghz_channels),
	.bitrates = wl_g_rates,
	.n_bitrates = wl_g_rates_size
};

static struct ieee80211_supported_band __wl_band_5ghz_a = {
	.band = IEEE80211_BAND_5GHZ,
	.channels = __wl_5ghz_a_channels,
	.n_channels = ARRAY_SIZE(__wl_5ghz_a_channels),
	.bitrates = wl_a_rates,
	.n_bitrates = wl_a_rates_size
};

static const u32 __wl_cipher_suites[] = {
	WLAN_CIPHER_SUITE_WEP40,
	WLAN_CIPHER_SUITE_WEP104,
	WLAN_CIPHER_SUITE_TKIP,
	WLAN_CIPHER_SUITE_CCMP,
	WLAN_CIPHER_SUITE_AES_CMAC,
};

/* There isn't a lot of sense in it, but you can transmit anything you like */
static const struct ieee80211_txrx_stypes
wl_cfg80211_default_mgmt_stypes[NUM_NL80211_IFTYPES] = {
	[NL80211_IFTYPE_ADHOC] = {
		.tx = 0xffff,
		.rx = BIT(IEEE80211_STYPE_ACTION >> 4)
	},
	[NL80211_IFTYPE_STATION] = {
		.tx = 0xffff,
		.rx = BIT(IEEE80211_STYPE_ACTION >> 4) |
		BIT(IEEE80211_STYPE_PROBE_REQ >> 4)
	},
	[NL80211_IFTYPE_AP] = {
		.tx = 0xffff,
		.rx = BIT(IEEE80211_STYPE_ASSOC_REQ >> 4) |
		BIT(IEEE80211_STYPE_REASSOC_REQ >> 4) |
		BIT(IEEE80211_STYPE_PROBE_REQ >> 4) |
		BIT(IEEE80211_STYPE_DISASSOC >> 4) |
		BIT(IEEE80211_STYPE_AUTH >> 4) |
		BIT(IEEE80211_STYPE_DEAUTH >> 4) |
		BIT(IEEE80211_STYPE_ACTION >> 4)
	},
	[NL80211_IFTYPE_AP_VLAN] = {
		/* copy AP */
		.tx = 0xffff,
		.rx = BIT(IEEE80211_STYPE_ASSOC_REQ >> 4) |
		BIT(IEEE80211_STYPE_REASSOC_REQ >> 4) |
		BIT(IEEE80211_STYPE_PROBE_REQ >> 4) |
		BIT(IEEE80211_STYPE_DISASSOC >> 4) |
		BIT(IEEE80211_STYPE_AUTH >> 4) |
		BIT(IEEE80211_STYPE_DEAUTH >> 4) |
		BIT(IEEE80211_STYPE_ACTION >> 4)
	},
	[NL80211_IFTYPE_P2P_CLIENT] = {
		.tx = 0xffff,
		.rx = BIT(IEEE80211_STYPE_ACTION >> 4) |
		BIT(IEEE80211_STYPE_PROBE_REQ >> 4)
	},
	[NL80211_IFTYPE_P2P_GO] = {
		.tx = 0xffff,
		.rx = BIT(IEEE80211_STYPE_ASSOC_REQ >> 4) |
		BIT(IEEE80211_STYPE_REASSOC_REQ >> 4) |
		BIT(IEEE80211_STYPE_PROBE_REQ >> 4) |
		BIT(IEEE80211_STYPE_DISASSOC >> 4) |
		BIT(IEEE80211_STYPE_AUTH >> 4) |
		BIT(IEEE80211_STYPE_DEAUTH >> 4) |
		BIT(IEEE80211_STYPE_ACTION >> 4)
	}
};

static void swap_key_from_BE(struct wl_wsec_key *key)
{
	key->index = htod32(key->index);
	key->len = htod32(key->len);
	key->algo = htod32(key->algo);
	key->flags = htod32(key->flags);
	key->rxiv.hi = htod32(key->rxiv.hi);
	key->rxiv.lo = htod16(key->rxiv.lo);
	key->iv_initialized = htod32(key->iv_initialized);
}

static void swap_key_to_BE(struct wl_wsec_key *key)
{
	key->index = dtoh32(key->index);
	key->len = dtoh32(key->len);
	key->algo = dtoh32(key->algo);
	key->flags = dtoh32(key->flags);
	key->rxiv.hi = dtoh32(key->rxiv.hi);
	key->rxiv.lo = dtoh16(key->rxiv.lo);
	key->iv_initialized = dtoh32(key->iv_initialized);
}

/* For debug: Dump the contents of the encoded wps ie buffe */
static void
wl_validate_wps_ie(char *wps_ie, bool *pbc)
{
	#define WPS_IE_FIXED_LEN 6
	u16 len = (u16) wps_ie[TLV_LEN_OFF];
	u8 *subel = wps_ie+  WPS_IE_FIXED_LEN;
	u16 subelt_id;
	u16 subelt_len;
	u16 val;
	u8 *valptr = (uint8*) &val;

	WL_DBG(("wps_ie len=%d\n", len));

	len -= 4;	/* for the WPS IE's OUI, oui_type fields */

	while (len >= 4) {		/* must have attr id, attr len fields */
		valptr[0] = *subel++;
		valptr[1] = *subel++;
		subelt_id = HTON16(val);

		valptr[0] = *subel++;
		valptr[1] = *subel++;
		subelt_len = HTON16(val);

		len -= 4;			/* for the attr id, attr len fields */
		len -= subelt_len;	/* for the remaining fields in this attribute */
		WL_DBG((" subel=%p, subelt_id=0x%x subelt_len=%u\n",
			subel, subelt_id, subelt_len));

		if (subelt_id == WPS_ID_VERSION) {
			WL_DBG(("  attr WPS_ID_VERSION: %u\n", *subel));
		} else if (subelt_id == WPS_ID_REQ_TYPE) {
			WL_DBG(("  attr WPS_ID_REQ_TYPE: %u\n", *subel));
		} else if (subelt_id == WPS_ID_CONFIG_METHODS) {
			valptr[0] = *subel;
			valptr[1] = *(subel + 1);
			WL_DBG(("  attr WPS_ID_CONFIG_METHODS: %x\n", HTON16(val)));
		} else if (subelt_id == WPS_ID_DEVICE_NAME) {
			char devname[100];
			memcpy(devname, subel, subelt_len);
			devname[subelt_len] = '\0';
			WL_DBG(("  attr WPS_ID_DEVICE_NAME: %s (len %u)\n",
				devname, subelt_len));
		} else if (subelt_id == WPS_ID_DEVICE_PWD_ID) {
			valptr[0] = *subel;
			valptr[1] = *(subel + 1);
			WL_DBG(("  attr WPS_ID_DEVICE_PWD_ID: %u\n", HTON16(val)));
			*pbc = (HTON16(val) == DEV_PW_PUSHBUTTON) ? true : false;
		} else if (subelt_id == WPS_ID_PRIM_DEV_TYPE) {
			valptr[0] = *subel;
			valptr[1] = *(subel + 1);
			WL_DBG(("  attr WPS_ID_PRIM_DEV_TYPE: cat=%u \n", HTON16(val)));
			valptr[0] = *(subel + 6);
			valptr[1] = *(subel + 7);
			WL_DBG(("  attr WPS_ID_PRIM_DEV_TYPE: subcat=%u\n", HTON16(val)));
		} else if (subelt_id == WPS_ID_REQ_DEV_TYPE) {
			valptr[0] = *subel;
			valptr[1] = *(subel + 1);
			WL_DBG(("  attr WPS_ID_REQ_DEV_TYPE: cat=%u\n", HTON16(val)));
			valptr[0] = *(subel + 6);
			valptr[1] = *(subel + 7);
			WL_DBG(("  attr WPS_ID_REQ_DEV_TYPE: subcat=%u\n", HTON16(val)));
		} else if (subelt_id == WPS_ID_SELECTED_REGISTRAR_CONFIG_METHODS) {
			valptr[0] = *subel;
			valptr[1] = *(subel + 1);
			WL_DBG(("  attr WPS_ID_SELECTED_REGISTRAR_CONFIG_METHODS"
				": cat=%u\n", HTON16(val)));
		} else {
			WL_DBG(("  unknown attr 0x%x\n", subelt_id));
		}

		subel += subelt_len;
	}
}

static chanspec_t wl_cfg80211_get_shared_freq(struct wiphy *wiphy)
{
	if (vsdb_supported) {
		return wf_chspec_aton(WL_P2P_TEMP_CHAN);
	}
	else {
		chanspec_t chspec;
		int err = 0;
		struct wl_priv *wl = wiphy_priv(wiphy);
		struct net_device *dev = wl_to_prmry_ndev(wl);
		struct ether_addr bssid;
		struct wl_bss_info *bss = NULL;
		if ((err = wldev_ioctl(dev, WLC_GET_BSSID, &bssid, sizeof(bssid), false))) {
			/* STA interface is not associated. So start the new interface on a temp
			 * channel . Later proper channel will be applied by the above framework
			 * via set_channel (cfg80211 API).
			 */
			WL_DBG(("Not associated. Return a temp channel. \n"));
			return wf_chspec_aton(WL_P2P_TEMP_CHAN);
		}


		*(u32 *) wl->extra_buf = htod32(WL_EXTRA_BUF_MAX);
		if ((err = wldev_ioctl(dev, WLC_GET_BSS_INFO, wl->extra_buf,
			WL_EXTRA_BUF_MAX, false))) {
				WL_ERR(("Failed to get associated bss info, use temp channel \n"));
				chspec = wf_chspec_aton(WL_P2P_TEMP_CHAN);
		}
		else {
				bss = (struct wl_bss_info *) (wl->extra_buf + 4);
				chspec =  bss->chanspec;
				WL_DBG(("Valid BSS Found. chanspec:%d \n", bss->chanspec));
		}
		return chspec;
	}
}

static struct net_device* wl_cfg80211_add_monitor_if(char *name)
{
	int ret = 0;
	struct net_device* ndev = NULL;

	ret = dhd_add_monitor(name, &ndev);
	WL_INFO(("wl_cfg80211_add_monitor_if net device returned: 0x%p\n", ndev));
	return ndev;
}

static struct net_device *
wl_cfg80211_add_virtual_iface(struct wiphy *wiphy, char *name,
	enum nl80211_iftype type, u32 *flags,
	struct vif_params *params)
{
	s32 err;
	s32 timeout = -1;
	s32 wlif_type = -1;
	s32 mode = 0;
#if defined(WL_ENABLE_P2P_IF)
	s32 dhd_mode = 0;
#endif /* (WL_ENABLE_P2P_IF) */
	chanspec_t chspec;
	struct wl_priv *wl = wiphy_priv(wiphy);
	struct net_device *_ndev;
	struct ether_addr primary_mac;
	int (*net_attach)(void *dhdp, int ifidx);
	bool rollback_lock = false;

	/* Use primary I/F for sending cmds down to firmware */
	_ndev = wl_to_prmry_ndev(wl);

	WL_DBG(("if name: %s, type: %d\n", name, type));
	switch (type) {
	case NL80211_IFTYPE_ADHOC:
	case NL80211_IFTYPE_AP_VLAN:
	case NL80211_IFTYPE_WDS:
	case NL80211_IFTYPE_MESH_POINT:
		WL_ERR(("Unsupported interface type\n"));
		mode = WL_MODE_IBSS;
		return NULL;
	case NL80211_IFTYPE_MONITOR:
		return wl_cfg80211_add_monitor_if(name);
	case NL80211_IFTYPE_P2P_CLIENT:
	case NL80211_IFTYPE_STATION:
		wlif_type = WL_P2P_IF_CLIENT;
		mode = WL_MODE_BSS;
		break;
	case NL80211_IFTYPE_P2P_GO:
	case NL80211_IFTYPE_AP:
		wlif_type = WL_P2P_IF_GO;
		mode = WL_MODE_AP;
		break;
	default:
		WL_ERR(("Unsupported interface type\n"));
		return NULL;
		break;
	}

	if (!name) {
		WL_ERR(("name is NULL\n"));
		return NULL;
	}
	if (wl->p2p_supported && (wlif_type != -1)) {
		if (wl_get_p2p_status(wl, IF_DELETING)) {
			/* wait till IF_DEL is complete
			 * release the lock for the unregister to proceed
			 */
			if (rtnl_is_locked()) {
				rtnl_unlock();
				rollback_lock = true;
			}
			WL_INFO(("%s: Released the lock and wait till IF_DEL is complete\n",
				__func__));
			timeout = wait_event_interruptible_timeout(wl->netif_change_event,
				(wl_get_p2p_status(wl, IF_DELETING) == false),
				msecs_to_jiffies(MAX_WAIT_TIME));

			/* put back the rtnl_lock again */
			if (rollback_lock) {
				rtnl_lock();
				rollback_lock = false;
			}
			if (timeout > 0) {
				WL_ERR(("IF DEL is Success\n"));

			} else {
				WL_ERR(("timeount < 0, return -EAGAIN\n"));
				return ERR_PTR(-EAGAIN);
			}
			/* It should be now be safe to put this check here since we are sure
			 * by now netdev_notifier (unregister) would have been called */
			if (wl->iface_cnt == IFACE_MAX_CNT)
				return ERR_PTR(-ENOMEM);
		}
		if (wl->p2p && !wl->p2p->on && strstr(name, WL_P2P_INTERFACE_PREFIX)) {
			p2p_on(wl) = true;
			wl_cfgp2p_set_firm_p2p(wl);
			wl_cfgp2p_init_discovery(wl);
			get_primary_mac(wl, &primary_mac);
			wl_cfgp2p_generate_bss_mac(&primary_mac,
				&wl->p2p->dev_addr, &wl->p2p->int_addr);
		}

		memset(wl->p2p->vir_ifname, 0, IFNAMSIZ);
		strncpy(wl->p2p->vir_ifname, name, IFNAMSIZ - 1);

		wldev_iovar_setint(_ndev, "mpc", 0);
		wl_notify_escan_complete(wl, _ndev, true, true);
		/* In concurrency case, STA may be already associated in a particular channel.
		 * so retrieve the current channel of primary interface and then start the virtual
		 * interface on that.
		 */
		 chspec = wl_cfg80211_get_shared_freq(wiphy);

		/* For P2P mode, use P2P-specific driver features to create the
		 * bss: "wl p2p_ifadd"
		 */
		wl_set_p2p_status(wl, IF_ADD);
		err = wl_cfgp2p_ifadd(wl, &wl->p2p->int_addr, htod32(wlif_type), chspec);

		if (unlikely(err)) {
			WL_ERR((" virtual iface add failed (%d) \n", err));
			return ERR_PTR(-ENOMEM);
		}

		timeout = wait_event_interruptible_timeout(wl->netif_change_event,
			(wl_get_p2p_status(wl, IF_ADD) == false),
			msecs_to_jiffies(MAX_WAIT_TIME));
		if (timeout > 0 && (!wl_get_p2p_status(wl, IF_ADD))) {

			struct wireless_dev *vwdev;
			vwdev = kzalloc(sizeof(*vwdev), GFP_KERNEL);
			if (unlikely(!vwdev)) {
				WL_ERR(("Could not allocate wireless device\n"));
				return ERR_PTR(-ENOMEM);
			}
			vwdev->wiphy = wl->wdev->wiphy;
			WL_INFO((" virtual interface(%s) is created memalloc done \n",
				wl->p2p->vir_ifname));
			vwdev->iftype = type;
			_ndev =  wl_to_p2p_bss_ndev(wl, P2PAPI_BSSCFG_CONNECTION);
			_ndev->ieee80211_ptr = vwdev;
			SET_NETDEV_DEV(_ndev, wiphy_dev(vwdev->wiphy));
			vwdev->netdev = _ndev;
			wl_set_drv_status(wl, READY, _ndev);
			wl->p2p->vif_created = true;
			wl_set_mode_by_netdev(wl, _ndev, mode);
			net_attach =  wl_to_p2p_bss_private(wl, P2PAPI_BSSCFG_CONNECTION);
			if (rtnl_is_locked()) {
				rtnl_unlock();
				rollback_lock = true;
			}
			if (net_attach && !net_attach(wl->pub, _ndev->ifindex)) {
				wl_alloc_netinfo(wl, _ndev, vwdev, mode);
				WL_ERR((" virtual interface(%s) is "
					"created net attach done\n", wl->p2p->vir_ifname));
#if defined(WL_ENABLE_P2P_IF)
				if (type == NL80211_IFTYPE_P2P_CLIENT)
					dhd_mode = P2P_GC_ENABLED;
				else if (type == NL80211_IFTYPE_P2P_GO)
					dhd_mode = P2P_GO_ENABLED;
				DNGL_FUNC(dhd_cfg80211_set_p2p_info, (wl, dhd_mode));
#endif /* (WL_ENABLE_P2P_IF) */
				/* Start the P2P I/F with PM disabled. Enable PM from
				 * the framework
				 */
				 if ((type == NL80211_IFTYPE_P2P_CLIENT) || (
					 type == NL80211_IFTYPE_P2P_GO))
					vwdev->ps = NL80211_PS_DISABLED;
			} else {
				/* put back the rtnl_lock again */
				if (rollback_lock)
					rtnl_lock();
				goto fail;
			}
			/* put back the rtnl_lock again */
			if (rollback_lock)
				rtnl_lock();
			return _ndev;

		} else {
			wl_clr_p2p_status(wl, IF_ADD);
			WL_ERR((" virtual interface(%s) is not created \n", wl->p2p->vir_ifname));
			memset(wl->p2p->vir_ifname, '\0', IFNAMSIZ);
			wl->p2p->vif_created = false;
		}
	}
fail:
	return ERR_PTR(-ENODEV);
}

static s32
wl_cfg80211_del_virtual_iface(struct wiphy *wiphy, struct net_device *dev)
{
	struct ether_addr p2p_mac;
	struct wl_priv *wl = wiphy_priv(wiphy);
	s32 timeout = -1;
	s32 ret = 0;
	WL_DBG(("Enter\n"));

	if (wl->p2p_net == dev) {
		/* Since there is no ifidx corresponding to p2p0, cmds to
		 * firmware should be routed through primary I/F
		 */
		dev = wl_to_prmry_ndev(wl);
	}

	if (wl->p2p_supported) {
		memcpy(p2p_mac.octet, wl->p2p->int_addr.octet, ETHER_ADDR_LEN);

		/* Clear GO_NEG_PHASE bit to take care of GO-NEG-FAIL cases
		 */
		WL_DBG(("P2P: GO_NEG_PHASE status cleared "));
		wl_clr_p2p_status(wl, GO_NEG_PHASE);
		if (wl->p2p->vif_created) {
			if (wl_get_drv_status(wl, SCANNING, dev)) {
				wl_notify_escan_complete(wl, dev, true, true);
			}
			wldev_iovar_setint(dev, "mpc", 1);
			wl_set_p2p_status(wl, IF_DELETING);
			ret = wl_cfgp2p_ifdel(wl, &p2p_mac);
			/* Firmware could not delete the interface so we will not get WLC_E_IF
			* event for cleaning the dhd virtual nw interace
			* So lets do it here. Failures from fw will ensure the application to do
			* ifconfig <inter> down and up sequnce, which will reload the fw
			* however we should cleanup the linux network virtual interfaces
			*/
			/* Request framework to RESET and clean up */
			if (ret) {
				struct net_device *ndev = wl_to_prmry_ndev(wl);
				WL_ERR(("Firmware returned an error (%d) from p2p_ifdel"
					"HANG Notification sent to %s\n", ret, ndev->name));
				wl_cfg80211_hang(ndev, WLAN_REASON_DRIVER_ERROR);
			}

			/* Wait for any pending scan req to get aborted from the sysioc context */
			timeout = wait_event_interruptible_timeout(wl->netif_change_event,
				(wl->p2p->vif_created == false),
				msecs_to_jiffies(MAX_WAIT_TIME));
			if (timeout > 0 && (wl->p2p->vif_created == false)) {
				WL_DBG(("IFDEL operation done\n"));
#if  defined(WL_ENABLE_P2P_IF)
				DNGL_FUNC(dhd_cfg80211_clean_p2p_info, (wl));
#endif /*  (WL_ENABLE_P2P_IF)) */
			} else {
				WL_ERR(("IFDEL didn't complete properly\n"));
			}
			ret = dhd_del_monitor(dev);
		}
	}
	return ret;
}

static s32
wl_cfg80211_change_virtual_iface(struct wiphy *wiphy, struct net_device *ndev,
	enum nl80211_iftype type, u32 *flags,
	struct vif_params *params)
{
	s32 ap = 0;
	s32 infra = 0;
	s32 err = BCME_OK;
	s32 timeout = -1;
	s32 wlif_type;
	s32 mode = 0;
	chanspec_t chspec;
	struct wl_priv *wl = wiphy_priv(wiphy);

	WL_DBG(("Enter type %d\n", type));
	switch (type) {
	case NL80211_IFTYPE_MONITOR:
	case NL80211_IFTYPE_WDS:
	case NL80211_IFTYPE_MESH_POINT:
		ap = 1;
		WL_ERR(("type (%d) : currently we do not support this type\n",
			type));
		break;
	case NL80211_IFTYPE_ADHOC:
		mode = WL_MODE_IBSS;
		break;
	case NL80211_IFTYPE_STATION:
	case NL80211_IFTYPE_P2P_CLIENT:
		mode = WL_MODE_BSS;
		infra = 1;
		break;
	case NL80211_IFTYPE_AP:
	case NL80211_IFTYPE_AP_VLAN:
	case NL80211_IFTYPE_P2P_GO:
		mode = WL_MODE_AP;
		ap = 1;
		break;
	default:
		return -EINVAL;
	}
	WL_DBG(("%s : ap (%d), infra (%d), iftype: (%d)\n", ndev->name, ap, infra, type));

	if (ap) {
		wl_set_mode_by_netdev(wl, ndev, mode);
		if (wl->p2p_supported && wl->p2p->vif_created) {
			WL_DBG(("p2p_vif_created (%d) p2p_on (%d)\n", wl->p2p->vif_created,
				p2p_on(wl)));
			wldev_iovar_setint(ndev, "mpc", 0);
			wl_notify_escan_complete(wl, ndev, true, true);

			/* In concurrency case, STA may be already associated in a particular
			 * channel. so retrieve the current channel of primary interface and
			 * then start the virtual interface on that.
			 */
			chspec = wl_cfg80211_get_shared_freq(wiphy);

			wlif_type = WL_P2P_IF_GO;
			WL_ERR(("%s : ap (%d), infra (%d), iftype: (%d)\n",
				ndev->name, ap, infra, type));
			wl_set_p2p_status(wl, IF_CHANGING);
			wl_clr_p2p_status(wl, IF_CHANGED);
			err = wl_cfgp2p_ifchange(wl, &wl->p2p->int_addr, htod32(wlif_type), chspec);
			timeout = wait_event_interruptible_timeout(wl->netif_change_event,
				(wl_get_p2p_status(wl, IF_CHANGED) == true),
				msecs_to_jiffies(MAX_WAIT_TIME));
			wl_set_mode_by_netdev(wl, ndev, mode);
			wl_clr_p2p_status(wl, IF_CHANGING);
			wl_clr_p2p_status(wl, IF_CHANGED);
		} else if (ndev == wl_to_prmry_ndev(wl) &&
			!wl_get_drv_status(wl, AP_CREATED, ndev)) {
			wl_set_drv_status(wl, AP_CREATING, ndev);
			if (!wl->ap_info &&
				!(wl->ap_info = kzalloc(sizeof(struct ap_info), GFP_KERNEL))) {
				WL_ERR(("struct ap_saved_ie allocation failed\n"));
				return -ENOMEM;
			}
		} else {
			WL_ERR(("Cannot change the interface for GO or SOFTAP\n"));
			return -EINVAL;
		}
	} else {
		infra = htod32(infra);
		err = wldev_ioctl(ndev, WLC_SET_INFRA, &infra, sizeof(s32), true);
		if (err) {
			WL_ERR(("WLC_SET_INFRA error (%d)\n", err));
			return -EAGAIN;
		}
		wl_set_mode_by_netdev(wl, ndev, mode);
	}

	ndev->ieee80211_ptr->iftype = type;
	return 0;
}

s32
wl_cfg80211_notify_ifadd(struct net_device *ndev, s32 idx, s32 bssidx,
	void* _net_attach)
{
	struct wl_priv *wl = wlcfg_drv_priv;
	s32 ret = BCME_OK;
	WL_DBG(("Enter"));
	if (!ndev) {
		WL_ERR(("net is NULL\n"));
		return 0;
	}
	if (wl->p2p_supported && wl_get_p2p_status(wl, IF_ADD)) {
		WL_DBG(("IF_ADD event called from dongle, old interface name: %s,"
			"new name: %s\n", ndev->name, wl->p2p->vir_ifname));
		/* Assign the net device to CONNECT BSSCFG */
		strncpy(ndev->name, wl->p2p->vir_ifname, IFNAMSIZ - 1);
		wl_to_p2p_bss_ndev(wl, P2PAPI_BSSCFG_CONNECTION) = ndev;
		wl_to_p2p_bss_bssidx(wl, P2PAPI_BSSCFG_CONNECTION) = bssidx;
		wl_to_p2p_bss_private(wl, P2PAPI_BSSCFG_CONNECTION) = _net_attach;
		ndev->ifindex = idx;
		wl_clr_p2p_status(wl, IF_ADD);

		wake_up_interruptible(&wl->netif_change_event);
	} else {
		ret = BCME_NOTREADY;
	}
	return ret;
}

s32
wl_cfg80211_notify_ifdel(void)
{
	struct wl_priv *wl = wlcfg_drv_priv;

	WL_DBG(("Enter \n"));
	wl_clr_p2p_status(wl, IF_DELETING);
	wake_up_interruptible(&wl->netif_change_event);
	return 0;
}

s32
wl_cfg80211_ifdel_ops(struct net_device *ndev)
{
	struct wl_priv *wl = wlcfg_drv_priv;
	bool rollback_lock = false;
	s32 index = 0;

	if (!ndev || !ndev->name) {
		WL_ERR(("net is NULL\n"));
		return 0;
	}

	if (p2p_is_on(wl) && wl->p2p->vif_created &&
		wl_get_p2p_status(wl, IF_DELETING)) {
		if (wl->scan_request &&
			(wl->escan_info.ndev == ndev)) {
			/* Abort any pending scan requests */
			wl->escan_info.escan_state = WL_ESCAN_STATE_IDLE;
			if (!rtnl_is_locked()) {
				rtnl_lock();
				rollback_lock = true;
			}
			WL_DBG(("ESCAN COMPLETED\n"));
			wl_notify_escan_complete(wl, ndev, true, false);
			if (rollback_lock)
				rtnl_unlock();
		}
		WL_ERR(("IF_DEL event called from dongle, net %x, vif name: %s\n",
			(unsigned int)ndev, wl->p2p->vir_ifname));

		memset(wl->p2p->vir_ifname, '\0', IFNAMSIZ);
		index = wl_cfgp2p_find_idx(wl, ndev);
		wl_to_p2p_bss_ndev(wl, index) = NULL;
		wl_to_p2p_bss_bssidx(wl, index) = 0;
		wl->p2p->vif_created = false;
		wl_cfgp2p_clear_management_ie(wl,
			index);
		WL_DBG(("index : %d\n", index));

	}

	/* Wake up any waiting thread */
	wake_up_interruptible(&wl->netif_change_event);

	return 0;
}

s32
wl_cfg80211_is_progress_ifadd(void)
{
	s32 is_progress = 0;
	struct wl_priv *wl = wlcfg_drv_priv;
	if (wl_get_p2p_status(wl, IF_ADD))
		is_progress = 1;
	return is_progress;
}

s32
wl_cfg80211_is_progress_ifchange(void)
{
	s32 is_progress = 0;
	struct wl_priv *wl = wlcfg_drv_priv;
	if (wl_get_p2p_status(wl, IF_CHANGING))
		is_progress = 1;
	return is_progress;
}


s32
wl_cfg80211_notify_ifchange(void)
{
	struct wl_priv *wl = wlcfg_drv_priv;
	if (wl_get_p2p_status(wl, IF_CHANGING)) {
		wl_set_p2p_status(wl, IF_CHANGED);
		wake_up_interruptible(&wl->netif_change_event);
	}
	return 0;
}

static void wl_scan_prep(struct wl_scan_params *params, struct cfg80211_scan_request *request)
{
	u32 n_ssids;
	u32 n_channels;
	u16 channel;
	chanspec_t chanspec;
	s32 i, offset;
	char *ptr;
	wlc_ssid_t ssid;

	memcpy(&params->bssid, &ether_bcast, ETHER_ADDR_LEN);
	params->bss_type = DOT11_BSSTYPE_ANY;
	params->scan_type = 0;
	params->nprobes = -1;
	params->active_time = -1;
	params->passive_time = -1;
	params->home_time = -1;
	params->channel_num = 0;
	memset(&params->ssid, 0, sizeof(wlc_ssid_t));

	WL_SCAN(("Preparing Scan request\n"));
	WL_SCAN(("nprobes=%d\n", params->nprobes));
	WL_SCAN(("active_time=%d\n", params->active_time));
	WL_SCAN(("passive_time=%d\n", params->passive_time));
	WL_SCAN(("home_time=%d\n", params->home_time));
	WL_SCAN(("scan_type=%d\n", params->scan_type));

	params->nprobes = htod32(params->nprobes);
	params->active_time = htod32(params->active_time);
	params->passive_time = htod32(params->passive_time);
	params->home_time = htod32(params->home_time);

	/* if request is null just exit so it will be all channel broadcast scan */
	if (!request)
		return;

	n_ssids = request->n_ssids;
	n_channels = request->n_channels;

	/* Copy channel array if applicable */
	WL_SCAN(("### List of channelspecs to scan ###\n"));
	if (n_channels > 0) {
		for (i = 0; i < n_channels; i++) {
			chanspec = 0;
			channel = ieee80211_frequency_to_channel(request->channels[i]->center_freq);
			if (request->channels[i]->band == IEEE80211_BAND_2GHZ)
				chanspec |= WL_CHANSPEC_BAND_2G;
			else
				chanspec |= WL_CHANSPEC_BAND_5G;

			if (request->channels[i]->flags & IEEE80211_CHAN_NO_HT40) {
				chanspec |= WL_CHANSPEC_BW_20;
				chanspec |= WL_CHANSPEC_CTL_SB_NONE;
			} else {
				chanspec |= WL_CHANSPEC_BW_40;
				if (request->channels[i]->flags & IEEE80211_CHAN_NO_HT40PLUS)
					chanspec |= WL_CHANSPEC_CTL_SB_LOWER;
				else
					chanspec |= WL_CHANSPEC_CTL_SB_UPPER;
			}

			params->channel_list[i] = channel;
			params->channel_list[i] &= WL_CHANSPEC_CHAN_MASK;
			params->channel_list[i] |= chanspec;
			WL_SCAN(("Chan : %d, Channel spec: %x \n",
				channel, params->channel_list[i]));
			params->channel_list[i] = htod16(params->channel_list[i]);
		}
	} else {
		WL_SCAN(("Scanning all channels\n"));
	}

	/* Copy ssid array if applicable */
	WL_SCAN(("### List of SSIDs to scan ###\n"));
	if (n_ssids > 0) {
		offset = offsetof(wl_scan_params_t, channel_list) + n_channels * sizeof(u16);
		offset = roundup(offset, sizeof(u32));
		ptr = (char*)params + offset;
		for (i = 0; i < n_ssids; i++) {
			memset(&ssid, 0, sizeof(wlc_ssid_t));
			ssid.SSID_len = request->ssids[i].ssid_len;
			memcpy(ssid.SSID, request->ssids[i].ssid, ssid.SSID_len);
			if (!ssid.SSID_len)
				WL_SCAN(("%d: Broadcast scan\n", i));
			else
				WL_SCAN(("%d: scan  for  %s size =%d\n", i,
				ssid.SSID, ssid.SSID_len));
			memcpy(ptr, &ssid, sizeof(wlc_ssid_t));
			ptr += sizeof(wlc_ssid_t);
		}
	} else {
		WL_SCAN(("Broadcast scan\n"));
	}
	/* Adding mask to channel numbers */
	params->channel_num =
	        htod32((n_ssids << WL_SCAN_PARAMS_NSSID_SHIFT) |
	               (n_channels & WL_SCAN_PARAMS_COUNT_MASK));
}

static s32
wl_run_iscan(struct wl_iscan_ctrl *iscan, struct cfg80211_scan_request *request, u16 action)
{
	u32 n_channels;
	u32 n_ssids;
	s32 params_size =
	    (WL_SCAN_PARAMS_FIXED_SIZE + offsetof(wl_iscan_params_t, params));
	struct wl_iscan_params *params;
	s32 err = 0;

	if (request != NULL) {
		n_channels = request->n_channels;
		n_ssids = request->n_ssids;
		/* Allocate space for populating ssids in wl_iscan_params struct */
		if (n_channels % 2)
			/* If n_channels is odd, add a padd of u16 */
			params_size += sizeof(u16) * (n_channels + 1);
		else
			params_size += sizeof(u16) * n_channels;

		/* Allocate space for populating ssids in wl_iscan_params struct */
		params_size += sizeof(struct wlc_ssid) * n_ssids;
	}
	params = (struct wl_iscan_params *)kzalloc(params_size, GFP_KERNEL);
	if (!params) {
		return -ENOMEM;
	}

	wl_scan_prep(&params->params, request);

	params->version = htod32(ISCAN_REQ_VERSION);
	params->action = htod16(action);
	params->scan_duration = htod16(0);

	if (params_size + sizeof("iscan") >= WLC_IOCTL_MEDLEN) {
		WL_ERR(("ioctl buffer length is not sufficient\n"));
		err = -ENOMEM;
		goto done;
	}
	err = wldev_iovar_setbuf(iscan->dev, "iscan", params, params_size,
		iscan->ioctl_buf, WLC_IOCTL_MEDLEN, NULL);
	if (unlikely(err)) {
		if (err == -EBUSY) {
			WL_ERR(("system busy : iscan canceled\n"));
		} else {
			WL_ERR(("error (%d)\n", err));
		}
	}
done:
	kfree(params);
	return err;
}

static s32 wl_do_iscan(struct wl_priv *wl, struct cfg80211_scan_request *request)
{
	struct wl_iscan_ctrl *iscan = wl_to_iscan(wl);
	struct net_device *ndev = wl_to_prmry_ndev(wl);
	s32 passive_scan;
	s32 err = 0;

	iscan->state = WL_ISCAN_STATE_SCANING;

	passive_scan = wl->active_scan ? 0 : 1;
	err = wldev_ioctl(ndev, WLC_SET_PASSIVE_SCAN,
		&passive_scan, sizeof(passive_scan), false);
	if (unlikely(err)) {
		WL_DBG(("error (%d)\n", err));
		return err;
	}
	wl->iscan_kickstart = true;
	wl_run_iscan(iscan, request, WL_SCAN_ACTION_START);
	mod_timer(&iscan->timer, jiffies + msecs_to_jiffies(iscan->timer_ms));
	iscan->timer_on = 1;

	return err;
}

static s32
wl_get_valid_channels(struct net_device *ndev, u8 *valid_chan_list, s32 size)
{
	wl_uint32_list_t *list;
	s32 err = BCME_OK;
	if (valid_chan_list == NULL || size <= 0)
		return -ENOMEM;

	memset(valid_chan_list, 0, size);
	list = (wl_uint32_list_t *)(void *) valid_chan_list;
	list->count = htod32(WL_NUMCHANNELS);
	err = wldev_ioctl(ndev, WLC_GET_VALID_CHANNELS, valid_chan_list, size, false);
	if (err != 0) {
		WL_ERR(("get channels failed with %d\n", err));
	}

	return err;
}

static s32
wl_run_escan(struct wl_priv *wl, struct net_device *ndev,
	struct cfg80211_scan_request *request, uint16 action)
{
	s32 err = BCME_OK;
	u32 n_channels;
	u32 n_ssids;
	s32 params_size = (WL_SCAN_PARAMS_FIXED_SIZE + OFFSETOF(wl_escan_params_t, params));
	wl_escan_params_t *params = NULL;
	struct cfg80211_scan_request *scan_request = wl->scan_request;
	u8 chan_buf[sizeof(u32)*(WL_NUMCHANNELS + 1)];
	u32 num_chans = 0;
	s32 channel;
	s32 n_valid_chan;
	s32 search_state = WL_P2P_DISC_ST_SCAN;
	u32 i, j, n_nodfs = 0;
	u16 *default_chan_list = NULL;
	wl_uint32_list_t *list;
	struct net_device *dev = NULL;
	WL_DBG(("Enter \n"));


	if (!wl->p2p_supported || ((ndev == wl_to_prmry_ndev(wl)) &&
		!p2p_scan(wl))) {
		/* LEGACY SCAN TRIGGER */
		WL_SCAN((" LEGACY E-SCAN START\n"));

		if (request != NULL) {
			n_channels = request->n_channels;
			n_ssids = request->n_ssids;
			/* Allocate space for populating ssids in wl_iscan_params struct */
			if (n_channels % 2)
				/* If n_channels is odd, add a padd of u16 */
				params_size += sizeof(u16) * (n_channels + 1);
			else
				params_size += sizeof(u16) * n_channels;

			/* Allocate space for populating ssids in wl_iscan_params struct */
			params_size += sizeof(struct wlc_ssid) * n_ssids;
		}
		params = (wl_escan_params_t *) kzalloc(params_size, GFP_KERNEL);
		if (params == NULL) {
			err = -ENOMEM;
			goto exit;
		}

		wl_scan_prep(&params->params, request);
		params->version = htod32(ESCAN_REQ_VERSION);
		params->action =  htod16(action);
		params->sync_id = htod16(0x1234);
		if (params_size + sizeof("escan") >= WLC_IOCTL_MEDLEN) {
			WL_ERR(("ioctl buffer length not sufficient\n"));
			kfree(params);
			err = -ENOMEM;
			goto exit;
		}
		err = wldev_iovar_setbuf(ndev, "escan", params, params_size,
			wl->escan_ioctl_buf, WLC_IOCTL_MEDLEN, NULL);
		if (unlikely(err))
			WL_ERR((" Escan set error (%d)\n", err));
		kfree(params);
	}
	else if (p2p_is_on(wl) && p2p_scan(wl)) {
		/* P2P SCAN TRIGGER */
		s32 _freq = 0;
		n_nodfs = 0;
		if (scan_request && scan_request->n_channels) {
			num_chans = scan_request->n_channels;
			WL_SCAN((" chann number : %d\n", num_chans));
			default_chan_list = kzalloc(num_chans * sizeof(*default_chan_list),
				GFP_KERNEL);
			if (default_chan_list == NULL) {
				WL_ERR(("channel list allocation failed \n"));
				err = -ENOMEM;
				goto exit;
			}
			if (!wl_get_valid_channels(ndev, chan_buf, sizeof(chan_buf))) {
				list = (wl_uint32_list_t *) chan_buf;
				n_valid_chan = dtoh32(list->count);
				for (i = 0; i < num_chans; i++)
				{
					_freq = scan_request->channels[i]->center_freq;
					channel = ieee80211_frequency_to_channel(_freq);
					/* remove DFS channels */
					if (channel < 52 || channel > 140) {
						for (j = 0; j < n_valid_chan; j++) {
							/* allows only supported channel on
							*  current reguatory
							*/
							if (channel == (dtoh32(list->element[j])))
								default_chan_list[n_nodfs++] =
									channel;
						}
					}

				}
			}
			if (num_chans == 3 && (
						(default_chan_list[0] == SOCIAL_CHAN_1) &&
						(default_chan_list[1] == SOCIAL_CHAN_2) &&
						(default_chan_list[2] == SOCIAL_CHAN_3))) {
				/* SOCIAL CHANNELS 1, 6, 11 */
				search_state = WL_P2P_DISC_ST_SEARCH;
				WL_INFO(("P2P SEARCH PHASE START \n"));
			} else if ((dev = wl_to_p2p_bss_ndev(wl, P2PAPI_BSSCFG_CONNECTION)) &&
				(wl_get_mode_by_netdev(wl, dev) == WL_MODE_AP)) {
				/* If you are already a GO, then do SEARCH only */
				WL_INFO(("Already a GO. Do SEARCH Only"));
				search_state = WL_P2P_DISC_ST_SEARCH;
				num_chans = n_nodfs;

			} else {
				WL_INFO(("P2P SCAN STATE START \n"));
				num_chans = n_nodfs;
			}

		}
		err = wl_cfgp2p_escan(wl, ndev, wl->active_scan, num_chans, default_chan_list,
			search_state, action,
			wl_to_p2p_bss_bssidx(wl, P2PAPI_BSSCFG_DEVICE));
		kfree(default_chan_list);
	}
exit:
	if (unlikely(err)) {
		WL_ERR(("error (%d)\n", err));
	}
	return err;
}


static s32
wl_do_escan(struct wl_priv *wl, struct wiphy *wiphy, struct net_device *ndev,
	struct cfg80211_scan_request *request)
{
	s32 err = BCME_OK;
	s32 passive_scan;
	wl_scan_results_t *results;
	WL_SCAN(("Enter \n"));

	mutex_lock(&wl->usr_sync);
	wl->escan_info.ndev = ndev;
	wl->escan_info.wiphy = wiphy;
	wl->escan_info.escan_state = WL_ESCAN_STATE_SCANING;
	passive_scan = wl->active_scan ? 0 : 1;
	err = wldev_ioctl(ndev, WLC_SET_PASSIVE_SCAN,
		&passive_scan, sizeof(passive_scan), false);
	if (unlikely(err)) {
		WL_ERR(("error (%d)\n", err));
		goto exit;
	}
	results = (wl_scan_results_t *) wl->escan_info.escan_buf;
	results->version = 0;
	results->count = 0;
	results->buflen = WL_SCAN_RESULTS_FIXED_SIZE;

	err = wl_run_escan(wl, ndev, request, WL_SCAN_ACTION_START);
exit:
	mutex_unlock(&wl->usr_sync);
	return err;
}

static s32
__wl_cfg80211_scan(struct wiphy *wiphy, struct net_device *ndev,
	struct cfg80211_scan_request *request,
	struct cfg80211_ssid *this_ssid)
{
	struct wl_priv *wl = wiphy_priv(wiphy);
	struct cfg80211_ssid *ssids;
	struct wl_scan_req *sr = wl_to_sr(wl);
	struct ether_addr primary_mac;
	wpa_ie_fixed_t *wps_ie;
	s32 passive_scan;
	bool iscan_req;
	bool escan_req = false;
	bool p2p_ssid;
	s32 err = 0;
	s32 i;
	u32 wpsie_len = 0;
	u8 wpsie[IE_MAX_LEN];

	/* If scan req comes for p2p0, send it over primary I/F
	 * Scan results will be delivered corresponding to cfg80211_scan_request
	 */
	if (ndev == wl->p2p_net) {
		ndev = wl_to_prmry_ndev(wl);
	}

	WL_DBG(("Enter wiphy (%p)\n", wiphy));
	if (wl_get_drv_status_all(wl, SCANNING)) {
		WL_ERR(("Scanning already\n"));
		return -EAGAIN;
	}
	if (wl_get_drv_status(wl, SCAN_ABORTING, ndev)) {
		WL_ERR(("Scanning being aborted\n"));
		return -EAGAIN;
	}
	if (request && request->n_ssids > WL_SCAN_PARAMS_SSID_MAX) {
		WL_ERR(("request null or n_ssids > WL_SCAN_PARAMS_SSID_MAX\n"));
		return -EOPNOTSUPP;
	}

	/* Arm scan timeout timer */
	mod_timer(&wl->scan_timeout, jiffies + msecs_to_jiffies(WL_SCAN_TIMER_INTERVAL_MS));
	iscan_req = false;
	if (request) {		/* scan bss */
		ssids = request->ssids;
		if (wl->iscan_on && (!ssids || !ssids->ssid_len || request->n_ssids != 1)) {
			iscan_req = true;
		} else if (wl->escan_on) {
			escan_req = true;
			p2p_ssid = false;
			for (i = 0; i < request->n_ssids; i++) {
				if (ssids[i].ssid_len && IS_P2P_SSID(ssids[i].ssid)) {
					p2p_ssid = true;
					break;
				}
			}
			if (p2p_ssid) {
				if (wl->p2p_supported) {
					/* p2p scan trigger */
					if (p2p_on(wl) == false) {
						/* p2p on at the first time */
						p2p_on(wl) = true;
						wl_cfgp2p_set_firm_p2p(wl);
						get_primary_mac(wl, &primary_mac);
						wl_cfgp2p_generate_bss_mac(&primary_mac,
							&wl->p2p->dev_addr, &wl->p2p->int_addr);
					}
					wl_clr_p2p_status(wl, GO_NEG_PHASE);
					WL_DBG(("P2P: GO_NEG_PHASE status cleared \n"));
					p2p_scan(wl) = true;
				}
			} else {
				/* legacy scan trigger
				 * So, we have to disable p2p discovery if p2p discovery is on
				 */
				if (wl->p2p_supported) {
					p2p_scan(wl) = false;
					/* If Netdevice is not equals to primary and p2p is on
					*  , we will do p2p scan using P2PAPI_BSSCFG_DEVICE.
					*/
					if (p2p_on(wl) && (ndev != wl_to_prmry_ndev(wl)))
						p2p_scan(wl) = true;

					if (p2p_scan(wl) == false) {
						if (wl_get_p2p_status(wl, DISCOVERY_ON)) {
							err = wl_cfgp2p_discover_enable_search(wl,
							false);
							if (unlikely(err)) {
								goto scan_out;
							}

						}
					}
				}
				if (!wl->p2p_supported || !p2p_scan(wl)) {
					if (ndev == wl_to_prmry_ndev(wl)) {
						/* find the WPSIE */
						memset(wpsie, 0, sizeof(wpsie));
						if ((wps_ie = wl_cfgp2p_find_wpsie(
							(u8 *)request->ie,
							request->ie_len)) != NULL) {
							wpsie_len =
							wps_ie->length + WPA_RSN_IE_TAG_FIXED_LEN;
							memcpy(wpsie, wps_ie, wpsie_len);
						} else {
							wpsie_len = 0;
						}
						if (wpsie_len > 0) {
							err = wl_cfgp2p_set_management_ie(wl,
								ndev, -1, VNDR_IE_PRBREQ_FLAG,
								wpsie, wpsie_len);
							if (unlikely(err)) {
								goto scan_out;
							}
						}
					}
				}
			}
		}
	} else {		/* scan in ibss */
		/* we don't do iscan in ibss */
		ssids = this_ssid;
	}
	wl->scan_request = request;
	wl_set_drv_status(wl, SCANNING, ndev);
	if (iscan_req) {
		err = wl_do_iscan(wl, request);
		if (likely(!err))
			return err;
		else
			goto scan_out;
	} else if (escan_req) {
		if (wl->p2p_supported) {
			if (p2p_on(wl) && p2p_scan(wl)) {

				err = wl_cfgp2p_enable_discovery(wl, ndev,
				request->ie, request->ie_len);

				if (unlikely(err)) {
					goto scan_out;
				}
			}
		}
		err = wl_do_escan(wl, wiphy, ndev, request);
		if (likely(!err))
			return err;
		else
			goto scan_out;


	} else {
		memset(&sr->ssid, 0, sizeof(sr->ssid));
		sr->ssid.SSID_len =
			min_t(u8, sizeof(sr->ssid.SSID), ssids->ssid_len);
		if (sr->ssid.SSID_len) {
			memcpy(sr->ssid.SSID, ssids->ssid, sr->ssid.SSID_len);
			sr->ssid.SSID_len = htod32(sr->ssid.SSID_len);
			WL_SCAN(("Specific scan ssid=\"%s\" len=%d\n",
				sr->ssid.SSID, sr->ssid.SSID_len));
		} else {
			WL_SCAN(("Broadcast scan\n"));
		}
		WL_SCAN(("sr->ssid.SSID_len (%d)\n", sr->ssid.SSID_len));
		passive_scan = wl->active_scan ? 0 : 1;
		err = wldev_ioctl(ndev, WLC_SET_PASSIVE_SCAN,
			&passive_scan, sizeof(passive_scan), false);
		if (unlikely(err)) {
			WL_SCAN(("WLC_SET_PASSIVE_SCAN error (%d)\n", err));
			goto scan_out;
		}
		err = wldev_ioctl(ndev, WLC_SCAN, &sr->ssid,
			sizeof(sr->ssid), false);
		if (err) {
			if (err == -EBUSY) {
				WL_ERR(("system busy : scan for \"%s\" "
					"canceled\n", sr->ssid.SSID));
			} else {
				WL_ERR(("WLC_SCAN error (%d)\n", err));
			}
			goto scan_out;
		}
	}

	return 0;

scan_out:
	wl_clr_drv_status(wl, SCANNING, ndev);
	if (timer_pending(&wl->scan_timeout))
		del_timer_sync(&wl->scan_timeout);
	wl->scan_request = NULL;
	return err;
}

static s32
wl_cfg80211_scan(struct wiphy *wiphy, struct net_device *ndev,
	struct cfg80211_scan_request *request)
{
	s32 err = 0;
	struct wl_priv *wl = wiphy_priv(wiphy);

	WL_DBG(("Enter \n"));
	CHECK_SYS_UP(wl);

	err = __wl_cfg80211_scan(wiphy, ndev, request, NULL);
	if (unlikely(err)) {
		WL_ERR(("scan error (%d)\n", err));
		if (err == BCME_BUSY) {
			wl->scan_busy_count++;
			if (wl->scan_busy_count > WL_SCAN_BUSY_MAX) {
				wl->scan_busy_count = 0;
				WL_ERR(("Continuous scan failures!! Exercising FW hang recovery\n"));
				net_os_send_hang_message(ndev);
			}
		}
		return err;
	}

	return err;
}

static s32 wl_set_rts(struct net_device *dev, u32 rts_threshold)
{
	s32 err = 0;

	err = wldev_iovar_setint(dev, "rtsthresh", rts_threshold);
	if (unlikely(err)) {
		WL_ERR(("Error (%d)\n", err));
		return err;
	}
	return err;
}

static s32 wl_set_frag(struct net_device *dev, u32 frag_threshold)
{
	s32 err = 0;

	err = wldev_iovar_setint_bsscfg(dev, "fragthresh", frag_threshold, 0);
	if (unlikely(err)) {
		WL_ERR(("Error (%d)\n", err));
		return err;
	}
	return err;
}

static s32 wl_set_retry(struct net_device *dev, u32 retry, bool l)
{
	s32 err = 0;
	u32 cmd = (l ? WLC_SET_LRL : WLC_SET_SRL);

	retry = htod32(retry);
	err = wldev_ioctl(dev, cmd, &retry, sizeof(retry), false);
	if (unlikely(err)) {
		WL_ERR(("cmd (%d) , error (%d)\n", cmd, err));
		return err;
	}
	return err;
}

static s32 wl_cfg80211_set_wiphy_params(struct wiphy *wiphy, u32 changed)
{
	struct wl_priv *wl = (struct wl_priv *)wiphy_priv(wiphy);
	struct net_device *ndev = wl_to_prmry_ndev(wl);
	s32 err = 0;

	CHECK_SYS_UP(wl);
	WL_DBG(("Enter\n"));
	if (changed & WIPHY_PARAM_RTS_THRESHOLD &&
		(wl->conf->rts_threshold != wiphy->rts_threshold)) {
		wl->conf->rts_threshold = wiphy->rts_threshold;
		err = wl_set_rts(ndev, wl->conf->rts_threshold);
		if (!err)
			return err;
	}
	if (changed & WIPHY_PARAM_FRAG_THRESHOLD &&
		(wl->conf->frag_threshold != wiphy->frag_threshold)) {
		wl->conf->frag_threshold = wiphy->frag_threshold;
		err = wl_set_frag(ndev, wl->conf->frag_threshold);
		if (!err)
			return err;
	}
	if (changed & WIPHY_PARAM_RETRY_LONG &&
		(wl->conf->retry_long != wiphy->retry_long)) {
		wl->conf->retry_long = wiphy->retry_long;
		err = wl_set_retry(ndev, wl->conf->retry_long, true);
		if (!err)
			return err;
	}
	if (changed & WIPHY_PARAM_RETRY_SHORT &&
		(wl->conf->retry_short != wiphy->retry_short)) {
		wl->conf->retry_short = wiphy->retry_short;
		err = wl_set_retry(ndev, wl->conf->retry_short, false);
		if (!err) {
			return err;
		}
	}
	return err;
}

static s32
wl_cfg80211_join_ibss(struct wiphy *wiphy, struct net_device *dev,
	struct cfg80211_ibss_params *params)
{
	struct wl_priv *wl = wiphy_priv(wiphy);
	struct wl_join_params join_params;
	struct wlc_ssid ssid;
	struct ether_addr bssid;
	size_t join_params_size = 0;
	s32 wsec = 0;
	s32 bcnprd;
	s32 err = 0;

	WL_TRACE(("In\n"));
	CHECK_SYS_UP(wl);

	/*
	 * Cancel ongoing scan to sync up with sme state machine of cfg80211.
	 */
	if (wl->scan_request) {
		wl_notify_escan_complete(wl, dev, true, true);
	}
	/* Clean BSSID */
	bzero(&bssid, sizeof(bssid));
	wl_update_prof(wl, dev, NULL, (void *)&bssid, WL_PROF_BSSID);
	wl_update_prof(wl, dev, NULL, params->bssid, WL_PROF_PENDING_BSSID);

	if (params->ssid)
		WL_INFO(("SSID: %s\n", params->ssid));
	else {
		WL_ERR(("SSID: NULL, Not supported\n"));
		err = -EOPNOTSUPP;
		goto CleanUp;
	}

	if (params->bssid)
		WL_INFO(("BSSID: %02X:%02X:%02X:%02X:%02X:%02X\n",
			params->bssid[0], params->bssid[1], params->bssid[2],
			params->bssid[3], params->bssid[4], params->bssid[5]));

	if (params->channel)
		WL_INFO(("channel: %d\n", params->channel->center_freq));

	if (params->channel_fixed)
		WL_INFO(("fixed channel required\n"));

	if (params->ie && params->ie_len)
		WL_INFO(("ie len: %d\n", params->ie_len));

	if (params->beacon_interval)
		WL_INFO(("beacon interval: %d\n", params->beacon_interval));

	if (params->basic_rates)
		WL_INFO(("basic rates: %08X\n", params->basic_rates));

	if (params->privacy)
		WL_INFO(("privacy required\n"));

	wl_set_drv_status(wl, CONNECTING, dev);

	/* Configure Privacy for starter */
	if (params->privacy)
		wsec |= WEP_ENABLED;

	err = wldev_iovar_setint(dev, "wsec", wsec);
	if (err) {
		WL_ERR(("wsec failed (%d)\n", err));
		goto CleanUp;
	}

	err = wldev_iovar_setint(dev, "auth", WL_AUTH_OPEN_SYSTEM);
	if (err) {
		WL_ERR(("auth failed (%d)\n", err));
		goto CleanUp;
	}

	err = wldev_iovar_setint(dev, "wpa_auth", 0);
	if (err) {
		WL_ERR(("wpa_auth failed (%d)\n", err));
		goto CleanUp;
	}

	/* Configure Beacon Interval for starter */
	if (params->beacon_interval)
		bcnprd = params->beacon_interval;
	else
		bcnprd = 100;

	bcnprd = htod32(bcnprd);
	err = wldev_ioctl(dev, WLC_SET_BCNPRD, &bcnprd, sizeof(bcnprd), true);
	if (err) {
		WL_ERR(("WLC_SET_BCNPRD failed (%d)\n", err));
		goto CleanUp;
	}

	/* Configure required join parameter */
	memset(&join_params, 0, sizeof(struct wl_join_params));

	/* SSID */
	memset(&ssid, 0, sizeof(struct wlc_ssid));
	ssid.SSID_len = MIN(params->ssid_len, 32);
	join_params.ssid.SSID_len = htod32(ssid.SSID_len);
	memcpy(ssid.SSID, params->ssid, ssid.SSID_len);
	memcpy(join_params.ssid.SSID, params->ssid, ssid.SSID_len);
	join_params_size = sizeof(join_params.ssid);

	wl_update_prof(wl, dev, NULL, &ssid, WL_PROF_SSID);

	/* BSSID */
	if (params->bssid) {
		memcpy(&join_params.params.bssid, params->bssid, ETHER_ADDR_LEN);
		join_params_size = sizeof(join_params.ssid) +
			WL_ASSOC_PARAMS_FIXED_SIZE;

		wl_update_prof(wl, dev, NULL, params->bssid, WL_PROF_BSSID);
	} else {
		memcpy(&join_params.params.bssid, &ether_bcast, ETHER_ADDR_LEN);
	}

	/* Channel */
	if (params->channel) {
		u32 target_channel;

		target_channel = ieee80211_frequency_to_channel(
							params->channel->center_freq);
		if (params->channel_fixed) {
			/* adding chanspec */
			wl_ch_to_chanspec(target_channel,
				&join_params, &join_params_size);
		}

		/* set channel for starter */
		target_channel = htod32(target_channel);
		err = wldev_ioctl(dev, WLC_SET_CHANNEL,
			&target_channel, sizeof(target_channel), true);
		if (err) {
			WL_ERR(("WLC_SET_CHANNEL failed (%d)\n", err));
			goto CleanUp;
		}
	}

	wl->ibss_starter = false;

	err = wldev_ioctl(dev, WLC_SET_SSID, &join_params, join_params_size, true);
	if (err) {
		WL_ERR(("WLC_SET_SSID failed (%d)\n", err));
		goto CleanUp;
	}

CleanUp:

	if (err)
		wl_clr_drv_status(wl, CONNECTING, dev);

	WL_TRACE(("Exit\n"));
	return err;
}

static s32 wl_cfg80211_leave_ibss(struct wiphy *wiphy, struct net_device *dev)
{
	struct wl_priv *wl = wiphy_priv(wiphy);
	scb_val_t scbval;
	bool act = false;
	s32 err = 0;
	u8 *curbssid;

	WL_TRACE(("Enter\n"));

	CHECK_SYS_UP(wl);
	act = *(bool *) wl_read_prof(wl, dev, WL_PROF_ACT);
	curbssid = wl_read_prof(wl, dev, WL_PROF_BSSID);
	if (act) {
		/*
		* Cancel ongoing scan to sync up with sme state machine of cfg80211.
		*/
		if (wl->scan_request) {
			wl_notify_escan_complete(wl, dev, true, true);
		}
		wl_set_drv_status(wl, DISCONNECTING, dev);
		scbval.val = DOT11_RC_DISASSOC_LEAVING;
		memcpy(&scbval.ea, curbssid, ETHER_ADDR_LEN);
		scbval.val = htod32(scbval.val);
		err = wldev_ioctl(dev, WLC_DISASSOC, &scbval,
				sizeof(scb_val_t), true);
		if (unlikely(err)) {
			wl_clr_drv_status(wl, DISCONNECTING, dev);
			WL_ERR(("error (%d)\n", err));
			return err;
		}
	}

	WL_TRACE(("Exit\n"));
	return err;
}

static s32
wl_set_wpa_version(struct net_device *dev, struct cfg80211_connect_params *sme)
{
	struct wl_priv *wl = wlcfg_drv_priv;
	struct wl_security *sec;
	s32 val = 0;
	s32 err = 0;
	s32 bssidx = wl_cfgp2p_find_idx(wl, dev);

	if (sme->crypto.wpa_versions & NL80211_WPA_VERSION_1)
		val = WPA_AUTH_PSK | WPA_AUTH_UNSPECIFIED;
	else if (sme->crypto.wpa_versions & NL80211_WPA_VERSION_2)
		val = WPA2_AUTH_PSK| WPA2_AUTH_UNSPECIFIED;
	else
		val = WPA_AUTH_DISABLED;

	if (is_wps_conn(sme))
		val = WPA_AUTH_DISABLED;

	WL_DBG(("setting wpa_auth to 0x%0x\n", val));
	err = wldev_iovar_setint_bsscfg(dev, "wpa_auth", val, bssidx);
	if (unlikely(err)) {
		WL_ERR(("set wpa_auth failed (%d)\n", err));
		return err;
	}
	sec = wl_read_prof(wl, dev, WL_PROF_SEC);
	sec->wpa_versions = sme->crypto.wpa_versions;
	return err;
}

static s32
wl_set_auth_type(struct net_device *dev, struct cfg80211_connect_params *sme)
{
	struct wl_priv *wl = wlcfg_drv_priv;
	struct wl_security *sec;
	s32 val = 0;
	s32 err = 0;
	s32 bssidx = wl_cfgp2p_find_idx(wl, dev);
	switch (sme->auth_type) {
	case NL80211_AUTHTYPE_OPEN_SYSTEM:
		val = WL_AUTH_OPEN_SYSTEM;
		WL_DBG(("open system\n"));
		break;
	case NL80211_AUTHTYPE_SHARED_KEY:
		val = WL_AUTH_SHARED_KEY;
		WL_DBG(("shared key\n"));
		break;
	case NL80211_AUTHTYPE_AUTOMATIC:
		val = WL_AUTH_OPEN_SHARED;
		WL_DBG(("automatic\n"));
		break;
	case NL80211_AUTHTYPE_NETWORK_EAP:
		WL_DBG(("network eap\n"));
	default:
		val = WL_AUTH_OPEN_SHARED;
		WL_ERR(("invalid auth type (%d)\n", sme->auth_type));
		break;
	}

	err = wldev_iovar_setint_bsscfg(dev, "auth", val, bssidx);
	if (unlikely(err)) {
		WL_ERR(("set auth failed (%d)\n", err));
		return err;
	}
	sec = wl_read_prof(wl, dev, WL_PROF_SEC);
	sec->auth_type = sme->auth_type;
	return err;
}

static s32
wl_set_set_cipher(struct net_device *dev, struct cfg80211_connect_params *sme)
{
	struct wl_priv *wl = wlcfg_drv_priv;
	struct wl_security *sec;
	s32 pval = 0;
	s32 gval = 0;
	s32 err = 0;
	s32 bssidx = wl_cfgp2p_find_idx(wl, dev);

	if (sme->crypto.n_ciphers_pairwise) {
		switch (sme->crypto.ciphers_pairwise[0]) {
		case WLAN_CIPHER_SUITE_WEP40:
		case WLAN_CIPHER_SUITE_WEP104:
			pval = WEP_ENABLED;
			break;
		case WLAN_CIPHER_SUITE_TKIP:
			pval = TKIP_ENABLED;
			break;
		case WLAN_CIPHER_SUITE_CCMP:
			pval = AES_ENABLED;
			break;
		case WLAN_CIPHER_SUITE_AES_CMAC:
			pval = AES_ENABLED;
			break;
		default:
			WL_ERR(("invalid cipher pairwise (%d)\n",
				sme->crypto.ciphers_pairwise[0]));
			return -EINVAL;
		}
	}
	if (sme->crypto.cipher_group) {
		switch (sme->crypto.cipher_group) {
		case WLAN_CIPHER_SUITE_WEP40:
		case WLAN_CIPHER_SUITE_WEP104:
			gval = WEP_ENABLED;
			break;
		case WLAN_CIPHER_SUITE_TKIP:
			gval = TKIP_ENABLED;
			break;
		case WLAN_CIPHER_SUITE_CCMP:
			gval = AES_ENABLED;
			break;
		case WLAN_CIPHER_SUITE_AES_CMAC:
			gval = AES_ENABLED;
			break;
		default:
			WL_ERR(("invalid cipher group (%d)\n",
				sme->crypto.cipher_group));
			return -EINVAL;
		}
	}

	WL_DBG(("pval (%d) gval (%d)\n", pval, gval));

	if (is_wps_conn(sme)) {
		if (sme->privacy)
			err = wldev_iovar_setint_bsscfg(dev, "wsec", 4, bssidx);
		else
			/* WPS-2.0 allowes no security */
			err = wldev_iovar_setint_bsscfg(dev, "wsec", 0, bssidx);
	} else {
		WL_DBG((" NO, is_wps_conn, Set pval | gval to WSEC"));
		err = wldev_iovar_setint_bsscfg(dev, "wsec",
				pval | gval, bssidx);
	}
	if (unlikely(err)) {
		WL_ERR(("error (%d)\n", err));
		return err;
	}

	sec = wl_read_prof(wl, dev, WL_PROF_SEC);
	sec->cipher_pairwise = sme->crypto.ciphers_pairwise[0];
	sec->cipher_group = sme->crypto.cipher_group;

	return err;
}

static s32
wl_set_key_mgmt(struct net_device *dev, struct cfg80211_connect_params *sme)
{
	struct wl_priv *wl = wlcfg_drv_priv;
	struct wl_security *sec;
	s32 val = 0;
	s32 err = 0;
	s32 bssidx = wl_cfgp2p_find_idx(wl, dev);

	if (sme->crypto.n_akm_suites) {
		err = wldev_iovar_getint(dev, "wpa_auth", &val);
		if (unlikely(err)) {
			WL_ERR(("could not get wpa_auth (%d)\n", err));
			return err;
		}
		if (val & (WPA_AUTH_PSK | WPA_AUTH_UNSPECIFIED)) {
			switch (sme->crypto.akm_suites[0]) {
			case WLAN_AKM_SUITE_8021X:
				val = WPA_AUTH_UNSPECIFIED;
				break;
			case WLAN_AKM_SUITE_PSK:
				val = WPA_AUTH_PSK;
				break;
			default:
				WL_ERR(("invalid cipher group (%d)\n",
					sme->crypto.cipher_group));
				return -EINVAL;
			}
		} else if (val & (WPA2_AUTH_PSK | WPA2_AUTH_UNSPECIFIED)) {
			switch (sme->crypto.akm_suites[0]) {
			case WLAN_AKM_SUITE_8021X:
				val = WPA2_AUTH_UNSPECIFIED;
				break;
			case WLAN_AKM_SUITE_PSK:
				val = WPA2_AUTH_PSK;
				break;
			default:
				WL_ERR(("invalid cipher group (%d)\n",
					sme->crypto.cipher_group));
				return -EINVAL;
			}
		}
		WL_DBG(("setting wpa_auth to %d\n", val));

		err = wldev_iovar_setint_bsscfg(dev, "wpa_auth", val, bssidx);
		if (unlikely(err)) {
			WL_ERR(("could not set wpa_auth (%d)\n", err));
			return err;
		}
	}
	sec = wl_read_prof(wl, dev, WL_PROF_SEC);
	sec->wpa_auth = sme->crypto.akm_suites[0];

	return err;
}

static s32
wl_set_set_sharedkey(struct net_device *dev,
	struct cfg80211_connect_params *sme)
{
	struct wl_priv *wl = wlcfg_drv_priv;
	struct wl_security *sec;
	struct wl_wsec_key key;
	s32 val;
	s32 err = 0;
	s32 bssidx = wl_cfgp2p_find_idx(wl, dev);

	WL_DBG(("key len (%d)\n", sme->key_len));
	if (sme->key_len) {
		sec = wl_read_prof(wl, dev, WL_PROF_SEC);
		WL_DBG(("wpa_versions 0x%x cipher_pairwise 0x%x\n",
			sec->wpa_versions, sec->cipher_pairwise));
		if (!(sec->wpa_versions & (NL80211_WPA_VERSION_1 |
			NL80211_WPA_VERSION_2)) &&
			(sec->cipher_pairwise & (WLAN_CIPHER_SUITE_WEP40 |
		WLAN_CIPHER_SUITE_WEP104)))
		{
			memset(&key, 0, sizeof(key));
			key.len = (u32) sme->key_len;
			key.index = (u32) sme->key_idx;
			if (unlikely(key.len > sizeof(key.data))) {
				WL_ERR(("Too long key length (%u)\n", key.len));
				return -EINVAL;
			}
			memcpy(key.data, sme->key, key.len);
			key.flags = WL_PRIMARY_KEY;
			switch (sec->cipher_pairwise) {
			case WLAN_CIPHER_SUITE_WEP40:
				key.algo = CRYPTO_ALGO_WEP1;
				break;
			case WLAN_CIPHER_SUITE_WEP104:
				key.algo = CRYPTO_ALGO_WEP128;
				break;
			default:
				WL_ERR(("Invalid algorithm (%d)\n",
					sme->crypto.ciphers_pairwise[0]));
				return -EINVAL;
			}
			/* Set the new key/index */
			WL_DBG(("key length (%d) key index (%d) algo (%d)\n",
				key.len, key.index, key.algo));
			WL_DBG(("key \"%s\"\n", key.data));
			swap_key_from_BE(&key);
			err = wldev_iovar_setbuf_bsscfg(dev, "wsec_key", &key, sizeof(key),
				wl->ioctl_buf, WLC_IOCTL_MAXLEN, bssidx, &wl->ioctl_buf_sync);
			if (unlikely(err)) {
				WL_ERR(("WLC_SET_KEY error (%d)\n", err));
				return err;
			}
			if (sec->auth_type == NL80211_AUTHTYPE_SHARED_KEY) {
				WL_DBG(("set auth_type to shared key\n"));
				val = WL_AUTH_SHARED_KEY;	/* shared key */
				err = wldev_iovar_setint_bsscfg(dev, "auth", val, bssidx);
				if (unlikely(err)) {
					WL_ERR(("set auth failed (%d)\n", err));
					return err;
				}
			}
		}
	}
	return err;
}

static s32
wl_cfg80211_connect(struct wiphy *wiphy, struct net_device *dev,
	struct cfg80211_connect_params *sme)
{
	struct wl_priv *wl = wiphy_priv(wiphy);
	struct ieee80211_channel *chan = sme->channel;
	wl_extjoin_params_t *ext_join_params;
	struct wl_join_params join_params;
	size_t join_params_size;
	s32 err = 0;
	wpa_ie_fixed_t *wpa_ie;
	wpa_ie_fixed_t *wps_ie;
	bcm_tlv_t *wpa2_ie;
	u8* wpaie  = 0;
	u32 wpaie_len = 0;
	u32 wpsie_len = 0;
	u32 chan_cnt = 0;
	u8 wpsie[IE_MAX_LEN];
	struct ether_addr bssid;

	WL_DBG(("In\n"));
	CHECK_SYS_UP(wl);

	/*
	 * Cancel ongoing scan to sync up with sme state machine of cfg80211.
	 */
	if (wl->scan_request) {
		wl_notify_escan_complete(wl, dev, true, true);
	}
	/* Clean BSSID */
	bzero(&bssid, sizeof(bssid));
	wl_update_prof(wl, dev, NULL, (void *)&bssid, WL_PROF_BSSID);
	wl_update_prof(wl, dev, NULL, sme->bssid, WL_PROF_PENDING_BSSID);

	if (IS_P2P_SSID(sme->ssid) && (dev != wl_to_prmry_ndev(wl))) {
		/* we only allow to connect using virtual interface in case of P2P */
		if (p2p_is_on(wl) && is_wps_conn(sme)) {
			WL_DBG(("ASSOC1 p2p index : %d sme->ie_len %d\n",
				wl_cfgp2p_find_idx(wl, dev), sme->ie_len));
			/* Have to apply WPS IE + P2P IE in assoc req frame */
			wl_cfgp2p_set_management_ie(wl, dev,
				wl_cfgp2p_find_idx(wl, dev), VNDR_IE_PRBREQ_FLAG,
				wl_to_p2p_bss_saved_ie(wl, P2PAPI_BSSCFG_DEVICE).p2p_probe_req_ie,
				wl_to_p2p_bss_saved_ie(wl,
				P2PAPI_BSSCFG_DEVICE).p2p_probe_req_ie_len);
			wl_cfgp2p_set_management_ie(wl, dev, wl_cfgp2p_find_idx(wl, dev),
				VNDR_IE_ASSOCREQ_FLAG, sme->ie, sme->ie_len);
		} else if (p2p_is_on(wl) && (sme->crypto.wpa_versions & NL80211_WPA_VERSION_2)) {
			/* This is the connect req after WPS is done [credentials exchanged]
			 * currently identified with WPA_VERSION_2 .
			 * Update the previously set IEs with
			 * the newly received IEs from Supplicant. This will remove the WPS IE from
			 * the Assoc Req.
			 */
			WL_DBG(("ASSOC2 p2p index : %d sme->ie_len %d\n",
				wl_cfgp2p_find_idx(wl, dev), sme->ie_len));
			wl_cfgp2p_set_management_ie(wl, dev,
				wl_cfgp2p_find_idx(wl, dev), VNDR_IE_PRBREQ_FLAG,
				sme->ie, sme->ie_len);
			wl_cfgp2p_set_management_ie(wl, dev, wl_cfgp2p_find_idx(wl, dev),
				VNDR_IE_ASSOCREQ_FLAG, sme->ie, sme->ie_len);
		}

	} else if (dev == wl_to_prmry_ndev(wl)) {
			/* find the RSN_IE */
			if ((wpa2_ie = bcm_parse_tlvs((u8 *)sme->ie, sme->ie_len,
				DOT11_MNG_RSN_ID)) != NULL) {
				WL_DBG((" WPA2 IE is found\n"));
			}
			/* find the WPA_IE */
			if ((wpa_ie = wl_cfgp2p_find_wpaie((u8 *)sme->ie,
				sme->ie_len)) != NULL) {
				WL_DBG((" WPA IE is found\n"));
			}
			if (wpa_ie != NULL || wpa2_ie != NULL) {
				wpaie = (wpa_ie != NULL) ? (u8 *)wpa_ie : (u8 *)wpa2_ie;
				wpaie_len = (wpa_ie != NULL) ? wpa_ie->length : wpa2_ie->len;
				wpaie_len += WPA_RSN_IE_TAG_FIXED_LEN;
				wldev_iovar_setbuf(dev, "wpaie", wpaie, wpaie_len,
					wl->ioctl_buf, WLC_IOCTL_MAXLEN, &wl->ioctl_buf_sync);
			} else {
				wldev_iovar_setbuf(dev, "wpaie", NULL, 0,
					wl->ioctl_buf, WLC_IOCTL_MAXLEN, &wl->ioctl_buf_sync);
			}

			/* find the WPSIE */
			memset(wpsie, 0, sizeof(wpsie));
			if ((wps_ie = wl_cfgp2p_find_wpsie((u8 *)sme->ie,
				sme->ie_len)) != NULL) {
				wpsie_len = wps_ie->length +WPA_RSN_IE_TAG_FIXED_LEN;
				memcpy(wpsie, wps_ie, wpsie_len);
			} else {
				wpsie_len = 0;
			}
			err = wl_cfgp2p_set_management_ie(wl, dev, -1,
				VNDR_IE_ASSOCREQ_FLAG, wpsie, wpsie_len);
			if (unlikely(err)) {
				return err;
			}
	}
	if (unlikely(!sme->ssid)) {
		WL_ERR(("Invalid ssid\n"));
		return -EOPNOTSUPP;
	}
	if (chan) {
		wl->channel = ieee80211_frequency_to_channel(chan->center_freq);
		chan_cnt = 1;
		WL_DBG(("channel (%d), center_req (%d)\n", wl->channel,
			chan->center_freq));
	} else
		wl->channel = 0;
	WL_DBG(("ie (%p), ie_len (%zd)\n", sme->ie, sme->ie_len));
	err = wl_set_wpa_version(dev, sme);
	if (unlikely(err)) {
		WL_ERR(("Invalid wpa_version\n"));
		return err;
	}

	err = wl_set_auth_type(dev, sme);
	if (unlikely(err)) {
		WL_ERR(("Invalid auth type\n"));
		return err;
	}

	err = wl_set_set_cipher(dev, sme);
	if (unlikely(err)) {
		WL_ERR(("Invalid ciper\n"));
		return err;
	}

	err = wl_set_key_mgmt(dev, sme);
	if (unlikely(err)) {
		WL_ERR(("Invalid key mgmt\n"));
		return err;
	}

	err = wl_set_set_sharedkey(dev, sme);
	if (unlikely(err)) {
		WL_ERR(("Invalid shared key\n"));
		return err;
	}

	/*
	 *  Join with specific BSSID and cached SSID
	 *  If SSID is zero join based on BSSID only
	 */
	join_params_size = WL_EXTJOIN_PARAMS_FIXED_SIZE +
		chan_cnt * sizeof(chanspec_t);
	ext_join_params =  (wl_extjoin_params_t*)kzalloc(join_params_size, GFP_KERNEL);
	if (ext_join_params == NULL) {
		err = -ENOMEM;
		wl_clr_drv_status(wl, CONNECTING, dev);
		goto exit;
	}
	ext_join_params->ssid.SSID_len = min(sizeof(ext_join_params->ssid.SSID), sme->ssid_len);
	memcpy(&ext_join_params->ssid.SSID, sme->ssid, ext_join_params->ssid.SSID_len);
	ext_join_params->ssid.SSID_len = htod32(ext_join_params->ssid.SSID_len);
	/* Set up join scan parameters */
	ext_join_params->scan.scan_type = -1;
	ext_join_params->scan.nprobes = 2;
	/* increate dwell time to receive probe response or detect Beacon
	* from target AP at a noisy air only during connect command
	*/
	ext_join_params->scan.active_time = WL_SCAN_ACTIVE_TIME*3;
	ext_join_params->scan.passive_time = WL_SCAN_PASSIVE_TIME*3;
	ext_join_params->scan.home_time = -1;

	if (sme->bssid)
		memcpy(&ext_join_params->assoc.bssid, sme->bssid, ETH_ALEN);
	else
		memcpy(&ext_join_params->assoc.bssid, &ether_bcast, ETH_ALEN);
	ext_join_params->assoc.chanspec_num = chan_cnt;
	if (chan_cnt) {
		u16 channel, band, bw, ctl_sb;
		chanspec_t chspec;
		channel = wl->channel;
		band = (channel <= CH_MAX_2G_CHANNEL) ? WL_CHANSPEC_BAND_2G
			: WL_CHANSPEC_BAND_5G;
		bw = WL_CHANSPEC_BW_20;
		ctl_sb = WL_CHANSPEC_CTL_SB_NONE;
		chspec = (channel | band | bw | ctl_sb);
		ext_join_params->assoc.chanspec_list[0]  &= WL_CHANSPEC_CHAN_MASK;
		ext_join_params->assoc.chanspec_list[0] |= chspec;
		ext_join_params->assoc.chanspec_list[0] =
			htodchanspec(ext_join_params->assoc.chanspec_list[0]);
	}
	ext_join_params->assoc.chanspec_num = htod32(ext_join_params->assoc.chanspec_num);
	if (ext_join_params->ssid.SSID_len < IEEE80211_MAX_SSID_LEN) {
		WL_INFO(("ssid \"%s\", len (%d)\n", ext_join_params->ssid.SSID,
			ext_join_params->ssid.SSID_len));
	}
	wl_set_drv_status(wl, CONNECTING, dev);
	err = wldev_iovar_setbuf_bsscfg(dev, "join", ext_join_params, join_params_size,
		wl->ioctl_buf, WLC_IOCTL_MAXLEN, wl_cfgp2p_find_idx(wl, dev), &wl->ioctl_buf_sync);
	kfree(ext_join_params);
	if (err) {
		wl_clr_drv_status(wl, CONNECTING, dev);
		if (err == BCME_UNSUPPORTED) {
			WL_DBG(("join iovar is not supported\n"));
			goto set_ssid;
		} else
			WL_ERR(("error (%d)\n", err));
	} else
		goto exit;

set_ssid:
	memset(&join_params, 0, sizeof(join_params));
	join_params_size = sizeof(join_params.ssid);

	join_params.ssid.SSID_len = min(sizeof(join_params.ssid.SSID), sme->ssid_len);
	memcpy(&join_params.ssid.SSID, sme->ssid, join_params.ssid.SSID_len);
	join_params.ssid.SSID_len = htod32(join_params.ssid.SSID_len);
	wl_update_prof(wl, dev, NULL, &join_params.ssid, WL_PROF_SSID);
	if (sme->bssid)
		memcpy(&join_params.params.bssid, sme->bssid, ETH_ALEN);
	else
		memcpy(&join_params.params.bssid, &ether_bcast, ETH_ALEN);

	wl_ch_to_chanspec(wl->channel, &join_params, &join_params_size);
	WL_DBG(("join_param_size %d\n", join_params_size));

	if (join_params.ssid.SSID_len < IEEE80211_MAX_SSID_LEN) {
		WL_INFO(("ssid \"%s\", len (%d)\n", join_params.ssid.SSID,
			join_params.ssid.SSID_len));
	}
	wl_set_drv_status(wl, CONNECTING, dev);
	err = wldev_ioctl(dev, WLC_SET_SSID, &join_params, join_params_size, true);
	if (err) {
		WL_ERR(("error (%d)\n", err));
		wl_clr_drv_status(wl, CONNECTING, dev);
	}
exit:
	return err;
}

static s32
wl_cfg80211_disconnect(struct wiphy *wiphy, struct net_device *dev,
	u16 reason_code)
{
	struct wl_priv *wl = wiphy_priv(wiphy);
	scb_val_t scbval;
	bool act = false;
	s32 err = 0;
	u8 *curbssid;
	WL_ERR(("Reason %d\n", reason_code));
	CHECK_SYS_UP(wl);
	act = *(bool *) wl_read_prof(wl, dev, WL_PROF_ACT);
	curbssid = wl_read_prof(wl, dev, WL_PROF_BSSID);
	if (act) {
		/*
		* Cancel ongoing scan to sync up with sme state machine of cfg80211.
		*/
		if (wl->scan_request) {
			wl_notify_escan_complete(wl, dev, true, true);
		}
		wl_set_drv_status(wl, DISCONNECTING, dev);
		scbval.val = reason_code;
		memcpy(&scbval.ea, curbssid, ETHER_ADDR_LEN);
		scbval.val = htod32(scbval.val);
		err = wldev_ioctl(dev, WLC_DISASSOC, &scbval,
			sizeof(scb_val_t), true);
		if (unlikely(err)) {
			wl_clr_drv_status(wl, DISCONNECTING, dev);
			WL_ERR(("error (%d)\n", err));
			return err;
		}
	}

	return err;
}

static s32
wl_cfg80211_set_tx_power(struct wiphy *wiphy,
	enum nl80211_tx_power_setting type, s32 dbm)
{

	struct wl_priv *wl = wiphy_priv(wiphy);
	struct net_device *ndev = wl_to_prmry_ndev(wl);
	u16 txpwrmw;
	s32 err = 0;
	s32 disable = 0;

	CHECK_SYS_UP(wl);
	switch (type) {
	case NL80211_TX_POWER_AUTOMATIC:
		break;
	case NL80211_TX_POWER_LIMITED:
		if (dbm < 0) {
			WL_ERR(("TX_POWER_LIMITTED - dbm is negative\n"));
			return -EINVAL;
		}
		break;
	case NL80211_TX_POWER_FIXED:
		if (dbm < 0) {
			WL_ERR(("TX_POWER_FIXED - dbm is negative..\n"));
			return -EINVAL;
		}
		break;
	}
	/* Make sure radio is off or on as far as software is concerned */
	disable = WL_RADIO_SW_DISABLE << 16;
	disable = htod32(disable);
	err = wldev_ioctl(ndev, WLC_SET_RADIO, &disable, sizeof(disable), true);
	if (unlikely(err)) {
		WL_ERR(("WLC_SET_RADIO error (%d)\n", err));
		return err;
	}

	if (dbm > 0xffff)
		txpwrmw = 0xffff;
	else
		txpwrmw = (u16) dbm;
	err = wldev_iovar_setint(ndev, "qtxpower",
		(s32) (bcm_mw_to_qdbm(txpwrmw)));
	if (unlikely(err)) {
		WL_ERR(("qtxpower error (%d)\n", err));
		return err;
	}
	wl->conf->tx_power = dbm;

	return err;
}

static s32 wl_cfg80211_get_tx_power(struct wiphy *wiphy, s32 *dbm)
{
	struct wl_priv *wl = wiphy_priv(wiphy);
	struct net_device *ndev = wl_to_prmry_ndev(wl);
	s32 txpwrdbm;
	u8 result;
	s32 err = 0;

	CHECK_SYS_UP(wl);
	err = wldev_iovar_getint(ndev, "qtxpower", &txpwrdbm);
	if (unlikely(err)) {
		WL_ERR(("error (%d)\n", err));
		return err;
	}
	result = (u8) (txpwrdbm & ~WL_TXPWR_OVERRIDE);
	*dbm = (s32) bcm_qdbm_to_mw(result);

	return err;
}

static s32
wl_cfg80211_config_default_key(struct wiphy *wiphy, struct net_device *dev,
	u8 key_idx, bool unicast, bool multicast)
{
	struct wl_priv *wl = wiphy_priv(wiphy);
	u32 index;
	s32 wsec;
	s32 err = 0;
	s32 bssidx = wl_cfgp2p_find_idx(wl, dev);

	WL_DBG(("key index (%d)\n", key_idx));
	CHECK_SYS_UP(wl);
	err = wldev_iovar_getint_bsscfg(dev, "wsec", &wsec, bssidx);
	if (unlikely(err)) {
		WL_ERR(("WLC_GET_WSEC error (%d)\n", err));
		return err;
	}
	if (wsec == WEP_ENABLED) {
		/* Just select a new current key */
		index = (u32) key_idx;
		index = htod32(index);
		err = wldev_ioctl(dev, WLC_SET_KEY_PRIMARY, &index,
			sizeof(index), true);
		if (unlikely(err)) {
			WL_ERR(("error (%d)\n", err));
		}
	}
	return err;
}

static s32
wl_add_keyext(struct wiphy *wiphy, struct net_device *dev,
	u8 key_idx, const u8 *mac_addr, struct key_params *params)
{
	struct wl_priv *wl = wiphy_priv(wiphy);
	struct wl_wsec_key key;
	s32 err = 0;
	s32 bssidx = wl_cfgp2p_find_idx(wl, dev);
	s32 mode = wl_get_mode_by_netdev(wl, dev);
	memset(&key, 0, sizeof(key));
	key.index = (u32) key_idx;

	if (!ETHER_ISMULTI(mac_addr))
		memcpy((char *)&key.ea, (void *)mac_addr, ETHER_ADDR_LEN);
	key.len = (u32) params->key_len;

	/* check for key index change */
	if (key.len == 0) {
		/* key delete */
		swap_key_from_BE(&key);
		wldev_iovar_setbuf_bsscfg(dev, "wsec_key", &key, sizeof(key),
			wl->ioctl_buf, WLC_IOCTL_MAXLEN, bssidx, &wl->ioctl_buf_sync);
		if (unlikely(err)) {
			WL_ERR(("key delete error (%d)\n", err));
			return err;
		}
	} else {
		if (key.len > sizeof(key.data)) {
			WL_ERR(("Invalid key length (%d)\n", key.len));
			return -EINVAL;
		}
		WL_DBG(("Setting the key index %d\n", key.index));
		memcpy(key.data, params->key, key.len);

		if ((mode == WL_MODE_BSS) &&
			(params->cipher == WLAN_CIPHER_SUITE_TKIP)) {
			u8 keybuf[8];
			memcpy(keybuf, &key.data[24], sizeof(keybuf));
			memcpy(&key.data[24], &key.data[16], sizeof(keybuf));
			memcpy(&key.data[16], keybuf, sizeof(keybuf));
		}

		/* if IW_ENCODE_EXT_RX_SEQ_VALID set */
		if (params->seq && params->seq_len == 6) {
			/* rx iv */
			u8 *ivptr;
			ivptr = (u8 *) params->seq;
			key.rxiv.hi = (ivptr[5] << 24) | (ivptr[4] << 16) |
				(ivptr[3] << 8) | ivptr[2];
			key.rxiv.lo = (ivptr[1] << 8) | ivptr[0];
			key.iv_initialized = true;
		}

		switch (params->cipher) {
		case WLAN_CIPHER_SUITE_WEP40:
			key.algo = CRYPTO_ALGO_WEP1;
			WL_DBG(("WLAN_CIPHER_SUITE_WEP40\n"));
			break;
		case WLAN_CIPHER_SUITE_WEP104:
			key.algo = CRYPTO_ALGO_WEP128;
			WL_DBG(("WLAN_CIPHER_SUITE_WEP104\n"));
			break;
		case WLAN_CIPHER_SUITE_TKIP:
			key.algo = CRYPTO_ALGO_TKIP;
			WL_DBG(("WLAN_CIPHER_SUITE_TKIP\n"));
			break;
		case WLAN_CIPHER_SUITE_AES_CMAC:
			key.algo = CRYPTO_ALGO_AES_CCM;
			WL_DBG(("WLAN_CIPHER_SUITE_AES_CMAC\n"));
			break;
		case WLAN_CIPHER_SUITE_CCMP:
			key.algo = CRYPTO_ALGO_AES_CCM;
			WL_DBG(("WLAN_CIPHER_SUITE_CCMP\n"));
			break;
		default:
			WL_ERR(("Invalid cipher (0x%x)\n", params->cipher));
			return -EINVAL;
		}
		swap_key_from_BE(&key);
		wldev_iovar_setbuf_bsscfg(dev, "wsec_key", &key, sizeof(key),
			wl->ioctl_buf, WLC_IOCTL_MAXLEN, bssidx, &wl->ioctl_buf_sync);
		if (unlikely(err)) {
			WL_ERR(("WLC_SET_KEY error (%d)\n", err));
			return err;
		}
	}
	return err;
}

static s32
wl_cfg80211_add_key(struct wiphy *wiphy, struct net_device *dev,
	u8 key_idx, bool pairwise, const u8 *mac_addr,
	struct key_params *params)
{
	struct wl_wsec_key key;
	s32 val = 0;
	s32 wsec = 0;
	s32 err = 0;
	u8 keybuf[8];
	s32 bssidx = 0;
	struct wl_priv *wl = wiphy_priv(wiphy);
	s32 mode = wl_get_mode_by_netdev(wl, dev);
	WL_DBG(("key index (%d)\n", key_idx));
	CHECK_SYS_UP(wl);

	bssidx = wl_cfgp2p_find_idx(wl, dev);

	if (mac_addr &&
	   ((params->cipher != WLAN_CIPHER_SUITE_WEP40) &&
	    (params->cipher != WLAN_CIPHER_SUITE_WEP104))) {
		wl_add_keyext(wiphy, dev, key_idx, mac_addr, params);
		goto exit;
	}
	memset(&key, 0, sizeof(key));

	key.len = (u32) params->key_len;
	key.index = (u32) key_idx;

	if (unlikely(key.len > sizeof(key.data))) {
		WL_ERR(("Too long key length (%u)\n", key.len));
		return -EINVAL;
	}
	memcpy(key.data, params->key, key.len);

	key.flags = WL_PRIMARY_KEY;
	switch (params->cipher) {
	case WLAN_CIPHER_SUITE_WEP40:
		key.algo = CRYPTO_ALGO_WEP1;
		val = WEP_ENABLED;
		WL_DBG(("WLAN_CIPHER_SUITE_WEP40\n"));
		break;
	case WLAN_CIPHER_SUITE_WEP104:
		key.algo = CRYPTO_ALGO_WEP128;
		val = WEP_ENABLED;
		WL_DBG(("WLAN_CIPHER_SUITE_WEP104\n"));
		break;
	case WLAN_CIPHER_SUITE_TKIP:
		key.algo = CRYPTO_ALGO_TKIP;
		val = TKIP_ENABLED;
		/* wpa_supplicant switches the third and fourth quarters of the TKIP key */
		if (mode == WL_MODE_BSS) {
			bcopy(&key.data[24], keybuf, sizeof(keybuf));
			bcopy(&key.data[16], &key.data[24], sizeof(keybuf));
			bcopy(keybuf, &key.data[16], sizeof(keybuf));
		}
		WL_DBG(("WLAN_CIPHER_SUITE_TKIP\n"));
		break;
	case WLAN_CIPHER_SUITE_AES_CMAC:
		key.algo = CRYPTO_ALGO_AES_CCM;
		val = AES_ENABLED;
		WL_DBG(("WLAN_CIPHER_SUITE_AES_CMAC\n"));
		break;
	case WLAN_CIPHER_SUITE_CCMP:
		key.algo = CRYPTO_ALGO_AES_CCM;
		val = AES_ENABLED;
		WL_DBG(("WLAN_CIPHER_SUITE_CCMP\n"));
		break;
	default:
		WL_ERR(("Invalid cipher (0x%x)\n", params->cipher));
		return -EINVAL;
	}

	/* Set the new key/index */
	swap_key_from_BE(&key);
	err = wldev_iovar_setbuf_bsscfg(dev, "wsec_key", &key, sizeof(key), wl->ioctl_buf,
		WLC_IOCTL_MAXLEN, bssidx, &wl->ioctl_buf_sync);
	if (unlikely(err)) {
		WL_ERR(("WLC_SET_KEY error (%d)\n", err));
		return err;
	}

exit:
	err = wldev_iovar_getint_bsscfg(dev, "wsec", &wsec, bssidx);
	if (unlikely(err)) {
		WL_ERR(("get wsec error (%d)\n", err));
		return err;
	}

	wsec |= val;
	err = wldev_iovar_setint_bsscfg(dev, "wsec", wsec, bssidx);
	if (unlikely(err)) {
		WL_ERR(("set wsec error (%d)\n", err));
		return err;
	}

	return err;
}

static s32
wl_cfg80211_del_key(struct wiphy *wiphy, struct net_device *dev,
	u8 key_idx, bool pairwise, const u8 *mac_addr)
{
	struct wl_wsec_key key;
	struct wl_priv *wl = wiphy_priv(wiphy);
	s32 err = 0;
	s32 bssidx = wl_cfgp2p_find_idx(wl, dev);

	WL_DBG(("Enter\n"));
	CHECK_SYS_UP(wl);
	memset(&key, 0, sizeof(key));

	key.flags = WL_PRIMARY_KEY;
	key.algo = CRYPTO_ALGO_OFF;
	key.index = (u32) key_idx;

	WL_DBG(("key index (%d)\n", key_idx));
	/* Set the new key/index */
	swap_key_from_BE(&key);
	wldev_iovar_setbuf_bsscfg(dev, "wsec_key", &key, sizeof(key), wl->ioctl_buf,
		WLC_IOCTL_MAXLEN, bssidx, &wl->ioctl_buf_sync);
	if (unlikely(err)) {
		if (err == -EINVAL) {
			if (key.index >= DOT11_MAX_DEFAULT_KEYS) {
				/* we ignore this key index in this case */
				WL_DBG(("invalid key index (%d)\n", key_idx));
			}
		} else {
			WL_ERR(("WLC_SET_KEY error (%d)\n", err));
		}
		return err;
	}
	return err;
}

static s32
wl_cfg80211_get_key(struct wiphy *wiphy, struct net_device *dev,
	u8 key_idx, bool pairwise, const u8 *mac_addr, void *cookie,
	void (*callback) (void *cookie, struct key_params * params))
{
	struct key_params params;
	struct wl_wsec_key key;
	struct wl_priv *wl = wiphy_priv(wiphy);
	struct wl_security *sec;
	s32 wsec;
	s32 err = 0;
	s32 bssidx = wl_cfgp2p_find_idx(wl, dev);

	WL_DBG(("key index (%d)\n", key_idx));
	CHECK_SYS_UP(wl);
	memset(&key, 0, sizeof(key));
	key.index = key_idx;
	swap_key_to_BE(&key);
	memset(&params, 0, sizeof(params));
	params.key_len = (u8) min_t(u8, DOT11_MAX_KEY_SIZE, key.len);
	memcpy(params.key, key.data, params.key_len);

	wldev_iovar_getint_bsscfg(dev, "wsec", &wsec, bssidx);
	if (unlikely(err)) {
		WL_ERR(("WLC_GET_WSEC error (%d)\n", err));
		return err;
	}
	switch (wsec & ~SES_OW_ENABLED) {
		case WEP_ENABLED:
			sec = wl_read_prof(wl, dev, WL_PROF_SEC);
			if (sec->cipher_pairwise & WLAN_CIPHER_SUITE_WEP40) {
				params.cipher = WLAN_CIPHER_SUITE_WEP40;
				WL_DBG(("WLAN_CIPHER_SUITE_WEP40\n"));
			} else if (sec->cipher_pairwise & WLAN_CIPHER_SUITE_WEP104) {
				params.cipher = WLAN_CIPHER_SUITE_WEP104;
				WL_DBG(("WLAN_CIPHER_SUITE_WEP104\n"));
			}
			break;
		case TKIP_ENABLED:
			params.cipher = WLAN_CIPHER_SUITE_TKIP;
			WL_DBG(("WLAN_CIPHER_SUITE_TKIP\n"));
			break;
		case AES_ENABLED:
			params.cipher = WLAN_CIPHER_SUITE_AES_CMAC;
			WL_DBG(("WLAN_CIPHER_SUITE_AES_CMAC\n"));
			break;
		default:
			WL_ERR(("Invalid algo (0x%x)\n", wsec));
			return -EINVAL;
	}

	callback(cookie, &params);
	return err;
}

static s32
wl_cfg80211_config_default_mgmt_key(struct wiphy *wiphy,
	struct net_device *dev, u8 key_idx)
{
	WL_INFO(("Not supported\n"));
	return -EOPNOTSUPP;
}

static s32
wl_cfg80211_get_station(struct wiphy *wiphy, struct net_device *dev,
	u8 *mac, struct station_info *sinfo)
{
	struct wl_priv *wl = wiphy_priv(wiphy);
	scb_val_t scb_val;
	s32 rssi;
	s32 rate;
	s32 err = 0;
	sta_info_t *sta;
#if LINUX_VERSION_CODE >= KERNEL_VERSION(3, 0, 0)
	s8 eabuf[ETHER_ADDR_STR_LEN];
#endif
	dhd_pub_t *dhd =  (dhd_pub_t *)(wl->pub);

	CHECK_SYS_UP(wl);
	if (wl_get_mode_by_netdev(wl, dev) == WL_MODE_AP) {
		err = wldev_iovar_getbuf(dev, "sta_info", (struct ether_addr *)mac,
			ETHER_ADDR_LEN, wl->ioctl_buf, WLC_IOCTL_MAXLEN, &wl->ioctl_buf_sync);
		if (err < 0) {
			WL_ERR(("GET STA INFO failed, %d\n", err));
			return err;
		}
		sinfo->filled = STATION_INFO_INACTIVE_TIME;
		sta = (sta_info_t *)wl->ioctl_buf;
		sta->len = dtoh16(sta->len);
		sta->cap = dtoh16(sta->cap);
		sta->flags = dtoh32(sta->flags);
		sta->idle = dtoh32(sta->idle);
		sta->in = dtoh32(sta->in);
		sinfo->inactive_time = sta->idle * 1000;
#if LINUX_VERSION_CODE >= KERNEL_VERSION(3, 0, 0)
		if (sta->flags & WL_STA_ASSOC) {
			sinfo->filled |= STATION_INFO_CONNECTED_TIME;
			sinfo->connected_time = sta->in;
		}
		WL_INFO(("STA %s : idle time : %d sec, connected time :%d ms\n",
			bcm_ether_ntoa((const struct ether_addr *)mac, eabuf), sinfo->inactive_time,
			sta->idle * 1000));
#endif
	} else if (wl_get_mode_by_netdev(wl, dev) == WL_MODE_BSS) {
		get_pktcnt_t pktcnt;
		u8 *curmacp = wl_read_prof(wl, dev, WL_PROF_BSSID);
		err = -ENODEV;
		if (!wl_get_drv_status(wl, CONNECTED, dev) ||
			(dhd_is_associated(dhd, NULL, &err) == FALSE)) {
			WL_ERR(("NOT assoc: %d\n", err));
			goto get_station_err;
		}
		if (memcmp(mac, curmacp, ETHER_ADDR_LEN)) {
			WL_ERR(("Wrong Mac address: "MACSTR" != "MACSTR"\n",
				MAC2STR(mac), MAC2STR(curmacp)));
		}

		/* Report the current tx rate */
		err = wldev_ioctl(dev, WLC_GET_RATE, &rate, sizeof(rate), false);
		if (err) {
			WL_ERR(("Could not get rate (%d)\n", err));
		} else {
			rate = dtoh32(rate);
			sinfo->filled |= STATION_INFO_TX_BITRATE;
			sinfo->txrate.legacy = rate * 5;
			WL_DBG(("Rate %d Mbps\n", (rate / 2)));
		}

		memset(&scb_val, 0, sizeof(scb_val));
		scb_val.val = 0;
		err = wldev_ioctl(dev, WLC_GET_RSSI, &scb_val,
			sizeof(scb_val_t), false);
		if (err) {
			WL_ERR(("Could not get rssi (%d)\n", err));
			goto get_station_err;
		}
		rssi = dtoh32(scb_val.val);
		sinfo->filled |= STATION_INFO_SIGNAL;
		sinfo->signal = rssi;
		WL_DBG(("RSSI %d dBm\n", rssi));

		err = wldev_ioctl(dev, WLC_GET_PKTCNTS, &pktcnt,
				  sizeof(pktcnt), false);
		if (!err) {
			sinfo->filled |= (STATION_INFO_RX_PACKETS |
					  STATION_INFO_RX_DROP_MISC |
					  STATION_INFO_TX_PACKETS |
					  STATION_INFO_TX_FAILED);
			sinfo->rx_packets = pktcnt.rx_good_pkt;
			sinfo->rx_dropped_misc = pktcnt.rx_bad_pkt;
			sinfo->tx_packets = pktcnt.tx_good_pkt;
			sinfo->tx_failed  = pktcnt.tx_bad_pkt;
		}

get_station_err:
		if (err && (err != -ETIMEDOUT) && (err != -EIO)) {
			/* Disconnect due to zero BSSID or error to get RSSI */
			WL_ERR(("force cfg80211_disconnected: %d\n", err));
			wl_clr_drv_status(wl, CONNECTED, dev);
			cfg80211_disconnected(dev, 0, NULL, 0, GFP_KERNEL);
			wl_link_down(wl);
		}
	}

	return err;
}

int wl_cfg80211_update_power_mode(struct net_device *dev)
{
	int pm = -1;
	int err;

	err = wldev_ioctl(dev, WLC_GET_PM, &pm, sizeof(pm), false);
	if (err || (pm == -1)) {
		WL_ERR(("error (%d)\n", err));
	} else {
		pm = (pm == PM_OFF) ? false : true;
		WL_DBG(("%s: %d\n", __func__, pm));
		if (dev->ieee80211_ptr)
			dev->ieee80211_ptr->ps = pm;
	}
	return err;
}

static s32
wl_cfg80211_set_power_mgmt(struct wiphy *wiphy, struct net_device *dev,
	bool enabled, s32 timeout)
{
	s32 pm;
	s32 err = 0;
	struct wl_priv *wl = wiphy_priv(wiphy);
#if !defined(SUPPORT_PM2_ONLY)
	dhd_pub_t *dhd =  (dhd_pub_t *)(wl->pub);
#endif
	CHECK_SYS_UP(wl);

	WL_DBG(("Enter : power save %s\n", (enabled ? "enable" : "disable")));
	if (wl->p2p_net == dev) {
		return err;
	}

#if !defined(SUPPORT_PM2_ONLY)
	pm = enabled ? ((dhd->in_suspend) ? PM_MAX : PM_FAST) : PM_OFF;
#else
	pm = enabled ? PM_FAST : PM_OFF;
#endif
	pm = htod32(pm);
	err = wldev_ioctl(dev, WLC_SET_PM, &pm, sizeof(pm), true);
	if (unlikely(err)) {
		if (err == -ENODEV)
			WL_DBG(("net_device is not ready yet\n"));
		else
			WL_ERR(("error (%d)\n", err));
		return err;
	}
	WL_DBG(("power save %s\n", (pm ? "enabled" : "disabled")));
	return err;
}

static __used u32 wl_find_msb(u16 bit16)
{
	u32 ret = 0;

	if (bit16 & 0xff00) {
		ret += 8;
		bit16 >>= 8;
	}

	if (bit16 & 0xf0) {
		ret += 4;
		bit16 >>= 4;
	}

	if (bit16 & 0xc) {
		ret += 2;
		bit16 >>= 2;
	}

	if (bit16 & 2)
		ret += bit16 & 2;
	else if (bit16)
		ret += bit16;

	return ret;
}

static s32 wl_cfg80211_resume(struct wiphy *wiphy)
{
	struct wl_priv *wl = wiphy_priv(wiphy);
	struct net_device *ndev = wl_to_prmry_ndev(wl);
	s32 err = 0;

	if (unlikely(!wl_get_drv_status(wl, READY, ndev))) {
		WL_INFO(("device is not ready\n"));
		return 0;
	}

	wl_invoke_iscan(wl);

	return err;
}

#if LINUX_VERSION_CODE > KERNEL_VERSION(2, 6, 39)
static s32 wl_cfg80211_suspend(struct wiphy *wiphy, struct cfg80211_wowlan *wow)
#else
static s32 wl_cfg80211_suspend(struct wiphy *wiphy)
#endif
{
#ifdef DHD_CLEAR_ON_SUSPEND
	struct wl_priv *wl = wiphy_priv(wiphy);
	struct net_info *iter, *next;
	struct net_device *ndev = wl_to_prmry_ndev(wl);
	unsigned long flags;

	if (unlikely(!wl_get_drv_status(wl, READY, ndev))) {
		WL_INFO(("device is not ready : status (%d)\n",
			(int)wl->status));
		return 0;
	}
	for_each_ndev(wl, iter, next)
		wl_set_drv_status(wl, SCAN_ABORTING, iter->ndev);
	wl_term_iscan(wl);
	spin_lock_irqsave(&wl->cfgdrv_lock, flags);
	if (wl->scan_request) {
		cfg80211_scan_done(wl->scan_request, true);
		wl->scan_request = NULL;
	}
	for_each_ndev(wl, iter, next) {
		wl_clr_drv_status(wl, SCANNING, iter->ndev);
		wl_clr_drv_status(wl, SCAN_ABORTING, iter->ndev);
	}
	spin_unlock_irqrestore(&wl->cfgdrv_lock, flags);
	for_each_ndev(wl, iter, next) {
		if (wl_get_drv_status(wl, CONNECTING, iter->ndev)) {
			wl_bss_connect_done(wl, iter->ndev, NULL, NULL, false);
		}
	}
#endif /* DHD_CLEAR_ON_SUSPEND */
	return 0;
}

static s32
wl_update_pmklist(struct net_device *dev, struct wl_pmk_list *pmk_list,
	s32 err)
{
	int i, j;
	struct wl_priv *wl = wlcfg_drv_priv;
	struct net_device *primary_dev = wl_to_prmry_ndev(wl);

	if (!pmk_list) {
		printk("pmk_list is NULL\n");
		return -EINVAL;
	}
	/* pmk list is supported only for STA interface i.e. primary interface
	 * Refer code wlc_bsscfg.c->wlc_bsscfg_sta_init
	 */
	if (primary_dev != dev) {
		WL_INFO(("Not supporting Flushing pmklist on virtual"
			" interfaces than primary interface\n"));
		return err;
	}

	WL_DBG(("No of elements %d\n", pmk_list->pmkids.npmkid));
	for (i = 0; i < pmk_list->pmkids.npmkid; i++) {
		WL_DBG(("PMKID[%d]: %pM =\n", i,
			&pmk_list->pmkids.pmkid[i].BSSID));
		for (j = 0; j < WPA2_PMKID_LEN; j++) {
			WL_DBG(("%02x\n", pmk_list->pmkids.pmkid[i].PMKID[j]));
		}
	}
	if (likely(!err)) {
		err = wldev_iovar_setbuf(dev, "pmkid_info", (char *)pmk_list,
			sizeof(*pmk_list), wl->ioctl_buf, WLC_IOCTL_MAXLEN, NULL);
	}

	return err;
}

static s32
wl_cfg80211_set_pmksa(struct wiphy *wiphy, struct net_device *dev,
	struct cfg80211_pmksa *pmksa)
{
	struct wl_priv *wl = wiphy_priv(wiphy);
	s32 err = 0;
	int i;

	CHECK_SYS_UP(wl);
	for (i = 0; i < wl->pmk_list->pmkids.npmkid; i++)
		if (!memcmp(pmksa->bssid, &wl->pmk_list->pmkids.pmkid[i].BSSID,
			ETHER_ADDR_LEN))
			break;
	if (i < WL_NUM_PMKIDS_MAX) {
		memcpy(&wl->pmk_list->pmkids.pmkid[i].BSSID, pmksa->bssid,
			ETHER_ADDR_LEN);
		memcpy(&wl->pmk_list->pmkids.pmkid[i].PMKID, pmksa->pmkid,
			WPA2_PMKID_LEN);
		if (i == wl->pmk_list->pmkids.npmkid)
			wl->pmk_list->pmkids.npmkid++;
	} else {
		err = -EINVAL;
	}
	WL_DBG(("set_pmksa,IW_PMKSA_ADD - PMKID: %pM =\n",
		&wl->pmk_list->pmkids.pmkid[wl->pmk_list->pmkids.npmkid - 1].BSSID));
	for (i = 0; i < WPA2_PMKID_LEN; i++) {
		WL_DBG(("%02x\n",
			wl->pmk_list->pmkids.pmkid[wl->pmk_list->pmkids.npmkid - 1].
			PMKID[i]));
	}

	err = wl_update_pmklist(dev, wl->pmk_list, err);

	return err;
}

static s32
wl_cfg80211_del_pmksa(struct wiphy *wiphy, struct net_device *dev,
	struct cfg80211_pmksa *pmksa)
{
	struct wl_priv *wl = wiphy_priv(wiphy);
	struct _pmkid_list pmkid;
	s32 err = 0;
	int i;

	CHECK_SYS_UP(wl);
	memcpy(&pmkid.pmkid[0].BSSID, pmksa->bssid, ETHER_ADDR_LEN);
	memcpy(&pmkid.pmkid[0].PMKID, pmksa->pmkid, WPA2_PMKID_LEN);

	WL_DBG(("del_pmksa,IW_PMKSA_REMOVE - PMKID: %pM =\n",
		&pmkid.pmkid[0].BSSID));
	for (i = 0; i < WPA2_PMKID_LEN; i++) {
		WL_DBG(("%02x\n", pmkid.pmkid[0].PMKID[i]));
	}

	for (i = 0; i < wl->pmk_list->pmkids.npmkid; i++)
		if (!memcmp
		    (pmksa->bssid, &wl->pmk_list->pmkids.pmkid[i].BSSID,
		     ETHER_ADDR_LEN))
			break;

	if ((wl->pmk_list->pmkids.npmkid > 0) &&
		(i < wl->pmk_list->pmkids.npmkid)) {
		memset(&wl->pmk_list->pmkids.pmkid[i], 0, sizeof(pmkid_t));
		for (; i < (wl->pmk_list->pmkids.npmkid - 1); i++) {
			memcpy(&wl->pmk_list->pmkids.pmkid[i].BSSID,
				&wl->pmk_list->pmkids.pmkid[i + 1].BSSID,
				ETHER_ADDR_LEN);
			memcpy(&wl->pmk_list->pmkids.pmkid[i].PMKID,
				&wl->pmk_list->pmkids.pmkid[i + 1].PMKID,
				WPA2_PMKID_LEN);
		}
		wl->pmk_list->pmkids.npmkid--;
	} else {
		err = -EINVAL;
	}

	err = wl_update_pmklist(dev, wl->pmk_list, err);

	return err;

}

static s32
wl_cfg80211_flush_pmksa(struct wiphy *wiphy, struct net_device *dev)
{
	struct wl_priv *wl = wiphy_priv(wiphy);
	s32 err = 0;
	CHECK_SYS_UP(wl);
	memset(wl->pmk_list, 0, sizeof(*wl->pmk_list));
	err = wl_update_pmklist(dev, wl->pmk_list, err);
	return err;

}

static wl_scan_params_t *
wl_cfg80211_scan_alloc_params(int channel, int nprobes, int *out_params_size)
{
	wl_scan_params_t *params;
	int params_size;
	int num_chans;

	*out_params_size = 0;

	/* Our scan params only need space for 1 channel and 0 ssids */
	params_size = WL_SCAN_PARAMS_FIXED_SIZE + 1 * sizeof(uint16);
	params = (wl_scan_params_t*) kzalloc(params_size, GFP_KERNEL);
	if (params == NULL) {
		WL_ERR(("%s: mem alloc failed (%d bytes)\n", __func__, params_size));
		return params;
	}
	memset(params, 0, params_size);
	params->nprobes = nprobes;

	num_chans = (channel == 0) ? 0 : 1;

	memcpy(&params->bssid, &ether_bcast, ETHER_ADDR_LEN);
	params->bss_type = DOT11_BSSTYPE_ANY;
	params->scan_type = DOT11_SCANTYPE_ACTIVE;
	params->nprobes = htod32(1);
	params->active_time = htod32(-1);
	params->passive_time = htod32(-1);
	params->home_time = htod32(10);
	params->channel_list[0] = htodchanspec(channel);

	/* Our scan params have 1 channel and 0 ssids */
	params->channel_num = htod32((0 << WL_SCAN_PARAMS_NSSID_SHIFT) |
		(num_chans & WL_SCAN_PARAMS_COUNT_MASK));

	*out_params_size = params_size;	/* rtn size to the caller */
	return params;
}

static s32
wl_cfg80211_remain_on_channel(struct wiphy *wiphy, struct net_device *dev,
	struct ieee80211_channel * channel,
	enum nl80211_channel_type channel_type,
	unsigned int duration, u64 *cookie)
{
	s32 target_channel;
	u32 id;
	struct ether_addr primary_mac;
	struct net_device *ndev = NULL;

	s32 err = BCME_OK;
	struct wl_priv *wl = wiphy_priv(wiphy);
	WL_DBG(("Enter, netdev_ifidx: %d \n", dev->ifindex));

	if (wl->p2p_net == dev) {
		ndev = wl_to_prmry_ndev(wl);
	} else {
		ndev = dev;
	}

	if (wl_get_drv_status(wl, SCANNING, ndev)) {
		wl_notify_escan_complete(wl, ndev, true, true);
	}
	target_channel = ieee80211_frequency_to_channel(channel->center_freq);
	memcpy(&wl->remain_on_chan, channel, sizeof(struct ieee80211_channel));
	wl->remain_on_chan_type = channel_type;
	id = ++wl->last_roc_id;
	if (id == 0)
		id = ++wl->last_roc_id;
	*cookie = id;
	cfg80211_ready_on_channel(dev, *cookie, channel,
		channel_type, duration, GFP_KERNEL);
	if (wl->p2p && !wl->p2p->on) {
		get_primary_mac(wl, &primary_mac);
		wl_cfgp2p_generate_bss_mac(&primary_mac, &wl->p2p->dev_addr, &wl->p2p->int_addr);

		/* In case of p2p_listen command, supplicant send remain_on_channel
		 * without turning on P2P
		 */

		p2p_on(wl) = true;
		err = wl_cfgp2p_enable_discovery(wl, ndev, NULL, 0);

		if (unlikely(err)) {
			goto exit;
		}
	}
	if (p2p_is_on(wl))
		wl_cfgp2p_discover_listen(wl, target_channel, duration);


exit:
	return err;
}

static s32
wl_cfg80211_cancel_remain_on_channel(struct wiphy *wiphy, struct net_device *dev,
	u64 cookie)
{
	s32 err = 0;
	WL_DBG((" enter ) netdev_ifidx: %d \n", dev->ifindex));
	return err;
}

static s32
wl_cfg80211_send_pending_tx_act_frm(struct wl_priv *wl)
{
	wl_af_params_t *tx_act_frm;
	struct net_device *dev = wl->afx_hdl->dev;
	if (!p2p_is_on(wl))
		return -1;

	if (dev == wl->p2p_net) {
		dev = wl_to_prmry_ndev(wl);
	}

	tx_act_frm = wl->afx_hdl->pending_tx_act_frm;
	WL_DBG(("Sending the action frame\n"));
	wl->afx_hdl->pending_tx_act_frm = NULL;
	if (tx_act_frm != NULL) {
		/* Suspend P2P discovery's search-listen to prevent it from
		 * starting a scan or changing the channel.
		 */
		wl_clr_drv_status(wl, SENDING_ACT_FRM, wl->afx_hdl->dev);
		wl_clr_drv_status(wl, SCANNING, wl->afx_hdl->dev);
		wl_notify_escan_complete(wl, dev, true, true);
		wl_cfgp2p_discover_enable_search(wl, false);
		tx_act_frm->channel = wl->afx_hdl->peer_chan;
		wl->afx_hdl->ack_recv = (wl_cfgp2p_tx_action_frame(wl, dev,
			tx_act_frm, wl->afx_hdl->bssidx)) ? false : true;
	}
	return 0;
}
static void
wl_cfg80211_afx_handler(struct work_struct *work)
{

	struct afx_hdl *afx_instance;
	struct wl_priv *wl = wlcfg_drv_priv;
	afx_instance = container_of(work, struct afx_hdl, work);
	if (afx_instance != NULL) {
		wl_cfgp2p_act_frm_search(wl, wl->afx_hdl->dev,
			wl->afx_hdl->bssidx, 0);
	}
}

static bool
wl_cfg80211_send_at_common_channel(struct wl_priv *wl,
	struct net_device *dev,
	wl_af_params_t *af_params)
{
	WL_DBG((" enter ) \n"));
	/* initialize afx_hdl */
	wl->afx_hdl->pending_tx_act_frm = af_params;
	wl->afx_hdl->bssidx = wl_cfgp2p_find_idx(wl, dev);
	wl->afx_hdl->dev = dev;
	wl->afx_hdl->retry = 0;
	wl->afx_hdl->peer_chan = WL_INVALID;
	wl->afx_hdl->ack_recv = false;
	memcpy(wl->afx_hdl->pending_tx_dst_addr.octet,
		af_params->action_frame.da.octet,
		sizeof(wl->afx_hdl->pending_tx_dst_addr.octet));
	/* Loop to wait until we have sent the pending tx action frame or the
	 * pending action frame tx is cancelled.
	 */
	while ((wl->afx_hdl->retry < WL_CHANNEL_SYNC_RETRY) &&
		(wl->afx_hdl->peer_chan == WL_INVALID)) {
		wl_set_drv_status(wl, SENDING_ACT_FRM, dev);
		wl_set_drv_status(wl, SCANNING, dev);
		WL_DBG(("Scheduling the action frame for sending.. retry %d\n",
			wl->afx_hdl->retry));
		/* Do find_peer_for_action */
		schedule_work(&wl->afx_hdl->work);
		wait_for_completion(&wl->act_frm_scan);
		wl->afx_hdl->retry++;
	}
	if (wl->afx_hdl->peer_chan != WL_INVALID)
		wl_cfg80211_send_pending_tx_act_frm(wl);
	else {
		WL_ERR(("Couldn't find the peer " MACSTR " after %d retries\n",
			MAC2STR(wl->afx_hdl->pending_tx_dst_addr.octet), wl->afx_hdl->retry));
	}
	wl->afx_hdl->dev = NULL;
	wl->afx_hdl->bssidx = WL_INVALID;
	wl_clr_drv_status(wl, SENDING_ACT_FRM, dev);
	if (wl->afx_hdl->ack_recv)
		return true; /* ACK */
	else
		return false; /* NO ACK */
}

static s32
wl_cfg80211_mgmt_tx(struct wiphy *wiphy, struct net_device *ndev,
	struct ieee80211_channel *channel, bool offchan,
	enum nl80211_channel_type channel_type,
	bool channel_type_valid, unsigned int wait,
	const u8* buf, size_t len,
#if LINUX_VERSION_CODE >= KERNEL_VERSION(3, 2, 0)
	bool no_cck,
#endif
	u64 *cookie)
{
	wl_action_frame_t *action_frame;
	wl_af_params_t *af_params;
	wifi_p2p_ie_t *p2p_ie;
	wpa_ie_fixed_t *wps_ie;
	scb_val_t scb_val;
	wifi_wfd_ie_t *wfd_ie;
	const struct ieee80211_mgmt *mgmt;
	struct wl_priv *wl = wiphy_priv(wiphy);
	struct net_device *dev = NULL;
	s32 err = BCME_OK;
	s32 bssidx = 0;
	u32 p2pie_len = 0;
	u32 wpsie_len = 0;
	u32 wfdie_len = 0;
	u32 id;
	u32 retry = 0;
	bool ack = false;
	wifi_p2p_pub_act_frame_t *act_frm = NULL;
	wifi_p2p_action_frame_t *p2p_act_frm = NULL;
	wifi_p2psd_gas_pub_act_frame_t *sd_act_frm = NULL;
	s8 eabuf[ETHER_ADDR_STR_LEN];
	int retry_cnt = 0;

	WL_DBG(("Enter \n"));

	if (ndev == wl->p2p_net) {
		dev = wl_to_prmry_ndev(wl);
	} else {
		/* If TX req is for any valid ifidx. Use as is */
		dev = ndev;
	}

	/* find bssidx based on ndev */
	bssidx = wl_cfgp2p_find_idx(wl, dev);
	if (bssidx == -1) {

		WL_ERR(("Can not find the bssidx for dev( %p )\n", dev));
		return -ENODEV;
	}
	if (p2p_is_on(wl)) {
		/* Suspend P2P discovery search-listen to prevent it from changing the
		 * channel.
		 */
		if ((err = wl_cfgp2p_discover_enable_search(wl, false)) < 0) {
			WL_ERR(("Can not disable discovery mode\n"));
			return -EFAULT;
		}
	}
	*cookie = 0;
	id = wl->send_action_id++;
	if (id == 0)
		id = wl->send_action_id++;
	*cookie = id;
	mgmt = (const struct ieee80211_mgmt *)buf;
	if (ieee80211_is_mgmt(mgmt->frame_control)) {
		if (ieee80211_is_probe_resp(mgmt->frame_control)) {
			s32 ie_offset =  DOT11_MGMT_HDR_LEN + DOT11_BCN_PRB_FIXED_LEN;
			s32 ie_len = len - ie_offset;
			if ((p2p_ie = wl_cfgp2p_find_p2pie((u8 *)(buf + ie_offset), ie_len))
				!= NULL) {
				/* Total length of P2P Information Element */
				p2pie_len = p2p_ie->len + sizeof(p2p_ie->len) + sizeof(p2p_ie->id);
			}
			if ((wfd_ie = wl_cfgp2p_find_wfdie((u8 *)(buf + ie_offset), ie_len))
			    != NULL) {
				/* Total length of WFD Information Element */
				wfdie_len = wfd_ie->len + sizeof(wfd_ie->len) + sizeof(wfd_ie->id);
			}
			if ((wps_ie = wl_cfgp2p_find_wpsie((u8 *)(buf + ie_offset), ie_len))
				!= NULL) {
				/* Order of Vendor IE is 1) WPS IE +
				 * 2) P2P IE created by supplicant
				 *  So, it is ok to find start address of WPS IE
				 *  to save IEs
				 */
				wpsie_len = wps_ie->length + sizeof(wps_ie->length) +
					sizeof(wps_ie->tag);
				wl_cfgp2p_set_management_ie(wl, dev, bssidx,
					VNDR_IE_PRBRSP_FLAG,
					(u8 *)wps_ie, wpsie_len + p2pie_len+ wfdie_len);
			}
			cfg80211_mgmt_tx_status(ndev, *cookie, buf, len, true, GFP_KERNEL);
			goto exit;
		} else if (ieee80211_is_disassoc(mgmt->frame_control) ||
			ieee80211_is_deauth(mgmt->frame_control)) {
			memcpy(scb_val.ea.octet, mgmt->da, ETH_ALEN);
			scb_val.val = mgmt->u.disassoc.reason_code;
			wldev_ioctl(dev, WLC_SCB_DEAUTHENTICATE_FOR_REASON, &scb_val,
				sizeof(scb_val_t), true);
			WL_DBG(("Disconnect STA : %s scb_val.val %d\n",
				bcm_ether_ntoa((const struct ether_addr *)mgmt->da, eabuf),
				scb_val.val));
			/* Wait for the deauth event to come, supplicant will do the
			 * delete iface immediately and we will have problem in sending
			 * deauth frame if we delete the bss in firmware
			 */
			wl_delay(400);
			cfg80211_mgmt_tx_status(ndev, *cookie, buf, len, true, GFP_KERNEL);
			goto exit;

		} else if (ieee80211_is_action(mgmt->frame_control)) {
			/* Abort the dwell time of any previous off-channel
			* action frame that may be still in effect.  Sending
			* off-channel action frames relies on the driver's
			* scan engine.  If a previous off-channel action frame
			* tx is still in progress (including the dwell time),
			* then this new action frame will not be sent out.
			*/
			wl_notify_escan_complete(wl, dev, true, true);

		}

	} else {
		WL_ERR(("Driver only allows MGMT packet type\n"));
		goto exit;
	}

	af_params = (wl_af_params_t *) kzalloc(WL_WIFI_AF_PARAMS_SIZE, GFP_KERNEL);

	if (af_params == NULL)
	{
		WL_ERR(("unable to allocate frame\n"));
		return -ENOMEM;
	}

	action_frame = &af_params->action_frame;

	/* Add the packet Id */
	action_frame->packetId = *cookie;
	WL_DBG(("action frame %d\n", action_frame->packetId));
	/* Add BSSID */
	memcpy(&action_frame->da, &mgmt->da[0], ETHER_ADDR_LEN);
	memcpy(&af_params->BSSID, &mgmt->bssid[0], ETHER_ADDR_LEN);

	/* Add the length exepted for 802.11 header  */
	action_frame->len = len - DOT11_MGMT_HDR_LEN;
	WL_DBG(("action_frame->len: %d\n", action_frame->len));

	/* Add the channel */
	af_params->channel =
		ieee80211_frequency_to_channel(channel->center_freq);

	if (channel->band == IEEE80211_BAND_5GHZ) {
		WL_DBG(("5GHz channel %d", af_params->channel));
		err = wldev_ioctl(dev, WLC_SET_CHANNEL,
			&af_params->channel, sizeof(af_params->channel), true);
		if (err < 0) {
			WL_ERR(("WLC_SET_CHANNEL error %d\n", err));
		}
	}

	/* Add the dwell time
	 * Dwell time to stay off-channel to wait for a response action frame
	 * after transmitting an GO Negotiation action frame
	 */
	af_params->dwell_time = WL_DWELL_TIME;

	memcpy(action_frame->data, &buf[DOT11_MGMT_HDR_LEN], action_frame->len);
	if (wl_cfgp2p_is_pub_action(action_frame->data, action_frame->len)) {
		act_frm = (wifi_p2p_pub_act_frame_t *) (action_frame->data);
		WL_DBG(("P2P PUB action_frame->len: %d chan %d category %d subtype %d\n",
			action_frame->len, af_params->channel,
			act_frm->category, act_frm->subtype));
		if (act_frm && ((act_frm->subtype == P2P_PAF_GON_REQ) ||
		  (act_frm->subtype == P2P_PAF_GON_RSP) ||
		  (act_frm->subtype == P2P_PAF_GON_CONF) ||
		  (act_frm->subtype == P2P_PAF_PROVDIS_REQ))) {
			wldev_iovar_setint(dev, "mpc", 0);
		}

		if (act_frm->subtype == P2P_PAF_GON_REQ) {
			WL_DBG(("P2P: GO_NEG_PHASE status set \n"));
			wl_set_p2p_status(wl, GO_NEG_PHASE);
		} else if (act_frm->subtype == P2P_PAF_GON_CONF) {
			/* If we reached till GO Neg confirmation
			 * reset the filter
			 */
			WL_DBG(("P2P: GO_NEG_PHASE status cleared \n"));
			wl_clr_p2p_status(wl, GO_NEG_PHASE);
		}

		if (act_frm->subtype == P2P_PAF_GON_RSP)
			retry_cnt = 1;
		else retry_cnt = WL_ACT_FRAME_RETRY;

		if (act_frm && act_frm->subtype == P2P_PAF_DEVDIS_REQ) {
			af_params->dwell_time = WL_LONG_DWELL_TIME;
		} else if (act_frm &&
			(act_frm->subtype == P2P_PAF_PROVDIS_REQ ||
			act_frm->subtype == P2P_PAF_PROVDIS_RSP ||
			act_frm->subtype == P2P_PAF_GON_RSP)) {
			af_params->dwell_time = WL_MED_DWELL_TIME;
		}
	} else if (wl_cfgp2p_is_p2p_action(action_frame->data, action_frame->len)) {
		p2p_act_frm = (wifi_p2p_action_frame_t *) (action_frame->data);
		WL_DBG(("P2P action_frame->len: %d chan %d category %d subtype %d\n",
			action_frame->len, af_params->channel,
			p2p_act_frm->category, p2p_act_frm->subtype));
	} else if (wl_cfgp2p_is_gas_action(action_frame->data, action_frame->len)) {
		sd_act_frm = (wifi_p2psd_gas_pub_act_frame_t *) (action_frame->data);
		WL_DBG(("Service Discovery action_frame->len: %d chan %d category %d action %d\n",
			action_frame->len, af_params->channel,
			sd_act_frm->category, sd_act_frm->action));
		af_params->dwell_time = WL_MED_DWELL_TIME;
		retry_cnt = WL_ACT_FRAME_RETRY;
	}
	wl_cfgp2p_print_actframe(true, action_frame->data, action_frame->len);
	/*
	 * To make sure to send successfully action frame, we have to turn off mpc
	 */
	if (IS_P2P_SOCIAL(af_params->channel) &&
		(IS_P2P_PUB_ACT_REQ(act_frm, &act_frm->elts[0], action_frame->len) ||
		IS_GAS_REQ(sd_act_frm, action_frame->len)) &&
		wl_to_p2p_bss_saved_ie(wl, P2PAPI_BSSCFG_DEVICE).p2p_probe_req_ie_len) {
		/* channel offload require P2P IE for Probe request
		 * otherwise, we will use wl_cfgp2p_tx_action_frame directly.
		 * channel offload for action request frame
		 */

		/* channel offload for action request frame */
		ack = wl_cfg80211_send_at_common_channel(wl, dev, af_params);
		/* We need to retry Service discovery frames as they don't get retried immediately by supplicant*/
		if ((!ack) && (IS_GAS_REQ(sd_act_frm, action_frame->len))) {
			for (retry = 1; retry < retry_cnt; retry++) {
				WL_DBG(("Service Discovery action_frame retry %d len: %d chan %d category %d action %d\n",
					retry, action_frame->len, af_params->channel,
					sd_act_frm->category, sd_act_frm->action));
				ack = (wl_cfgp2p_tx_action_frame(wl, dev,
					af_params, bssidx)) ? false : true;
				if (ack)
					break;
			}
		}
	} else {
		ack = (wl_cfgp2p_tx_action_frame(wl, dev, af_params, bssidx)) ? false : true;
		if (!ack) {
				for (retry = 1; retry < retry_cnt; retry++) {
					ack = (wl_cfgp2p_tx_action_frame(wl, dev,
						af_params, bssidx)) ? false : true;
					if (ack)
						break;
				}
		}

	}
	cfg80211_mgmt_tx_status(ndev, *cookie, buf, len, ack, GFP_KERNEL);
	if (act_frm && act_frm->subtype == P2P_PAF_GON_CONF) {
		wldev_iovar_setint(dev, "mpc", 1);
	}
	kfree(af_params);
exit:
	return err;
}


static void
wl_cfg80211_mgmt_frame_register(struct wiphy *wiphy, struct net_device *dev,
	u16 frame_type, bool reg)
{

	WL_DBG(("%s: frame_type: %x, reg: %d\n", __func__, frame_type, reg));

	if (frame_type != (IEEE80211_FTYPE_MGMT | IEEE80211_STYPE_PROBE_REQ))
		return;

	return;
}


static s32
wl_cfg80211_change_bss(struct wiphy *wiphy,
	struct net_device *dev,
	struct bss_parameters *params)
{
	if (params->use_cts_prot >= 0) {
	}

	if (params->use_short_preamble >= 0) {
	}

	if (params->use_short_slot_time >= 0) {
	}

	if (params->basic_rates) {
	}

	if (params->ap_isolate >= 0) {
	}

	if (params->ht_opmode >= 0) {
	}

	return 0;
}

static s32
wl_cfg80211_set_channel(struct wiphy *wiphy, struct net_device *dev,
	struct ieee80211_channel *chan,
	enum nl80211_channel_type channel_type)
{
	s32 channel;
	s32 err = BCME_OK;
	struct wl_priv *wl = wiphy_priv(wiphy);

	if (wl->p2p_net == dev) {
		dev = wl_to_prmry_ndev(wl);
	}
	channel = ieee80211_frequency_to_channel(chan->center_freq);

	if (wl_get_drv_status(wl, AP_CREATING, dev)) {
		WL_TRACE(("<0> %s: as!!! in AP creating mode, save chan num:%d\n",
			__FUNCTION__, channel));
		wl->hostapd_chan = channel;
		if (channel == 14)
			return err; /* hostapd requested ch auto-select, will be done later */
	}

	WL_DBG(("netdev_ifidx(%d), chan_type(%d) target channel(%d) \n",
		dev->ifindex, channel_type, channel));
	err = wldev_ioctl(dev, WLC_SET_CHANNEL, &channel, sizeof(channel), true);
	if (err < 0) {
		WL_ERR(("WLC_SET_CHANNEL error %d chip may not be supporting this channel\n", err));
	}
	return err;
}

static s32
wl_validate_wpa2ie(struct net_device *dev, bcm_tlv_t *wpa2ie, s32 bssidx)
{
	s32 len = 0;
	s32 err = BCME_OK;
	u16 auth = WL_AUTH_OPEN_SYSTEM; /* d11 open authentication */
	u32 wsec;
	u32 pval = 0;
	u32 gval = 0;
	u32 wpa_auth = 0;
	u8* tmp;
	wpa_suite_mcast_t *mcast;
	wpa_suite_ucast_t *ucast;
	wpa_suite_auth_key_mgmt_t *mgmt;
	if (wpa2ie == NULL)
		goto exit;

	WL_DBG(("Enter \n"));
	len =  wpa2ie->len;
	/* check the mcast cipher */
	mcast = (wpa_suite_mcast_t *)&wpa2ie->data[WPA2_VERSION_LEN];
	tmp = mcast->oui;
	switch (tmp[DOT11_OUI_LEN]) {
		case WPA_CIPHER_NONE:
			gval = 0;
			break;
		case WPA_CIPHER_WEP_40:
		case WPA_CIPHER_WEP_104:
			gval = WEP_ENABLED;
			break;
		case WPA_CIPHER_TKIP:
			gval = TKIP_ENABLED;
			break;
		case WPA_CIPHER_AES_CCM:
			gval = AES_ENABLED;
			break;
		default:
			WL_ERR(("No Security Info\n"));
			break;
	}
	len -= WPA_SUITE_LEN;
	/* check the unicast cipher */
	ucast = (wpa_suite_ucast_t *)&mcast[1];
	ltoh16_ua(&ucast->count);
	tmp = ucast->list[0].oui;
	switch (tmp[DOT11_OUI_LEN]) {
		case WPA_CIPHER_NONE:
			pval = 0;
			break;
		case WPA_CIPHER_WEP_40:
		case WPA_CIPHER_WEP_104:
			pval = WEP_ENABLED;
			break;
		case WPA_CIPHER_TKIP:
			pval = TKIP_ENABLED;
			break;
		case WPA_CIPHER_AES_CCM:
			pval = AES_ENABLED;
			break;
		default:
			WL_ERR(("No Security Info\n"));
	}
	/* FOR WPS , set SEC_OW_ENABLED */
	wsec = (pval | gval | SES_OW_ENABLED);
	/* check the AKM */
	mgmt = (wpa_suite_auth_key_mgmt_t *)&ucast->list[1];
	ltoh16_ua(&mgmt->count);
	tmp = (u8 *)&mgmt->list[0];
	switch (tmp[DOT11_OUI_LEN]) {
		case RSN_AKM_NONE:
			wpa_auth = WPA_AUTH_NONE;
			break;
		case RSN_AKM_UNSPECIFIED:
			wpa_auth = WPA2_AUTH_UNSPECIFIED;
			break;
		case RSN_AKM_PSK:
			wpa_auth = WPA2_AUTH_PSK;
			break;
		default:
			WL_ERR(("No Key Mgmt Info\n"));
	}
	/* set auth */
	err = wldev_iovar_setint_bsscfg(dev, "auth", auth, bssidx);
	if (err < 0) {
		WL_ERR(("auth error %d\n", err));
		return BCME_ERROR;
	}
	/* set wsec */
	err = wldev_iovar_setint_bsscfg(dev, "wsec", wsec, bssidx);
	if (err < 0) {
		WL_ERR(("wsec error %d\n", err));
		return BCME_ERROR;
	}
	/* set upper-layer auth */
	err = wldev_iovar_setint_bsscfg(dev, "wpa_auth", wpa_auth, bssidx);
	if (err < 0) {
		WL_ERR(("wpa_auth error %d\n", err));
		return BCME_ERROR;
	}
exit:
	return 0;
}

static s32
wl_validate_wpaie(struct net_device *dev, wpa_ie_fixed_t *wpaie, s32 bssidx)
{
	wpa_suite_mcast_t *mcast;
	wpa_suite_ucast_t *ucast;
	wpa_suite_auth_key_mgmt_t *mgmt;
	u16 auth = WL_AUTH_OPEN_SYSTEM; /* d11 open authentication */
	u16 count;
	s32 err = BCME_OK;
	s32 len = 0;
	u32 i;
	u32 wsec;
	u32 pval = 0;
	u32 gval = 0;
	u32 wpa_auth = 0;
	u32 tmp = 0;

	if (wpaie == NULL)
		goto exit;
	WL_DBG(("Enter \n"));
	len = wpaie->length;    /* value length */
	len -= WPA_IE_TAG_FIXED_LEN;
	/* check for multicast cipher suite */
	if (len < WPA_SUITE_LEN) {
		WL_INFO(("no multicast cipher suite\n"));
		goto exit;
	}

	/* pick up multicast cipher */
	mcast = (wpa_suite_mcast_t *)&wpaie[1];
	len -= WPA_SUITE_LEN;
	if (!bcmp(mcast->oui, WPA_OUI, WPA_OUI_LEN)) {
		if (IS_WPA_CIPHER(mcast->type)) {
			tmp = 0;
			switch (mcast->type) {
				case WPA_CIPHER_NONE:
					tmp = 0;
					break;
				case WPA_CIPHER_WEP_40:
				case WPA_CIPHER_WEP_104:
					tmp = WEP_ENABLED;
					break;
				case WPA_CIPHER_TKIP:
					tmp = TKIP_ENABLED;
					break;
				case WPA_CIPHER_AES_CCM:
					tmp = AES_ENABLED;
					break;
				default:
					WL_ERR(("No Security Info\n"));
			}
			gval |= tmp;
		}
	}
	/* Check for unicast suite(s) */
	if (len < WPA_IE_SUITE_COUNT_LEN) {
		WL_INFO(("no unicast suite\n"));
		goto exit;
	}
	/* walk thru unicast cipher list and pick up what we recognize */
	ucast = (wpa_suite_ucast_t *)&mcast[1];
	count = ltoh16_ua(&ucast->count);
	len -= WPA_IE_SUITE_COUNT_LEN;
	for (i = 0; i < count && len >= WPA_SUITE_LEN;
		i++, len -= WPA_SUITE_LEN) {
		if (!bcmp(ucast->list[i].oui, WPA_OUI, WPA_OUI_LEN)) {
			if (IS_WPA_CIPHER(ucast->list[i].type)) {
				tmp = 0;
				switch (ucast->list[i].type) {
					case WPA_CIPHER_NONE:
						tmp = 0;
						break;
					case WPA_CIPHER_WEP_40:
					case WPA_CIPHER_WEP_104:
						tmp = WEP_ENABLED;
						break;
					case WPA_CIPHER_TKIP:
						tmp = TKIP_ENABLED;
						break;
					case WPA_CIPHER_AES_CCM:
						tmp = AES_ENABLED;
						break;
					default:
						WL_ERR(("No Security Info\n"));
				}
				pval |= tmp;
			}
		}
	}
	len -= (count - i) * WPA_SUITE_LEN;
	/* Check for auth key management suite(s) */
	if (len < WPA_IE_SUITE_COUNT_LEN) {
		WL_INFO((" no auth key mgmt suite\n"));
		goto exit;
	}
	/* walk thru auth management suite list and pick up what we recognize */
	mgmt = (wpa_suite_auth_key_mgmt_t *)&ucast->list[count];
	count = ltoh16_ua(&mgmt->count);
	len -= WPA_IE_SUITE_COUNT_LEN;
	for (i = 0; i < count && len >= WPA_SUITE_LEN;
		i++, len -= WPA_SUITE_LEN) {
		if (!bcmp(mgmt->list[i].oui, WPA_OUI, WPA_OUI_LEN)) {
			if (IS_WPA_AKM(mgmt->list[i].type)) {
				tmp = 0;
				switch (mgmt->list[i].type) {
					case RSN_AKM_NONE:
						tmp = WPA_AUTH_NONE;
						break;
					case RSN_AKM_UNSPECIFIED:
						tmp = WPA_AUTH_UNSPECIFIED;
						break;
					case RSN_AKM_PSK:
						tmp = WPA_AUTH_PSK;
						break;
					default:
						WL_ERR(("No Key Mgmt Info\n"));
				}
				wpa_auth |= tmp;
			}
		}

	}
	/* FOR WPS , set SEC_OW_ENABLED */
	wsec = (pval | gval | SES_OW_ENABLED);
	/* set auth */
	err = wldev_iovar_setint_bsscfg(dev, "auth", auth, bssidx);
	if (err < 0) {
		WL_ERR(("auth error %d\n", err));
		return BCME_ERROR;
	}
	/* set wsec */
	err = wldev_iovar_setint_bsscfg(dev, "wsec", wsec, bssidx);
	if (err < 0) {
		WL_ERR(("wsec error %d\n", err));
		return BCME_ERROR;
	}
	/* set upper-layer auth */
	err = wldev_iovar_setint_bsscfg(dev, "wpa_auth", wpa_auth, bssidx);
	if (err < 0) {
		WL_ERR(("wpa_auth error %d\n", err));
		return BCME_ERROR;
	}
exit:
	return 0;
}

static s32
wl_cfg80211_add_set_beacon(struct wiphy *wiphy, struct net_device *dev,
	struct beacon_parameters *info)
{
	s32 err = BCME_OK;
	bcm_tlv_t *ssid_ie;
	wlc_ssid_t ssid;
	struct wl_priv *wl = wiphy_priv(wiphy);
	struct wl_join_params join_params;
	wpa_ie_fixed_t *wps_ie;
	wpa_ie_fixed_t *wpa_ie;
	bcm_tlv_t *wpa2_ie;
	wifi_p2p_ie_t *p2p_ie;
	wifi_wfd_ie_t *wfd_ie;
	bool is_bssup = false;
	bool update_bss = false;
	bool pbc = false;
	u16 wpsie_len = 0;
	u16 p2pie_len = 0;
	u32 wfdie_len = 0;
	u8 beacon_ie[IE_MAX_LEN];
	s32 ie_offset = 0;
	s32 bssidx = 0;
	s32 infra = 1;
	s32 join_params_size = 0;
	s32 ap = 0;
	WL_DBG(("interval (%d) dtim_period (%d) head_len (%d) tail_len (%d)\n",
		info->interval, info->dtim_period, info->head_len, info->tail_len));

	if (wl->p2p_net == dev) {
		dev = wl_to_prmry_ndev(wl);
	}

	bssidx = wl_cfgp2p_find_idx(wl, dev);
	if (p2p_is_on(wl) &&
		(bssidx == wl_to_p2p_bss_bssidx(wl,
		P2PAPI_BSSCFG_CONNECTION))) {
		memset(beacon_ie, 0, sizeof(beacon_ie));
		/* We don't need to set beacon for P2P_GO,
		 * but need to parse ssid from beacon_parameters
		 * because there is no way to set ssid
		 */
		ie_offset = DOT11_MGMT_HDR_LEN + DOT11_BCN_PRB_FIXED_LEN;
		/* find the SSID */
		if ((ssid_ie = bcm_parse_tlvs((u8 *)&info->head[ie_offset],
			info->head_len - ie_offset,
			DOT11_MNG_SSID_ID)) != NULL) {
			memcpy(wl->p2p->ssid.SSID, ssid_ie->data, ssid_ie->len);
			wl->p2p->ssid.SSID_len = ssid_ie->len;
			WL_DBG(("SSID (%s) in Head \n", ssid_ie->data));

		} else {
			WL_ERR(("No SSID in beacon \n"));
		}

		/* find the WPSIE */
		if ((wps_ie = wl_cfgp2p_find_wpsie((u8 *)info->tail, info->tail_len)) != NULL) {
			wpsie_len = wps_ie->length + WPA_RSN_IE_TAG_FIXED_LEN;
			/*
			 * Should be compared with saved ie before saving it
			 */
			wl_validate_wps_ie((char *) wps_ie, &pbc);
			memcpy(beacon_ie, wps_ie, wpsie_len);
		} else {
			WL_ERR(("No WPSIE in beacon \n"));
		}


		/* find the P2PIE */
		if ((p2p_ie = wl_cfgp2p_find_p2pie((u8 *)info->tail, info->tail_len)) != NULL) {
			/* Total length of P2P Information Element */
			p2pie_len = p2p_ie->len + sizeof(p2p_ie->len) + sizeof(p2p_ie->id);
			memcpy(&beacon_ie[wpsie_len], p2p_ie, p2pie_len);

		} else {
			WL_ERR(("No P2PIE in beacon \n"));
		}
		/* find the WFD IEs */
		if ((wfd_ie = wl_cfgp2p_find_wfdie((u8 *)info->tail, info->tail_len)) != NULL) {
			/* Total length of P2P Information Element */
			wfdie_len = wfd_ie->len + sizeof(wfd_ie->len) + sizeof(wfd_ie->id);
			if ((wpsie_len + p2pie_len + wfdie_len) < IE_MAX_LEN) {
				memcpy(&beacon_ie[wpsie_len + p2pie_len], wfd_ie, wfdie_len);
			} else {
				WL_ERR(("Found WFD IE but there is no space, (%d)(%d)(%d)\n",
					wpsie_len, p2pie_len, wfdie_len));
				wfdie_len = 0;
			}
		} else {
			WL_ERR(("No WFDIE in beacon \n"));
		}
		/* add WLC_E_PROBREQ_MSG event to respose probe_request from STA */
		wl_add_remove_eventmsg(dev, WLC_E_PROBREQ_MSG, pbc);
		wl_cfgp2p_set_management_ie(wl, dev, bssidx, VNDR_IE_BEACON_FLAG,
			beacon_ie, wpsie_len + p2pie_len + wfdie_len);

		/* find the RSN_IE */
		if ((wpa2_ie = bcm_parse_tlvs((u8 *)info->tail, info->tail_len,
			DOT11_MNG_RSN_ID)) != NULL) {
			WL_DBG((" WPA2 IE is found\n"));
		}
		is_bssup = wl_cfgp2p_bss_isup(dev, bssidx);

		if (!is_bssup && (wpa2_ie != NULL)) {
			wldev_iovar_setint(dev, "mpc", 0);
			if ((err = wl_validate_wpa2ie(dev, wpa2_ie, bssidx)) < 0) {
				WL_ERR(("WPA2 IE parsing error"));
				goto exit;
			}
			err = wldev_ioctl(dev, WLC_SET_INFRA, &infra, sizeof(s32), true);
			if (err < 0) {
				WL_ERR(("SET INFRA error %d\n", err));
				goto exit;
			}
			err = wldev_iovar_setbuf_bsscfg(dev, "ssid", &wl->p2p->ssid,
				sizeof(wl->p2p->ssid), wl->ioctl_buf, WLC_IOCTL_MAXLEN,
				bssidx, &wl->ioctl_buf_sync);
			if (err < 0) {
				WL_ERR(("GO SSID setting error %d\n", err));
				goto exit;
			}
			if ((err = wl_cfgp2p_bss(wl, dev, bssidx, 1)) < 0) {
				WL_ERR(("GO Bring up error %d\n", err));
				goto exit;
			}
		}
	} else if (wl_get_drv_status(wl, AP_CREATING, dev)) {
		ie_offset = DOT11_MGMT_HDR_LEN + DOT11_BCN_PRB_FIXED_LEN;
		ap = 1;
		/* find the SSID */
		if ((ssid_ie = bcm_parse_tlvs((u8 *)&info->head[ie_offset],
			info->head_len - ie_offset,
			DOT11_MNG_SSID_ID)) != NULL) {
			memset(&ssid, 0, sizeof(wlc_ssid_t));
			memcpy(ssid.SSID, ssid_ie->data, ssid_ie->len);
			WL_DBG(("SSID is (%s) in Head \n", ssid.SSID));
			ssid.SSID_len = ssid_ie->len;
			wldev_iovar_setint(dev, "mpc", 0);
			wldev_ioctl(dev, WLC_DOWN, &ap, sizeof(s32), true);
			wldev_ioctl(dev, WLC_SET_INFRA, &infra, sizeof(s32), true);
			if ((err = wldev_ioctl(dev, WLC_SET_AP, &ap, sizeof(s32), true)) < 0) {
				WL_ERR(("setting AP mode failed %d \n", err));
				return err;
			}

			/* if requested, do softap ch autoselect  */
			if (wl->hostapd_chan == 14) {
				int auto_chan;
				if ((err = wldev_get_auto_channel(dev, &auto_chan)) != 0) {
					WL_ERR(("softap: auto chan select failed,"
						" will use ch 6\n"));
					auto_chan = 6;
				} else {
					printf("<0>softap: got auto ch:%d\n", auto_chan);
				}
				err = wldev_ioctl(dev, WLC_SET_CHANNEL,
					&auto_chan, sizeof(auto_chan), true);
				if (err < 0) {
					WL_ERR(("softap: WLC_SET_CHANNEL error %d chip"
						" may not be supporting this channel\n", err));
					return err;
				}
			}

			/* find the RSN_IE */
			if ((wpa2_ie = bcm_parse_tlvs((u8 *)info->tail, info->tail_len,
				DOT11_MNG_RSN_ID)) != NULL) {
				WL_DBG((" WPA2 IE is found\n"));
			}
			/* find the WPA_IE */
			if ((wpa_ie = wl_cfgp2p_find_wpaie((u8 *)info->tail,
			info->tail_len)) != NULL) {
				WL_DBG((" WPA IE is found\n"));
			}
			if ((wpa_ie != NULL || wpa2_ie != NULL)) {
				if (wl_validate_wpa2ie(dev, wpa2_ie, bssidx)  < 0 ||
					wl_validate_wpaie(dev, wpa_ie, bssidx) < 0) {
					wl->ap_info->security_mode = false;
					return BCME_ERROR;
				}
				wl->ap_info->security_mode = true;
				if (wl->ap_info->rsn_ie) {
					kfree(wl->ap_info->rsn_ie);
					wl->ap_info->rsn_ie = NULL;
				}
				if (wl->ap_info->wpa_ie) {
					kfree(wl->ap_info->wpa_ie);
					wl->ap_info->wpa_ie = NULL;
				}
				if (wl->ap_info->wps_ie) {
					kfree(wl->ap_info->wps_ie);
					wl->ap_info->wps_ie = NULL;
				}
				if (wpa_ie != NULL) {
					/* WPAIE */
					wl->ap_info->rsn_ie = NULL;
					wl->ap_info->wpa_ie = kmemdup(wpa_ie,
						wpa_ie->length + WPA_RSN_IE_TAG_FIXED_LEN,
						GFP_KERNEL);
				} else {
					/* RSNIE */
					wl->ap_info->wpa_ie = NULL;
					wl->ap_info->rsn_ie = kmemdup(wpa2_ie,
						wpa2_ie->len + WPA_RSN_IE_TAG_FIXED_LEN,
						GFP_KERNEL);
				}
			} else
				wl->ap_info->security_mode = false;
			/* find the WPSIE */
			if ((wps_ie = wl_cfgp2p_find_wpsie((u8 *)info->tail,
				info->tail_len)) != NULL) {
				wpsie_len = wps_ie->length +WPA_RSN_IE_TAG_FIXED_LEN;
				/*
				* Should be compared with saved ie before saving it
				*/
				wl_validate_wps_ie((char *) wps_ie, &pbc);
				memcpy(beacon_ie, wps_ie, wpsie_len);
				wl_cfgp2p_set_management_ie(wl, dev, bssidx, VNDR_IE_BEACON_FLAG,
				beacon_ie, wpsie_len);
				wl->ap_info->wps_ie = kmemdup(wps_ie, wpsie_len, GFP_KERNEL);
				/* add WLC_E_PROBREQ_MSG event to respose probe_request from STA */
				wl_add_remove_eventmsg(dev, WLC_E_PROBREQ_MSG, pbc);
			} else {
				WL_DBG(("No WPSIE in beacon \n"));
			}
			if (info->interval) {
				if ((err = wldev_ioctl(dev, WLC_SET_BCNPRD,
					&info->interval, sizeof(s32), true)) < 0) {
					WL_ERR(("Beacon Interval Set Error, %d\n", err));
					return err;
				}
			}
			if (info->dtim_period) {
				if ((err = wldev_ioctl(dev, WLC_SET_DTIMPRD,
					&info->dtim_period, sizeof(s32), true)) < 0) {
					WL_ERR(("DTIM Interval Set Error, %d\n", err));
					return err;
				}
			}
			err = wldev_ioctl(dev, WLC_UP, &ap, sizeof(s32), true);
			if (unlikely(err)) {
				WL_ERR(("WLC_UP error (%d)\n", err));
				return err;
			}
			memset(&join_params, 0, sizeof(join_params));
			/* join parameters starts with ssid */
			join_params_size = sizeof(join_params.ssid);
			memcpy(join_params.ssid.SSID, ssid.SSID, ssid.SSID_len);
			join_params.ssid.SSID_len = htod32(ssid.SSID_len);
			/* create softap */
			if ((err = wldev_ioctl(dev, WLC_SET_SSID, &join_params,
				join_params_size, true)) == 0) {
				wl_clr_drv_status(wl, AP_CREATING, dev);
				wl_set_drv_status(wl, AP_CREATED, dev);
			}
		}
	} else if (wl_get_drv_status(wl, AP_CREATED, dev)) {
		ap = 1;
		/* find the WPSIE */
		if ((wps_ie = wl_cfgp2p_find_wpsie((u8 *)info->tail, info->tail_len)) != NULL) {
			wpsie_len = wps_ie->length + WPA_RSN_IE_TAG_FIXED_LEN;
			/*
			 * Should be compared with saved ie before saving it
			 */
			wl_validate_wps_ie((char *) wps_ie, &pbc);
			memcpy(beacon_ie, wps_ie, wpsie_len);
			wl_cfgp2p_set_management_ie(wl, dev, bssidx, VNDR_IE_BEACON_FLAG,
			beacon_ie, wpsie_len);
			if (wl->ap_info->wps_ie &&
				memcmp(wl->ap_info->wps_ie, wps_ie, wpsie_len)) {
				WL_DBG((" WPS IE is changed\n"));
				kfree(wl->ap_info->wps_ie);
				wl->ap_info->wps_ie = kmemdup(wps_ie, wpsie_len, GFP_KERNEL);
				/* add WLC_E_PROBREQ_MSG event to respose probe_request from STA */
				wl_add_remove_eventmsg(dev, WLC_E_PROBREQ_MSG, pbc);
			} else if (wl->ap_info->wps_ie == NULL) {
				WL_DBG((" WPS IE is added\n"));
				wl->ap_info->wps_ie = kmemdup(wps_ie, wpsie_len, GFP_KERNEL);
				/* add WLC_E_PROBREQ_MSG event to respose probe_request from STA */
				wl_add_remove_eventmsg(dev, WLC_E_PROBREQ_MSG, pbc);
			}
			/* find the RSN_IE */
			if ((wpa2_ie = bcm_parse_tlvs((u8 *)info->tail, info->tail_len,
				DOT11_MNG_RSN_ID)) != NULL) {
				WL_DBG((" WPA2 IE is found\n"));
			}
			/* find the WPA_IE */
			if ((wpa_ie = wl_cfgp2p_find_wpaie((u8 *)info->tail,
				info->tail_len)) != NULL) {
				WL_DBG((" WPA IE is found\n"));
			}
			if ((wpa_ie != NULL || wpa2_ie != NULL)) {
				if (!wl->ap_info->security_mode) {
					/* change from open mode to security mode */
					update_bss = true;
					if (wpa_ie != NULL) {
						wl->ap_info->wpa_ie = kmemdup(wpa_ie,
						wpa_ie->length + WPA_RSN_IE_TAG_FIXED_LEN,
						GFP_KERNEL);
					} else {
						wl->ap_info->rsn_ie = kmemdup(wpa2_ie,
						wpa2_ie->len + WPA_RSN_IE_TAG_FIXED_LEN,
						GFP_KERNEL);
					}
				} else if (wl->ap_info->wpa_ie) {
					/* change from WPA mode to WPA2 mode */
					if (wpa2_ie != NULL) {
						update_bss = true;
						kfree(wl->ap_info->wpa_ie);
						wl->ap_info->rsn_ie = kmemdup(wpa2_ie,
						wpa2_ie->len + WPA_RSN_IE_TAG_FIXED_LEN,
						GFP_KERNEL);
						wl->ap_info->wpa_ie = NULL;
					}
					else if (memcmp(wl->ap_info->wpa_ie,
						wpa_ie, wpa_ie->length +
						WPA_RSN_IE_TAG_FIXED_LEN)) {
						kfree(wl->ap_info->wpa_ie);
						update_bss = true;
						wl->ap_info->wpa_ie = kmemdup(wpa_ie,
						wpa_ie->length + WPA_RSN_IE_TAG_FIXED_LEN,
						GFP_KERNEL);
						wl->ap_info->rsn_ie = NULL;
					}
				} else {
					/* change from WPA2 mode to WPA mode */
					if (wpa_ie != NULL) {
						update_bss = true;
						kfree(wl->ap_info->rsn_ie);
						wl->ap_info->rsn_ie = NULL;
						wl->ap_info->wpa_ie = kmemdup(wpa_ie,
						wpa_ie->length + WPA_RSN_IE_TAG_FIXED_LEN,
						GFP_KERNEL);
					} else if (memcmp(wl->ap_info->rsn_ie,
						wpa2_ie, wpa2_ie->len + WPA_RSN_IE_TAG_FIXED_LEN)) {
						update_bss = true;
						kfree(wl->ap_info->rsn_ie);
						wl->ap_info->rsn_ie = kmemdup(wpa2_ie,
						wpa2_ie->len + WPA_RSN_IE_TAG_FIXED_LEN,
						GFP_KERNEL);
						wl->ap_info->wpa_ie = NULL;
					}
				}
				if (update_bss) {
					wl->ap_info->security_mode = true;
					wl_cfgp2p_bss(wl, dev, bssidx, 0);
					if (wl_validate_wpa2ie(dev, wpa2_ie, bssidx)  < 0 ||
						wl_validate_wpaie(dev, wpa_ie, bssidx) < 0) {
						return BCME_ERROR;
					}
					wl_cfgp2p_bss(wl, dev, bssidx, 1);
				}
			}
		} else {
			WL_ERR(("No WPSIE in beacon \n"));
		}
	}
exit:
	if (err)
		wldev_iovar_setint(dev, "mpc", 1);
	return err;
}

#ifdef WL_SCHED_SCAN
#define PNO_TIME	30
#define PNO_REPEAT	4
#define PNO_FREQ_EXPO_MAX	2
int wl_cfg80211_sched_scan_start(struct wiphy *wiphy,
                             struct net_device *dev,
                             struct cfg80211_sched_scan_request *request)
{
	ushort pno_time = PNO_TIME;
	int pno_repeat = PNO_REPEAT;
	int pno_freq_expo_max = PNO_FREQ_EXPO_MAX;
	wlc_ssid_t ssids_local[MAX_PFN_LIST_COUNT];
	struct wl_priv *wl = wiphy_priv(wiphy);
	struct cfg80211_ssid *ssid = NULL;
	int ssid_count = 0;
	int i;
	int ret = 0;

	WL_DBG(("Enter n_match_sets:%d   n_ssids:%d \n",
		request->n_match_sets, request->n_ssids));
	WL_DBG(("ssids:%d pno_time:%d pno_repeat:%d pno_freq:%d \n",
		request->n_ssids, pno_time, pno_repeat, pno_freq_expo_max));

#if defined(WL_ENABLE_P2P_IF)
	/* While GO is operational, PNO is not supported */
	if (dhd_cfg80211_get_opmode(wl) & P2P_GO_ENABLED) {
		WL_DBG(("PNO not enabled! op_mode: P2P GO"));
		return -1;
	}
#endif

	if (!request || !request->n_ssids || !request->n_match_sets) {
		WL_ERR(("Invalid sched scan req!! n_ssids:%d \n", request->n_ssids));
		return -EINVAL;
	}

	memset(&ssids_local, 0, sizeof(ssids_local));

	if (request->n_match_sets > 0) {
		for (i = 0; i < request->n_match_sets; i++) {
			ssid = &request->match_sets[i].ssid;
			memcpy(ssids_local[i].SSID, ssid->ssid, ssid->ssid_len);
			ssids_local[i].SSID_len = ssid->ssid_len;
			WL_DBG((">>> PNO filter set for ssid (%s) \n", ssid->ssid));
			ssid_count++;
		}
	}

	if (request->n_ssids > 0) {
		for (i = 0; i < request->n_ssids; i++) {
			/* Active scan req for ssids */
			WL_DBG((">>> Active scan req for ssid (%s) \n", request->ssids[i].ssid));

			/* match_set ssids is a supert set of n_ssid list, so we need
			 * not add these set seperately
			 */
		}
	}

	if (ssid_count) {
		if ((ret = dhd_dev_pno_set(dev, ssids_local, request->n_match_sets,
			pno_time, pno_repeat, pno_freq_expo_max)) < 0) {
			WL_ERR(("PNO setup failed!! ret=%d \n", ret));
			return -EINVAL;
		}

		/* Enable the PNO */
		if (dhd_dev_pno_enable(dev, 1) < 0) {
			WL_ERR(("PNO enable failed!! ret=%d \n", ret));
			return -EINVAL;
		}
		wl->sched_scan_req = request;
	} else {
		return -EINVAL;
	}

	return 0;
}

int wl_cfg80211_sched_scan_stop(struct wiphy *wiphy, struct net_device *dev)
{
	struct wl_priv *wl = wiphy_priv(wiphy);

	WL_DBG(("Enter \n"));

	if (dhd_dev_pno_enable(dev, 0) < 0)
		WL_ERR(("PNO disable failed"));

	if (dhd_dev_pno_reset(dev) < 0)
		WL_ERR(("PNO reset failed"));

	if (wl->scan_request && wl->sched_scan_running) {
		wl_notify_escan_complete(wl, dev, true, true);
	}

	 wl->sched_scan_req = NULL;
	 wl->sched_scan_running = FALSE;

	return 0;
}
#endif /* WL_SCHED_SCAN */

static struct cfg80211_ops wl_cfg80211_ops = {
	.add_virtual_intf = wl_cfg80211_add_virtual_iface,
	.del_virtual_intf = wl_cfg80211_del_virtual_iface,
	.change_virtual_intf = wl_cfg80211_change_virtual_iface,
	.scan = wl_cfg80211_scan,
	.set_wiphy_params = wl_cfg80211_set_wiphy_params,
	.join_ibss = wl_cfg80211_join_ibss,
	.leave_ibss = wl_cfg80211_leave_ibss,
	.get_station = wl_cfg80211_get_station,
	.set_tx_power = wl_cfg80211_set_tx_power,
	.get_tx_power = wl_cfg80211_get_tx_power,
	.add_key = wl_cfg80211_add_key,
	.del_key = wl_cfg80211_del_key,
	.get_key = wl_cfg80211_get_key,
	.set_default_key = wl_cfg80211_config_default_key,
	.set_default_mgmt_key = wl_cfg80211_config_default_mgmt_key,
	.set_power_mgmt = wl_cfg80211_set_power_mgmt,
	.connect = wl_cfg80211_connect,
	.disconnect = wl_cfg80211_disconnect,
	.suspend = wl_cfg80211_suspend,
	.resume = wl_cfg80211_resume,
	.set_pmksa = wl_cfg80211_set_pmksa,
	.del_pmksa = wl_cfg80211_del_pmksa,
	.flush_pmksa = wl_cfg80211_flush_pmksa,
	.remain_on_channel = wl_cfg80211_remain_on_channel,
	.cancel_remain_on_channel = wl_cfg80211_cancel_remain_on_channel,
	.mgmt_tx = wl_cfg80211_mgmt_tx,
	.mgmt_frame_register = wl_cfg80211_mgmt_frame_register,
	.change_bss = wl_cfg80211_change_bss,
	.set_channel = wl_cfg80211_set_channel,
	.set_beacon = wl_cfg80211_add_set_beacon,
	.add_beacon = wl_cfg80211_add_set_beacon,
	.mgmt_tx_cancel_wait = wl_cfg80211_mgmt_tx_cancel_wait,
#ifdef WL_SCHED_SCAN
	.sched_scan_start = wl_cfg80211_sched_scan_start,
	.sched_scan_stop = wl_cfg80211_sched_scan_stop,
#endif /* LINUX_VERSION_CODE >= KERNEL_VERSION(3, 2, 0) */
};

s32 wl_mode_to_nl80211_iftype(s32 mode)
{
	s32 err = 0;

	switch (mode) {
	case WL_MODE_BSS:
		return NL80211_IFTYPE_STATION;
	case WL_MODE_IBSS:
		return NL80211_IFTYPE_ADHOC;
	case WL_MODE_AP:
		return NL80211_IFTYPE_AP;
	default:
		return NL80211_IFTYPE_UNSPECIFIED;
	}

	return err;
}

static s32 wl_setup_wiphy(struct wireless_dev *wdev, struct device *sdiofunc_dev)
{
	s32 err = 0;
	wdev->wiphy =
	    wiphy_new(&wl_cfg80211_ops, sizeof(struct wl_priv));
	if (unlikely(!wdev->wiphy)) {
		WL_ERR(("Couldn not allocate wiphy device\n"));
		err = -ENOMEM;
		return err;
	}
	set_wiphy_dev(wdev->wiphy, sdiofunc_dev);
	wdev->wiphy->max_scan_ie_len = WL_SCAN_IE_LEN_MAX;
	/* Report  how many SSIDs Driver can support per Scan request */
	wdev->wiphy->max_scan_ssids = WL_SCAN_PARAMS_SSID_MAX;
	wdev->wiphy->max_num_pmkids = WL_NUM_PMKIDS_MAX;
#ifdef WL_SCHED_SCAN
	wdev->wiphy->max_sched_scan_ssids = MAX_PFN_LIST_COUNT;
	wdev->wiphy->max_match_sets = MAX_PFN_LIST_COUNT;
	wdev->wiphy->max_sched_scan_ie_len = WL_SCAN_IE_LEN_MAX;
	wdev->wiphy->flags |= WIPHY_FLAG_SUPPORTS_SCHED_SCAN;
#endif /* WL_SCHED_SCAN */
	wdev->wiphy->interface_modes =
		BIT(NL80211_IFTYPE_STATION)
		| BIT(NL80211_IFTYPE_AP) | BIT(NL80211_IFTYPE_MONITOR);

	wdev->wiphy->bands[IEEE80211_BAND_2GHZ] = &__wl_band_2ghz;
	/* wdev->wiphy->bands[IEEE80211_BAND_5GHZ] = &__wl_band_5ghz_a; - set in runtime */
	wdev->wiphy->signal_type = CFG80211_SIGNAL_TYPE_MBM;
	wdev->wiphy->cipher_suites = __wl_cipher_suites;
	wdev->wiphy->n_cipher_suites = ARRAY_SIZE(__wl_cipher_suites);
	wdev->wiphy->max_remain_on_channel_duration = 5000;
	wdev->wiphy->mgmt_stypes = wl_cfg80211_default_mgmt_stypes;
#ifndef WL_POWERSAVE_DISABLED
	wdev->wiphy->flags |= WIPHY_FLAG_PS_ON_BY_DEFAULT;
#else
	wdev->wiphy->flags &= ~WIPHY_FLAG_PS_ON_BY_DEFAULT;
#endif				/* !WL_POWERSAVE_DISABLED */
	wdev->wiphy->flags |= WIPHY_FLAG_NETNS_OK |
		WIPHY_FLAG_4ADDR_AP |
#if LINUX_VERSION_CODE <= KERNEL_VERSION(2, 6, 39)
		WIPHY_FLAG_SUPPORTS_SEPARATE_DEFAULT_KEYS |
#endif
		WIPHY_FLAG_4ADDR_STATION;
#if LINUX_VERSION_CODE >= KERNEL_VERSION(3, 2, 0)
	/* wdev->wiphy->flags |= WIPHY_FLAG_SUPPORTS_FW_ROAM; */
#endif
	/* AP_SME flag can be advertised to remove patch from wpa_supplicant */
	wdev->wiphy->flags |= WIPHY_FLAG_HAVE_AP_SME;
	WL_DBG(("Registering custom regulatory)\n"));
	wdev->wiphy->flags |= WIPHY_FLAG_CUSTOM_REGULATORY;
	wiphy_apply_custom_regulatory(wdev->wiphy, &brcm_regdom);
	/* Now we can register wiphy with cfg80211 module */
	err = wiphy_register(wdev->wiphy);
	if (unlikely(err < 0)) {
		WL_ERR(("Couldn not register wiphy device (%d)\n", err));
		wiphy_free(wdev->wiphy);
	}
	return err;
}

static void wl_free_wdev(struct wl_priv *wl)
{
	struct wireless_dev *wdev = wl->wdev;
	struct wiphy *wiphy;
	if (!wdev) {
		WL_ERR(("wdev is invalid\n"));
		return;
	}
	wiphy = wdev->wiphy;
	wiphy_unregister(wdev->wiphy);
	wdev->wiphy->dev.parent = NULL;

	wl_delete_all_netinfo(wl);
	wiphy_free(wiphy);
	/* PLEASE do NOT call any function after wiphy_free, the driver's private structure "wl",
	 * which is the private part of wiphy, has been freed in wiphy_free !!!!!!!!!!!
	 */
}

static s32 wl_inform_bss(struct wl_priv *wl)
{
	struct wl_scan_results *bss_list;
	struct wl_bss_info *bi = NULL;	/* must be initialized */
	s32 err = 0;
	s32 i;

	bss_list = wl->bss_list;
	WL_DBG(("scanned AP count (%d)\n", bss_list->count));
	bi = next_bss(bss_list, bi);
	for_each_bss(bss_list, bi, i) {
		err = wl_inform_single_bss(wl, bi);
		if (unlikely(err))
			break;
	}
	return err;
}

static s32 wl_inform_single_bss(struct wl_priv *wl, struct wl_bss_info *bi)
{
	struct wiphy *wiphy = wiphy_from_scan(wl);
	struct ieee80211_mgmt *mgmt;
	struct ieee80211_channel *channel;
	struct ieee80211_supported_band *band;
	struct wl_cfg80211_bss_info *notif_bss_info;
	struct wl_scan_req *sr = wl_to_sr(wl);
	struct beacon_proberesp *beacon_proberesp;
	struct cfg80211_bss *cbss = NULL;
	s32 mgmt_type;
	s32 signal;
	u32 freq;
	s32 err = 0;

	if (unlikely(dtoh32(bi->length) > WL_BSS_INFO_MAX)) {
		WL_DBG(("Beacon is larger than buffer. Discarding\n"));
		return err;
	}
	notif_bss_info = kzalloc(sizeof(*notif_bss_info) + sizeof(*mgmt)
		- sizeof(u8) + WL_BSS_INFO_MAX, GFP_KERNEL);
	if (unlikely(!notif_bss_info)) {
		WL_ERR(("notif_bss_info alloc failed\n"));
		return -ENOMEM;
	}
	mgmt = (struct ieee80211_mgmt *)notif_bss_info->frame_buf;
	notif_bss_info->channel =
		bi->ctl_ch ? bi->ctl_ch : CHSPEC_CHANNEL(bi->chanspec);

	if (notif_bss_info->channel <= CH_MAX_2G_CHANNEL)
		band = wiphy->bands[IEEE80211_BAND_2GHZ];
	else
		band = wiphy->bands[IEEE80211_BAND_5GHZ];
	if (!band) {
		WL_ERR(("No valid band"));
		kfree(notif_bss_info);
		return -EINVAL;
	}
	notif_bss_info->rssi = dtoh16(bi->RSSI);
	memcpy(mgmt->bssid, &bi->BSSID, ETHER_ADDR_LEN);
	mgmt_type = (bi->flags & WL_BSS_FLAGS_FROM_BEACON) ?
			 IEEE80211_STYPE_BEACON : IEEE80211_STYPE_PROBE_RESP;

	if (!memcmp(bi->SSID, sr->ssid.SSID, bi->SSID_len)) {
	    mgmt->frame_control = cpu_to_le16(IEEE80211_FTYPE_MGMT | mgmt_type);
	}
	beacon_proberesp = wl->active_scan ?
		(struct beacon_proberesp *)&mgmt->u.probe_resp :
		(struct beacon_proberesp *)&mgmt->u.beacon;
	beacon_proberesp->timestamp = 0;
	beacon_proberesp->beacon_int = cpu_to_le16(bi->beacon_period);
	beacon_proberesp->capab_info = cpu_to_le16(bi->capability);
	wl_rst_ie(wl);

	wl_mrg_ie(wl, ((u8 *) bi) + bi->ie_offset, bi->ie_length);
	wl_cp_ie(wl, beacon_proberesp->variable, WL_BSS_INFO_MAX -
		offsetof(struct wl_cfg80211_bss_info, frame_buf));
	notif_bss_info->frame_len = offsetof(struct ieee80211_mgmt,
		u.beacon.variable) + wl_get_ielen(wl);
#if LINUX_VERSION_CODE == KERNEL_VERSION(2, 6, 38) && !defined(WL_COMPAT_WIRELESS)
	freq = ieee80211_channel_to_frequency(notif_bss_info->channel);
#else
	freq = ieee80211_channel_to_frequency(notif_bss_info->channel, band->band);
#endif
	channel = ieee80211_get_channel(wiphy, freq);
	if (!channel) {
		WL_ERR(("No valid channel: %u\n", freq));
		kfree(notif_bss_info);
		return -EINVAL;
	}

	WL_DBG(("SSID : \"%s\", rssi %d, channel %d, capability : 0x04%x, bssid %pM"
			"mgmt_type %d frame_len %d\n", bi->SSID,
			notif_bss_info->rssi, notif_bss_info->channel,
			mgmt->u.beacon.capab_info, &bi->BSSID, mgmt_type,
			notif_bss_info->frame_len));

	signal = notif_bss_info->rssi * 100;

	if (!mgmt->u.probe_resp.timestamp) {
		struct timespec ts;

		get_monotonic_boottime(&ts);
		mgmt->u.probe_resp.timestamp = ((u64)ts.tv_sec * 1000000)
						+ ts.tv_nsec / 1000;
	}

	cbss = cfg80211_inform_bss_frame(wiphy, channel, mgmt,
		le16_to_cpu(notif_bss_info->frame_len), signal, GFP_KERNEL);
	if (unlikely(!cbss)) {
		WL_ERR(("cfg80211_inform_bss_frame error\n"));
		kfree(notif_bss_info);
		return -EINVAL;
	}

	cfg80211_put_bss(cbss);
	kfree(notif_bss_info);

	return err;
}

static s32 wl_inform_ibss(struct wl_priv *wl, const u8 *bssid)
{
	struct net_device *ndev = wl_to_prmry_ndev(wl);
	struct wiphy *wiphy = wl_to_wiphy(wl);
	struct wl_bss_info *bi = NULL;
	struct ieee80211_channel *notify_channel;
	struct ieee80211_supported_band *band;
	struct cfg80211_bss *bss;
	s32 err = 0;
	u16 channel;
	u32 freq;
	u32 wsec = 0;
	u16 notify_capability;
	u16 notify_interval;
	u8 *notify_ie;
	size_t notify_ielen;
	s32 notify_signal;

	WL_TRACE(("Enter\n"));

	if (wl->scan_request) {
		wl_notify_escan_complete(wl, ndev, true, true);
	}

	mutex_lock(&wl->usr_sync);

	*(u32 *)wl->extra_buf = htod32(WL_EXTRA_BUF_MAX);
	err = wldev_ioctl(ndev, WLC_GET_BSS_INFO, wl->extra_buf,
					WL_EXTRA_BUF_MAX, false);
	if (err) {
		WL_ERR(("Failed to get bss info for IBSS\n"));
		err = -EIO;
		goto CleanUp;
	}
	bi = (struct wl_bss_info *)(wl->extra_buf + 4);

	if (memcmp(bssid, &bi->BSSID, ETHER_ADDR_LEN)) {
		WL_ERR(("BSSID mismatch: Inform %02x:%02x:%02x:%02x:%02x:%02x,"
					"%02x:%02x:%02x:%02x:%02x:%02x\n",
					bssid[0], bssid[1], bssid[2], bssid[3], bssid[4], bssid[5],
					bi->BSSID.octet[0], bi->BSSID.octet[1], bi->BSSID.octet[2],
					bi->BSSID.octet[3], bi->BSSID.octet[4],
					bi->BSSID.octet[5]));
		err = -EINVAL;
		goto CleanUp;
	}

	err = wldev_iovar_getint(ndev, "wsec", &wsec);
	if (err) {
		WL_ERR(("wsec failed: %d\n", err));
		err = -EIO;
		goto CleanUp;
	}

	channel = bi->ctl_ch ? bi->ctl_ch :
				CHSPEC_CHANNEL(dtohchanspec(bi->chanspec));
	if (channel <= CH_MAX_2G_CHANNEL)
		band = wiphy->bands[IEEE80211_BAND_2GHZ];
	else
		band = wiphy->bands[IEEE80211_BAND_5GHZ];

#if LINUX_VERSION_CODE == KERNEL_VERSION(2, 6, 38) && !defined(WL_COMPAT_WIRELESS)
	freq = ieee80211_channel_to_frequency(channel);
	(void)band->band;
#else
	freq = ieee80211_channel_to_frequency(channel, band->band);
#endif
	notify_channel = ieee80211_get_channel(wiphy, freq);

	notify_capability = dtoh16(bi->capability);
	notify_interval = dtoh16(bi->beacon_period);
	notify_ie = (u8 *)bi + dtoh16(bi->ie_offset);
	notify_ielen = dtoh32(bi->ie_length);
	notify_signal = (int16)dtoh16(bi->RSSI) * 100;

	if (wl->p2p_supported) {
		notify_capability |= DOT11_CAP_IBSS;
		if (wsec)
			notify_capability |= DOT11_CAP_PRIVACY;
	}

	WL_DBG(("BSSID %02x:%02x:%02x:%02x:%02x:%02x",
			bssid[0], bssid[1], bssid[2], bssid[3], bssid[4], bssid[5]));
	WL_INFO(("channel: %d(%d)\n", channel, freq));
	WL_INFO(("capability: %X\n", notify_capability));
	WL_INFO(("beacon interval: %d ms\n", notify_interval));
	WL_INFO(("signal: %d dBm\n", notify_signal));
	WL_INFO(("ie_len: %d\n", notify_ielen));
	bss = cfg80211_inform_bss(wiphy, notify_channel, bssid, 0,
				notify_capability, notify_interval,
				notify_ie, notify_ielen, notify_signal, GFP_KERNEL);
	if (!bss) {
		WL_ERR(("cfg80211_inform_bss() Failed\n"));
		err = -ENOMEM;
		goto CleanUp;
	}

	cfg80211_put_bss(bss);
	err = 0;

CleanUp:

	mutex_unlock(&wl->usr_sync);

	WL_TRACE(("Exit\n"));
	return err;
}

static bool wl_is_linkup(struct wl_priv *wl, const wl_event_msg_t *e, struct net_device *ndev)
{
	u32 event = ntoh32(e->event_type);
	u32 status =  ntoh32(e->status);
	u16 flags = ntoh16(e->flags);

	WL_DBG(("event %d, status %d flags %x\n", event, status, flags));
	if (event == WLC_E_SET_SSID) {
		if (status == WLC_E_STATUS_SUCCESS) {
			return true;
		}
	} else if (event == WLC_E_LINK) {
		if (flags & WLC_EVENT_MSG_LINK)
			if (!wl_is_ibssmode(wl, ndev))
				return true;
	}

	WL_DBG(("wl_is_linkup false\n"));
	return false;
}

static bool wl_is_linkdown(struct wl_priv *wl, const wl_event_msg_t *e)
{
	u32 event = ntoh32(e->event_type);
	u16 flags = ntoh16(e->flags);

	if (event == WLC_E_DEAUTH_IND ||
	event == WLC_E_DISASSOC_IND ||
	event == WLC_E_DISASSOC ||
	event == WLC_E_DEAUTH) {
		return true;
	} else if (event == WLC_E_LINK) {
		if (!(flags & WLC_EVENT_MSG_LINK))
			return true;
	}

	return false;
}

static bool wl_is_nonetwork(struct wl_priv *wl, const wl_event_msg_t *e)
{
	u32 event = ntoh32(e->event_type);
	u32 status = ntoh32(e->status);

	if (event == WLC_E_LINK && status == WLC_E_STATUS_NO_NETWORKS)
		return true;
	if (event == WLC_E_SET_SSID && status != WLC_E_STATUS_SUCCESS)
		return true;

	return false;
}

/* The mainline kernel >= 3.2.0 has support for indicating new/del station
 * to AP/P2P GO via events. If this change is backported to kernel for which
 * this driver is being built, then define WL_CFG80211_STA_EVENT. You
 * should use this new/del sta event mechanism for BRCM supplicant >= 22.
 */
static s32
wl_notify_connect_status_ap(struct wl_priv *wl, struct net_device *ndev,
	const wl_event_msg_t *e, void *data)
{
	s32 err = 0;
	u32 event = ntoh32(e->event_type);
	u32 reason = ntoh32(e->reason);
	u32 len = ntoh32(e->datalen);

#if (LINUX_VERSION_CODE < KERNEL_VERSION(3, 2, 0)) && !defined(WL_CFG80211_STA_EVENT)
	bool isfree = false;
	u8 *mgmt_frame;
	u8 bsscfgidx = e->bsscfgidx;
	s32 freq;
	s32 channel;
	u8 body[WL_FRAME_LEN];
	u16 fc = 0;
	struct ieee80211_supported_band *band;
	struct ether_addr da;
	struct ether_addr bssid;
	struct wiphy *wiphy = wl_to_wiphy(wl);
	channel_info_t ci;
#else
	struct station_info sinfo;
#endif /* (LINUX_VERSION_CODE < KERNEL_VERSION(3, 2, 0)) && !WL_CFG80211_STA_EVENT */


#if (LINUX_VERSION_CODE < KERNEL_VERSION(3, 2, 0)) && !defined(WL_CFG80211_STA_EVENT)
	memset(body, 0, sizeof(body));
	memset(&bssid, 0, ETHER_ADDR_LEN);
	WL_DBG(("Enter event %d ndev %p\n", event, ndev));
	if (wl_get_mode_by_netdev(wl, ndev) == WL_INVALID)
		return WL_INVALID;

	if (len > WL_FRAME_LEN) {
		WL_ERR(("Received frame length %d from dongle is greater than"
			" allocated body buffer len %d", len, WL_FRAME_LEN));
		goto exit;
	}
	memcpy(body, data, len);
	wldev_iovar_getbuf_bsscfg(ndev, "cur_etheraddr",
		NULL, 0, wl->ioctl_buf, WLC_IOCTL_MAXLEN, bsscfgidx, &wl->ioctl_buf_sync);
	memcpy(da.octet, wl->ioctl_buf, ETHER_ADDR_LEN);
	err = wldev_ioctl(ndev, WLC_GET_BSSID, &bssid, ETHER_ADDR_LEN, false);
	switch (event) {
		case WLC_E_ASSOC_IND:
			fc = FC_ASSOC_REQ;
			break;
		case WLC_E_REASSOC_IND:
			fc = FC_REASSOC_REQ;
			break;
		case WLC_E_DISASSOC_IND:
			fc = FC_DISASSOC;
			break;
		case WLC_E_DEAUTH_IND:
			fc = FC_DISASSOC;
			break;
		case WLC_E_DEAUTH:
			fc = FC_DISASSOC;
			break;
		default:
			fc = 0;
			goto exit;
	}
	if ((err = wldev_ioctl(ndev, WLC_GET_CHANNEL, &ci, sizeof(ci), false)))
		return err;

	channel = dtoh32(ci.hw_channel);
	if (channel <= CH_MAX_2G_CHANNEL)
		band = wiphy->bands[IEEE80211_BAND_2GHZ];
	else
		band = wiphy->bands[IEEE80211_BAND_5GHZ];
	if (!band) {
		WL_ERR(("No valid band"));
		return -EINVAL;
	}
#if LINUX_VERSION_CODE == KERNEL_VERSION(2, 6, 38) && !defined(WL_COMPAT_WIRELESS)
	freq = ieee80211_channel_to_frequency(channel);
#else
	freq = ieee80211_channel_to_frequency(channel, band->band);
#endif

	err = wl_frame_get_mgmt(fc, &da, &e->addr, &bssid,
		&mgmt_frame, &len, body);
	if (err < 0)
		goto exit;
	isfree = true;

	if (event == WLC_E_ASSOC_IND && reason == DOT11_SC_SUCCESS) {
		cfg80211_rx_mgmt(ndev, freq, mgmt_frame, len, GFP_ATOMIC);
	} else if (event == WLC_E_DISASSOC_IND) {
		cfg80211_rx_mgmt(ndev, freq, mgmt_frame, len, GFP_ATOMIC);
	} else if ((event == WLC_E_DEAUTH_IND) || (event == WLC_E_DEAUTH)) {
		cfg80211_rx_mgmt(ndev, freq, mgmt_frame, len, GFP_ATOMIC);
	}

exit:
	if (isfree)
		kfree(mgmt_frame);
	return err;
#else /* LINUX_VERSION_CODE < KERNEL_VERSION(3, 2, 0) && !WL_CFG80211_STA_EVENT */
	sinfo.filled = 0;
	if (((event == WLC_E_ASSOC_IND) || (event == WLC_E_REASSOC_IND)) &&
		reason == DOT11_SC_SUCCESS) {
		sinfo.filled = STATION_INFO_ASSOC_REQ_IES;
		if (!data) {
			WL_ERR(("No IEs present in ASSOC/REASSOC_IND"));
			return -EINVAL;
		}
		sinfo.assoc_req_ies = data;
		sinfo.assoc_req_ies_len = len;
		cfg80211_new_sta(ndev, e->addr.octet, &sinfo, GFP_ATOMIC);
	} else if (event == WLC_E_DISASSOC_IND) {
		cfg80211_del_sta(ndev, e->addr.octet, GFP_ATOMIC);
	} else if ((event == WLC_E_DEAUTH_IND) || (event == WLC_E_DEAUTH)) {
		cfg80211_del_sta(ndev, e->addr.octet, GFP_ATOMIC);
	}
#endif /* LINUX_VERSION_CODE < KERNEL_VERSION(3, 2, 0) && !WL_CFG80211_STA_EVENT */
	return err;
}

static s32
wl_notify_connect_status(struct wl_priv *wl, struct net_device *ndev,
	const wl_event_msg_t *e, void *data)
{
	bool act;
	s32 err = 0;
	u32 event = ntoh32(e->event_type);
	u32 reason;

	if (wl_get_mode_by_netdev(wl, ndev) == WL_MODE_AP) {
		wl_notify_connect_status_ap(wl, ndev, e, data);
	} else {
		WL_DBG(("wl_notify_connect_status : event %d status : %d ndev %p\n",
			ntoh32(e->event_type), ntoh32(e->status), ndev));
		if((event == WLC_E_DEAUTH_IND) || (event == WLC_E_DISASSOC_IND)) {
			reason = ntoh32(e->reason);
			wl->deauth_reason = reason;
			WL_ERR(("Received %s event with reason code: %d\n",
			(event == WLC_E_DEAUTH_IND)?
			"WLC_E_DEAUTH_IND":"WLC_E_DISASSOC_IND", reason));
		}
		if (wl_is_linkup(wl, e, ndev)) {
			wl_link_up(wl);
			act = true;
			wl_update_prof(wl, ndev, e, &act, WL_PROF_ACT);
			wl_update_prof(wl, ndev, NULL, (void *)&e->addr, WL_PROF_BSSID);
			wl->deauth_reason = 0;
			if (wl_is_ibssmode(wl, ndev)) {
				wl_ibss_join_done(wl, ndev, e, data, true);
				WL_DBG(("wl_ibss_join_done succeeded\n"));
			} else {
				if (!wl_get_drv_status(wl, DISCONNECTING, ndev)) {
					printk("wl_bss_connect_done succeeded with " MACDBG "\n",
						MAC2STRDBG((u8*)(&e->addr)));
					wl_bss_connect_done(wl, ndev, e, data, true);
					WL_DBG(("joined in BSS network \"%s\"\n",
					((struct wlc_ssid *)
					 wl_read_prof(wl, ndev, WL_PROF_SSID))->SSID));
				}
			}
		} else if (wl_is_linkdown(wl, e)) {
			if (wl->scan_request) {
				if (wl->escan_on) {
					wl_notify_escan_complete(wl, ndev, true, true);
				} else {
					del_timer_sync(&wl->scan_timeout);
					wl_iscan_aborted(wl);
				}
			}
			if (wl_get_drv_status(wl, CONNECTED, ndev)) {
				scb_val_t scbval;
				u8 *curbssid = wl_read_prof(wl, ndev, WL_PROF_BSSID);
				wl_clr_drv_status(wl, CONNECTED, ndev);
				if (! wl_get_drv_status(wl, DISCONNECTING, ndev)) {
					/* To make sure disconnect, explictly send dissassoc
					*  for BSSID 00:00:00:00:00:00 issue
					*/
					scbval.val = WLAN_REASON_DEAUTH_LEAVING;

					memcpy(&scbval.ea, curbssid, ETHER_ADDR_LEN);
					scbval.val = htod32(scbval.val);
					wldev_ioctl(ndev, WLC_DISASSOC, &scbval,
						sizeof(scb_val_t), true);
					WL_ERR(("link down, calling cfg80211_disconnected"
					" with deauth_reason:%d\n", wl->deauth_reason));
					if (!wl_is_ibssmode(wl, ndev))
						cfg80211_disconnected(ndev, wl->deauth_reason,
							NULL, 0, GFP_KERNEL);
					wl_link_down(wl);
					wl_init_prof(wl, ndev);
				}
			}
			else if (wl_get_drv_status(wl, CONNECTING, ndev)) {
				printk("link down, during connecting\n");
				if (wl_is_ibssmode(wl, ndev))
					wl_ibss_join_done(wl, ndev, e, data, false);
				else
					wl_bss_connect_done(wl, ndev, e, data, false);
			}
			wl_clr_drv_status(wl, DISCONNECTING, ndev);

		} else if (wl_is_nonetwork(wl, e)) {
			printk("connect failed event=%d e->status %d e->reason %d\n",
				event, (int)ntoh32(e->status), (int)ntoh32(e->reason));
			/* Clean up any pending scan request */
			if (wl->scan_request) {
				if (wl->escan_on) {
					wl_notify_escan_complete(wl, ndev, true, true);
				} else {
					del_timer_sync(&wl->scan_timeout);
					wl_iscan_aborted(wl);
				}
			}
			if (wl_get_drv_status(wl, CONNECTING, ndev))
				wl_bss_connect_done(wl, ndev, e, data, false);
		} else {
			printk("%s nothing\n", __FUNCTION__);
		}
	}
	return err;
}

static s32
wl_notify_roaming_status(struct wl_priv *wl, struct net_device *ndev,
	const wl_event_msg_t *e, void *data)
{
	bool act;
	s32 err = 0;
	u32 event = be32_to_cpu(e->event_type);
	u32 status = be32_to_cpu(e->status);
	WL_DBG(("Enter \n"));
	if (event == WLC_E_ROAM && status == WLC_E_STATUS_SUCCESS) {
		if (wl_get_drv_status(wl, CONNECTED, ndev))
			wl_bss_roaming_done(wl, ndev, e, data);
		else
			wl_bss_connect_done(wl, ndev, e, data, true);
		act = true;
		wl_update_prof(wl, ndev, e, &act, WL_PROF_ACT);
		wl_update_prof(wl, ndev, NULL, (void *)&e->addr, WL_PROF_BSSID);
	}
	return err;
}

static s32 wl_get_assoc_ies(struct wl_priv *wl, struct net_device *ndev)
{
	wl_assoc_info_t assoc_info;
	struct wl_connect_info *conn_info = wl_to_conn(wl);
	s32 err = 0;

	WL_DBG(("Enter \n"));
	err = wldev_iovar_getbuf(ndev, "assoc_info", NULL, 0, wl->extra_buf,
		WL_ASSOC_INFO_MAX, NULL);
	if (unlikely(err)) {
		WL_ERR(("could not get assoc info (%d)\n", err));
		return err;
	}
	memcpy(&assoc_info, wl->extra_buf, sizeof(wl_assoc_info_t));
	assoc_info.req_len = htod32(assoc_info.req_len);
	assoc_info.resp_len = htod32(assoc_info.resp_len);
	assoc_info.flags = htod32(assoc_info.flags);
	if (conn_info->req_ie_len) {
		conn_info->req_ie_len = 0;
		bzero(conn_info->req_ie, sizeof(conn_info->req_ie));
	}
	if (conn_info->resp_ie_len) {
		conn_info->resp_ie_len = 0;
		bzero(conn_info->resp_ie, sizeof(conn_info->resp_ie));
	}
	if (assoc_info.req_len) {
		err = wldev_iovar_getbuf(ndev, "assoc_req_ies", NULL, 0, wl->extra_buf,
			WL_ASSOC_INFO_MAX, NULL);
		if (unlikely(err)) {
			WL_ERR(("could not get assoc req (%d)\n", err));
			return err;
		}
		conn_info->req_ie_len = assoc_info.req_len - sizeof(struct dot11_assoc_req);
		if (assoc_info.flags & WLC_ASSOC_REQ_IS_REASSOC) {
			conn_info->req_ie_len -= ETHER_ADDR_LEN;
		}
		if (conn_info->req_ie_len <= MAX_REQ_LINE)
			memcpy(conn_info->req_ie, wl->extra_buf, conn_info->req_ie_len);
		else {
			WL_ERR(("%s IE size %d above max %d size \n",
				__FUNCTION__, conn_info->req_ie_len, MAX_REQ_LINE));
			return err;
		}
	} else {
		conn_info->req_ie_len = 0;
	}
	if (assoc_info.resp_len) {
		err = wldev_iovar_getbuf(ndev, "assoc_resp_ies", NULL, 0, wl->extra_buf,
			WL_ASSOC_INFO_MAX, NULL);
		if (unlikely(err)) {
			WL_ERR(("could not get assoc resp (%d)\n", err));
			return err;
		}
		conn_info->resp_ie_len = assoc_info.resp_len -sizeof(struct dot11_assoc_resp);
		if (conn_info->resp_ie_len <= MAX_REQ_LINE)
			memcpy(conn_info->resp_ie, wl->extra_buf, conn_info->resp_ie_len);
		else {
			WL_ERR(("%s IE size %d above max %d size \n",
				__FUNCTION__, conn_info->resp_ie_len, MAX_REQ_LINE));
			return err;
		}
	} else {
		conn_info->resp_ie_len = 0;
	}
	WL_DBG(("req len (%d) resp len (%d)\n", conn_info->req_ie_len,
		conn_info->resp_ie_len));

	return err;
}

static void wl_ch_to_chanspec(int ch, struct wl_join_params *join_params,
        size_t *join_params_size)
{
	chanspec_t chanspec = 0;

	if (ch != 0) {
		join_params->params.chanspec_num = 1;
		join_params->params.chanspec_list[0] = ch;

		if (join_params->params.chanspec_list[0] <= CH_MAX_2G_CHANNEL)
			chanspec |= WL_CHANSPEC_BAND_2G;
		else
			chanspec |= WL_CHANSPEC_BAND_5G;

		chanspec |= WL_CHANSPEC_BW_20;
		chanspec |= WL_CHANSPEC_CTL_SB_NONE;

		*join_params_size += WL_ASSOC_PARAMS_FIXED_SIZE +
			join_params->params.chanspec_num * sizeof(chanspec_t);

		join_params->params.chanspec_list[0]  &= WL_CHANSPEC_CHAN_MASK;
		join_params->params.chanspec_list[0] |= chanspec;
		join_params->params.chanspec_list[0] =
			htodchanspec(join_params->params.chanspec_list[0]);

		join_params->params.chanspec_num =
			htod32(join_params->params.chanspec_num);

		WL_DBG(("%s  join_params->params.chanspec_list[0]= %X\n",
			__FUNCTION__, join_params->params.chanspec_list[0]));

	}
}

static s32 wl_update_bss_info(struct wl_priv *wl, struct net_device *ndev)
{
	struct cfg80211_bss *bss;
	struct wl_bss_info *bi;
	struct wlc_ssid *ssid;
	struct bcm_tlv *tim;
	s32 beacon_interval;
	s32 dtim_period;
	size_t ie_len;
	u8 *ie;
	u8 *curbssid;
	s32 err = 0;
	struct wiphy *wiphy;

	wiphy = wl_to_wiphy(wl);

	if (wl_is_ibssmode(wl, ndev))
		return err;

	ssid = (struct wlc_ssid *)wl_read_prof(wl, ndev, WL_PROF_SSID);
	curbssid = wl_read_prof(wl, ndev, WL_PROF_BSSID);
	bss = cfg80211_get_bss(wiphy, NULL, curbssid,
		ssid->SSID, ssid->SSID_len, WLAN_CAPABILITY_ESS,
		WLAN_CAPABILITY_ESS);

	mutex_lock(&wl->usr_sync);
	if (!bss) {
		WL_DBG(("Could not find the AP\n"));
		*(u32 *) wl->extra_buf = htod32(WL_EXTRA_BUF_MAX);
		err = wldev_ioctl(ndev, WLC_GET_BSS_INFO,
			wl->extra_buf, WL_EXTRA_BUF_MAX, false);
		if (unlikely(err)) {
			WL_ERR(("Could not get bss info %d\n", err));
			goto update_bss_info_out;
		}
		bi = (struct wl_bss_info *)(wl->extra_buf + 4);
		if (memcmp(bi->BSSID.octet, curbssid, ETHER_ADDR_LEN)) {
			err = -EIO;
			goto update_bss_info_out;
		}
		err = wl_inform_single_bss(wl, bi);
		if (unlikely(err))
			goto update_bss_info_out;

		ie = ((u8 *)bi) + bi->ie_offset;
		ie_len = bi->ie_length;
		beacon_interval = cpu_to_le16(bi->beacon_period);
	} else {
		WL_DBG(("Found the AP in the list - BSSID %pM\n", bss->bssid));
		ie = bss->information_elements;
		ie_len = bss->len_information_elements;
		beacon_interval = bss->beacon_interval;
		cfg80211_put_bss(bss);
	}

	tim = bcm_parse_tlvs(ie, ie_len, WLAN_EID_TIM);
	if (tim) {
		dtim_period = tim->data[1];
	} else {
		/*
		* active scan was done so we could not get dtim
		* information out of probe response.
		* so we speficially query dtim information.
		*/
		err = wldev_ioctl(ndev, WLC_GET_DTIMPRD,
			&dtim_period, sizeof(dtim_period), false);
		if (unlikely(err)) {
			WL_ERR(("WLC_GET_DTIMPRD error (%d)\n", err));
			goto update_bss_info_out;
		}
	}

	wl_update_prof(wl, ndev, NULL, &beacon_interval, WL_PROF_BEACONINT);
	wl_update_prof(wl, ndev, NULL, &dtim_period, WL_PROF_DTIMPERIOD);

update_bss_info_out:
	mutex_unlock(&wl->usr_sync);
	return err;
}

static s32
wl_bss_roaming_done(struct wl_priv *wl, struct net_device *ndev,
	const wl_event_msg_t *e, void *data)
{
	struct wl_connect_info *conn_info = wl_to_conn(wl);
	s32 err = 0;
	u8 *curbssid;

	wl_get_assoc_ies(wl, ndev);
	wl_update_prof(wl, ndev, NULL, (void *)(e->addr.octet), WL_PROF_BSSID);
	curbssid = wl_read_prof(wl, ndev, WL_PROF_BSSID);
	wl_update_bss_info(wl, ndev);
	wl_update_pmklist(ndev, wl->pmk_list, err);
	cfg80211_roamed(ndev,
#if LINUX_VERSION_CODE > KERNEL_VERSION(2, 6, 39)
		NULL,
#endif
		curbssid,
		conn_info->req_ie, conn_info->req_ie_len,
		conn_info->resp_ie, conn_info->resp_ie_len, GFP_KERNEL);
	WL_DBG(("Report roaming result\n"));

	wl_set_drv_status(wl, CONNECTED, ndev);

	return err;
}

static s32
wl_bss_connect_done(struct wl_priv *wl, struct net_device *ndev,
	const wl_event_msg_t *e, void *data, bool completed)
{
	struct wl_connect_info *conn_info = wl_to_conn(wl);
	s32 err = 0;
	u8 *curbssid = wl_read_prof(wl, ndev, WL_PROF_BSSID);

	WL_DBG((" enter\n"));

	if (wl->scan_request) {
		wl_notify_escan_complete(wl, ndev, true, true);
	}
	if (is_zero_ether_addr(curbssid)) {
		curbssid = wl_read_prof(wl, ndev, WL_PROF_PENDING_BSSID);
		if (is_zero_ether_addr(curbssid)) {
			WL_ERR(("Invalid BSSID\n"));
			curbssid = NULL;
		}
	}
	if (wl_get_drv_status(wl, CONNECTING, ndev)) {
		wl_clr_drv_status(wl, CONNECTING, ndev);
		if (completed) {
			wl_get_assoc_ies(wl, ndev);
			wl_update_prof(wl, ndev, NULL, (void *)(e->addr.octet), WL_PROF_BSSID);
			curbssid = wl_read_prof(wl, ndev, WL_PROF_BSSID);
			wl_update_bss_info(wl, ndev);
			wl_update_pmklist(ndev, wl->pmk_list, err);
			wl_set_drv_status(wl, CONNECTED, ndev);
		}
		cfg80211_connect_result(ndev,
			curbssid,
			conn_info->req_ie,
			conn_info->req_ie_len,
			conn_info->resp_ie,
			conn_info->resp_ie_len,
			completed ? WLAN_STATUS_SUCCESS :
			(e->reason) ? ntoh32(e->reason) :
			WLAN_STATUS_UNSPECIFIED_FAILURE,
			GFP_KERNEL);
		if (completed)
			WL_INFO(("Report connect result - connection succeeded\n"));
		else
			WL_ERR(("Report connect result - connection failed\n"));
	}
	return err;
}

static s32
wl_ibss_join_done(struct wl_priv *wl, struct net_device *ndev,
	const wl_event_msg_t *e, void *data, bool completed)
{
	s32 err = 0;

	WL_TRACE(("Enter\n"));

	if (wl->scan_request) {
		wl_notify_escan_complete(wl, ndev, true, true);
	}
	if (wl_get_drv_status(wl, CONNECTING, ndev)) {
		wl_clr_drv_status(wl, CONNECTING, ndev);
		if (completed) {
			err = wl_inform_ibss(wl, (u8 *)&e->addr);
			if (err) {
				WL_ERR(("wl_inform_ibss() failed: %d\n", err));
			}
			wl_set_drv_status(wl, CONNECTED, ndev);

			cfg80211_ibss_joined(ndev, (u8 *)&e->addr, GFP_KERNEL);
			WL_DBG(("cfg80211_ibss_joined() called with valid BSSID\n"));
		}
	}

	WL_TRACE(("Exit\n"));
	return err;
}

static s32
wl_notify_mic_status(struct wl_priv *wl, struct net_device *ndev,
	const wl_event_msg_t *e, void *data)
{
	u16 flags = ntoh16(e->flags);
	enum nl80211_key_type key_type;

	mutex_lock(&wl->usr_sync);
	if (flags & WLC_EVENT_MSG_GROUP)
		key_type = NL80211_KEYTYPE_GROUP;
	else
		key_type = NL80211_KEYTYPE_PAIRWISE;

	cfg80211_michael_mic_failure(ndev, (u8 *)&e->addr, key_type, -1,
		NULL, GFP_KERNEL);
	mutex_unlock(&wl->usr_sync);

	return 0;
}

#ifdef PNO_SUPPORT
static s32
wl_notify_pfn_status(struct wl_priv *wl, struct net_device *ndev,
	const wl_event_msg_t *e, void *data)
{
	WL_ERR((" PNO Event\n"));

	mutex_lock(&wl->usr_sync);
#ifndef WL_SCHED_SCAN
	/* TODO: Use cfg80211_sched_scan_results(wiphy); */
	cfg80211_disconnected(ndev, 0, NULL, 0, GFP_KERNEL);
#else
	/* If cfg80211 scheduled scan is supported, report the pno results via sched
	 * scan results
	 */
	wl_notify_sched_scan_results(wl, ndev, e, data);
#endif /* WL_SCHED_SCAN */
	mutex_unlock(&wl->usr_sync);
	return 0;
}
#endif /* PNO_SUPPORT */

static s32
wl_notify_scan_status(struct wl_priv *wl, struct net_device *ndev,
	const wl_event_msg_t *e, void *data)
{
	struct channel_info channel_inform;
	struct wl_scan_results *bss_list;
	u32 len = WL_SCAN_BUF_MAX;
	s32 err = 0;
	unsigned long flags;

	WL_DBG(("Enter \n"));
	if (!wl_get_drv_status(wl, SCANNING, ndev)) {
		WL_ERR(("scan is not ready \n"));
		return err;
	}
	if (wl->iscan_on && wl->iscan_kickstart)
		return wl_wakeup_iscan(wl_to_iscan(wl));

	mutex_lock(&wl->usr_sync);
	wl_clr_drv_status(wl, SCANNING, ndev);
	err = wldev_ioctl(ndev, WLC_GET_CHANNEL, &channel_inform,
		sizeof(channel_inform), false);
	if (unlikely(err)) {
		WL_ERR(("scan busy (%d)\n", err));
		goto scan_done_out;
	}
	channel_inform.scan_channel = dtoh32(channel_inform.scan_channel);
	if (unlikely(channel_inform.scan_channel)) {

		WL_DBG(("channel_inform.scan_channel (%d)\n",
			channel_inform.scan_channel));
	}
	wl->bss_list = wl->scan_results;
	bss_list = wl->bss_list;
	memset(bss_list, 0, len);
	bss_list->buflen = htod32(len);
	err = wldev_ioctl(ndev, WLC_SCAN_RESULTS, bss_list, len, false);
	if (unlikely(err)) {
		WL_ERR(("%s Scan_results error (%d)\n", ndev->name, err));
		err = -EINVAL;
		goto scan_done_out;
	}
	bss_list->buflen = dtoh32(bss_list->buflen);
	bss_list->version = dtoh32(bss_list->version);
	bss_list->count = dtoh32(bss_list->count);

	err = wl_inform_bss(wl);

scan_done_out:
	del_timer_sync(&wl->scan_timeout);
	spin_lock_irqsave(&wl->cfgdrv_lock, flags);
	if (wl->scan_request) {
		WL_DBG(("cfg80211_scan_done\n"));
		cfg80211_scan_done(wl->scan_request, false);
		wl->scan_request = NULL;
	}
	spin_unlock_irqrestore(&wl->cfgdrv_lock, flags);
	mutex_unlock(&wl->usr_sync);
	return err;
}
static s32
wl_frame_get_mgmt(u16 fc, const struct ether_addr *da,
	const struct ether_addr *sa, const struct ether_addr *bssid,
	u8 **pheader, u32 *body_len, u8 *pbody)
{
	struct dot11_management_header *hdr;
	u32 totlen = 0;
	s32 err = 0;
	u8 *offset;
	u32 prebody_len = *body_len;
	switch (fc) {
		case FC_ASSOC_REQ:
			/* capability , listen interval */
			totlen = DOT11_ASSOC_REQ_FIXED_LEN;
			*body_len += DOT11_ASSOC_REQ_FIXED_LEN;
			break;

		case FC_REASSOC_REQ:
			/* capability, listen inteval, ap address */
			totlen = DOT11_REASSOC_REQ_FIXED_LEN;
			*body_len += DOT11_REASSOC_REQ_FIXED_LEN;
			break;
	}
	totlen += DOT11_MGMT_HDR_LEN + prebody_len;
	*pheader = kzalloc(totlen, GFP_KERNEL);
	if (*pheader == NULL) {
		WL_ERR(("memory alloc failed \n"));
		return -ENOMEM;
	}
	hdr = (struct dot11_management_header *) (*pheader);
	hdr->fc = htol16(fc);
	hdr->durid = 0;
	hdr->seq = 0;
	offset = (u8*)(hdr + 1) + (totlen - DOT11_MGMT_HDR_LEN - prebody_len);
	bcopy((const char*)da, (u8*)&hdr->da, ETHER_ADDR_LEN);
	bcopy((const char*)sa, (u8*)&hdr->sa, ETHER_ADDR_LEN);
	bcopy((const char*)bssid, (u8*)&hdr->bssid, ETHER_ADDR_LEN);
	bcopy((const char*)pbody, offset, prebody_len);
	*body_len = totlen;
	return err;
}
static s32
wl_notify_rx_mgmt_frame(struct wl_priv *wl, struct net_device *ndev,
	const wl_event_msg_t *e, void *data)
{
	struct ieee80211_supported_band *band;
	struct wiphy *wiphy = wl_to_wiphy(wl);
	struct ether_addr da;
	struct ether_addr bssid;
	bool isfree = false;
	s32 err = 0;
	s32 freq;
	struct net_device *dev = NULL;
	wifi_p2p_pub_act_frame_t *act_frm = NULL;
	wifi_p2p_action_frame_t *p2p_act_frm = NULL;
	wifi_p2psd_gas_pub_act_frame_t *sd_act_frm = NULL;
	wl_event_rx_frame_data_t *rxframe =
		(wl_event_rx_frame_data_t*)data;
	u32 event = ntoh32(e->event_type);
	u8 *mgmt_frame;
	u8 bsscfgidx = e->bsscfgidx;
	u32 mgmt_frame_len = ntoh32(e->datalen) - sizeof(wl_event_rx_frame_data_t);
	u16 channel = ((ntoh16(rxframe->channel) & WL_CHANSPEC_CHAN_MASK));

	memset(&bssid, 0, ETHER_ADDR_LEN);

	if (wl->p2p_net == ndev) {
		dev = wl_to_prmry_ndev(wl);
	} else {
		dev = ndev;
	}

	if (channel <= CH_MAX_2G_CHANNEL)
		band = wiphy->bands[IEEE80211_BAND_2GHZ];
	else
		band = wiphy->bands[IEEE80211_BAND_5GHZ];
	if (!band) {
		WL_ERR(("No valid band"));
		return -EINVAL;
	}

	if ((event == WLC_E_P2P_PROBREQ_MSG) &&
		wl->p2p && wl_get_p2p_status(wl, GO_NEG_PHASE)) {
		WL_DBG(("Filtering P2P probe_req while being in GO-Neg state\n"));
		goto exit;
	}

#if LINUX_VERSION_CODE == KERNEL_VERSION(2, 6, 38) && !defined(WL_COMPAT_WIRELESS)
	freq = ieee80211_channel_to_frequency(channel);
#else
	freq = ieee80211_channel_to_frequency(channel, band->band);
#endif
	if (event == WLC_E_ACTION_FRAME_RX) {
		wldev_iovar_getbuf_bsscfg(dev, "cur_etheraddr",
			NULL, 0, wl->ioctl_buf, WLC_IOCTL_MAXLEN, bsscfgidx, &wl->ioctl_buf_sync);

		wldev_ioctl(dev, WLC_GET_BSSID, &bssid, ETHER_ADDR_LEN, false);
		memcpy(da.octet, wl->ioctl_buf, ETHER_ADDR_LEN);
		err = wl_frame_get_mgmt(FC_ACTION, &da, &e->addr, &bssid,
			&mgmt_frame, &mgmt_frame_len,
			(u8 *)((wl_event_rx_frame_data_t *)rxframe + 1));
		if (err < 0) {
			WL_ERR(("%s: Error in receiving action frame len %d channel %d freq %d\n",
				__func__, mgmt_frame_len, channel, freq));
			goto exit;
		}
		isfree = true;
		if (wl_cfgp2p_is_pub_action(&mgmt_frame[DOT11_MGMT_HDR_LEN],
			mgmt_frame_len - DOT11_MGMT_HDR_LEN)) {
			act_frm = (wifi_p2p_pub_act_frame_t *)
					(&mgmt_frame[DOT11_MGMT_HDR_LEN]);
		} else if (wl_cfgp2p_is_p2p_action(&mgmt_frame[DOT11_MGMT_HDR_LEN],
			mgmt_frame_len - DOT11_MGMT_HDR_LEN)) {
			p2p_act_frm = (wifi_p2p_action_frame_t *)
					(&mgmt_frame[DOT11_MGMT_HDR_LEN]);
			(void) p2p_act_frm;
		} else if (wl_cfgp2p_is_gas_action(&mgmt_frame[DOT11_MGMT_HDR_LEN],
			mgmt_frame_len - DOT11_MGMT_HDR_LEN)) {
			sd_act_frm = (wifi_p2psd_gas_pub_act_frame_t *)
					(&mgmt_frame[DOT11_MGMT_HDR_LEN]);
			(void) sd_act_frm;
		}
		wl_cfgp2p_print_actframe(false, &mgmt_frame[DOT11_MGMT_HDR_LEN],
			mgmt_frame_len - DOT11_MGMT_HDR_LEN);
		/*
		 * After complete GO Negotiation, roll back to mpc mode
		 */
		if (act_frm && ((act_frm->subtype == P2P_PAF_GON_CONF) ||
			(act_frm->subtype == P2P_PAF_PROVDIS_RSP))) {
			wldev_iovar_setint(dev, "mpc", 1);
		}

		if (act_frm && (act_frm->subtype == P2P_PAF_GON_CONF)) {
			WL_DBG(("P2P: GO_NEG_PHASE status cleared \n"));
			wl_clr_p2p_status(wl, GO_NEG_PHASE);
		}

		if (act_frm && (act_frm->subtype == P2P_PAF_GON_RSP)) {
			/* Cancel the dwell time of req frame */
			WL_DBG(("P2P: Received GO NEG Resp frame, cancelling the dwell time\n"));
			wl_cfgp2p_set_p2p_mode(wl, WL_P2P_DISC_ST_SCAN, 0, 0,
				wl_to_p2p_bss_bssidx(wl, P2PAPI_BSSCFG_DEVICE));
		}
	} else {
		mgmt_frame = (u8 *)((wl_event_rx_frame_data_t *)rxframe + 1);
	}

	cfg80211_rx_mgmt(ndev, freq, mgmt_frame, mgmt_frame_len, GFP_ATOMIC);

	WL_DBG(("%s: mgmt_frame_len (%d) , e->datalen (%d), channel (%d), freq (%d)\n", __func__,
		mgmt_frame_len, ntoh32(e->datalen), channel, freq));

	if (isfree)
		kfree(mgmt_frame);
exit:
	return 0;
}

#ifdef WL_SCHED_SCAN
/* If target scan is not reliable, set the below define to "1" to do a
 * full escan
 */
#define FULL_ESCAN_ON_PFN_NET_FOUND		0
static s32
wl_notify_sched_scan_results(struct wl_priv *wl, struct net_device *ndev,
	const wl_event_msg_t *e, void *data)
{
	wl_pfn_net_info_t *netinfo, *pnetinfo;
	struct cfg80211_scan_request request;
	struct wiphy *wiphy	= wl_to_wiphy(wl);
	int err = 0;
	struct cfg80211_ssid ssid[MAX_PFN_LIST_COUNT];
	struct ieee80211_channel *channel = NULL;
	int channel_req = 0;
	int band = 0;
	struct wl_pfn_scanresults *pfn_result = (struct wl_pfn_scanresults *)data;

	WL_DBG(("Enter\n"));

	if (e->event_type == WLC_E_PFN_NET_LOST) {
		WL_DBG(("PFN NET LOST event. Do Nothing \n"));
		return 0;
	}
	WL_DBG(("PFN NET FOUND event. count:%d \n", pfn_result->count));
	if (pfn_result->count > 0) {
		int i;

		memset(&request, 0x00, sizeof(struct cfg80211_scan_request));
		memset(&ssid, 0x00, sizeof(ssid));
		request.wiphy = wiphy;

		pnetinfo = (wl_pfn_net_info_t *)(data + sizeof(wl_pfn_scanresults_t)
				- sizeof(wl_pfn_net_info_t));
		channel = (struct ieee80211_channel *)kzalloc(
			(sizeof(struct ieee80211_channel) * MAX_PFN_LIST_COUNT),
			GFP_KERNEL);
		if (!channel) {
			WL_ERR(("No memory"));
			err = -ENOMEM;
			goto out_err;
		}

		for (i = 0; i < pfn_result->count; i++) {
			netinfo = &pnetinfo[i];
			if (!netinfo) {
				WL_ERR(("Invalid netinfo ptr. index:%d", i));
				err = -EINVAL;
				goto out_err;
			}
			WL_DBG(("SSID:%s Channel:%d \n",
				netinfo->pfnsubnet.SSID, netinfo->pfnsubnet.channel));
			/* PFN result doesn't have all the info which are required by the supplicant
			 * (For e.g IEs) Do a target Escan so that sched scan results are reported
			 * via wl_inform_single_bss in the required format. Escan does require the
			 * scan request in the form of cfg80211_scan_request. For timebeing, create
			 * cfg80211_scan_request one out of the received PNO event.
			 */
			memcpy(ssid[i].ssid, netinfo->pfnsubnet.SSID,
				netinfo->pfnsubnet.SSID_len);
			ssid[i].ssid_len = netinfo->pfnsubnet.SSID_len;
			request.n_ssids++;

			channel_req = netinfo->pfnsubnet.channel;
			band = (channel_req <= CH_MAX_2G_CHANNEL) ? NL80211_BAND_2GHZ
				: NL80211_BAND_5GHZ;
			channel[i].center_freq = ieee80211_channel_to_frequency(channel_req, band);
			channel[i].band = band;
			channel[i].flags |= IEEE80211_CHAN_NO_HT40;
			request.channels[i] = &channel[i];
			request.n_channels++;
		}

		/* assign parsed ssid array */
		if (request.n_ssids)
			request.ssids = &ssid[0];

		if (wl_get_drv_status_all(wl, SCANNING)) {
			/* Abort any on-going scan */
			wl_notify_escan_complete(wl, ndev, true, true);
		}

		if (wl_get_p2p_status(wl, DISCOVERY_ON)) {
			err = wl_cfgp2p_discover_enable_search(wl, false);
			if (unlikely(err)) {
				wl_clr_drv_status(wl, SCANNING, ndev);
				goto out_err;
			}
		}

		wl_set_drv_status(wl, SCANNING, ndev);
#if FULL_ESCAN_ON_PFN_NET_FOUND
		err = wl_do_escan(wl, wiphy, ndev, NULL);
#else
		err = wl_do_escan(wl, wiphy, ndev, &request);
#endif
		if (err) {
			wl_clr_drv_status(wl, SCANNING, ndev);
			goto out_err;
		}
		wl->sched_scan_running = TRUE;
	}
	else {
		WL_ERR(("FALSE PNO Event. (pfn_count == 0) \n"));
	}
out_err:
	if (channel)
		kfree(channel);
	return err;
}
#endif /* WL_SCHED_SCAN */

static void wl_init_conf(struct wl_conf *conf)
{
	WL_DBG(("Enter \n"));
	conf->frag_threshold = (u32)-1;
	conf->rts_threshold = (u32)-1;
	conf->retry_short = (u32)-1;
	conf->retry_long = (u32)-1;
	conf->tx_power = -1;
}

static void wl_init_prof(struct wl_priv *wl, struct net_device *ndev)
{
	unsigned long flags;
	struct wl_profile *profile = wl_get_profile_by_netdev(wl, ndev);

	spin_lock_irqsave(&wl->cfgdrv_lock, flags);
	memset(profile, 0, sizeof(struct wl_profile));
	spin_unlock_irqrestore(&wl->cfgdrv_lock, flags);
}

static void wl_init_event_handler(struct wl_priv *wl)
{
	memset(wl->evt_handler, 0, sizeof(wl->evt_handler));

	wl->evt_handler[WLC_E_SCAN_COMPLETE] = wl_notify_scan_status;
	wl->evt_handler[WLC_E_LINK] = wl_notify_connect_status;
	wl->evt_handler[WLC_E_DEAUTH_IND] = wl_notify_connect_status;
	wl->evt_handler[WLC_E_DEAUTH] = wl_notify_connect_status;
	wl->evt_handler[WLC_E_DISASSOC_IND] = wl_notify_connect_status;
	wl->evt_handler[WLC_E_ASSOC_IND] = wl_notify_connect_status;
	wl->evt_handler[WLC_E_REASSOC_IND] = wl_notify_connect_status;
	wl->evt_handler[WLC_E_ROAM] = wl_notify_roaming_status;
	wl->evt_handler[WLC_E_MIC_ERROR] = wl_notify_mic_status;
	wl->evt_handler[WLC_E_SET_SSID] = wl_notify_connect_status;
	wl->evt_handler[WLC_E_ACTION_FRAME_RX] = wl_notify_rx_mgmt_frame;
	wl->evt_handler[WLC_E_PROBREQ_MSG] = wl_notify_rx_mgmt_frame;
	wl->evt_handler[WLC_E_P2P_PROBREQ_MSG] = wl_notify_rx_mgmt_frame;
	wl->evt_handler[WLC_E_P2P_DISC_LISTEN_COMPLETE] = wl_cfgp2p_listen_complete;
	wl->evt_handler[WLC_E_ACTION_FRAME_COMPLETE] = wl_cfgp2p_action_tx_complete;
	wl->evt_handler[WLC_E_ACTION_FRAME_OFF_CHAN_COMPLETE] = wl_cfgp2p_action_tx_complete;
#ifdef PNO_SUPPORT
	wl->evt_handler[WLC_E_PFN_NET_FOUND] = wl_notify_pfn_status;
#endif /* PNO_SUPPORT */
}

static s32 wl_init_priv_mem(struct wl_priv *wl)
{
	WL_DBG(("Enter \n"));
	wl->scan_results = (void *)kzalloc(WL_SCAN_BUF_MAX, GFP_KERNEL);
	if (unlikely(!wl->scan_results)) {
		WL_ERR(("Scan results alloc failed\n"));
		goto init_priv_mem_out;
	}
	wl->conf = (void *)kzalloc(sizeof(*wl->conf), GFP_KERNEL);
	if (unlikely(!wl->conf)) {
		WL_ERR(("wl_conf alloc failed\n"));
		goto init_priv_mem_out;
	}
	wl->scan_req_int =
	    (void *)kzalloc(sizeof(*wl->scan_req_int), GFP_KERNEL);
	if (unlikely(!wl->scan_req_int)) {
		WL_ERR(("Scan req alloc failed\n"));
		goto init_priv_mem_out;
	}
	wl->ioctl_buf = (void *)kzalloc(WLC_IOCTL_MAXLEN, GFP_KERNEL);
	if (unlikely(!wl->ioctl_buf)) {
		WL_ERR(("Ioctl buf alloc failed\n"));
		goto init_priv_mem_out;
	}
	wl->escan_ioctl_buf = (void *)kzalloc(WLC_IOCTL_MAXLEN, GFP_KERNEL);
	if (unlikely(!wl->escan_ioctl_buf)) {
		WL_ERR(("Ioctl buf alloc failed\n"));
		goto init_priv_mem_out;
	}
	wl->extra_buf = (void *)kzalloc(WL_EXTRA_BUF_MAX, GFP_KERNEL);
	if (unlikely(!wl->extra_buf)) {
		WL_ERR(("Extra buf alloc failed\n"));
		goto init_priv_mem_out;
	}
	wl->iscan = (void *)kzalloc(sizeof(*wl->iscan), GFP_KERNEL);
	if (unlikely(!wl->iscan)) {
		WL_ERR(("Iscan buf alloc failed\n"));
		goto init_priv_mem_out;
	}
	wl->pmk_list = (void *)kzalloc(sizeof(*wl->pmk_list), GFP_KERNEL);
	if (unlikely(!wl->pmk_list)) {
		WL_ERR(("pmk list alloc failed\n"));
		goto init_priv_mem_out;
	}
	wl->sta_info = (void *)kzalloc(sizeof(*wl->sta_info), GFP_KERNEL);
	if (unlikely(!wl->sta_info)) {
		WL_ERR(("sta info  alloc failed\n"));
		goto init_priv_mem_out;
	}
	wl->afx_hdl = (void *)kzalloc(sizeof(*wl->afx_hdl), GFP_KERNEL);
	if (unlikely(!wl->afx_hdl)) {
		WL_ERR(("afx hdl  alloc failed\n"));
		goto init_priv_mem_out;
	} else {
		init_completion(&wl->act_frm_scan);
		INIT_WORK(&wl->afx_hdl->work, wl_cfg80211_afx_handler);
	}
	return 0;

init_priv_mem_out:
	wl_deinit_priv_mem(wl);

	return -ENOMEM;
}

static void wl_deinit_priv_mem(struct wl_priv *wl)
{
	kfree(wl->scan_results);
	wl->scan_results = NULL;
	kfree(wl->conf);
	wl->conf = NULL;
	kfree(wl->scan_req_int);
	wl->scan_req_int = NULL;
	kfree(wl->ioctl_buf);
	wl->ioctl_buf = NULL;
	kfree(wl->escan_ioctl_buf);
	wl->escan_ioctl_buf = NULL;
	kfree(wl->extra_buf);
	wl->extra_buf = NULL;
	kfree(wl->iscan);
	wl->iscan = NULL;
	kfree(wl->pmk_list);
	wl->pmk_list = NULL;
	kfree(wl->sta_info);
	wl->sta_info = NULL;
	if (wl->afx_hdl) {
		cancel_work_sync(&wl->afx_hdl->work);
		kfree(wl->afx_hdl);
		wl->afx_hdl = NULL;
	}

	if (wl->ap_info) {
		kfree(wl->ap_info->wpa_ie);
		kfree(wl->ap_info->rsn_ie);
		kfree(wl->ap_info->wps_ie);
		kfree(wl->ap_info);
		wl->ap_info = NULL;
	}
}

static s32 wl_create_event_handler(struct wl_priv *wl)
{
	int ret = 0;
	WL_DBG(("Enter \n"));

	/* Do not use DHD in cfg driver */
	wl->event_tsk.thr_pid = -1;
	PROC_START(wl_event_handler, wl, &wl->event_tsk, 0);
	if (wl->event_tsk.thr_pid < 0)
		ret = -ENOMEM;
	return ret;
}

static void wl_destroy_event_handler(struct wl_priv *wl)
{
	if (wl->event_tsk.thr_pid >= 0)
		PROC_STOP(&wl->event_tsk);
}

static void wl_term_iscan(struct wl_priv *wl)
{
	struct wl_iscan_ctrl *iscan = wl_to_iscan(wl);
	WL_TRACE(("In\n"));
	if (wl->iscan_on && iscan->tsk) {
		iscan->state = WL_ISCAN_STATE_IDLE;
		WL_INFO(("SIGTERM\n"));
		send_sig(SIGTERM, iscan->tsk, 1);
		WL_DBG(("kthread_stop\n"));
		kthread_stop(iscan->tsk);
		iscan->tsk = NULL;
	}
}

static void wl_notify_iscan_complete(struct wl_iscan_ctrl *iscan, bool aborted)
{
	struct wl_priv *wl = iscan_to_wl(iscan);
	struct net_device *ndev = wl_to_prmry_ndev(wl);
	unsigned long flags;

	WL_DBG(("Enter \n"));
	if(!aborted)
		wl->scan_busy_count = 0;

	if (!wl_get_drv_status(wl, SCANNING, ndev)) {
		wl_clr_drv_status(wl, SCANNING, ndev);
		WL_ERR(("Scan complete while device not scanning\n"));
		return;
	}
	spin_lock_irqsave(&wl->cfgdrv_lock, flags);
	wl_clr_drv_status(wl, SCANNING, ndev);
	if (likely(wl->scan_request)) {
		cfg80211_scan_done(wl->scan_request, aborted);
		wl->scan_request = NULL;
	}
	spin_unlock_irqrestore(&wl->cfgdrv_lock, flags);
	wl->iscan_kickstart = false;
}

static s32 wl_wakeup_iscan(struct wl_iscan_ctrl *iscan)
{
	if (likely(iscan->state != WL_ISCAN_STATE_IDLE)) {
		WL_DBG(("wake up iscan\n"));
		up(&iscan->sync);
		return 0;
	}

	return -EIO;
}

static s32
wl_get_iscan_results(struct wl_iscan_ctrl *iscan, u32 *status,
	struct wl_scan_results **bss_list)
{
	struct wl_iscan_results list;
	struct wl_scan_results *results;
	struct wl_iscan_results *list_buf;
	s32 err = 0;

	WL_DBG(("Enter \n"));
	memset(iscan->scan_buf, 0, WL_ISCAN_BUF_MAX);
	list_buf = (struct wl_iscan_results *)iscan->scan_buf;
	results = &list_buf->results;
	results->buflen = WL_ISCAN_RESULTS_FIXED_SIZE;
	results->version = 0;
	results->count = 0;

	memset(&list, 0, sizeof(list));
	list.results.buflen = htod32(WL_ISCAN_BUF_MAX);
	err = wldev_iovar_getbuf(iscan->dev, "iscanresults", &list,
		WL_ISCAN_RESULTS_FIXED_SIZE, iscan->scan_buf,
		WL_ISCAN_BUF_MAX, NULL);
	if (unlikely(err)) {
		WL_ERR(("error (%d)\n", err));
		return err;
	}
	results->buflen = dtoh32(results->buflen);
	results->version = dtoh32(results->version);
	results->count = dtoh32(results->count);
	WL_DBG(("results->count = %d\n", results->count));
	WL_DBG(("results->buflen = %d\n", results->buflen));
	*status = dtoh32(list_buf->status);
	*bss_list = results;

	return err;
}

static s32 wl_iscan_done(struct wl_priv *wl)
{
	struct wl_iscan_ctrl *iscan = wl->iscan;
	s32 err = 0;

	iscan->state = WL_ISCAN_STATE_IDLE;
	mutex_lock(&wl->usr_sync);
	wl_inform_bss(wl);
	wl_notify_iscan_complete(iscan, false);
	mutex_unlock(&wl->usr_sync);

	return err;
}

static s32 wl_iscan_pending(struct wl_priv *wl)
{
	struct wl_iscan_ctrl *iscan = wl->iscan;
	s32 err = 0;

	/* Reschedule the timer */
	mod_timer(&iscan->timer, jiffies + msecs_to_jiffies(iscan->timer_ms));
	iscan->timer_on = 1;

	return err;
}

static s32 wl_iscan_inprogress(struct wl_priv *wl)
{
	struct wl_iscan_ctrl *iscan = wl->iscan;
	s32 err = 0;

	mutex_lock(&wl->usr_sync);
	wl_inform_bss(wl);
	wl_run_iscan(iscan, NULL, WL_SCAN_ACTION_CONTINUE);
	mutex_unlock(&wl->usr_sync);
	/* Reschedule the timer */
	mod_timer(&iscan->timer, jiffies + msecs_to_jiffies(iscan->timer_ms));
	iscan->timer_on = 1;

	return err;
}

static s32 wl_iscan_aborted(struct wl_priv *wl)
{
	struct wl_iscan_ctrl *iscan = wl->iscan;
	s32 err = 0;

	iscan->state = WL_ISCAN_STATE_IDLE;
	mutex_lock(&wl->usr_sync);
	wl_notify_iscan_complete(iscan, true);
	mutex_unlock(&wl->usr_sync);

	return err;
}

static s32 wl_iscan_thread(void *data)
{
	struct wl_iscan_ctrl *iscan = (struct wl_iscan_ctrl *)data;
	struct wl_priv *wl = iscan_to_wl(iscan);
	u32 status;
	int err = 0;

	allow_signal(SIGTERM);
	status = WL_SCAN_RESULTS_PARTIAL;
	while (likely(!down_interruptible(&iscan->sync))) {
		if (kthread_should_stop())
			break;
		if (iscan->timer_on) {
			del_timer_sync(&iscan->timer);
			iscan->timer_on = 0;
		}
		mutex_lock(&wl->usr_sync);
		err = wl_get_iscan_results(iscan, &status, &wl->bss_list);
		if (unlikely(err)) {
			status = WL_SCAN_RESULTS_ABORTED;
			WL_ERR(("Abort iscan\n"));
		}
		mutex_unlock(&wl->usr_sync);
		iscan->iscan_handler[status] (wl);
	}
	if (iscan->timer_on) {
		del_timer_sync(&iscan->timer);
		iscan->timer_on = 0;
	}
	WL_DBG(("%s was terminated\n", __func__));

	return 0;
}

static void wl_scan_timeout(unsigned long data)
{
	struct wl_priv *wl = (struct wl_priv *)data;

	schedule_work(&wl->work_scan_timeout);
}

static void wl_scan_timeout_process(struct work_struct *work)
{
	struct wl_priv *wl;

	wl = (wl_priv_t *)container_of(work, wl_priv_t, work_scan_timeout);

	if (wl->scan_request) {
		WL_ERR(("timer expired\n"));
		if (wl->escan_on)
			wl_notify_escan_complete(wl, wl->escan_info.ndev, true, true);
		else
			wl_notify_iscan_complete(wl_to_iscan(wl), true);
	}

	/* Assume FW is in bad state if there are continuous scan timeouts */
	wl->scan_busy_count++;
	if (wl->scan_busy_count > WL_SCAN_BUSY_MAX) {
		wl->scan_busy_count = 0;
		WL_ERR(("Continuous scan timeouts!! Exercising FW hang recovery\n"));
		net_os_send_hang_message(wl->escan_info.ndev);
	}
}

static void wl_iscan_timer(unsigned long data)
{
	struct wl_iscan_ctrl *iscan = (struct wl_iscan_ctrl *)data;

	if (iscan) {
		iscan->timer_on = 0;
		WL_DBG(("timer expired\n"));
		wl_wakeup_iscan(iscan);
	}
}

static s32 wl_invoke_iscan(struct wl_priv *wl)
{
	struct wl_iscan_ctrl *iscan = wl_to_iscan(wl);
	int err = 0;

	if (wl->iscan_on && !iscan->tsk) {
		iscan->state = WL_ISCAN_STATE_IDLE;
		sema_init(&iscan->sync, 0);
		iscan->tsk = kthread_run(wl_iscan_thread, iscan, "wl_iscan");
		if (IS_ERR(iscan->tsk)) {
			WL_ERR(("Could not create iscan thread\n"));
			iscan->tsk = NULL;
			return -ENOMEM;
		}
	}

	return err;
}

static void wl_init_iscan_handler(struct wl_iscan_ctrl *iscan)
{
	memset(iscan->iscan_handler, 0, sizeof(iscan->iscan_handler));
	iscan->iscan_handler[WL_SCAN_RESULTS_SUCCESS] = wl_iscan_done;
	iscan->iscan_handler[WL_SCAN_RESULTS_PARTIAL] = wl_iscan_inprogress;
	iscan->iscan_handler[WL_SCAN_RESULTS_PENDING] = wl_iscan_pending;
	iscan->iscan_handler[WL_SCAN_RESULTS_ABORTED] = wl_iscan_aborted;
	iscan->iscan_handler[WL_SCAN_RESULTS_NO_MEM] = wl_iscan_aborted;
}

static s32
wl_cfg80211_netdev_notifier_call(struct notifier_block * nb,
	unsigned long state,
	void *ndev)
{
	struct net_device *dev = ndev;
	struct wireless_dev *wdev = dev->ieee80211_ptr;
	struct wl_priv *wl = wlcfg_drv_priv;

	WL_DBG(("Enter \n"));
	if (!wdev || !wl || dev == wl_to_prmry_ndev(wl))
		return NOTIFY_DONE;
	switch (state) {
		case NETDEV_UNREGISTER:
			/* after calling list_del_rcu(&wdev->list) */
			wl_dealloc_netinfo(wl, ndev);
			break;
		case NETDEV_GOING_DOWN:
			/* At NETDEV_DOWN state, wdev_cleanup_work work will be called.
			*  In front of door, the function checks
			*  whether current scan is working or not.
			*  If the scanning is still working, wdev_cleanup_work call WARN_ON and
			*  make the scan done forcibly.
			*/
			if (wl_get_drv_status(wl, SCANNING, dev)) {
				if (wl->escan_on) {
					wl_notify_escan_complete(wl, dev, true, true);
				}
			}
			break;
	}
	return NOTIFY_DONE;
}
static struct notifier_block wl_cfg80211_netdev_notifier = {
	.notifier_call = wl_cfg80211_netdev_notifier_call,
};

static s32 wl_notify_escan_complete(struct wl_priv *wl,
	struct net_device *ndev,
	bool aborted, bool fw_abort)
{
	wl_scan_params_t *params = NULL;
	s32 params_size = 0;
	s32 err = BCME_OK;
	unsigned long flags;
	struct net_device *dev;

	WL_DBG(("Enter \n"));

	if(!aborted)
		wl->scan_busy_count = 0;

	if (wl->scan_request) {
		if (wl->scan_request->dev == wl->p2p_net)
			dev = wl_to_prmry_ndev(wl);
		else
			dev = wl->scan_request->dev;
	}
	else {
		WL_ERR(("wl->scan_request is NULL may be internal scan."
			"doing scan_abort for ndev %p primary %p p2p_net %p",
				ndev, wl_to_prmry_ndev(wl), wl->p2p_net));
		dev = ndev;
	}
	if (fw_abort && !in_atomic()) {
		/* Our scan params only need space for 1 channel and 0 ssids */
		params = wl_cfg80211_scan_alloc_params(-1, 0, &params_size);
		if (params == NULL) {
			WL_ERR(("scan params allocation failed \n"));
			err = -ENOMEM;
		} else {
			/* Do a scan abort to stop the driver's scan engine */
			err = wldev_ioctl(dev, WLC_SCAN, params, params_size, true);
			if (err < 0) {
				WL_ERR(("scan abort  failed \n"));
			}
		}
	}
	if (timer_pending(&wl->scan_timeout))
		del_timer_sync(&wl->scan_timeout);
	spin_lock_irqsave(&wl->cfgdrv_lock, flags);

#ifdef WL_SCHED_SCAN
	if (wl->sched_scan_req && !wl->scan_request) {
		WL_DBG((" REPORTING SCHED SCAN RESULTS \n"));
		if (aborted)
			cfg80211_sched_scan_stopped(wl->sched_scan_req->wiphy);
		else
			cfg80211_sched_scan_results(wl->sched_scan_req->wiphy);
		wl->sched_scan_running = FALSE;
		wl->sched_scan_req = NULL;
	}
#endif /* WL_SCHED_SCAN */

	if (likely(wl->scan_request)) {
		cfg80211_scan_done(wl->scan_request, aborted);
		wl->scan_request = NULL;
	}
	if (p2p_is_on(wl))
		wl_clr_p2p_status(wl, SCANNING);
	wl_clr_drv_status(wl, SCANNING, dev);
	spin_unlock_irqrestore(&wl->cfgdrv_lock, flags);
	if (params)
		kfree(params);

	return err;
}

static s32 wl_escan_handler(struct wl_priv *wl,
	struct net_device *ndev,
	const wl_event_msg_t *e, void *data)
{
	s32 err = BCME_OK;
	s32 status = ntoh32(e->status);
	wl_bss_info_t *bi;
	wl_escan_result_t *escan_result;
	wl_bss_info_t *bss = NULL;
	wl_scan_results_t *list;
	u32 bi_length;
	u32 i;
	wifi_p2p_ie_t * p2p_ie;
	u8 *p2p_dev_addr = NULL;

	WL_DBG((" enter event type : %d, status : %d \n",
		ntoh32(e->event_type), ntoh32(e->status)));

	mutex_lock(&wl->usr_sync);
	/* P2P SCAN is coming from primary interface */
	if (wl_get_p2p_status(wl, SCANNING)) {
		if (wl_get_drv_status_all(wl, SENDING_ACT_FRM))
			ndev = wl->afx_hdl->dev;
		else
			ndev = wl->escan_info.ndev;

	}
	if (!ndev || !wl->escan_on ||
		!wl_get_drv_status(wl, SCANNING, ndev)) {
		WL_ERR(("escan is not ready ndev %p wl->escan_on %d drv_status 0x%x\n",
			ndev, wl->escan_on, wl_get_drv_status(wl, SCANNING, ndev)));
		goto exit;
	}

	if (status == WLC_E_STATUS_PARTIAL) {
		WL_INFO(("WLC_E_STATUS_PARTIAL \n"));
		escan_result = (wl_escan_result_t *) data;
		if (!escan_result) {
			WL_ERR(("Invalid escan result (NULL pointer)\n"));
			goto exit;
		}
		if (dtoh16(escan_result->bss_count) != 1) {
			WL_ERR(("Invalid bss_count %d: ignoring\n", escan_result->bss_count));
			goto exit;
		}
		bi = escan_result->bss_info;
		if (!bi) {
			WL_ERR(("Invalid escan bss info (NULL pointer)\n"));
			goto exit;
		}
		bi_length = dtoh32(bi->length);
		if (bi_length != (dtoh32(escan_result->buflen) - WL_ESCAN_RESULTS_FIXED_SIZE)) {
			WL_ERR(("Invalid bss_info length %d: ignoring\n", bi_length));
			goto exit;
		}

		if (!(wl_to_wiphy(wl)->interface_modes & BIT(NL80211_IFTYPE_ADHOC))) {
			if (dtoh16(bi->capability) & DOT11_CAP_IBSS) {
				WL_DBG(("Ignoring IBSS result\n"));
				goto exit;
			}
		}

		if (wl_get_drv_status_all(wl, SENDING_ACT_FRM)) {
			p2p_dev_addr = wl_cfgp2p_retreive_p2p_dev_addr(bi, bi_length);
			if (p2p_dev_addr && !memcmp(p2p_dev_addr,
				wl->afx_hdl->pending_tx_dst_addr.octet, ETHER_ADDR_LEN)) {
				s32 channel = CHSPEC_CHANNEL(dtohchanspec(bi->chanspec));
				WL_DBG(("ACTION FRAME SCAN : Peer " MACSTR " found, channel : %d\n",
					MAC2STR(wl->afx_hdl->pending_tx_dst_addr.octet), channel));
				wl_clr_p2p_status(wl, SCANNING);
				wl->afx_hdl->peer_chan = channel;
				complete(&wl->act_frm_scan);
				goto exit;
			}

		} else {
			list = (wl_scan_results_t *)wl->escan_info.escan_buf;
			if (bi_length > ESCAN_BUF_SIZE - list->buflen) {
				WL_ERR(("Buffer is too small: ignoring\n"));
				goto exit;
			}
#if defined(WLP2P) && defined(WL_ENABLE_P2P_IF)
			if (wl->p2p_net && wl->scan_request &&
				wl->scan_request->dev == wl->p2p_net) {
#else
			if (p2p_is_on(wl) && p2p_scan(wl)) {
#endif
				/* p2p scan && allow only probe response */
				if (bi->flags & WL_BSS_FLAGS_FROM_BEACON)
					goto exit;
				if ((p2p_ie = wl_cfgp2p_find_p2pie(((u8 *) bi) + bi->ie_offset,
					bi->ie_length)) == NULL) {
						WL_ERR(("Couldn't find P2PIE in probe"
							" response/beacon\n"));
						goto exit;
				}
			}
#define WLC_BSS_RSSI_ON_CHANNEL 0x0002
			for (i = 0; i < list->count; i++) {
				bss = bss ? (wl_bss_info_t *)((uintptr)bss + dtoh32(bss->length))
					: list->bss_info;

				if (!bcmp(&bi->BSSID, &bss->BSSID, ETHER_ADDR_LEN) &&
					CHSPEC_BAND(bi->chanspec) == CHSPEC_BAND(bss->chanspec) &&
					bi->SSID_len == bss->SSID_len &&
					!bcmp(bi->SSID, bss->SSID, bi->SSID_len)) {
					if ((bss->flags & WLC_BSS_RSSI_ON_CHANNEL) ==
						(bi->flags & WLC_BSS_RSSI_ON_CHANNEL)) {
						/* preserve max RSSI if the measurements are
						* both on-channel or both off-channel
						*/
						bss->RSSI = MAX(bss->RSSI, bi->RSSI);
					} else if ((bss->flags & WLC_BSS_RSSI_ON_CHANNEL) &&
						(bi->flags & WLC_BSS_RSSI_ON_CHANNEL) == 0) {
						/* preserve the on-channel rssi measurement
						* if the new measurement is off channel
						*/
						bss->RSSI = bi->RSSI;
						bss->flags |= WLC_BSS_RSSI_ON_CHANNEL;
					}
					goto exit;
				}
			}
			memcpy(&(wl->escan_info.escan_buf[list->buflen]), bi, bi_length);
			list->version = dtoh32(bi->version);
			list->buflen += bi_length;
			list->count++;
		}

	}
	else if (status == WLC_E_STATUS_SUCCESS) {
		wl->escan_info.escan_state = WL_ESCAN_STATE_IDLE;
		if (wl_get_drv_status_all(wl, SENDING_ACT_FRM)) {
			WL_INFO(("ACTION FRAME SCAN DONE\n"));
			wl_clr_p2p_status(wl, SCANNING);
			wl_clr_drv_status(wl, SCANNING, wl->afx_hdl->dev);
			if (wl->afx_hdl->peer_chan == WL_INVALID)
				complete(&wl->act_frm_scan);
		} else if ((likely(wl->scan_request)) || (wl->sched_scan_running)) {
			WL_INFO(("ESCAN COMPLETED\n"));
			wl->bss_list = (wl_scan_results_t *)wl->escan_info.escan_buf;
			wl_inform_bss(wl);
			wl_notify_escan_complete(wl, ndev, false, false);
		}
	}
	else if (status == WLC_E_STATUS_ABORT) {
		wl->escan_info.escan_state = WL_ESCAN_STATE_IDLE;
		if (wl_get_drv_status_all(wl, SENDING_ACT_FRM)) {
			WL_INFO(("ACTION FRAME SCAN DONE\n"));
			wl_clr_drv_status(wl, SCANNING, wl->afx_hdl->dev);
			wl_clr_p2p_status(wl, SCANNING);
			if (wl->afx_hdl->peer_chan == WL_INVALID)
				complete(&wl->act_frm_scan);
		} else if ((likely(wl->scan_request)) || (wl->sched_scan_running)) {
			WL_INFO(("ESCAN ABORTED\n"));
			wl->bss_list = (wl_scan_results_t *)wl->escan_info.escan_buf;
			wl_inform_bss(wl);
			wl_notify_escan_complete(wl, ndev, true, false);
		}
	}
	else if (status == WLC_E_STATUS_NEWSCAN) {
		 /* Do Nothing. Ignore this event */
	}
	else {
		WL_ERR(("unexpected Escan Event %d : abort\n", status));
		wl->escan_info.escan_state = WL_ESCAN_STATE_IDLE;
		if (wl_get_drv_status_all(wl, SENDING_ACT_FRM)) {
			WL_INFO(("ACTION FRAME SCAN DONE\n"));
			wl_clr_p2p_status(wl, SCANNING);
			wl_clr_drv_status(wl, SCANNING, wl->afx_hdl->dev);
			if (wl->afx_hdl->peer_chan == WL_INVALID)
				complete(&wl->act_frm_scan);
		} else if ((likely(wl->scan_request)) || (wl->sched_scan_running)) {
			wl->bss_list = (wl_scan_results_t *)wl->escan_info.escan_buf;
			wl_inform_bss(wl);
			wl_notify_escan_complete(wl, ndev, true, false);
		}
	}
exit:
	mutex_unlock(&wl->usr_sync);
	return err;
}

static s32 wl_init_scan(struct wl_priv *wl)
{
	struct wl_iscan_ctrl *iscan = wl_to_iscan(wl);
	int err = 0;

	if (wl->iscan_on) {
		iscan->dev = wl_to_prmry_ndev(wl);
		iscan->state = WL_ISCAN_STATE_IDLE;
		wl_init_iscan_handler(iscan);
		iscan->timer_ms = WL_ISCAN_TIMER_INTERVAL_MS;
		init_timer(&iscan->timer);
		iscan->timer.data = (unsigned long) iscan;
		iscan->timer.function = wl_iscan_timer;
		sema_init(&iscan->sync, 0);
		iscan->tsk = kthread_run(wl_iscan_thread, iscan, "wl_iscan");
		if (IS_ERR(iscan->tsk)) {
			WL_ERR(("Could not create iscan thread\n"));
			iscan->tsk = NULL;
			return -ENOMEM;
		}
		iscan->data = wl;
	} else if (wl->escan_on) {
		wl->evt_handler[WLC_E_ESCAN_RESULT] = wl_escan_handler;
		wl->escan_info.escan_state = WL_ESCAN_STATE_IDLE;
	}
	/* Init scan_timeout timer */
	init_timer(&wl->scan_timeout);
	wl->scan_timeout.data = (unsigned long) wl;
	wl->scan_timeout.function = wl_scan_timeout;

	return err;
}

static s32 wl_init_priv(struct wl_priv *wl)
{
	struct wiphy *wiphy = wl_to_wiphy(wl);
	struct net_device *ndev = wl_to_prmry_ndev(wl);
	s32 err = 0;

	wl->scan_request = NULL;
	wl->pwr_save = !!(wiphy->flags & WIPHY_FLAG_PS_ON_BY_DEFAULT);
	wl->iscan_on = false;
	wl->escan_on = true;
	wl->roam_on = false;
	wl->iscan_kickstart = false;
	wl->active_scan = true;
	wl->rf_blocked = false;
	wl->deauth_reason = 0;
	spin_lock_init(&wl->cfgdrv_lock);
	mutex_init(&wl->ioctl_buf_sync);
	init_waitqueue_head(&wl->netif_change_event);
	wl_init_eq(wl);
	err = wl_init_priv_mem(wl);
	if (err)
		return err;
	if (wl_create_event_handler(wl))
		return -ENOMEM;
	wl_init_event_handler(wl);
	mutex_init(&wl->usr_sync);
	INIT_WORK(&wl->work_scan_timeout, wl_scan_timeout_process);
	err = wl_init_scan(wl);
	if (err)
		return err;
	wl_init_conf(wl->conf);
	wl_init_prof(wl, ndev);
	wl_link_down(wl);
	DNGL_FUNC(dhd_cfg80211_init, (wl));

	return err;
}

static void wl_deinit_priv(struct wl_priv *wl)
{
	DNGL_FUNC(dhd_cfg80211_deinit, (wl));
	wl_destroy_event_handler(wl);
	wl_flush_eq(wl);
	wl_link_down(wl);
	del_timer_sync(&wl->scan_timeout);
	wl_term_iscan(wl);
	cancel_work_sync(&wl->work_scan_timeout);
	wl_deinit_priv_mem(wl);
	unregister_netdevice_notifier(&wl_cfg80211_netdev_notifier);
}

#if defined(WLP2P) && defined(WL_ENABLE_P2P_IF)
static s32 wl_cfg80211_attach_p2p(void)
{
	struct wl_priv *wl = wlcfg_drv_priv;

	WL_TRACE(("Enter \n"));

	if (wl_cfgp2p_register_ndev(wl) < 0) {
		WL_ERR(("%s: P2P attach failed. \n", __func__));
		return -ENODEV;
	}

	return 0;
}

static s32  wl_cfg80211_detach_p2p(void)
{
	struct wl_priv *wl = wlcfg_drv_priv;
	struct wireless_dev *wdev = wl->p2p_wdev;

	WL_DBG(("Enter \n"));
	if (!wdev || !wl) {
		WL_ERR(("Invalid Ptr\n"));
		return -EINVAL;
	}

	wl_cfgp2p_unregister_ndev(wl);

	wl->p2p_wdev = NULL;
	wl->p2p_net = NULL;
	WL_DBG(("Freeing 0x%08x \n", (unsigned int)wdev));
	kfree(wdev);

	return 0;
}
#endif /* defined(WLP2P) && defined(WL_ENABLE_P2P_IF) */

s32 wl_cfg80211_attach_post(struct net_device *ndev)
{
	struct wl_priv * wl = NULL;
	s32 err = 0;
	WL_TRACE(("In\n"));
	if (unlikely(!ndev)) {
		WL_ERR(("ndev is invaild\n"));
		return -ENODEV;
	}
	wl = wlcfg_drv_priv;
	if (wl && !wl_get_drv_status(wl, READY, ndev)) {
			if (wl->wdev &&
				wl_cfgp2p_supported(wl, ndev)) {
#if !defined(WL_ENABLE_P2P_IF)
				wl->wdev->wiphy->interface_modes |=
					(BIT(NL80211_IFTYPE_P2P_CLIENT)|
					BIT(NL80211_IFTYPE_P2P_GO));
#endif
				if ((err = wl_cfgp2p_init_priv(wl)) != 0)
					goto fail;

#if defined(WLP2P) && defined(WL_ENABLE_P2P_IF)
				if (wl->p2p_net) {
					/* Update MAC addr for p2p0 interface here. */
					memcpy(wl->p2p_net->dev_addr, ndev->dev_addr, ETH_ALEN);
					wl->p2p_net->dev_addr[0] |= 0x02;
					printk("%s: p2p_dev_addr="MACSTR "\n",
						wl->p2p_net->name, MAC2STR(wl->p2p_net->dev_addr));
				} else {
					WL_ERR(("p2p_net not yet populated."
					" Couldn't update the MAC Address for p2p0 \n"));
					return -ENODEV;
				}
#endif /* defined(WLP2P) && (WL_ENABLE_P2P_IF) */

				wl->p2p_supported = true;
			}
	} else
		return -ENODEV;
	wl_set_drv_status(wl, READY, ndev);
fail:
	return err;
}

s32 wl_cfg80211_attach(struct net_device *ndev, void *data)
{
	struct wireless_dev *wdev;
	struct wl_priv *wl;
	s32 err = 0;
	struct device *dev;

	WL_TRACE(("In\n"));
	if (!ndev) {
		WL_ERR(("ndev is invaild\n"));
		return -ENODEV;
	}
	WL_DBG(("func %p\n", wl_cfg80211_get_parent_dev()));
	dev = wl_cfg80211_get_parent_dev();

	wdev = kzalloc(sizeof(*wdev), GFP_KERNEL);
	if (unlikely(!wdev)) {
		WL_ERR(("Could not allocate wireless device\n"));
		return -ENOMEM;
	}
	err = wl_setup_wiphy(wdev, dev);
	if (unlikely(err)) {
		kfree(wdev);
		return -ENOMEM;
	}
	wdev->iftype = wl_mode_to_nl80211_iftype(WL_MODE_BSS);
	wl = (struct wl_priv *)wiphy_priv(wdev->wiphy);
	wl->wdev = wdev;
	wl->pub = data;
	INIT_LIST_HEAD(&wl->net_list);
	ndev->ieee80211_ptr = wdev;
	SET_NETDEV_DEV(ndev, wiphy_dev(wdev->wiphy));
	wdev->netdev = ndev;
	err = wl_alloc_netinfo(wl, ndev, wdev, WL_MODE_BSS);
	if (err) {
		WL_ERR(("Failed to alloc net_info (%d)\n", err));
		goto cfg80211_attach_out;
	}
	err = wl_init_priv(wl);
	if (err) {
		WL_ERR(("Failed to init iwm_priv (%d)\n", err));
		goto cfg80211_attach_out;
	}

	err = wl_setup_rfkill(wl, TRUE);
	if (err) {
		WL_ERR(("Failed to setup rfkill %d\n", err));
		goto cfg80211_attach_out;
	}
	err = register_netdevice_notifier(&wl_cfg80211_netdev_notifier);
	if (err) {
		WL_ERR(("Failed to register notifierl %d\n", err));
		goto cfg80211_attach_out;
	}
#if defined(COEX_DHCP)
	if (wl_cfg80211_btcoex_init(wl))
		goto cfg80211_attach_out;
#endif 

	wlcfg_drv_priv = wl;

#if defined(WLP2P) && defined(WL_ENABLE_P2P_IF)
	err = wl_cfg80211_attach_p2p();
	if (err)
		goto cfg80211_attach_out;
#endif

	return err;

cfg80211_attach_out:
	err = wl_setup_rfkill(wl, FALSE);
	wl_free_wdev(wl);
	return err;
}

void wl_cfg80211_detach(void *para)
{
	struct wl_priv *wl;

	wl = wlcfg_drv_priv;

	WL_TRACE(("In\n"));

#if defined(COEX_DHCP)
	wl_cfg80211_btcoex_deinit(wl);
#endif 

#if defined(WLP2P) && defined(WL_ENABLE_P2P_IF)
	wl_cfg80211_detach_p2p();
#endif
	wl_setup_rfkill(wl, FALSE);
	if (wl->p2p_supported)
		wl_cfgp2p_deinit_priv(wl);
	wl_deinit_priv(wl);
	wlcfg_drv_priv = NULL;
	wl_cfg80211_clear_parent_dev();
	wl_free_wdev(wl);
	 /* PLEASE do NOT call any function after wl_free_wdev, the driver's private structure "wl",
	  * which is the private part of wiphy, has been freed in wl_free_wdev !!!!!!!!!!!
	  */
}

static void wl_wakeup_event(struct wl_priv *wl)
{
	if (wl->event_tsk.thr_pid >= 0) {
		DHD_OS_WAKE_LOCK(wl->pub);
		up(&wl->event_tsk.sema);
	}
}

static int wl_is_p2p_event(struct wl_event_q *e)
{
	switch (e->etype) {
	/* We have to seperate out the P2P events received
	 * on primary interface so that it can be send up
	 * via p2p0 interface.
	*/
	case WLC_E_P2P_PROBREQ_MSG:
	case WLC_E_P2P_DISC_LISTEN_COMPLETE:
	case WLC_E_ACTION_FRAME_RX:
	case WLC_E_ACTION_FRAME_OFF_CHAN_COMPLETE:
	case WLC_E_ACTION_FRAME_COMPLETE:

		if (e->emsg.ifidx != 0) {
			WL_TRACE(("P2P Event on Virtual I/F (ifidx:%d) \n",
			e->emsg.ifidx));
			/* We are only bothered about the P2P events received
			 * on primary interface. For rest of them return false
			 * so that it is sent over the interface corresponding
			 * to the ifidx.
			 */
			return FALSE;
		} else {
			WL_TRACE(("P2P Event on Primary I/F (ifidx:%d)."
				" Sent it to p2p0 \n", e->emsg.ifidx));
			return TRUE;
		}
		break;

	default:
		WL_TRACE(("NON-P2P Event %d on ifidx (ifidx:%d) \n",
			e->etype, e->emsg.ifidx));
		return FALSE;
	}
}

static s32 wl_event_handler(void *data)
{
	struct net_device *netdev;
	struct wl_priv *wl = NULL;
	struct wl_event_q *e;
	tsk_ctl_t *tsk = (tsk_ctl_t *)data;

	wl = (struct wl_priv *)tsk->parent;
	DAEMONIZE("dhd_cfg80211_event");
	complete(&tsk->completed);

	while (down_interruptible (&tsk->sema) == 0) {
		SMP_RD_BARRIER_DEPENDS();
		if (tsk->terminated)
			break;
		while ((e = wl_deq_event(wl))) {
			WL_DBG(("event type (%d), if idx: %d\n", e->etype, e->emsg.ifidx));
			/* All P2P device address related events comes on primary interface since
			 * there is no corresponding bsscfg for P2P interface. Map it to p2p0
			 * interface.
			 */
			if ((wl_is_p2p_event(e) == TRUE) && (wl->p2p_net)) {
				netdev = wl->p2p_net;
			} else {
				netdev = dhd_idx2net((struct dhd_pub *)(wl->pub), e->emsg.ifidx);
			}
			if (!netdev)
				netdev = wl_to_prmry_ndev(wl);
			if (e->etype < WLC_E_LAST && wl->evt_handler[e->etype]) {
				wl->evt_handler[e->etype] (wl, netdev, &e->emsg, e->edata);
			} else {
				WL_DBG(("Unknown Event (%d): ignoring\n", e->etype));
			}
			wl_put_event(e);
		}
		DHD_OS_WAKE_UNLOCK(wl->pub);
	}
	WL_ERR(("%s was terminated\n", __func__));
	complete_and_exit(&tsk->completed, 0);
	return 0;
}

void
wl_cfg80211_event(struct net_device *ndev, const wl_event_msg_t * e, void *data)
{
	u32 event_type = ntoh32(e->event_type);
	struct wl_priv *wl = wlcfg_drv_priv;

#if (WL_DBG_LEVEL > 0)
	s8 *estr = (event_type <= sizeof(wl_dbg_estr) / WL_DBG_ESTR_MAX - 1) ?
	    wl_dbg_estr[event_type] : (s8 *) "Unknown";
	WL_DBG(("event_type (%d):" "WLC_E_" "%s\n", event_type, estr));
#endif /* (WL_DBG_LEVEL > 0) */

	if (likely(!wl_enq_event(wl, ndev, event_type, e, data)))
		wl_wakeup_event(wl);
}

static void wl_init_eq(struct wl_priv *wl)
{
	wl_init_eq_lock(wl);
	INIT_LIST_HEAD(&wl->eq_list);
}

static void wl_flush_eq(struct wl_priv *wl)
{
	struct wl_event_q *e;
	unsigned long flags;

	flags = wl_lock_eq(wl);
	while (!list_empty(&wl->eq_list)) {
		e = list_first_entry(&wl->eq_list, struct wl_event_q, eq_list);
		list_del(&e->eq_list);
		kfree(e);
	}
	wl_unlock_eq(wl, flags);
}

/*
* retrieve first queued event from head
*/

static struct wl_event_q *wl_deq_event(struct wl_priv *wl)
{
	struct wl_event_q *e = NULL;
	unsigned long flags;

	flags = wl_lock_eq(wl);
	if (likely(!list_empty(&wl->eq_list))) {
		e = list_first_entry(&wl->eq_list, struct wl_event_q, eq_list);
		list_del(&e->eq_list);
	}
	wl_unlock_eq(wl, flags);

	return e;
}

/*
 * push event to tail of the queue
 */

static s32
wl_enq_event(struct wl_priv *wl, struct net_device *ndev, u32 event, const wl_event_msg_t *msg,
	void *data)
{
	struct wl_event_q *e;
	s32 err = 0;
	uint32 evtq_size;
	uint32 data_len;
	unsigned long flags;
	gfp_t aflags;

	data_len = 0;
	if (data)
		data_len = ntoh32(msg->datalen);
	evtq_size = sizeof(struct wl_event_q) + data_len;
	aflags = (in_atomic()) ? GFP_ATOMIC : GFP_KERNEL;
	e = kzalloc(evtq_size, aflags);
	if (unlikely(!e)) {
		WL_ERR(("event alloc failed\n"));
		return -ENOMEM;
	}
	e->etype = event;
	memcpy(&e->emsg, msg, sizeof(wl_event_msg_t));
	if (data)
		memcpy(e->edata, data, data_len);
	flags = wl_lock_eq(wl);
	list_add_tail(&e->eq_list, &wl->eq_list);
	wl_unlock_eq(wl, flags);

	return err;
}

static void wl_put_event(struct wl_event_q *e)
{
	kfree(e);
}

static s32 wl_config_ifmode(struct wl_priv *wl, struct net_device *ndev, s32 iftype)
{
	s32 infra = 0;
	s32 err = 0;
	s32 mode = 0;
	switch (iftype) {
	case NL80211_IFTYPE_MONITOR:
	case NL80211_IFTYPE_WDS:
		WL_ERR(("type (%d) : currently we do not support this mode\n",
			iftype));
		err = -EINVAL;
		return err;
	case NL80211_IFTYPE_ADHOC:
		mode = WL_MODE_IBSS;
		break;
	case NL80211_IFTYPE_STATION:
	case NL80211_IFTYPE_P2P_CLIENT:
		mode = WL_MODE_BSS;
		infra = 1;
		break;
	case NL80211_IFTYPE_AP:
	case NL80211_IFTYPE_P2P_GO:
		mode = WL_MODE_AP;
		infra = 1;
		break;
	default:
		err = -EINVAL;
		WL_ERR(("invalid type (%d)\n", iftype));
		return err;
	}
	infra = htod32(infra);
	err = wldev_ioctl(ndev, WLC_SET_INFRA, &infra, sizeof(infra), true);
	if (unlikely(err)) {
		WL_ERR(("WLC_SET_INFRA error (%d)\n", err));
		return err;
	}

	wl_set_mode_by_netdev(wl, ndev, mode);

	return 0;
}

s32 wl_add_remove_eventmsg(struct net_device *ndev, u16 event, bool add)
{
	s8 iovbuf[WL_EVENTING_MASK_LEN + 12];

	s8 eventmask[WL_EVENTING_MASK_LEN];
	s32 err = 0;

	/* Setup event_msgs */
	bcm_mkiovar("event_msgs", NULL, 0, iovbuf,
		sizeof(iovbuf));
	err = wldev_ioctl(ndev, WLC_GET_VAR, iovbuf, sizeof(iovbuf), false);
	if (unlikely(err)) {
		WL_ERR(("Get event_msgs error (%d)\n", err));
		goto eventmsg_out;
	}
	memcpy(eventmask, iovbuf, WL_EVENTING_MASK_LEN);
	if (add) {
		setbit(eventmask, event);
	} else {
		clrbit(eventmask, event);
	}
	bcm_mkiovar("event_msgs", eventmask, WL_EVENTING_MASK_LEN, iovbuf,
		sizeof(iovbuf));
	err = wldev_ioctl(ndev, WLC_SET_VAR, iovbuf, sizeof(iovbuf), true);
	if (unlikely(err)) {
		WL_ERR(("Set event_msgs error (%d)\n", err));
		goto eventmsg_out;
	}

eventmsg_out:
	return err;

}

static int wl_construct_reginfo(struct wl_priv *wl, s32 bw_cap)
{
	struct net_device *dev = wl_to_prmry_ndev(wl);
	struct ieee80211_channel *band_chan_arr = NULL;
	wl_uint32_list_t *list;
	u32 i, j, index, n_2g, n_5g, band, channel, array_size;
	u32 *n_cnt = NULL;
	chanspec_t c = 0;
	s32 err = BCME_OK;
	bool update;
	bool ht40_allowed;
	u8 *pbuf = NULL;

#define LOCAL_BUF_LEN 1024
	pbuf = kzalloc(LOCAL_BUF_LEN, GFP_KERNEL);
	if (pbuf == NULL) {
		WL_ERR(("failed to allocate local buf\n"));
		return -ENOMEM;
	}

	list = (wl_uint32_list_t *)(void *)pbuf;
	list->count = htod32(WL_NUMCHANSPECS);

	err = wldev_iovar_getbuf_bsscfg(dev, "chanspecs", NULL,
		0, pbuf, LOCAL_BUF_LEN, 0, &wl->ioctl_buf_sync);
	if (err != 0) {
		WL_ERR(("get chanspecs failed with %d\n", err));
		kfree(pbuf);
		return err;
	}
#undef LOCAL_BUF_LEN

	band = array_size = n_2g = n_5g = 0;
	for (i = 0; i < dtoh32(list->count); i++) {
		index = 0;
		update = FALSE;
		ht40_allowed = FALSE;
		c = (chanspec_t)dtoh32(list->element[i]);
		channel = CHSPEC_CHANNEL(c);
		if (CHSPEC_IS40(c)) {
			if (CHSPEC_SB_UPPER(c))
				channel += CH_10MHZ_APART;
			else
				channel -= CH_10MHZ_APART;
		}

		if (CHSPEC_IS2G(c) && channel <= CH_MAX_2G_CHANNEL) {
			band_chan_arr = __wl_2ghz_channels;
			array_size = ARRAYSIZE(__wl_2ghz_channels);
			n_cnt = &n_2g;
			band = IEEE80211_BAND_2GHZ;
			ht40_allowed = (bw_cap == WLC_N_BW_40ALL) ? TRUE : FALSE;
		} else if (CHSPEC_IS5G(c) && channel > CH_MAX_2G_CHANNEL) {
			band_chan_arr = __wl_5ghz_a_channels;
			array_size = ARRAYSIZE(__wl_5ghz_a_channels);
			n_cnt = &n_5g;
			band = IEEE80211_BAND_5GHZ;
			ht40_allowed = (bw_cap == WLC_N_BW_20ALL) ? FALSE : TRUE;
		}
		else {
			WL_ERR(("Invalid Channel received %x\n", channel));
			continue;
		}

		for (j = 0; (j < *n_cnt && (*n_cnt < array_size)); j++) {
			if (band_chan_arr[j].hw_value == channel) {
				update = TRUE;
				break;
			}
		}

		if (update)
			index = j;
		else
			index = *n_cnt;

		if (index <  array_size) {
#if LINUX_VERSION_CODE == KERNEL_VERSION(2, 6, 38) && !defined(WL_COMPAT_WIRELESS)
			band_chan_arr[index].center_freq =
				ieee80211_channel_to_frequency(channel);
#else
			band_chan_arr[index].center_freq =
				ieee80211_channel_to_frequency(channel, band);
#endif
			band_chan_arr[index].hw_value = channel;

			if (CHSPEC_IS40(c) && ht40_allowed) {
				u32 ht40_flag = band_chan_arr[index].flags & IEEE80211_CHAN_NO_HT40;
				if (CHSPEC_SB_UPPER(c)) {
					if (ht40_flag == IEEE80211_CHAN_NO_HT40)
						band_chan_arr[index].flags &= ~IEEE80211_CHAN_NO_HT40;
					band_chan_arr[index].flags |= IEEE80211_CHAN_NO_HT40PLUS;
				} else {
					band_chan_arr[index].flags &= ~IEEE80211_CHAN_NO_HT40;
					if (ht40_flag == IEEE80211_CHAN_NO_HT40)
						band_chan_arr[index].flags |= IEEE80211_CHAN_NO_HT40MINUS;
				}
			} else {
				band_chan_arr[index].flags = IEEE80211_CHAN_NO_HT40;
				if (band == IEEE80211_BAND_2GHZ)
					channel |= WL_CHANSPEC_BAND_2G;
				else
					channel |= WL_CHANSPEC_BAND_5G;
  				err = wldev_iovar_getint(dev, "per_chan_info", &channel);
				if (!err) {
					if (channel & WL_CHAN_RADAR) {
						band_chan_arr[index].flags |= IEEE80211_CHAN_RADAR | IEEE80211_CHAN_NO_IBSS;
					}
					if (channel & WL_CHAN_PASSIVE) {
						band_chan_arr[index].flags |= IEEE80211_CHAN_PASSIVE_SCAN | IEEE80211_CHAN_NO_IBSS;
					}
		  		}
			}

			if (!update)
				(*n_cnt)++;
		}
	}

	__wl_band_2ghz.n_channels = n_2g;
	__wl_band_5ghz_a.n_channels = n_5g;

	kfree(pbuf);
	return err;
}

s32 wl_update_wiphybands(struct wl_priv *wl)
{
	struct wiphy *wiphy;
	struct net_device *dev;
	u32 bandlist[3];
	u32 nband = 0;
	u32 i = 0;
	s32 err = 0;
	int nmode = 0;
	int bw_cap = 0;
	int index = 0;
	bool rollback_lock = false;

	WL_DBG(("Entry"));

	if (wl == NULL) {
		wl = wlcfg_drv_priv;
		mutex_lock(&wl->usr_sync);
		rollback_lock = true;
	}
	dev = wl_to_prmry_ndev(wl);

	memset(bandlist, 0, sizeof(bandlist));
	err = wldev_ioctl(dev, WLC_GET_BANDLIST, bandlist,
		sizeof(bandlist), false);
	if (unlikely(err)) {
		WL_ERR(("error read bandlist (%d)\n", err));
		goto end_bands;
	}
	wiphy = wl_to_wiphy(wl);
	nband = bandlist[0];
	wiphy->bands[IEEE80211_BAND_2GHZ] = &__wl_band_2ghz;
	wiphy->bands[IEEE80211_BAND_5GHZ] = NULL;

	err = wldev_iovar_getint(dev, "nmode", &nmode);
	if (unlikely(err)) {
		WL_ERR(("error reading nmode (%d)\n", err));
	} else {
		/* For nmodeonly  check bw cap */
		err = wldev_iovar_getint(dev, "mimo_bw_cap", &bw_cap);
		if (unlikely(err)) {
			WL_ERR(("error get mimo_bw_cap (%d)\n", err));
		}
	}

	err = wl_construct_reginfo(wl, bw_cap);
	if (err) {
		WL_ERR(("wl_construct_reginfo() fails err=%d\n", err));
		if (err != BCME_UNSUPPORTED)
			goto end_bands;
		/* Ignore error if "chanspecs" command is not supported */
		err = 0;
	}
	for (i = 1; i <= nband && i < sizeof(bandlist)/sizeof(u32); i++) {
		index = -1;
		if (bandlist[i] == WLC_BAND_5G && __wl_band_5ghz_a.n_channels > 0) {
			wiphy->bands[IEEE80211_BAND_5GHZ] =
				&__wl_band_5ghz_a;
			index = IEEE80211_BAND_5GHZ;
			if (bw_cap == WLC_N_BW_40ALL || bw_cap == WLC_N_BW_20IN2G_40IN5G)
				wiphy->bands[index]->ht_cap.cap |= IEEE80211_HT_CAP_SGI_40;
		} else if (bandlist[i] == WLC_BAND_2G && __wl_band_2ghz.n_channels > 0) {
			wiphy->bands[IEEE80211_BAND_2GHZ] =
				&__wl_band_2ghz;
			index = IEEE80211_BAND_2GHZ;
			if (bw_cap == WLC_N_BW_40ALL)
				wiphy->bands[index]->ht_cap.cap |= IEEE80211_HT_CAP_SGI_40;
		}
		if ((index >= 0) && nmode) {
			wiphy->bands[index]->ht_cap.cap |=
				IEEE80211_HT_CAP_SGI_20 | IEEE80211_HT_CAP_DSSSCCK40;
			wiphy->bands[index]->ht_cap.ht_supported = TRUE;
			wiphy->bands[index]->ht_cap.ampdu_factor = IEEE80211_HT_MAX_AMPDU_64K;
			wiphy->bands[index]->ht_cap.ampdu_density = IEEE80211_HT_MPDU_DENSITY_16;
			wiphy->bands[index]->ht_cap.mcs.rx_mask[0] = 0xff;
<<<<<<< HEAD
		}

		if ((index >= 0) && bw_cap) {
			wiphy->bands[index]->ht_cap.cap |= IEEE80211_HT_CAP_SGI_40;
=======
>>>>>>> 7f2aad72
		}
	}

	wiphy_apply_custom_regulatory(wiphy, &brcm_regdom);

end_bands:
	if (rollback_lock)
		mutex_unlock(&wl->usr_sync);
	return err;
}

static s32 __wl_cfg80211_up(struct wl_priv *wl)
{
	s32 err = 0;
	struct net_device *ndev = wl_to_prmry_ndev(wl);
	struct wireless_dev *wdev = ndev->ieee80211_ptr;

	WL_DBG(("In\n"));

	err = dhd_config_dongle(wl, false);
	if (unlikely(err))
		return err;

	err = wl_config_ifmode(wl, ndev, wdev->iftype);
	if (unlikely(err && err != -EINPROGRESS)) {
		WL_ERR(("wl_config_ifmode failed\n"));
	}
	err = wl_update_wiphybands(wl);
	if (unlikely(err)) {
		WL_ERR(("wl_update_wiphybands failed\n"));
	}

	err = dhd_monitor_init(wl->pub);
	err = wl_invoke_iscan(wl);
	wl_set_drv_status(wl, READY, ndev);
	return err;
}

static s32 __wl_cfg80211_down(struct wl_priv *wl)
{
	s32 err = 0;
	unsigned long flags;
	struct net_info *iter, *next;
	struct net_device *ndev = wl_to_prmry_ndev(wl);
#ifdef WL_ENABLE_P2P_IF
	struct wiphy *wiphy = wl_to_prmry_ndev(wl)->ieee80211_ptr->wiphy;
	struct net_device *p2p_net = wl->p2p_net;
#endif

	WL_DBG(("In\n"));
	/* Check if cfg80211 interface is already down */
	if (!wl_get_drv_status(wl, READY, ndev))
		return err;	/* it is even not ready */
	for_each_ndev(wl, iter, next)
		wl_set_drv_status(wl, SCAN_ABORTING, iter->ndev);

	wl_term_iscan(wl);
	spin_lock_irqsave(&wl->cfgdrv_lock, flags);
	if (wl->scan_request) {
		cfg80211_scan_done(wl->scan_request, true);
		wl->scan_request = NULL;
	}
	for_each_ndev(wl, iter, next) {
		wl_clr_drv_status(wl, READY, iter->ndev);
		wl_clr_drv_status(wl, SCANNING, iter->ndev);
		wl_clr_drv_status(wl, SCAN_ABORTING, iter->ndev);
		wl_clr_drv_status(wl, CONNECTING, iter->ndev);
		wl_clr_drv_status(wl, CONNECTED, iter->ndev);
		wl_clr_drv_status(wl, DISCONNECTING, iter->ndev);
		wl_clr_drv_status(wl, AP_CREATED, iter->ndev);
		wl_clr_drv_status(wl, AP_CREATING, iter->ndev);
	}
	wl_to_prmry_ndev(wl)->ieee80211_ptr->iftype =
		NL80211_IFTYPE_STATION;
#ifdef WL_ENABLE_P2P_IF
	wiphy->interface_modes = (wiphy->interface_modes)
					& (~(BIT(NL80211_IFTYPE_P2P_CLIENT)|
					BIT(NL80211_IFTYPE_P2P_GO)));
	if ((p2p_net) && (p2p_net->flags & IFF_UP)) {
		/* p2p0 interface is still UP. Bring it down */
		p2p_net->flags &= ~IFF_UP;
	}
#endif /* WL_ENABLE_P2P_IF */
	spin_unlock_irqrestore(&wl->cfgdrv_lock, flags);

	DNGL_FUNC(dhd_cfg80211_down, (wl));
	wl_flush_eq(wl);
	wl_link_down(wl);
	if (wl->p2p_supported)
		wl_cfgp2p_down(wl);
	dhd_monitor_uninit();

	return err;
}

s32 wl_cfg80211_up(void *para)
{
	struct wl_priv *wl;
	s32 err = 0;

	WL_DBG(("In\n"));
	wl = wlcfg_drv_priv;
	mutex_lock(&wl->usr_sync);
	wl_cfg80211_attach_post(wl_to_prmry_ndev(wl));
	err = __wl_cfg80211_up(wl);
	if (err)
		WL_ERR(("__wl_cfg80211_up failed\n"));
	mutex_unlock(&wl->usr_sync);
	return err;
}

/* Private Event to Supplicant with indication that chip hangs */
int wl_cfg80211_hang(struct net_device *dev, u16 reason)
{
	struct wl_priv *wl;
	wl = wlcfg_drv_priv;

	WL_ERR(("In : chip crash eventing\n"));
	cfg80211_disconnected(dev, reason, NULL, 0, GFP_KERNEL);
	if (wl != NULL) {
		wl_link_down(wl);
	}
	return 0;
}

s32 wl_cfg80211_down(void *para)
{
	struct wl_priv *wl;
	s32 err = 0;

	WL_DBG(("In\n"));
	wl = wlcfg_drv_priv;
	mutex_lock(&wl->usr_sync);
	err = __wl_cfg80211_down(wl);
	mutex_unlock(&wl->usr_sync);

	return err;
}

static void *wl_read_prof(struct wl_priv *wl, struct net_device *ndev, s32 item)
{
	unsigned long flags;
	void *rptr = NULL;
	struct wl_profile *profile = wl_get_profile_by_netdev(wl, ndev);

	if (!profile)
		return NULL;
	spin_lock_irqsave(&wl->cfgdrv_lock, flags);
	switch (item) {
	case WL_PROF_SEC:
		rptr = &profile->sec;
		break;
	case WL_PROF_ACT:
		rptr = &profile->active;
		break;
	case WL_PROF_BSSID:
		rptr = profile->bssid;
		break;
	case WL_PROF_PENDING_BSSID:
		rptr = profile->pending_bssid;
		break;
	case WL_PROF_SSID:
		rptr = &profile->ssid;
		break;
	}
	spin_unlock_irqrestore(&wl->cfgdrv_lock, flags);
	if (!rptr)
		WL_ERR(("invalid item (%d)\n", item));
	return rptr;
}

static s32
wl_update_prof(struct wl_priv *wl, struct net_device *ndev,
	const wl_event_msg_t *e, void *data, s32 item)
{
	s32 err = 0;
	struct wlc_ssid *ssid;
	unsigned long flags;
	struct wl_profile *profile = wl_get_profile_by_netdev(wl, ndev);

	if (!profile)
		return WL_INVALID;
	spin_lock_irqsave(&wl->cfgdrv_lock, flags);
	switch (item) {
	case WL_PROF_SSID:
		ssid = (wlc_ssid_t *) data;
		memset(profile->ssid.SSID, 0,
			sizeof(profile->ssid.SSID));
		memcpy(profile->ssid.SSID, ssid->SSID, ssid->SSID_len);
		profile->ssid.SSID_len = ssid->SSID_len;
		break;
	case WL_PROF_BSSID:
		if (data)
			memcpy(profile->bssid, data, ETHER_ADDR_LEN);
		else
			memset(profile->bssid, 0, ETHER_ADDR_LEN);
		break;
	case WL_PROF_PENDING_BSSID:
		if (data)
			memcpy(profile->pending_bssid, data, ETHER_ADDR_LEN);
		else
			memset(profile->pending_bssid, 0, ETHER_ADDR_LEN);
		break;
	case WL_PROF_SEC:
		memcpy(&profile->sec, data, sizeof(profile->sec));
		break;
	case WL_PROF_ACT:
		profile->active = *(bool *)data;
		break;
	case WL_PROF_BEACONINT:
		profile->beacon_interval = *(u16 *)data;
		break;
	case WL_PROF_DTIMPERIOD:
		profile->dtim_period = *(u8 *)data;
		break;
	default:
		WL_ERR(("unsupported item (%d)\n", item));
		err = -EOPNOTSUPP;
		break;
	}
	spin_unlock_irqrestore(&wl->cfgdrv_lock, flags);
	return err;
}

void wl_cfg80211_dbg_level(u32 level)
{
	/*
	* prohibit to change debug level
	* by insmod parameter.
	* eventually debug level will be configured
	* in compile time by using CONFIG_XXX
	*/
	/* wl_dbg_level = level; */
}

static bool wl_is_ibssmode(struct wl_priv *wl, struct net_device *ndev)
{
	return wl_get_mode_by_netdev(wl, ndev) == WL_MODE_IBSS;
}

static __used bool wl_is_ibssstarter(struct wl_priv *wl)
{
	return wl->ibss_starter;
}

static void wl_rst_ie(struct wl_priv *wl)
{
	struct wl_ie *ie = wl_to_ie(wl);

	ie->offset = 0;
}

static __used s32 wl_add_ie(struct wl_priv *wl, u8 t, u8 l, u8 *v)
{
	struct wl_ie *ie = wl_to_ie(wl);
	s32 err = 0;

	if (unlikely(ie->offset + l + 2 > WL_TLV_INFO_MAX)) {
		WL_ERR(("ei crosses buffer boundary\n"));
		return -ENOSPC;
	}
	ie->buf[ie->offset] = t;
	ie->buf[ie->offset + 1] = l;
	memcpy(&ie->buf[ie->offset + 2], v, l);
	ie->offset += l + 2;

	return err;
}

static s32 wl_mrg_ie(struct wl_priv *wl, u8 *ie_stream, u16 ie_size)
{
	struct wl_ie *ie = wl_to_ie(wl);
	s32 err = 0;

	if (unlikely(ie->offset + ie_size > WL_TLV_INFO_MAX)) {
		WL_ERR(("ei_stream crosses buffer boundary\n"));
		return -ENOSPC;
	}
	memcpy(&ie->buf[ie->offset], ie_stream, ie_size);
	ie->offset += ie_size;

	return err;
}

static s32 wl_cp_ie(struct wl_priv *wl, u8 *dst, u16 dst_size)
{
	struct wl_ie *ie = wl_to_ie(wl);
	s32 err = 0;

	if (unlikely(ie->offset > dst_size)) {
		WL_ERR(("dst_size is not enough\n"));
		return -ENOSPC;
	}
	memcpy(dst, &ie->buf[0], ie->offset);

	return err;
}

static u32 wl_get_ielen(struct wl_priv *wl)
{
	struct wl_ie *ie = wl_to_ie(wl);

	return ie->offset;
}

static void wl_link_up(struct wl_priv *wl)
{
	wl->link_up = true;
}

static void wl_link_down(struct wl_priv *wl)
{
	struct wl_connect_info *conn_info = wl_to_conn(wl);

	WL_DBG(("In\n"));
	wl->link_up = false;
	conn_info->req_ie_len = 0;
	conn_info->resp_ie_len = 0;
}

static unsigned long wl_lock_eq(struct wl_priv *wl)
{
	unsigned long flags;

	spin_lock_irqsave(&wl->eq_lock, flags);
	return flags;
}

static void wl_unlock_eq(struct wl_priv *wl, unsigned long flags)
{
	spin_unlock_irqrestore(&wl->eq_lock, flags);
}

static void wl_init_eq_lock(struct wl_priv *wl)
{
	spin_lock_init(&wl->eq_lock);
}

static void wl_delay(u32 ms)
{
	if (in_atomic() || (ms < jiffies_to_msecs(1))) {
		mdelay(ms);
	} else {
		msleep(ms);
	}
}

s32 wl_cfg80211_get_p2p_dev_addr(struct net_device *net, struct ether_addr *p2pdev_addr)
{
	struct wl_priv *wl = wlcfg_drv_priv;
	struct ether_addr p2pif_addr;
	struct ether_addr primary_mac;

	if (!wl->p2p)
		return -1;
	if (!p2p_is_on(wl)) {
		get_primary_mac(wl, &primary_mac);
		wl_cfgp2p_generate_bss_mac(&primary_mac, p2pdev_addr, &p2pif_addr);
	} else {
		memcpy(p2pdev_addr->octet,
			wl->p2p->dev_addr.octet, ETHER_ADDR_LEN);
	}

	return 0;
}
s32 wl_cfg80211_set_p2p_noa(struct net_device *net, char* buf, int len)
{
	struct wl_priv *wl;

	wl = wlcfg_drv_priv;

	return wl_cfgp2p_set_p2p_noa(wl, net, buf, len);
}

s32 wl_cfg80211_get_p2p_noa(struct net_device *net, char* buf, int len)
{
	struct wl_priv *wl;
	wl = wlcfg_drv_priv;

	return wl_cfgp2p_get_p2p_noa(wl, net, buf, len);
}

s32 wl_cfg80211_set_p2p_ps(struct net_device *net, char* buf, int len)
{
	struct wl_priv *wl;
	wl = wlcfg_drv_priv;

	return wl_cfgp2p_set_p2p_ps(wl, net, buf, len);
}

s32 wl_cfg80211_set_wps_p2p_ie(struct net_device *net, char *buf, int len,
	enum wl_management_type type)
{
	struct wl_priv *wl;
	struct net_device *ndev = NULL;
	struct ether_addr primary_mac;
	s32 ret = 0;
	s32 bssidx = 0;
	s32 pktflag = 0;
	wl = wlcfg_drv_priv;

	if (wl_get_drv_status(wl, AP_CREATING, net) ||
		wl_get_drv_status(wl, AP_CREATED, net)) {
		ndev = net;
		bssidx = 0;
	} else if (wl->p2p) {
	   if (net == wl->p2p_net) {
			net = wl_to_prmry_ndev(wl);
		}

		if (!wl->p2p->on) {
			get_primary_mac(wl, &primary_mac);
			wl_cfgp2p_generate_bss_mac(&primary_mac, &wl->p2p->dev_addr,
				&wl->p2p->int_addr);
			/* In case of p2p_listen command, supplicant send remain_on_channel
			* without turning on P2P
			*/
			p2p_on(wl) = true;
			ret = wl_cfgp2p_enable_discovery(wl, ndev, NULL, 0);

			if (unlikely(ret)) {
				goto exit;
			}
		}
		if (net  != wl_to_prmry_ndev(wl)) {
			if (wl_get_mode_by_netdev(wl, net) == WL_MODE_AP) {
				ndev = wl_to_p2p_bss_ndev(wl, P2PAPI_BSSCFG_CONNECTION);
				bssidx = wl_to_p2p_bss_bssidx(wl, P2PAPI_BSSCFG_CONNECTION);
			}
		} else {
				ndev = wl_to_p2p_bss_ndev(wl, P2PAPI_BSSCFG_PRIMARY);
				bssidx = wl_to_p2p_bss_bssidx(wl, P2PAPI_BSSCFG_DEVICE);
		}
	}
	if (ndev != NULL) {
		switch (type) {
			case WL_BEACON:
				pktflag = VNDR_IE_BEACON_FLAG;
				break;
			case WL_PROBE_RESP:
				pktflag = VNDR_IE_PRBRSP_FLAG;
				break;
			case WL_ASSOC_RESP:
				pktflag = VNDR_IE_ASSOCRSP_FLAG;
				break;
		}
		if (pktflag)
			ret = wl_cfgp2p_set_management_ie(wl, ndev, bssidx, pktflag, buf, len);
	}
exit:
	return ret;
}

static const struct rfkill_ops wl_rfkill_ops = {
	.set_block = wl_rfkill_set
};

static int wl_rfkill_set(void *data, bool blocked)
{
	struct wl_priv *wl = (struct wl_priv *)data;

	WL_DBG(("Enter \n"));
	WL_DBG(("RF %s\n", blocked ? "blocked" : "unblocked"));

	if (!wl)
		return -EINVAL;

	wl->rf_blocked = blocked;

	return 0;
}

static int wl_setup_rfkill(struct wl_priv *wl, bool setup)
{
	s32 err = 0;

	WL_DBG(("Enter \n"));
	if (!wl)
		return -EINVAL;
	if (setup) {
		wl->rfkill = rfkill_alloc("brcmfmac-wifi",
			wl_cfg80211_get_parent_dev(),
			RFKILL_TYPE_WLAN, &wl_rfkill_ops, (void *)wl);

		if (!wl->rfkill) {
			err = -ENOMEM;
			goto err_out;
		}

		err = rfkill_register(wl->rfkill);

		if (err)
			rfkill_destroy(wl->rfkill);
	} else {
		if (!wl->rfkill) {
			err = -ENOMEM;
			goto err_out;
		}

		rfkill_unregister(wl->rfkill);
		rfkill_destroy(wl->rfkill);
	}

err_out:
	return err;
}

struct device *wl_cfg80211_get_parent_dev(void)
{
	return cfg80211_parent_dev;
}

void wl_cfg80211_set_parent_dev(void *dev)
{
	cfg80211_parent_dev = dev;
}

static void wl_cfg80211_clear_parent_dev(void)
{
	cfg80211_parent_dev = NULL;
}

static void get_primary_mac(struct wl_priv *wl, struct ether_addr *mac)
{
	wldev_iovar_getbuf_bsscfg(wl_to_prmry_ndev(wl), "cur_etheraddr", NULL,
		0, wl->ioctl_buf, WLC_IOCTL_MAXLEN, 0, &wl->ioctl_buf_sync);
	memcpy(mac->octet, wl->ioctl_buf, ETHER_ADDR_LEN);
}

int wl_cfg80211_do_driver_init(struct net_device *net)
{
	struct wl_priv *wl = *(struct wl_priv **)netdev_priv(net);

	if (!wl || !wl->wdev)
		return -EINVAL;

	if (dhd_do_driver_init(wl->wdev->netdev) < 0)
		return -1;

	return 0;
}

void wl_cfg80211_enable_trace(int level)
{
	wl_dbg_level |= WL_DBG_DBG;
}

static s32
wl_cfg80211_mgmt_tx_cancel_wait(struct wiphy *wiphy,
	struct net_device *dev, u64 cookie)
{
	return 0;
}<|MERGE_RESOLUTION|>--- conflicted
+++ resolved
@@ -7330,13 +7330,6 @@
 			wiphy->bands[index]->ht_cap.ampdu_factor = IEEE80211_HT_MAX_AMPDU_64K;
 			wiphy->bands[index]->ht_cap.ampdu_density = IEEE80211_HT_MPDU_DENSITY_16;
 			wiphy->bands[index]->ht_cap.mcs.rx_mask[0] = 0xff;
-<<<<<<< HEAD
-		}
-
-		if ((index >= 0) && bw_cap) {
-			wiphy->bands[index]->ht_cap.cap |= IEEE80211_HT_CAP_SGI_40;
-=======
->>>>>>> 7f2aad72
 		}
 	}
 
