/* linux/arch/arm/mach-s5pv210/clock.c
 *
 * Copyright (c) 2010 Samsung Electronics Co., Ltd.
 *		http://www.samsung.com/
 *
 * S5PV210 - Clock support
 *
 * This program is free software; you can redistribute it and/or modify
 * it under the terms of the GNU General Public License version 2 as
 * published by the Free Software Foundation.
*/

#include <linux/init.h>
#include <linux/module.h>
#include <linux/kernel.h>
#include <linux/list.h>
#include <linux/errno.h>
#include <linux/err.h>
#include <linux/clk.h>
#include <linux/sysdev.h>
#include <linux/io.h>
#include <linux/device.h>
#include <linux/platform_device.h>

#include <mach/map.h>

#include <plat/cpu-freq.h>
#include <mach/regs-clock.h>
#include <plat/clock.h>
#include <plat/cpu.h>
#include <plat/pll.h>
#include <plat/s5p-clock.h>
#include <plat/clock-clksrc.h>
#include <plat/s5pv210.h>
#include <plat/devs.h>
#include <mach/regs-audss.h>

<<<<<<< HEAD
=======
static unsigned long xtal;

>>>>>>> b55e9ac4
static int s5pv210_usbosc_enable(struct clk *clk, int enable);

static struct clksrc_clk clk_mout_apll = {
	.clk	= {
		.name		= "mout_apll",
		.id		= -1,
	},
	.sources	= &clk_src_apll,
	.reg_src	= { .reg = S5P_CLK_SRC0, .shift = 0, .size = 1 },
};

static struct clksrc_clk clk_mout_epll = {
	.clk	= {
		.name		= "mout_epll",
		.id		= -1,
	},
	.sources	= &clk_src_epll,
	.reg_src	= { .reg = S5P_CLK_SRC0, .shift = 8, .size = 1 },
};

static struct clksrc_clk clk_mout_mpll = {
	.clk = {
		.name		= "mout_mpll",
		.id		= -1,
	},
	.sources	= &clk_src_mpll,
	.reg_src	= { .reg = S5P_CLK_SRC0, .shift = 4, .size = 1 },
};

static struct clk *clkset_armclk_list[] = {
	[0] = &clk_mout_apll.clk,
	[1] = &clk_mout_mpll.clk,
};

static struct clksrc_sources clkset_armclk = {
	.sources	= clkset_armclk_list,
	.nr_sources	= ARRAY_SIZE(clkset_armclk_list),
};

static struct clksrc_clk clk_armclk = {
	.clk	= {
		.name		= "armclk",
		.id		= -1,
	},
	.sources	= &clkset_armclk,
	.reg_src	= { .reg = S5P_CLK_SRC0, .shift = 16, .size = 1 },
	.reg_div	= { .reg = S5P_CLK_DIV0, .shift = 0, .size = 3 },
};

static struct clksrc_clk clk_hclk_msys = {
	.clk	= {
		.name		= "hclk_msys",
		.id		= -1,
		.parent		= &clk_armclk.clk,
	},
	.reg_div	= { .reg = S5P_CLK_DIV0, .shift = 8, .size = 3 },
};

static struct clksrc_clk clk_pclk_msys = {
	.clk	= {
		.name		= "pclk_msys",
		.id		= -1,
		.parent		= &clk_hclk_msys.clk,
	},
	.reg_div        = { .reg = S5P_CLK_DIV0, .shift = 12, .size = 3 },
};

static struct clksrc_clk clk_sclk_a2m = {
	.clk	= {
		.name		= "sclk_a2m",
		.id		= -1,
		.parent		= &clk_mout_apll.clk,
	},
	.reg_div	= { .reg = S5P_CLK_DIV0, .shift = 4, .size = 3 },
};

static struct clk *clkset_hclk_sys_list[] = {
	[0] = &clk_mout_mpll.clk,
	[1] = &clk_sclk_a2m.clk,
};

static struct clksrc_sources clkset_hclk_sys = {
	.sources	= clkset_hclk_sys_list,
	.nr_sources	= ARRAY_SIZE(clkset_hclk_sys_list),
};

static struct clksrc_clk clk_hclk_dsys = {
	.clk	= {
		.name	= "hclk_dsys",
		.id	= -1,
	},
	.sources	= &clkset_hclk_sys,
	.reg_src        = { .reg = S5P_CLK_SRC0, .shift = 20, .size = 1 },
	.reg_div        = { .reg = S5P_CLK_DIV0, .shift = 16, .size = 4 },
};

static struct clksrc_clk clk_pclk_dsys = {
	.clk	= {
		.name	= "pclk_dsys",
		.id	= -1,
		.parent	= &clk_hclk_dsys.clk,
	},
	.reg_div = { .reg = S5P_CLK_DIV0, .shift = 20, .size = 3 },
};

static struct clksrc_clk clk_hclk_psys = {
	.clk	= {
		.name	= "hclk_psys",
		.id	= -1,
	},
	.sources	= &clkset_hclk_sys,
	.reg_src        = { .reg = S5P_CLK_SRC0, .shift = 24, .size = 1 },
	.reg_div        = { .reg = S5P_CLK_DIV0, .shift = 24, .size = 4 },
};

static struct clksrc_clk clk_pclk_psys = {
	.clk	= {
		.name	= "pclk_psys",
		.id	= -1,
		.parent	= &clk_hclk_psys.clk,
	},
	.reg_div        = { .reg = S5P_CLK_DIV0, .shift = 28, .size = 3 },
};

static int s5pv210_clk_ip0_ctrl(struct clk *clk, int enable)
{
	return s5p_gatectrl(S5P_CLKGATE_IP0, clk, enable);
}

static int s5pv210_clk_ip1_ctrl(struct clk *clk, int enable)
{
	return s5p_gatectrl(S5P_CLKGATE_IP1, clk, enable);
}

static int s5pv210_clk_ip2_ctrl(struct clk *clk, int enable)
{
	return s5p_gatectrl(S5P_CLKGATE_IP2, clk, enable);
}

static int s5pv210_clk_ip3_ctrl(struct clk *clk, int enable)
{
	return s5p_gatectrl(S5P_CLKGATE_IP3, clk, enable);
}

static int s5pv210_clk_ip4_ctrl(struct clk *clk, int enable)
{
	return s5p_gatectrl(S5P_CLKGATE_IP4, clk, enable);
}

static int s5pv210_clk_ip5_ctrl(struct clk *clk, int enable)
{
	return s5p_gatectrl(S5P_CLKGATE_IP5, clk, enable);
}

static int s5pv210_clk_mask0_ctrl(struct clk *clk, int enable)
{
	return s5p_gatectrl(S5P_CLK_SRC_MASK0, clk, enable);
}

static int s5pv210_clk_mask1_ctrl(struct clk *clk, int enable)
{
	return s5p_gatectrl(S5P_CLK_SRC_MASK1, clk, enable);
}

static int s5pv210_clk_audss_ctrl(struct clk *clk, int enable)
{
	return s5p_gatectrl(S5P_CLKGATE_AUDSS, clk, enable);
}

static struct clk clk_sclk_hdmi27m = {
	.name		= "sclk_hdmi27m",
	.id		= -1,
	.rate		= 27000000,
};

static struct clk clk_sclk_hdmiphy = {
	.name		= "sclk_hdmiphy",
	.id		= -1,
};

static struct clk clk_sclk_usbphy0 = {
	.name		= "sclk_usbphy0",
	.id		= -1,
};

static struct clk clk_sclk_usbphy1 = {
	.name		= "sclk_usbphy1",
	.id		= -1,
};

static struct clk clk_i2scdclk0 = {
	.name		= "i2scdclk",
	.id		= 0,
};

static struct clk clk_i2scdclk1 = {
	.name		= "i2scdclk",
	.id		= 1,
};

static struct clk clk_i2scdclk2 = {
	.name		= "i2scdclk",
	.id		= 2,
};

static struct clk clk_pcmcdclk0 = {
	.name		= "pcmcdclk",
	.id		= -1,
};

static struct clk clk_pcmcdclk1 = {
	.name		= "pcmcdclk",
	.id		= -1,
};

static struct clk clk_pcmcdclk2 = {
	.name		= "pcmcdclk",
	.id		= -1,
};

static struct clk *clkset_vpllsrc_list[] = {
	[0] = &clk_fin_vpll,
	[1] = &clk_sclk_hdmi27m,
};

static struct clksrc_sources clkset_vpllsrc = {
	.sources	= clkset_vpllsrc_list,
	.nr_sources	= ARRAY_SIZE(clkset_vpllsrc_list),
};

static struct clksrc_clk clk_vpllsrc = {
	.clk	= {
		.name		= "vpll_src",
		.id		= -1,
		.enable		= s5pv210_clk_mask0_ctrl,
		.ctrlbit	= (1 << 7),
	},
	.sources	= &clkset_vpllsrc,
	.reg_src	= { .reg = S5P_CLK_SRC1, .shift = 28, .size = 1 },
};

static struct clk *clkset_sclk_vpll_list[] = {
	[0] = &clk_vpllsrc.clk,
	[1] = &clk_fout_vpll,
};

static struct clksrc_sources clkset_sclk_vpll = {
	.sources	= clkset_sclk_vpll_list,
	.nr_sources	= ARRAY_SIZE(clkset_sclk_vpll_list),
};

static struct clksrc_clk clk_sclk_vpll = {
	.clk	= {
		.name		= "sclk_vpll",
		.id		= -1,
	},
	.sources	= &clkset_sclk_vpll,
	.reg_src	= { .reg = S5P_CLK_SRC0, .shift = 12, .size = 1 },
};

static struct clk *clkset_moutdmc0src_list[] = {
	[0] = &clk_sclk_a2m.clk,
	[1] = &clk_mout_mpll.clk,
	[2] = NULL,
	[3] = NULL,
};

static struct clksrc_sources clkset_moutdmc0src = {
	.sources	= clkset_moutdmc0src_list,
	.nr_sources	= ARRAY_SIZE(clkset_moutdmc0src_list),
};

static struct clksrc_clk clk_mout_dmc0 = {
	.clk	= {
		.name		= "mout_dmc0",
		.id		= -1,
	},
	.sources	= &clkset_moutdmc0src,
	.reg_src	= { .reg = S5P_CLK_SRC6, .shift = 24, .size = 2 },
};

static struct clksrc_clk clk_sclk_dmc0 = {
	.clk	= {
		.name		= "sclk_dmc0",
		.id		= -1,
		.parent		= &clk_mout_dmc0.clk,
	},
	.reg_div	= { .reg = S5P_CLK_DIV6, .shift = 28, .size = 4 },
};

static unsigned long s5pv210_clk_imem_get_rate(struct clk *clk)
{
	return clk_get_rate(clk->parent) / 2;
}

static struct clk_ops clk_hclk_imem_ops = {
	.get_rate	= s5pv210_clk_imem_get_rate,
};

static unsigned long s5pv210_clk_fout_apll_get_rate(struct clk *clk)
{
	return s5p_get_pll45xx(xtal, __raw_readl(S5P_APLL_CON), pll_4508);
}

static struct clk_ops clk_fout_apll_ops = {
	.get_rate	= s5pv210_clk_fout_apll_get_rate,
};

static struct clk init_clocks_off[] = {
	{
		.name		= "rot",
		.id		= -1,
		.parent		= &clk_hclk_dsys.clk,
		.enable		= s5pv210_clk_ip0_ctrl,
		.ctrlbit	= (1<<29),
	}, {
		.name		= "fimc",
		.id		= 0,
		.parent		= &clk_hclk_dsys.clk,
		.enable		= s5pv210_clk_ip0_ctrl,
		.ctrlbit	= (1 << 24),
	}, {
		.name		= "fimc",
		.id		= 1,
		.parent		= &clk_hclk_dsys.clk,
		.enable		= s5pv210_clk_ip0_ctrl,
		.ctrlbit	= (1 << 25),
	}, {
		.name		= "fimc",
		.id		= 2,
		.parent		= &clk_hclk_dsys.clk,
		.enable		= s5pv210_clk_ip0_ctrl,
		.ctrlbit	= (1 << 26),
	}, {
		.name		= "otg",
		.id		= -1,
		.parent		= &clk_hclk_psys.clk,
		.enable		= s5pv210_clk_ip1_ctrl,
		.ctrlbit	= (1<<16),
	}, {
		.name		= "usb-host",
		.id		= -1,
		.parent		= &clk_hclk_psys.clk,
		.enable		= s5pv210_clk_ip1_ctrl,
		.ctrlbit	= (1<<17),
	}, {
		.name		= "jpeg",
		.id		= -1,
		.parent		= &clk_hclk_dsys.clk,
		.enable		= s5pv210_clk_ip5_ctrl,
		.ctrlbit	= S5P_CLKGATE_IP5_JPEG,
	}, {
		.name		= "mfc",
		.id		= -1,
		.parent		= &clk_hclk_msys.clk,
		.enable		= s5pv210_clk_ip0_ctrl,
		.ctrlbit	= (1<<16),
	}, {
<<<<<<< HEAD
		.name		= "sclk_fimc_lclk",
		.id		= 0,
		.parent		= &clk_hclk_dsys.clk,
		.enable		= s5pv210_clk_ip0_ctrl,
		.ctrlbit	= (1<<24),
	}, {
		.name		= "sclk_fimc_lclk",
		.id		= 1,
		.parent		= &clk_hclk_dsys.clk,
		.enable		= s5pv210_clk_ip0_ctrl,
		.ctrlbit	= (1<<25),
	}, {
		.name		= "sclk_fimc_lclk",
		.id		= 2,
		.parent		= &clk_hclk_dsys.clk,
		.enable		= s5pv210_clk_ip0_ctrl,
		.ctrlbit	= (1<<26),
	}, {
		.name		= "otg",
		.id		= -1,
		.parent		= &clk_hclk_psys.clk,
		.enable		= s5pv210_clk_ip1_ctrl,
		.ctrlbit	= (1<<16),
	}, {
		.name		= "usb-host",
		.id		= -1,
		.parent		= &clk_hclk_psys.clk,
		.enable		= s5pv210_clk_ip1_ctrl,
		.ctrlbit	= (1<<17),
	}, {
=======
>>>>>>> b55e9ac4
		.name		= "dsim",
		.id		= -1,
		.parent		= &clk_hclk_dsys.clk,
		.enable		= s5pv210_clk_ip1_ctrl,
		.ctrlbit	= (1<<2),
	}, {
		.name		= "onenand",
		.id		= -1,
		.parent		= &clk_hclk_psys.clk,
		.enable		= s5pv210_clk_ip1_ctrl,
		.ctrlbit	= (1 << 24),
<<<<<<< HEAD
		.dev		= &s5pc110_device_onenand,
=======
		.dev		= &s5p_device_onenand.dev,
>>>>>>> b55e9ac4
	}, {
		.name		= "cfcon",
		.id		= 0,
		.parent		= &clk_hclk_psys.clk,
		.enable		= s5pv210_clk_ip1_ctrl,
		.ctrlbit	= (1<<25),
	}, {
		.name		= "hsmmc",
		.id		= 0,
		.parent		= &clk_hclk_psys.clk,
		.enable		= s5pv210_clk_ip2_ctrl,
		.ctrlbit	= (1<<16),
	}, {
		.name		= "hsmmc",
		.id		= 1,
		.parent		= &clk_hclk_psys.clk,
		.enable		= s5pv210_clk_ip2_ctrl,
		.ctrlbit	= (1<<17),
	}, {
		.name		= "hsmmc",
		.id		= 2,
		.parent		= &clk_hclk_psys.clk,
		.enable		= s5pv210_clk_ip2_ctrl,
		.ctrlbit	= (1<<18),
	}, {
		.name		= "hsmmc",
		.id		= 3,
		.parent		= &clk_hclk_psys.clk,
		.enable		= s5pv210_clk_ip2_ctrl,
		.ctrlbit	= (1<<19),
	}, {
		.name		= "systimer",
		.id		= -1,
		.parent		= &clk_pclk_psys.clk,
		.enable		= s5pv210_clk_ip3_ctrl,
		.ctrlbit	= (1<<16),
	}, {
		.name		= "rtc",
		.id		= -1,
		.parent		= &clk_pclk_psys.clk,
		.enable		= s5pv210_clk_ip3_ctrl,
		.ctrlbit	= (1<<15),
	}, {
		.name		= "i2c",
		.id		= 0,
		.parent		= &clk_pclk_psys.clk,
		.enable		= s5pv210_clk_ip3_ctrl,
		.ctrlbit	= (1<<7),
	}, {
		.name		= "i2c",
		.id		= 1,
		.parent		= &clk_pclk_psys.clk,
		.enable		= s5pv210_clk_ip3_ctrl,
<<<<<<< HEAD
		.ctrlbit	= (1<<10),
=======
		.ctrlbit	= (1 << 10),
>>>>>>> b55e9ac4
	}, {
		.name		= "i2c",
		.id		= 2,
		.parent		= &clk_pclk_psys.clk,
		.enable		= s5pv210_clk_ip3_ctrl,
		.ctrlbit	= (1<<9),
	}, {
		.name		= "spi",
		.id		= 0,
		.parent		= &clk_pclk_psys.clk,
		.enable		= s5pv210_clk_ip3_ctrl,
		.ctrlbit	= (1<<12),
	}, {
		.name		= "spi",
		.id		= 1,
		.parent		= &clk_pclk_psys.clk,
		.enable		= s5pv210_clk_ip3_ctrl,
		.ctrlbit	= (1<<13),
	}, {
		.name		= "spi",
		.id		= 2,
		.parent		= &clk_pclk_psys.clk,
		.enable		= s5pv210_clk_ip3_ctrl,
		.ctrlbit	= (1<<14),
	}, {
		.name		= "timers",
		.id		= -1,
		.parent		= &clk_pclk_psys.clk,
		.enable		= s5pv210_clk_ip3_ctrl,
		.ctrlbit	= (1<<23),
	}, {
		.name		= "adc",
		.id		= -1,
		.parent		= &clk_pclk_psys.clk,
		.enable		= s5pv210_clk_ip3_ctrl,
		.ctrlbit	= (1<<24),
	}, {
		.name		= "keypad",
		.id		= -1,
		.parent		= &clk_pclk_psys.clk,
		.enable		= s5pv210_clk_ip3_ctrl,
		.ctrlbit	= (1<<21),
	}, {
		.name		= "iis",
		.id		= 0,
		.parent		= &clk_p,
		.enable		= s5pv210_clk_ip3_ctrl,
		.ctrlbit	= (1<<4),
	}, {
		.name		= "iis",
		.id		= 1,
		.parent		= &clk_p,
		.enable		= s5pv210_clk_ip3_ctrl,
		.ctrlbit	= (1 << 5),
	}, {
		.name		= "iis",
		.id		= 2,
		.parent		= &clk_p,
		.enable		= s5pv210_clk_ip3_ctrl,
		.ctrlbit	= (1 << 6),
	}, {
<<<<<<< HEAD
=======
		.name		= "spdif",
		.id		= -1,
		.parent		= &clk_p,
		.enable		= s5pv210_clk_ip3_ctrl,
		.ctrlbit	= (1 << 0),
	}, {
>>>>>>> b55e9ac4
		.name		= "pcm",
		.id		= 2,
		.parent		= &clk_pclk_psys.clk,
		.enable		= s5pv210_clk_ip3_ctrl,
		.ctrlbit	= S5P_CLKGATE_IP3_PCM2,
	}, {
<<<<<<< HEAD
=======
#if 0
>>>>>>> b55e9ac4
		.name		= "pcm",
		.id		= 1,
		.parent		= &clk_pclk_psys.clk,
		.enable		= s5pv210_clk_ip3_ctrl,
		.ctrlbit	= S5P_CLKGATE_IP3_PCM1 | S5P_CLKGATE_IP3_I2S1 ,
	}, {
		.name		= "pcm",
		.id		= 0,
		.parent		= &clk_pclk_psys.clk,
		.enable		= s5pv210_clk_ip3_ctrl,
		.ctrlbit	= S5P_CLKGATE_IP3_PCM0,
	}, {
<<<<<<< HEAD
=======
#endif
>>>>>>> b55e9ac4
		.name		= "i2c-hdmiphy",
		.id		= -1,
		.parent		= &clk_pclk_psys.clk,
		.enable		= s5pv210_clk_ip3_ctrl,
		.ctrlbit	= (1 << 11),
	}, {
		.name		= "hdmi",
		.id		= -1,
		.parent		= &clk_hclk_dsys.clk,
		.enable		= s5pv210_clk_ip1_ctrl,
		.ctrlbit	= (1 << 11),
	}, {
		.name		= "tvenc",
		.id		= -1,
		.parent		= &clk_hclk_dsys.clk,
		.enable		= s5pv210_clk_ip1_ctrl,
		.ctrlbit	= (1 << 10),
	}, {
		.name		= "mixer",
		.id		= -1,
		.parent		= &clk_hclk_dsys.clk,
		.enable		= s5pv210_clk_ip1_ctrl,
		.ctrlbit	= (1 << 9),
	}, {
		.name		= "vp",
		.id		= -1,
		.parent		= &clk_hclk_dsys.clk,
		.enable		= s5pv210_clk_ip1_ctrl,
		.ctrlbit	= (1 << 8),
	}, {
<<<<<<< HEAD
		.name		= "rotator",
		.id		= -1,
		.parent		= &clk_hclk_dsys.clk,
		.enable		= s5pv210_clk_ip0_ctrl,
		.ctrlbit	= (1 << 29),
	}, {
		.name		= "fimg2d",
		.id		= -1,
		.parent		= &clk_hclk_dsys.clk,
		.enable		= s5pv210_clk_ip0_ctrl,
		.ctrlbit	= (1 << 12),
	}, {
=======
>>>>>>> b55e9ac4
		.name		= "usb_osc",
		.id		= -1,
		.enable		= s5pv210_usbosc_enable,
		.ctrlbit	= (1 << 1),
	}, {
		.name		= "secss",
		.id		= -1,
		.parent		= &clk_hclk_psys.clk,
		.enable		= s5pv210_clk_ip2_ctrl,
		.ctrlbit	= (1 << 0),
	}, {
		.name		= "seckey",
		.id		= -1,
		.parent		= &clk_pclk_psys.clk,
		.enable		= s5pv210_clk_ip4_ctrl,
		.ctrlbit	= (1 << 3),
	},
};

static struct clk init_dmaclocks[] = {
	{
<<<<<<< HEAD
		.name           = "dma",
=======
		.name           = "pdma",
>>>>>>> b55e9ac4
		.id             = 0,
		.parent         = &clk_hclk_dsys.clk,
		.enable         = s5pv210_clk_ip0_ctrl,
		.ctrlbit        = (1<<2),
		.dev            = &s5pv210_device_mdma.dev,
	}, {
<<<<<<< HEAD
		.name           = "dma",
=======
		.name           = "pdma",
>>>>>>> b55e9ac4
		.id             = 1,
		.parent         = &clk_hclk_psys.clk,
		.enable         = s5pv210_clk_ip0_ctrl,
		.ctrlbit        = (1<<3),
		.dev            = &s5pv210_device_pdma0.dev,
	}, {
<<<<<<< HEAD
		.name           = "dma",
=======
		.name           = "pdma",
>>>>>>> b55e9ac4
		.id             = 2,
		.parent         = &init_dmaclocks[1],
		.enable         = s5pv210_clk_ip0_ctrl,
		.ctrlbit        = (1<<4),
		.dev            = &s5pv210_device_pdma1.dev,
	},
};

static  int s5pc11x_clk_out_set_rate(struct clk *clk, unsigned long rate);
static int s5pc11x_clk_out_set_parent(struct clk *clk, struct clk *parent);

static struct clk_ops s5pc11x_clkout_ops = {
	.set_parent = s5pc11x_clk_out_set_parent,
	.set_rate = s5pc11x_clk_out_set_rate,
};

static struct clk init_clocks[] = {
	{
		.name		= "watchdog",
		.id		= -1,
		.parent		= &clk_pclk_psys.clk,
		.enable		= s5pv210_clk_ip3_ctrl,
		.ctrlbit	= (1<<22),
	}, {
		.name		= "hclk_imem",
		.id		= -1,
		.parent		= &clk_hclk_msys.clk,
		.ctrlbit	= (1 << 5),
		.enable		= s5pv210_clk_ip0_ctrl,
		.ops		= &clk_hclk_imem_ops,
	}, {
		.name		= "lcd",
		.id		= -1,
		.parent		= &clk_hclk_dsys.clk,
		.enable		= s5pv210_clk_ip1_ctrl,
		.ctrlbit	= (1<<0),
	}, {
		.name		= "uart",
		.id		= 0,
		.parent		= &clk_pclk_psys.clk,
		.enable		= s5pv210_clk_ip3_ctrl,
		.ctrlbit	= (1 << 17),
	}, {
		.name		= "uart",
		.id		= 1,
		.parent		= &clk_pclk_psys.clk,
		.enable		= s5pv210_clk_ip3_ctrl,
		.ctrlbit	= (1 << 18),
	}, {
		.name		= "uart",
		.id		= 2,
		.parent		= &clk_pclk_psys.clk,
		.enable		= s5pv210_clk_ip3_ctrl,
		.ctrlbit	= (1 << 19),
	}, {
		.name		= "uart",
		.id		= 3,
		.parent		= &clk_pclk_psys.clk,
		.enable		= s5pv210_clk_ip3_ctrl,
		.ctrlbit	= (1 << 20),
	}, {
<<<<<<< HEAD
=======
		.name		= "sromc",
		.id		= -1,
		.parent		= &clk_hclk_psys.clk,
		.enable		= s5pv210_clk_ip1_ctrl,
		.ctrlbit	= (1 << 26),
	}, {
#if 1
>>>>>>> b55e9ac4
		.name		= "i2s_v50",
		.id		= 0,
		.parent		= &clk_p,
		.enable		= s5pv210_clk_ip3_ctrl,
		.ctrlbit	= S5P_CLKGATE_IP3_I2S0 | S5P_CLKGATE_IP3_PCM0,
	}, {
<<<<<<< HEAD
		.name		= "clk_out",
		.id		= -1,
		.ops		= &s5pc11x_clkout_ops,
=======
#endif
		.name		= "clk_out",
		.id		= -1,
		.ops		= &s5pc11x_clkout_ops,
	}, {
		.name		= "apb_pclk",
		.id		= -1,
>>>>>>> b55e9ac4
	},
};

static struct clk *clkset_uart_list[] = {
	[6] = &clk_mout_mpll.clk,
	[7] = &clk_mout_epll.clk,
};

static struct clksrc_sources clkset_uart = {
	.sources	= clkset_uart_list,
	.nr_sources	= ARRAY_SIZE(clkset_uart_list),
};

static struct clk *clkset_group1_list[] = {
	[0] = &clk_sclk_a2m.clk,
	[1] = &clk_mout_mpll.clk,
	[2] = &clk_mout_epll.clk,
	[3] = &clk_sclk_vpll.clk,
};

static struct clksrc_sources clkset_group1 = {
	.sources	= clkset_group1_list,
	.nr_sources	= ARRAY_SIZE(clkset_group1_list),
};

static struct clk *clkset_sclk_onenand_list[] = {
	[0] = &clk_hclk_psys.clk,
	[1] = &clk_hclk_dsys.clk,
};

static struct clksrc_sources clkset_sclk_onenand = {
	.sources	= clkset_sclk_onenand_list,
	.nr_sources	= ARRAY_SIZE(clkset_sclk_onenand_list),
};

static struct clk *clkset_sclk_dac_list[] = {
	[0] = &clk_sclk_vpll.clk,
	[1] = &clk_sclk_hdmiphy,
};

static struct clksrc_sources clkset_sclk_dac = {
	.sources	= clkset_sclk_dac_list,
	.nr_sources	= ARRAY_SIZE(clkset_sclk_dac_list),
};

static struct clksrc_clk clk_sclk_dac = {
	.clk		= {
		.name		= "sclk_dac",
		.id		= -1,
		.enable		= s5pv210_clk_mask0_ctrl,
		.ctrlbit	= (1 << 2),
	},
	.sources	= &clkset_sclk_dac,
	.reg_src	= { .reg = S5P_CLK_SRC1, .shift = 8, .size = 1 },
};

static struct clksrc_clk clk_sclk_pixel = {
	.clk		= {
		.name		= "sclk_pixel",
		.id		= -1,
		.parent		= &clk_sclk_vpll.clk,
	},
	.reg_div	= { .reg = S5P_CLK_DIV1, .shift = 0, .size = 4},
};

static struct clk *clkset_sclk_hdmi_list[] = {
	[0] = &clk_sclk_pixel.clk,
	[1] = &clk_sclk_hdmiphy,
};

static struct clksrc_sources clkset_sclk_hdmi = {
	.sources	= clkset_sclk_hdmi_list,
	.nr_sources	= ARRAY_SIZE(clkset_sclk_hdmi_list),
};

static struct clksrc_clk clk_sclk_hdmi = {
	.clk		= {
		.name		= "sclk_hdmi",
		.id		= -1,
		.enable		= s5pv210_clk_mask0_ctrl,
		.ctrlbit	= (1 << 0),
	},
	.sources	= &clkset_sclk_hdmi,
	.reg_src	= { .reg = S5P_CLK_SRC1, .shift = 0, .size = 1 },
};

static struct clk *clkset_sclk_mixer_list[] = {
	[0] = &clk_sclk_dac.clk,
	[1] = &clk_sclk_hdmi.clk,
};

static struct clksrc_sources clkset_sclk_mixer = {
	.sources	= clkset_sclk_mixer_list,
	.nr_sources	= ARRAY_SIZE(clkset_sclk_mixer_list),
};

static int s5pc11x_clk_out_set_rate(struct clk *clk, unsigned long rate)
{
	u32 val = 0, div = 0, rate_div = 1;
	int err = -EINVAL;

	if (rate && clk->parent) {
		if (clk->parent == &clk_fout_apll)
			rate_div = 4;
		if (clk->parent == &clk_fout_mpll)
			rate_div = 2;

		div = clk_get_rate(clk->parent) / rate / rate_div;
		val = __raw_readl(S5P_CLK_OUT);
		val &= (~(0xF << 20));
		val |= (div - 1) << 20;
		__raw_writel(val, S5P_CLK_OUT);
		err = 0;
	}
	return err;
}

static int s5pc11x_clk_out_set_parent(struct clk *clk, struct clk *parent)
{
	u32 val = 0;
	int err = 0;
	clk->parent = parent;
	val = __raw_readl(S5P_CLK_OUT);

	if (parent == &clk_fout_apll) {
		val = val & (~(0x1F << 12));
		val |= (0x0 << 12);
	} else if (parent == &clk_fout_mpll) {
		val = val & (~(0x1F << 12));
		val |= (0x1 << 12);
	} else if (parent == &clk_fout_epll) {
		val = val & (~(0x1F << 12));
		val |= (0x2 << 12);
	} else if (parent == &clk_sclk_vpll.clk) {
		val = val & (~(0x1F << 12));
		val |= (0x3 << 12);
	} else {
		err = -EINVAL;
	}

	__raw_writel(val, S5P_CLK_OUT);
	return err;
}

static struct clk *clkset_sclk_audio0_list[] = {
	[0] = &clk_ext_xtal_mux,
	[1] = &clk_pcmcdclk0,
	[2] = &clk_sclk_hdmi27m,
	[3] = &clk_sclk_usbphy0,
	[4] = &clk_sclk_usbphy1,
	[5] = &clk_sclk_hdmiphy,
	[6] = &clk_mout_mpll.clk,
	[7] = &clk_mout_epll.clk,
	[8] = &clk_sclk_vpll.clk,
};

static struct clksrc_sources clkset_sclk_audio0 = {
	.sources	= clkset_sclk_audio0_list,
	.nr_sources	= ARRAY_SIZE(clkset_sclk_audio0_list),
};

static struct clksrc_clk clk_sclk_audio0 = {
	.clk		= {
		.name		= "sclk_audio",
		.id		= 0,
		.enable		= s5pv210_clk_mask0_ctrl,
		.ctrlbit	= (1 << 24),
	},
	.sources = &clkset_sclk_audio0,
	.reg_src = { .reg = S5P_CLK_SRC6, .shift = 0, .size = 4 },
	.reg_div = { .reg = S5P_CLK_DIV6, .shift = 0, .size = 4 },
};

static struct clk *clkset_mout_audss_list[] = {
	&clk_ext_xtal_mux,
	&clk_fout_epll,
};

static struct clksrc_sources clkset_mout_audss = {
	.sources	= clkset_mout_audss_list,
	.nr_sources	= ARRAY_SIZE(clkset_mout_audss_list),
};

static struct clksrc_clk clk_mout_audss = {
	.clk		= {
		.name		= "mout_audss",
		.id		= -1,
	},
	.sources	= &clkset_mout_audss,
	.reg_src	= { .reg = S5P_CLKSRC_AUDSS, .shift = 0, .size = 1 },
};

static struct clk *clkset_mout_i2s_a_list[] = {
	&clk_mout_audss.clk,
	&clk_pcmcdclk0,
	&clk_sclk_audio0.clk,
};

static struct clksrc_sources clkset_mout_i2s_a = {
	.sources	= clkset_mout_i2s_a_list,
	.nr_sources	= ARRAY_SIZE(clkset_mout_i2s_a_list),
};

static struct clksrc_clk clk_mout_i2s_a = {
	.clk		= {
		.name		= "audio-bus",
		.id		= 0,
		.enable		= s5pv210_clk_audss_ctrl,
		.ctrlbit	= (1 << 6),
	},
	.sources	= &clkset_mout_i2s_a,
	.reg_src	= { .reg = S5P_CLKSRC_AUDSS, .shift = 2, .size = 2 },
	.reg_div	= { .reg = S5P_CLKDIV_AUDSS, .shift = 4, .size = 4 },
};

static struct clksrc_clk clk_dout_audio_bus_clk_i2s = {
	.clk		= {
		.name		= "dout_audio_bus_clk_i2s",
		.id		= -1,
		.parent		= &clk_mout_audss.clk,
		.enable		= s5pv210_clk_audss_ctrl,
		.ctrlbit	= (1 << 5),
	},
	.reg_div	= { .reg = S5P_CLKDIV_AUDSS, .shift = 0, .size = 4 },
};

static struct clk *clkset_sclk_audio1_list[] = {
	[0] = &clk_ext_xtal_mux,
	[1] = &clk_pcmcdclk1,
	[2] = &clk_sclk_hdmi27m,
	[3] = &clk_sclk_usbphy0,
	[4] = &clk_sclk_usbphy1,
	[5] = &clk_sclk_hdmiphy,
	[6] = &clk_mout_mpll.clk,
	[7] = &clk_mout_epll.clk,
	[8] = &clk_sclk_vpll.clk,
};

static struct clksrc_sources clkset_sclk_audio1 = {
	.sources	= clkset_sclk_audio1_list,
	.nr_sources	= ARRAY_SIZE(clkset_sclk_audio1_list),
};

static struct clksrc_clk clk_sclk_audio1 = {
	.clk		= {
		.name		= "sclk_audio",
		.id		= 1,
		.enable		= s5pv210_clk_mask0_ctrl,
		.ctrlbit	= (1 << 25),
	},
	.sources = &clkset_sclk_audio1,
	.reg_src = { .reg = S5P_CLK_SRC6, .shift = 4, .size = 4 },
	.reg_div = { .reg = S5P_CLK_DIV6, .shift = 4, .size = 4 },
};

static struct clk *clkset_sclk_audio2_list[] = {
	[0] = &clk_ext_xtal_mux,
	[1] = &clk_pcmcdclk0,
	[2] = &clk_sclk_hdmi27m,
	[3] = &clk_sclk_usbphy0,
	[4] = &clk_sclk_usbphy1,
	[5] = &clk_sclk_hdmiphy,
	[6] = &clk_mout_mpll.clk,
	[7] = &clk_mout_epll.clk,
	[8] = &clk_sclk_vpll.clk,
};

static struct clksrc_sources clkset_sclk_audio2 = {
	.sources	= clkset_sclk_audio2_list,
	.nr_sources	= ARRAY_SIZE(clkset_sclk_audio2_list),
};

static struct clksrc_clk clk_sclk_audio2 = {
	.clk		= {
		.name		= "sclk_audio",
		.id		= 2,
		.enable		= s5pv210_clk_mask0_ctrl,
		.ctrlbit	= (1 << 26),
	},
	.sources = &clkset_sclk_audio2,
	.reg_src = { .reg = S5P_CLK_SRC6, .shift = 8, .size = 4 },
	.reg_div = { .reg = S5P_CLK_DIV6, .shift = 8, .size = 4 },
};

static struct clk *clkset_sclk_spdif_list[] = {
	[0] = &clk_sclk_audio0.clk,
	[1] = &clk_sclk_audio1.clk,
	[2] = &clk_sclk_audio2.clk,
};

static struct clksrc_sources clkset_sclk_spdif = {
	.sources	= clkset_sclk_spdif_list,
	.nr_sources	= ARRAY_SIZE(clkset_sclk_spdif_list),
};

static int s5pv210_spdif_set_rate(struct clk *clk, unsigned long rate)
{
	struct clk *pclk;
	int ret;

	pclk = clk_get_parent(clk);
	if (IS_ERR(pclk))
		return -EINVAL;

	ret = pclk->ops->set_rate(pclk, rate);
	clk_put(pclk);

	return ret;
}

static unsigned long s5pv210_spdif_get_rate(struct clk *clk)
{
	struct clk *pclk;
	int rate;

	pclk = clk_get_parent(clk);
	if (IS_ERR(pclk))
		return -EINVAL;

	rate = pclk->ops->get_rate(clk);
	clk_put(pclk);

	return rate;
}

static struct clk_ops s5pv210_sclk_spdif_ops = {
	.set_rate	= s5pv210_spdif_set_rate,
	.get_rate	= s5pv210_spdif_get_rate,
};

static struct clksrc_clk clk_sclk_spdif = {
	.clk		= {
		.name		= "sclk_spdif",
		.id		= -1,
		.enable		= s5pv210_clk_mask0_ctrl,
		.ctrlbit	= (1 << 27),
		.ops		= &s5pv210_sclk_spdif_ops,
	},
	.sources = &clkset_sclk_spdif,
	.reg_src = { .reg = S5P_CLK_SRC6, .shift = 12, .size = 2 },
};

static struct clk *clkset_group2_list[] = {
	[0] = &clk_ext_xtal_mux,
	[1] = &clk_xusbxti,
	[2] = &clk_sclk_hdmi27m,
	[3] = &clk_sclk_usbphy0,
	[4] = &clk_sclk_usbphy1,
	[5] = &clk_sclk_hdmiphy,
	[6] = &clk_mout_mpll.clk,
	[7] = &clk_mout_epll.clk,
	[8] = &clk_sclk_vpll.clk,
};

static struct clksrc_sources clkset_group2 = {
	.sources	= clkset_group2_list,
	.nr_sources	= ARRAY_SIZE(clkset_group2_list),
};

static struct clksrc_clk clksrcs[] = {
	{
		.clk	= {
			.name		= "sclk_dmc",
			.id		= -1,
		},
		.sources = &clkset_group1,
		.reg_src = { .reg = S5P_CLK_SRC6, .shift = 24, .size = 2 },
		.reg_div = { .reg = S5P_CLK_DIV6, .shift = 28, .size = 4 },
	}, {
		.clk	= {
			.name		= "sclk_onenand",
			.id		= -1,
		},
		.sources = &clkset_sclk_onenand,
		.reg_src = { .reg = S5P_CLK_SRC0, .shift = 28, .size = 1 },
		.reg_div = { .reg = S5P_CLK_DIV6, .shift = 12, .size = 3 },
	}, {
		.clk	= {
			.name		= "sclk",
			.id		= 0,
			.enable		= s5pv210_clk_mask0_ctrl,
			.ctrlbit	= (1 << 12),
			.dev		= &s3c24xx_uart_device0.dev,
		},
		.sources = &clkset_uart,
		.reg_src = { .reg = S5P_CLK_SRC4, .shift = 16, .size = 4 },
		.reg_div = { .reg = S5P_CLK_DIV4, .shift = 16, .size = 4 },
	}, {
		.clk		= {
			.name		= "sclk",
			.id		= 1,
			.enable		= s5pv210_clk_mask0_ctrl,
			.ctrlbit	= (1 << 13),
			.dev		= &s3c24xx_uart_device1.dev,
		},
		.sources = &clkset_uart,
		.reg_src = { .reg = S5P_CLK_SRC4, .shift = 20, .size = 4 },
		.reg_div = { .reg = S5P_CLK_DIV4, .shift = 20, .size = 4 },
	}, {
		.clk		= {
			.name		= "sclk",
			.id		= 2,
			.enable		= s5pv210_clk_mask0_ctrl,
			.ctrlbit	= (1 << 14),
			.dev		= &s3c24xx_uart_device2.dev,
		},
		.sources = &clkset_uart,
		.reg_src = { .reg = S5P_CLK_SRC4, .shift = 24, .size = 4 },
		.reg_div = { .reg = S5P_CLK_DIV4, .shift = 24, .size = 4 },
	}, {
		.clk		= {
			.name		= "sclk",
			.id		= 3,
			.enable		= s5pv210_clk_mask0_ctrl,
			.ctrlbit	= (1 << 15),
			.dev		= &s3c24xx_uart_device3.dev,
		},
		.sources = &clkset_uart,
		.reg_src = { .reg = S5P_CLK_SRC4, .shift = 28, .size = 4 },
		.reg_div = { .reg = S5P_CLK_DIV4, .shift = 28, .size = 4 },
	}, {
		.clk	= {
			.name		= "sclk_mixer",
			.id		= -1,
			.enable		= s5pv210_clk_mask0_ctrl,
			.ctrlbit	= (1 << 1),
		},
		.sources = &clkset_sclk_mixer,
		.reg_src = { .reg = S5P_CLK_SRC1, .shift = 4, .size = 1 },
	}, {
		.clk	= {
			.name		= "sclk_fimc",
			.id		= 0,
			.enable		= s5pv210_clk_mask1_ctrl,
			.ctrlbit	= (1 << 2),
		},
		.sources = &clkset_group2,
		.reg_src = { .reg = S5P_CLK_SRC3, .shift = 12, .size = 4 },
		.reg_div = { .reg = S5P_CLK_DIV3, .shift = 12, .size = 4 },
	}, {
		.clk	= {
			.name		= "sclk_fimc",
			.id		= 1,
			.enable		= s5pv210_clk_mask1_ctrl,
			.ctrlbit	= (1 << 3),
		},
		.sources = &clkset_group2,
		.reg_src = { .reg = S5P_CLK_SRC3, .shift = 16, .size = 4 },
		.reg_div = { .reg = S5P_CLK_DIV3, .shift = 16, .size = 4 },
	}, {
		.clk	= {
			.name		= "sclk_fimc",
			.id		= 2,
			.enable		= s5pv210_clk_mask1_ctrl,
			.ctrlbit	= (1 << 4),
		},
		.sources = &clkset_group2,
		.reg_src = { .reg = S5P_CLK_SRC3, .shift = 20, .size = 4 },
		.reg_div = { .reg = S5P_CLK_DIV3, .shift = 20, .size = 4 },
	}, {
		.clk		= {
			.name		= "sclk_cam",
			.id		= 0,
			.enable		= s5pv210_clk_mask0_ctrl,
			.ctrlbit	= (1 << 3),
		},
		.sources = &clkset_group2,
		.reg_src = { .reg = S5P_CLK_SRC1, .shift = 12, .size = 4 },
		.reg_div = { .reg = S5P_CLK_DIV1, .shift = 12, .size = 4 },
	}, {
		.clk		= {
			.name		= "sclk_cam",
			.id		= 1,
			.enable		= s5pv210_clk_mask0_ctrl,
			.ctrlbit	= (1 << 4),
		},
		.sources = &clkset_group2,
		.reg_src = { .reg = S5P_CLK_SRC1, .shift = 16, .size = 4 },
		.reg_div = { .reg = S5P_CLK_DIV1, .shift = 16, .size = 4 },
	}, {
		.clk		= {
			.name		= "sclk_fimd",
			.id		= -1,
			.enable		= s5pv210_clk_ip1_ctrl,
			.ctrlbit	= (1 << 0),
		},
		.sources = &clkset_group2,
		.reg_src = { .reg = S5P_CLK_SRC1, .shift = 20, .size = 4 },
		.reg_div = { .reg = S5P_CLK_DIV1, .shift = 20, .size = 4 },
	}, {
		.clk		= {
			.name		= "sclk_mmc",
			.id		= 0,
			.enable		= s5pv210_clk_mask0_ctrl,
			.ctrlbit	= (1 << 8),
		},
		.sources = &clkset_group2,
		.reg_src = { .reg = S5P_CLK_SRC4, .shift = 0, .size = 4 },
		.reg_div = { .reg = S5P_CLK_DIV4, .shift = 0, .size = 4 },
	}, {
		.clk		= {
			.name		= "sclk_mmc",
			.id		= 1,
			.enable		= s5pv210_clk_mask0_ctrl,
			.ctrlbit	= (1 << 9),
		},
		.sources = &clkset_group2,
		.reg_src = { .reg = S5P_CLK_SRC4, .shift = 4, .size = 4 },
		.reg_div = { .reg = S5P_CLK_DIV4, .shift = 4, .size = 4 },
	}, {
		.clk		= {
			.name		= "sclk_mmc",
			.id		= 2,
			.enable		= s5pv210_clk_mask0_ctrl,
			.ctrlbit	= (1 << 10),
		},
		.sources = &clkset_group2,
		.reg_src = { .reg = S5P_CLK_SRC4, .shift = 8, .size = 4 },
		.reg_div = { .reg = S5P_CLK_DIV4, .shift = 8, .size = 4 },
	}, {
		.clk		= {
			.name		= "sclk_mmc",
			.id		= 3,
			.enable		= s5pv210_clk_mask0_ctrl,
			.ctrlbit	= (1 << 11),
		},
		.sources = &clkset_group2,
		.reg_src = { .reg = S5P_CLK_SRC4, .shift = 12, .size = 4 },
		.reg_div = { .reg = S5P_CLK_DIV4, .shift = 12, .size = 4 },
	}, {
		.clk		= {
			.name		= "sclk_mfc",
			.id		= -1,
			.enable		= s5pv210_clk_ip0_ctrl,
			.ctrlbit	= (1 << 16),
		},
		.sources = &clkset_group1,
		.reg_src = { .reg = S5P_CLK_SRC2, .shift = 4, .size = 2 },
		.reg_div = { .reg = S5P_CLK_DIV2, .shift = 4, .size = 4 },
	}, {
		.clk		= {
			.name		= "sclk_fimg2d",
			.id		= -1,
			.enable		= s5pv210_clk_ip0_ctrl,
			.ctrlbit	= (1 << 12),
		},
		.sources = &clkset_group1,
		.reg_src = { .reg = S5P_CLK_SRC2, .shift = 8, .size = 2 },
		.reg_div = { .reg = S5P_CLK_DIV2, .shift = 8, .size = 4 },
	}, {
		.clk		= {
			.name		= "sclk",
			.id		= -1,
			.enable		= s5pv210_clk_ip0_ctrl,
			.ctrlbit	= (1 << 8),
			.dev		= &s3c_device_g3d.dev,
		},
		.sources = &clkset_group1,
		.reg_src = { .reg = S5P_CLK_SRC2, .shift = 0, .size = 2 },
		.reg_div = { .reg = S5P_CLK_DIV2, .shift = 0, .size = 4 },
	}, {
		.clk		= {
			.name		= "sclk_csis",
			.id		= -1,
			.enable		= s5pv210_clk_mask0_ctrl,
			.ctrlbit	= (1 << 6),
		},
		.sources = &clkset_group2,
		.reg_src = { .reg = S5P_CLK_SRC1, .shift = 24, .size = 4 },
		.reg_div = { .reg = S5P_CLK_DIV1, .shift = 28, .size = 4 },
	}, {
		.clk		= {
			.name		= "sclk_spi",
			.id		= 0,
			.enable		= s5pv210_clk_mask0_ctrl,
			.ctrlbit	= (1 << 16),
		},
		.sources = &clkset_group2,
		.reg_src = { .reg = S5P_CLK_SRC5, .shift = 0, .size = 4 },
		.reg_div = { .reg = S5P_CLK_DIV5, .shift = 0, .size = 4 },
	}, {
		.clk		= {
			.name		= "sclk_spi",
			.id		= 1,
			.enable		= s5pv210_clk_mask0_ctrl,
			.ctrlbit	= (1 << 17),
		},
		.sources = &clkset_group2,
		.reg_src = { .reg = S5P_CLK_SRC5, .shift = 4, .size = 4 },
		.reg_div = { .reg = S5P_CLK_DIV5, .shift = 4, .size = 4 },
	}, {
		.clk		= {
			.name		= "sclk_pwi",
			.id		= -1,
			.enable		= s5pv210_clk_mask0_ctrl,
			.ctrlbit	= (1 << 29),
		},
		.sources = &clkset_group2,
		.reg_src = { .reg = S5P_CLK_SRC6, .shift = 20, .size = 4 },
		.reg_div = { .reg = S5P_CLK_DIV6, .shift = 24, .size = 4 },
	}, {
		.clk		= {
			.name		= "sclk_pwm",
			.id		= -1,
			.enable		= s5pv210_clk_mask0_ctrl,
			.ctrlbit	= (1 << 19),
		},
		.sources = &clkset_group2,
		.reg_src = { .reg = S5P_CLK_SRC5, .shift = 12, .size = 4 },
		.reg_div = { .reg = S5P_CLK_DIV5, .shift = 12, .size = 4 },
	}, {
		.clk		= {
			.name		= "sclk_mdnie",
			.id		= -1,
			.enable		= s5pv210_clk_mask1_ctrl,
			.ctrlbit	= (1 << 0),
		},
		.sources	= &clkset_group2,
		.reg_src	= { .reg = S5P_CLK_SRC3, .shift = 0,
				    .size = 4 },
		.reg_div = { .reg = S5P_CLK_DIV3, .shift = 0, .size = 4 },
	}, {
		.clk		= {
			.name		= "sclk_mdnie_pwm",
			.id		= -1,
			.enable		= s5pv210_clk_mask1_ctrl,
			.ctrlbit	= (1 << 1),
		},
		.sources	= &clkset_group2,
		.reg_src	= { .reg = S5P_CLK_SRC3, .shift = 4,
				    .size = 4 },
		.reg_div = { .reg = S5P_CLK_DIV3, .shift = 4, .size = 4 },
<<<<<<< HEAD
=======
	},
};

/* MOUT CSIS */
static struct clksrc_clk clk_mout_csis = {
	.clk		= {
		.name		= "mout_csis",
		.id		= -1,
		.enable		= s5pv210_clk_mask0_ctrl,
		.ctrlbit	= (1 << 6),
>>>>>>> b55e9ac4
	},
	.sources	= &clkset_group1,
	.reg_src	= { .reg = S5P_CLK_SRC1, .shift = 24, .size = 4 },
};

/* MOUT CSIS */
static struct clksrc_clk clk_mout_csis = {
	.clk		= {
		.name		= "mout_csis",
		.id		= -1,
		.enable		= s5pv210_clk_mask0_ctrl,
		.ctrlbit	= (1 << 6),
	},
	.sources	= &clkset_group1,
	.reg_src	= { .reg = S5P_CLK_SRC1, .shift = 24, .size = 4 },
};

/* Clock initialisation code */
static struct clksrc_clk *sysclks[] = {
	&clk_mout_apll,
	&clk_mout_epll,
	&clk_mout_mpll,
	&clk_armclk,
	&clk_hclk_msys,
	&clk_sclk_a2m,
	&clk_hclk_dsys,
	&clk_hclk_psys,
	&clk_pclk_msys,
	&clk_pclk_dsys,
	&clk_pclk_psys,
	&clk_vpllsrc,
	&clk_sclk_vpll,
	&clk_sclk_dac,
	&clk_sclk_pixel,
	&clk_sclk_hdmi,
<<<<<<< HEAD
=======
	&clk_mout_dmc0,
	&clk_sclk_dmc0,
>>>>>>> b55e9ac4
	&clk_mout_csis,
	&clk_sclk_audio0,
	&clk_sclk_audio1,
	&clk_sclk_audio2,
<<<<<<< HEAD
=======
	&clk_sclk_spdif,
>>>>>>> b55e9ac4
	&clk_mout_audss,
	&clk_mout_i2s_a,
	&clk_dout_audio_bus_clk_i2s,
};

static int s5pv210_usbosc_enable(struct clk *clk, int enable)
{
	unsigned int ctrlbit = clk->ctrlbit;
	unsigned int usbosc_con = __raw_readl(S5P_SLEEP_CFG) & ~ctrlbit;

	if (enable)
		usbosc_con |= ctrlbit;

	writel(usbosc_con, S5P_SLEEP_CFG);

	return 0;
}

<<<<<<< HEAD
static int s5pv210_epll_enable(struct clk *clk, int enable)
{
	unsigned int ctrlbit = clk->ctrlbit;
	unsigned int epll_con = __raw_readl(S5P_EPLL_CON) & ~ctrlbit;

	if (enable)
		__raw_writel(epll_con | ctrlbit, S5P_EPLL_CON);
	else
		__raw_writel(epll_con, S5P_EPLL_CON);

	return 0;
}

static unsigned long s5pv210_epll_get_rate(struct clk *clk)
{
	return clk->rate;
}

=======
>>>>>>> b55e9ac4
static u32 epll_div[][6] = {
	{  48000000, 0, 48, 3, 3, 0 },
	{  96000000, 0, 48, 3, 2, 0 },
	{ 144000000, 1, 72, 3, 2, 0 },
	{ 192000000, 0, 48, 3, 1, 0 },
	{ 288000000, 1, 72, 3, 1, 0 },
	{  32750000, 1, 65, 3, 4, 35127 },
	{  32768000, 1, 65, 3, 4, 35127 },
	{  45158400, 0, 45, 3, 3, 10355 },
	{  45000000, 0, 45, 3, 3, 10355 },
	{  45158000, 0, 45, 3, 3, 10355 },
	{  49125000, 0, 49, 3, 3, 9961 },
	{  49152000, 0, 49, 3, 3, 9961 },
	{  67737600, 1, 67, 3, 3, 48366 },
	{  67738000, 1, 67, 3, 3, 48366 },
	{  73800000, 1, 73, 3, 3, 47710 },
	{  73728000, 1, 73, 3, 3, 47710 },
	{  36000000, 1, 32, 3, 4, 0 },
	{  60000000, 1, 60, 3, 3, 0 },
	{  72000000, 1, 72, 3, 3, 0 },
	{  80000000, 1, 80, 3, 3, 0 },
	{  84000000, 0, 42, 3, 2, 0 },
	{  50000000, 0, 50, 3, 3, 0 },
};

static int s5pv210_epll_set_rate(struct clk *clk, unsigned long rate)
{
	unsigned int epll_con, epll_con_k;
	unsigned int i;

	/* Return if nothing changed */
	if (clk->rate == rate)
		return 0;

	epll_con = __raw_readl(S5P_EPLL_CON);
<<<<<<< HEAD
	epll_con_k = __raw_readl(S5P_EPLL_CON_K);

	epll_con_k &= ~(PLL90XX_KDIV_MASK);
	epll_con &= ~(PLL90XX_MDIV_MASK << PLL90XX_MDIV_SHIFT |   \
			PLL90XX_PDIV_MASK << PLL90XX_PDIV_SHIFT | \
			PLL90XX_VDIV_MASK << PLL90XX_VDIV_SHIFT | \
			PLL90XX_SDIV_MASK << PLL90XX_SDIV_SHIFT);
=======
	epll_con_k = __raw_readl(S5P_EPLL_CON1);

	epll_con_k &= ~PLL46XX_KDIV_MASK;
	epll_con &= ~(1 << 27 |
			PLL46XX_MDIV_MASK << PLL46XX_MDIV_SHIFT |
			PLL46XX_PDIV_MASK << PLL46XX_PDIV_SHIFT |
			PLL46XX_SDIV_MASK << PLL46XX_SDIV_SHIFT);
>>>>>>> b55e9ac4

	for (i = 0; i < ARRAY_SIZE(epll_div); i++) {
		if (epll_div[i][0] == rate) {
			epll_con_k |= epll_div[i][5] << 0;
<<<<<<< HEAD
			epll_con |= epll_div[i][1] << 27;
			epll_con |= epll_div[i][2] << 16;
			epll_con |= epll_div[i][3] << 8;
			epll_con |= epll_div[i][4] << 0;
=======
			epll_con |= (epll_div[i][1] << 27 |
					epll_div[i][2] << PLL46XX_MDIV_SHIFT |
					epll_div[i][3] << PLL46XX_PDIV_SHIFT |
					epll_div[i][4] << PLL46XX_SDIV_SHIFT);
>>>>>>> b55e9ac4
			break;
		}
	}

	if (i == ARRAY_SIZE(epll_div)) {
		printk(KERN_ERR "%s: Invalid Clock EPLL Frequency\n",
				__func__);
		return -EINVAL;
	}

	__raw_writel(epll_con, S5P_EPLL_CON);
<<<<<<< HEAD
	__raw_writel(epll_con_k, S5P_EPLL_CON_K);
=======
	__raw_writel(epll_con_k, S5P_EPLL_CON1);

	printk(KERN_WARNING "EPLL Rate changes from %lu to %lu\n",
			clk->rate, rate);
>>>>>>> b55e9ac4

	clk->rate = rate;

	return 0;
}

static struct clk_ops s5pv210_epll_ops = {
<<<<<<< HEAD
	.get_rate = s5pv210_epll_get_rate,
	.set_rate = s5pv210_epll_set_rate,
};

static unsigned long s5pv210_apll_get_rate(struct clk *clk)
{
	struct clk *xtal_clk;
	unsigned long xtal;

	xtal_clk = clk_get(NULL, "xtal");
	BUG_ON(IS_ERR(xtal_clk));

	xtal = clk_get_rate(xtal_clk);
	clk_put(xtal_clk);

	if (clk->parent == &clk_fin_apll)
		return xtal;
	else
		return s5p_get_pll45xx(xtal, __raw_readl(S5P_APLL_CON),
				pll_4508);
}

static struct clk_ops s5pv210_apll_ops = {
	.get_rate = s5pv210_apll_get_rate,
=======
	.set_rate = s5pv210_epll_set_rate,
	.get_rate = s5p_epll_get_rate,
>>>>>>> b55e9ac4
};

void __init_or_cpufreq s5pv210_setup_clocks(void)
{
	struct clk *xtal_clk;
	unsigned long vpllsrc;
	unsigned long armclk;
	unsigned long hclk_msys;
	unsigned long hclk_dsys;
	unsigned long hclk_psys;
	unsigned long pclk_msys;
	unsigned long pclk_dsys;
	unsigned long pclk_psys;
	unsigned long apll;
	unsigned long mpll;
	unsigned long epll;
	unsigned long vpll;
	unsigned int ptr;
	u32 clkdiv0, clkdiv1;
	struct clksrc_clk *pclkSrc;

<<<<<<< HEAD
	clk_fout_epll.enable = s5pv210_epll_enable;
=======
	/* Set functions for clk_fout_epll */
	clk_fout_epll.enable = s5p_epll_enable;
>>>>>>> b55e9ac4
	clk_fout_epll.ops = &s5pv210_epll_ops;

	printk(KERN_DEBUG "%s: registering clocks\n", __func__);

	clkdiv0 = __raw_readl(S5P_CLK_DIV0);
	clkdiv1 = __raw_readl(S5P_CLK_DIV1);

	printk(KERN_DEBUG "%s: clkdiv0 = %08x, clkdiv1 = %08x\n",
				__func__, clkdiv0, clkdiv1);

	xtal_clk = clk_get(NULL, "xtal");
	BUG_ON(IS_ERR(xtal_clk));

	xtal = clk_get_rate(xtal_clk);
	clk_put(xtal_clk);

	printk(KERN_DEBUG "%s: xtal is %ld\n", __func__, xtal);

	apll = s5p_get_pll45xx(xtal, __raw_readl(S5P_APLL_CON), pll_4508);
	mpll = s5p_get_pll45xx(xtal, __raw_readl(S5P_MPLL_CON), pll_4502);
	epll = s5p_get_pll46xx(xtal, __raw_readl(S5P_EPLL_CON),
				__raw_readl(S5P_EPLL_CON1), pll_4600);
	vpllsrc = clk_get_rate(&clk_vpllsrc.clk);
	vpll = s5p_get_pll45xx(vpllsrc, __raw_readl(S5P_VPLL_CON), pll_4502);

<<<<<<< HEAD
	clk_fout_apll.ops = &s5pv210_apll_ops;
=======
	clk_fout_apll.ops = &clk_fout_apll_ops;
>>>>>>> b55e9ac4
	clk_fout_mpll.rate = mpll;
	clk_fout_epll.rate = epll;
	clk_fout_vpll.rate = vpll;

	printk(KERN_INFO "S5PV210: PLL settings, A=%ld, M=%ld, E=%ld V=%ld",
			apll, mpll, epll, vpll);

	armclk = clk_get_rate(&clk_armclk.clk);
	hclk_msys = clk_get_rate(&clk_hclk_msys.clk);
	hclk_dsys = clk_get_rate(&clk_hclk_dsys.clk);
	hclk_psys = clk_get_rate(&clk_hclk_psys.clk);
	pclk_msys = clk_get_rate(&clk_pclk_msys.clk);
	pclk_dsys = clk_get_rate(&clk_pclk_dsys.clk);
	pclk_psys = clk_get_rate(&clk_pclk_psys.clk);

	printk(KERN_INFO "S5PV210: ARMCLK=%ld, HCLKM=%ld, HCLKD=%ld\n"
			 "HCLKP=%ld, PCLKM=%ld, PCLKD=%ld, PCLKP=%ld\n",
			armclk, hclk_msys, hclk_dsys, hclk_psys,
			pclk_msys, pclk_dsys, pclk_psys);

	clk_f.rate = armclk;
	clk_h.rate = hclk_psys;
	clk_p.rate = pclk_psys;

	/*Assign clock source and rates for IP's*/
	for (ptr = 0; ptr < ARRAY_SIZE(clksrcs); ptr++) {
		pclkSrc = &clksrcs[ptr];
		if (!strcmp(pclkSrc->clk.name, "sclk_mdnie")) {
			clk_set_parent(&pclkSrc->clk, &clk_mout_mpll.clk);
			clk_set_rate(&pclkSrc->clk, 167*MHZ);
		} else if (!strcmp(pclkSrc->clk.name, "sclk_mmc")) {
			clk_set_parent(&pclkSrc->clk, &clk_mout_mpll.clk);

			if (pclkSrc->clk.id == 0)
				clk_set_rate(&pclkSrc->clk, 52*MHZ);
			else
				clk_set_rate(&pclkSrc->clk, 50*MHZ);
		} else if (!strcmp(pclkSrc->clk.name, "sclk_spi")) {
			clk_set_parent(&pclkSrc->clk, &clk_mout_epll.clk);
		} else if (!strcmp(pclkSrc->clk.name, "sclk_cam") &&
			   (pclkSrc->clk.id == 0)) {
			clk_set_parent(&pclkSrc->clk, &clk_xusbxti);
		} else if (!strcmp(pclkSrc->clk.name, "sclk_g2d")) {
			clk_set_parent(&pclkSrc->clk, &clk_mout_mpll.clk);
			clk_set_rate(&pclkSrc->clk, 250*MHZ);
		} else if (!strcmp(pclkSrc->clk.name, "sclk")) {
			clk_set_parent(&pclkSrc->clk, &clk_mout_mpll.clk);

			if (pclkSrc->clk.id == 0)
				clk_set_rate(&pclkSrc->clk, 133400000);
			else
				clk_set_rate(&pclkSrc->clk, 66700000);
		}
		/* Display the clock source */
		s3c_set_clksrc(pclkSrc, true);
	}
}

static struct clk *clks[] __initdata = {
	&clk_sclk_hdmi27m,
	&clk_sclk_hdmiphy,
	&clk_sclk_usbphy0,
	&clk_sclk_usbphy1,
	&clk_i2scdclk0,
	&clk_i2scdclk1,
	&clk_i2scdclk2,
	&clk_pcmcdclk0,
	&clk_pcmcdclk1,
	&clk_pcmcdclk2,
};

void __init s5pv210_register_clocks(void)
{
	int ptr;

	s3c24xx_register_clocks(clks, ARRAY_SIZE(clks));

	for (ptr = 0; ptr < ARRAY_SIZE(sysclks); ptr++)
		s3c_register_clksrc(sysclks[ptr], 1);

	s3c_register_clksrc(clksrcs, ARRAY_SIZE(clksrcs));
	s3c_register_clocks(init_clocks, ARRAY_SIZE(init_clocks));

	s3c_register_clocks(init_clocks_off, ARRAY_SIZE(init_clocks_off));
	s3c_disable_clocks(init_clocks_off, ARRAY_SIZE(init_clocks_off));

	/* Register DMA Clock */
	s3c_register_clocks(init_dmaclocks, ARRAY_SIZE(init_dmaclocks));
	s3c_disable_clocks(init_dmaclocks, ARRAY_SIZE(init_dmaclocks));

	/* Register DMA Clock */
	s3c_register_clocks(init_dmaclocks, ARRAY_SIZE(init_dmaclocks));

	s3c_pwmclk_init();
}<|MERGE_RESOLUTION|>--- conflicted
+++ resolved
@@ -35,11 +35,8 @@
 #include <plat/devs.h>
 #include <mach/regs-audss.h>
 
-<<<<<<< HEAD
-=======
 static unsigned long xtal;
 
->>>>>>> b55e9ac4
 static int s5pv210_usbosc_enable(struct clk *clk, int enable);
 
 static struct clksrc_clk clk_mout_apll = {
@@ -398,39 +395,6 @@
 		.enable		= s5pv210_clk_ip0_ctrl,
 		.ctrlbit	= (1<<16),
 	}, {
-<<<<<<< HEAD
-		.name		= "sclk_fimc_lclk",
-		.id		= 0,
-		.parent		= &clk_hclk_dsys.clk,
-		.enable		= s5pv210_clk_ip0_ctrl,
-		.ctrlbit	= (1<<24),
-	}, {
-		.name		= "sclk_fimc_lclk",
-		.id		= 1,
-		.parent		= &clk_hclk_dsys.clk,
-		.enable		= s5pv210_clk_ip0_ctrl,
-		.ctrlbit	= (1<<25),
-	}, {
-		.name		= "sclk_fimc_lclk",
-		.id		= 2,
-		.parent		= &clk_hclk_dsys.clk,
-		.enable		= s5pv210_clk_ip0_ctrl,
-		.ctrlbit	= (1<<26),
-	}, {
-		.name		= "otg",
-		.id		= -1,
-		.parent		= &clk_hclk_psys.clk,
-		.enable		= s5pv210_clk_ip1_ctrl,
-		.ctrlbit	= (1<<16),
-	}, {
-		.name		= "usb-host",
-		.id		= -1,
-		.parent		= &clk_hclk_psys.clk,
-		.enable		= s5pv210_clk_ip1_ctrl,
-		.ctrlbit	= (1<<17),
-	}, {
-=======
->>>>>>> b55e9ac4
 		.name		= "dsim",
 		.id		= -1,
 		.parent		= &clk_hclk_dsys.clk,
@@ -442,11 +406,7 @@
 		.parent		= &clk_hclk_psys.clk,
 		.enable		= s5pv210_clk_ip1_ctrl,
 		.ctrlbit	= (1 << 24),
-<<<<<<< HEAD
-		.dev		= &s5pc110_device_onenand,
-=======
 		.dev		= &s5p_device_onenand.dev,
->>>>>>> b55e9ac4
 	}, {
 		.name		= "cfcon",
 		.id		= 0,
@@ -500,11 +460,7 @@
 		.id		= 1,
 		.parent		= &clk_pclk_psys.clk,
 		.enable		= s5pv210_clk_ip3_ctrl,
-<<<<<<< HEAD
-		.ctrlbit	= (1<<10),
-=======
 		.ctrlbit	= (1 << 10),
->>>>>>> b55e9ac4
 	}, {
 		.name		= "i2c",
 		.id		= 2,
@@ -566,25 +522,19 @@
 		.enable		= s5pv210_clk_ip3_ctrl,
 		.ctrlbit	= (1 << 6),
 	}, {
-<<<<<<< HEAD
-=======
 		.name		= "spdif",
 		.id		= -1,
 		.parent		= &clk_p,
 		.enable		= s5pv210_clk_ip3_ctrl,
 		.ctrlbit	= (1 << 0),
 	}, {
->>>>>>> b55e9ac4
 		.name		= "pcm",
 		.id		= 2,
 		.parent		= &clk_pclk_psys.clk,
 		.enable		= s5pv210_clk_ip3_ctrl,
 		.ctrlbit	= S5P_CLKGATE_IP3_PCM2,
 	}, {
-<<<<<<< HEAD
-=======
 #if 0
->>>>>>> b55e9ac4
 		.name		= "pcm",
 		.id		= 1,
 		.parent		= &clk_pclk_psys.clk,
@@ -597,10 +547,7 @@
 		.enable		= s5pv210_clk_ip3_ctrl,
 		.ctrlbit	= S5P_CLKGATE_IP3_PCM0,
 	}, {
-<<<<<<< HEAD
-=======
 #endif
->>>>>>> b55e9ac4
 		.name		= "i2c-hdmiphy",
 		.id		= -1,
 		.parent		= &clk_pclk_psys.clk,
@@ -631,21 +578,6 @@
 		.enable		= s5pv210_clk_ip1_ctrl,
 		.ctrlbit	= (1 << 8),
 	}, {
-<<<<<<< HEAD
-		.name		= "rotator",
-		.id		= -1,
-		.parent		= &clk_hclk_dsys.clk,
-		.enable		= s5pv210_clk_ip0_ctrl,
-		.ctrlbit	= (1 << 29),
-	}, {
-		.name		= "fimg2d",
-		.id		= -1,
-		.parent		= &clk_hclk_dsys.clk,
-		.enable		= s5pv210_clk_ip0_ctrl,
-		.ctrlbit	= (1 << 12),
-	}, {
-=======
->>>>>>> b55e9ac4
 		.name		= "usb_osc",
 		.id		= -1,
 		.enable		= s5pv210_usbosc_enable,
@@ -667,33 +599,21 @@
 
 static struct clk init_dmaclocks[] = {
 	{
-<<<<<<< HEAD
-		.name           = "dma",
-=======
 		.name           = "pdma",
->>>>>>> b55e9ac4
 		.id             = 0,
 		.parent         = &clk_hclk_dsys.clk,
 		.enable         = s5pv210_clk_ip0_ctrl,
 		.ctrlbit        = (1<<2),
 		.dev            = &s5pv210_device_mdma.dev,
 	}, {
-<<<<<<< HEAD
-		.name           = "dma",
-=======
 		.name           = "pdma",
->>>>>>> b55e9ac4
 		.id             = 1,
 		.parent         = &clk_hclk_psys.clk,
 		.enable         = s5pv210_clk_ip0_ctrl,
 		.ctrlbit        = (1<<3),
 		.dev            = &s5pv210_device_pdma0.dev,
 	}, {
-<<<<<<< HEAD
-		.name           = "dma",
-=======
 		.name           = "pdma",
->>>>>>> b55e9ac4
 		.id             = 2,
 		.parent         = &init_dmaclocks[1],
 		.enable         = s5pv210_clk_ip0_ctrl,
@@ -755,8 +675,6 @@
 		.enable		= s5pv210_clk_ip3_ctrl,
 		.ctrlbit	= (1 << 20),
 	}, {
-<<<<<<< HEAD
-=======
 		.name		= "sromc",
 		.id		= -1,
 		.parent		= &clk_hclk_psys.clk,
@@ -764,18 +682,12 @@
 		.ctrlbit	= (1 << 26),
 	}, {
 #if 1
->>>>>>> b55e9ac4
 		.name		= "i2s_v50",
 		.id		= 0,
 		.parent		= &clk_p,
 		.enable		= s5pv210_clk_ip3_ctrl,
 		.ctrlbit	= S5P_CLKGATE_IP3_I2S0 | S5P_CLKGATE_IP3_PCM0,
 	}, {
-<<<<<<< HEAD
-		.name		= "clk_out",
-		.id		= -1,
-		.ops		= &s5pc11x_clkout_ops,
-=======
 #endif
 		.name		= "clk_out",
 		.id		= -1,
@@ -783,7 +695,6 @@
 	}, {
 		.name		= "apb_pclk",
 		.id		= -1,
->>>>>>> b55e9ac4
 	},
 };
 
@@ -1416,22 +1327,7 @@
 		.reg_src	= { .reg = S5P_CLK_SRC3, .shift = 4,
 				    .size = 4 },
 		.reg_div = { .reg = S5P_CLK_DIV3, .shift = 4, .size = 4 },
-<<<<<<< HEAD
-=======
-	},
-};
-
-/* MOUT CSIS */
-static struct clksrc_clk clk_mout_csis = {
-	.clk		= {
-		.name		= "mout_csis",
-		.id		= -1,
-		.enable		= s5pv210_clk_mask0_ctrl,
-		.ctrlbit	= (1 << 6),
->>>>>>> b55e9ac4
-	},
-	.sources	= &clkset_group1,
-	.reg_src	= { .reg = S5P_CLK_SRC1, .shift = 24, .size = 4 },
+	},
 };
 
 /* MOUT CSIS */
@@ -1464,19 +1360,13 @@
 	&clk_sclk_dac,
 	&clk_sclk_pixel,
 	&clk_sclk_hdmi,
-<<<<<<< HEAD
-=======
 	&clk_mout_dmc0,
 	&clk_sclk_dmc0,
->>>>>>> b55e9ac4
 	&clk_mout_csis,
 	&clk_sclk_audio0,
 	&clk_sclk_audio1,
 	&clk_sclk_audio2,
-<<<<<<< HEAD
-=======
 	&clk_sclk_spdif,
->>>>>>> b55e9ac4
 	&clk_mout_audss,
 	&clk_mout_i2s_a,
 	&clk_dout_audio_bus_clk_i2s,
@@ -1495,27 +1385,6 @@
 	return 0;
 }
 
-<<<<<<< HEAD
-static int s5pv210_epll_enable(struct clk *clk, int enable)
-{
-	unsigned int ctrlbit = clk->ctrlbit;
-	unsigned int epll_con = __raw_readl(S5P_EPLL_CON) & ~ctrlbit;
-
-	if (enable)
-		__raw_writel(epll_con | ctrlbit, S5P_EPLL_CON);
-	else
-		__raw_writel(epll_con, S5P_EPLL_CON);
-
-	return 0;
-}
-
-static unsigned long s5pv210_epll_get_rate(struct clk *clk)
-{
-	return clk->rate;
-}
-
-=======
->>>>>>> b55e9ac4
 static u32 epll_div[][6] = {
 	{  48000000, 0, 48, 3, 3, 0 },
 	{  96000000, 0, 48, 3, 2, 0 },
@@ -1551,15 +1420,6 @@
 		return 0;
 
 	epll_con = __raw_readl(S5P_EPLL_CON);
-<<<<<<< HEAD
-	epll_con_k = __raw_readl(S5P_EPLL_CON_K);
-
-	epll_con_k &= ~(PLL90XX_KDIV_MASK);
-	epll_con &= ~(PLL90XX_MDIV_MASK << PLL90XX_MDIV_SHIFT |   \
-			PLL90XX_PDIV_MASK << PLL90XX_PDIV_SHIFT | \
-			PLL90XX_VDIV_MASK << PLL90XX_VDIV_SHIFT | \
-			PLL90XX_SDIV_MASK << PLL90XX_SDIV_SHIFT);
-=======
 	epll_con_k = __raw_readl(S5P_EPLL_CON1);
 
 	epll_con_k &= ~PLL46XX_KDIV_MASK;
@@ -1567,22 +1427,14 @@
 			PLL46XX_MDIV_MASK << PLL46XX_MDIV_SHIFT |
 			PLL46XX_PDIV_MASK << PLL46XX_PDIV_SHIFT |
 			PLL46XX_SDIV_MASK << PLL46XX_SDIV_SHIFT);
->>>>>>> b55e9ac4
 
 	for (i = 0; i < ARRAY_SIZE(epll_div); i++) {
 		if (epll_div[i][0] == rate) {
 			epll_con_k |= epll_div[i][5] << 0;
-<<<<<<< HEAD
-			epll_con |= epll_div[i][1] << 27;
-			epll_con |= epll_div[i][2] << 16;
-			epll_con |= epll_div[i][3] << 8;
-			epll_con |= epll_div[i][4] << 0;
-=======
 			epll_con |= (epll_div[i][1] << 27 |
 					epll_div[i][2] << PLL46XX_MDIV_SHIFT |
 					epll_div[i][3] << PLL46XX_PDIV_SHIFT |
 					epll_div[i][4] << PLL46XX_SDIV_SHIFT);
->>>>>>> b55e9ac4
 			break;
 		}
 	}
@@ -1594,14 +1446,10 @@
 	}
 
 	__raw_writel(epll_con, S5P_EPLL_CON);
-<<<<<<< HEAD
-	__raw_writel(epll_con_k, S5P_EPLL_CON_K);
-=======
 	__raw_writel(epll_con_k, S5P_EPLL_CON1);
 
 	printk(KERN_WARNING "EPLL Rate changes from %lu to %lu\n",
 			clk->rate, rate);
->>>>>>> b55e9ac4
 
 	clk->rate = rate;
 
@@ -1609,35 +1457,8 @@
 }
 
 static struct clk_ops s5pv210_epll_ops = {
-<<<<<<< HEAD
-	.get_rate = s5pv210_epll_get_rate,
-	.set_rate = s5pv210_epll_set_rate,
-};
-
-static unsigned long s5pv210_apll_get_rate(struct clk *clk)
-{
-	struct clk *xtal_clk;
-	unsigned long xtal;
-
-	xtal_clk = clk_get(NULL, "xtal");
-	BUG_ON(IS_ERR(xtal_clk));
-
-	xtal = clk_get_rate(xtal_clk);
-	clk_put(xtal_clk);
-
-	if (clk->parent == &clk_fin_apll)
-		return xtal;
-	else
-		return s5p_get_pll45xx(xtal, __raw_readl(S5P_APLL_CON),
-				pll_4508);
-}
-
-static struct clk_ops s5pv210_apll_ops = {
-	.get_rate = s5pv210_apll_get_rate,
-=======
 	.set_rate = s5pv210_epll_set_rate,
 	.get_rate = s5p_epll_get_rate,
->>>>>>> b55e9ac4
 };
 
 void __init_or_cpufreq s5pv210_setup_clocks(void)
@@ -1659,12 +1480,8 @@
 	u32 clkdiv0, clkdiv1;
 	struct clksrc_clk *pclkSrc;
 
-<<<<<<< HEAD
-	clk_fout_epll.enable = s5pv210_epll_enable;
-=======
 	/* Set functions for clk_fout_epll */
 	clk_fout_epll.enable = s5p_epll_enable;
->>>>>>> b55e9ac4
 	clk_fout_epll.ops = &s5pv210_epll_ops;
 
 	printk(KERN_DEBUG "%s: registering clocks\n", __func__);
@@ -1690,11 +1507,7 @@
 	vpllsrc = clk_get_rate(&clk_vpllsrc.clk);
 	vpll = s5p_get_pll45xx(vpllsrc, __raw_readl(S5P_VPLL_CON), pll_4502);
 
-<<<<<<< HEAD
-	clk_fout_apll.ops = &s5pv210_apll_ops;
-=======
 	clk_fout_apll.ops = &clk_fout_apll_ops;
->>>>>>> b55e9ac4
 	clk_fout_mpll.rate = mpll;
 	clk_fout_epll.rate = epll;
 	clk_fout_vpll.rate = vpll;
@@ -1785,8 +1598,5 @@
 	s3c_register_clocks(init_dmaclocks, ARRAY_SIZE(init_dmaclocks));
 	s3c_disable_clocks(init_dmaclocks, ARRAY_SIZE(init_dmaclocks));
 
-	/* Register DMA Clock */
-	s3c_register_clocks(init_dmaclocks, ARRAY_SIZE(init_dmaclocks));
-
 	s3c_pwmclk_init();
 }