--- conflicted
+++ resolved
@@ -135,19 +135,6 @@
 	}
 }
 
-/* Is the vma a continuation of the stack vma above it? */
-static inline int vma_stack_continue(struct vm_area_struct *vma, unsigned long addr)
-{
-	return vma && (vma->vm_end == addr) && (vma->vm_flags & VM_GROWSDOWN);
-}
-
-static inline int stack_guard_page(struct vm_area_struct *vma, unsigned long addr)
-{
-	return (vma->vm_flags & VM_GROWSDOWN) &&
-		(vma->vm_start == addr) &&
-		!vma_stack_continue(vma->vm_prev, addr);
-}
-
 /**
  * __mlock_vma_pages_range() -  mlock a range of pages in the vma.
  * @vma:   target vma
@@ -184,76 +171,12 @@
 	if ((vma->vm_flags & (VM_WRITE | VM_SHARED)) == VM_WRITE)
 		gup_flags |= FOLL_WRITE;
 
-<<<<<<< HEAD
-	/* We don't try to access the guard page of a stack vma */
-	if (stack_guard_page(vma, start)) {
-		addr += PAGE_SIZE;
-		nr_pages--;
-	}
-
-	while (nr_pages > 0) {
-		int i;
-
-		cond_resched();
-
-		/*
-		 * get_user_pages makes pages present if we are
-		 * setting mlock. and this extra reference count will
-		 * disable migration of this page.  However, page may
-		 * still be truncated out from under us.
-		 */
-		ret = __get_user_pages(current, mm, addr,
-				min_t(int, nr_pages, ARRAY_SIZE(pages)),
-				gup_flags, pages, NULL);
-		/*
-		 * This can happen for, e.g., VM_NONLINEAR regions before
-		 * a page has been allocated and mapped at a given offset,
-		 * or for addresses that map beyond end of a file.
-		 * We'll mlock the pages if/when they get faulted in.
-		 */
-		if (ret < 0)
-			break;
-
-		lru_add_drain();	/* push cached pages to LRU */
-
-		for (i = 0; i < ret; i++) {
-			struct page *page = pages[i];
-
-			if (page->mapping) {
-				/*
-				 * That preliminary check is mainly to avoid
-				 * the pointless overhead of lock_page on the
-				 * ZERO_PAGE: which might bounce very badly if
-				 * there is contention.  However, we're still
-				 * dirtying its cacheline with get/put_page:
-				 * we'll add another __get_user_pages flag to
-				 * avoid it if that case turns out to matter.
-				 */
-				lock_page(page);
-				/*
-				 * Because we lock page here and migration is
-				 * blocked by the elevated reference, we need
-				 * only check for file-cache page truncation.
-				 */
-				if (page->mapping)
-					mlock_vma_page(page);
-				unlock_page(page);
-			}
-			put_page(page);	/* ref from get_user_pages() */
-		}
-
-		addr += ret * PAGE_SIZE;
-		nr_pages -= ret;
-		ret = 0;
-	}
-=======
 	/*
 	 * We want mlock to succeed for regions that have any permissions
 	 * other than PROT_NONE.
 	 */
 	if (vma->vm_flags & (VM_READ | VM_WRITE | VM_EXEC))
 		gup_flags |= FOLL_FORCE;
->>>>>>> b55e9ac4
 
 	return __get_user_pages(current, mm, addr, nr_pages, gup_flags,
 				NULL, NULL, nonblocking);
