/*
 *  linux/mm/page_alloc.c
 *
 *  Manages the free list, the system allocates free pages here.
 *  Note that kmalloc() lives in slab.c
 *
 *  Copyright (C) 1991, 1992, 1993, 1994  Linus Torvalds
 *  Swap reorganised 29.12.95, Stephen Tweedie
 *  Support of BIGMEM added by Gerhard Wichert, Siemens AG, July 1999
 *  Reshaped it to be a zoned allocator, Ingo Molnar, Red Hat, 1999
 *  Discontiguous memory support, Kanoj Sarcar, SGI, Nov 1999
 *  Zone balancing, Kanoj Sarcar, SGI, Jan 2000
 *  Per cpu hot/cold page lists, bulk allocation, Martin J. Bligh, Sept 2002
 *          (lots of bits borrowed from Ingo Molnar & Andrew Morton)
 */

#include <linux/stddef.h>
#include <linux/mm.h>
#include <linux/swap.h>
#include <linux/interrupt.h>
#include <linux/pagemap.h>
#include <linux/jiffies.h>
#include <linux/bootmem.h>
#include <linux/memblock.h>
#include <linux/compiler.h>
#include <linux/kernel.h>
#include <linux/kmemcheck.h>
#include <linux/module.h>
#include <linux/suspend.h>
#include <linux/pagevec.h>
#include <linux/blkdev.h>
#include <linux/slab.h>
#include <linux/ratelimit.h>
#include <linux/oom.h>
#include <linux/notifier.h>
#include <linux/topology.h>
#include <linux/sysctl.h>
#include <linux/cpu.h>
#include <linux/cpuset.h>
#include <linux/memory_hotplug.h>
#include <linux/nodemask.h>
#include <linux/vmalloc.h>
#include <linux/vmstat.h>
#include <linux/mempolicy.h>
#include <linux/stop_machine.h>
#include <linux/sort.h>
#include <linux/pfn.h>
#include <linux/backing-dev.h>
#include <linux/fault-inject.h>
#include <linux/page-isolation.h>
#include <linux/page_cgroup.h>
#include <linux/debugobjects.h>
#include <linux/kmemleak.h>
#include <linux/memory.h>
#include <linux/compaction.h>
#include <trace/events/kmem.h>
#include <linux/ftrace_event.h>
#include <linux/memcontrol.h>
#include <linux/prefetch.h>

#include <asm/tlbflush.h>
#include <asm/div64.h>
#include "internal.h"

#ifdef CONFIG_USE_PERCPU_NUMA_NODE_ID
DEFINE_PER_CPU(int, numa_node);
EXPORT_PER_CPU_SYMBOL(numa_node);
#endif

#ifdef CONFIG_HAVE_MEMORYLESS_NODES
/*
 * N.B., Do NOT reference the '_numa_mem_' per cpu variable directly.
 * It will not be defined when CONFIG_HAVE_MEMORYLESS_NODES is not defined.
 * Use the accessor functions set_numa_mem(), numa_mem_id() and cpu_to_mem()
 * defined in <linux/topology.h>.
 */
DEFINE_PER_CPU(int, _numa_mem_);		/* Kernel "local memory" node */
EXPORT_PER_CPU_SYMBOL(_numa_mem_);
#endif

/*
 * Array of node states.
 */
nodemask_t node_states[NR_NODE_STATES] __read_mostly = {
	[N_POSSIBLE] = NODE_MASK_ALL,
	[N_ONLINE] = { { [0] = 1UL } },
#ifndef CONFIG_NUMA
	[N_NORMAL_MEMORY] = { { [0] = 1UL } },
#ifdef CONFIG_HIGHMEM
	[N_HIGH_MEMORY] = { { [0] = 1UL } },
#endif
	[N_CPU] = { { [0] = 1UL } },
#endif	/* NUMA */
};
EXPORT_SYMBOL(node_states);

unsigned long totalram_pages __read_mostly;
unsigned long totalreserve_pages __read_mostly;
int percpu_pagelist_fraction;
gfp_t gfp_allowed_mask __read_mostly = GFP_BOOT_MASK;

#ifdef CONFIG_PM_SLEEP
/*
 * The following functions are used by the suspend/hibernate code to temporarily
 * change gfp_allowed_mask in order to avoid using I/O during memory allocations
 * while devices are suspended.  To avoid races with the suspend/hibernate code,
 * they should always be called with pm_mutex held (gfp_allowed_mask also should
 * only be modified with pm_mutex held, unless the suspend/hibernate code is
 * guaranteed not to run in parallel with that modification).
 */

static gfp_t saved_gfp_mask;

void pm_restore_gfp_mask(void)
{
	WARN_ON(!mutex_is_locked(&pm_mutex));
	if (saved_gfp_mask) {
		gfp_allowed_mask = saved_gfp_mask;
		saved_gfp_mask = 0;
	}
}

void pm_restrict_gfp_mask(void)
{
	WARN_ON(!mutex_is_locked(&pm_mutex));
	WARN_ON(saved_gfp_mask);
	saved_gfp_mask = gfp_allowed_mask;
	gfp_allowed_mask &= ~GFP_IOFS;
}

static bool pm_suspending(void)
{
	if ((gfp_allowed_mask & GFP_IOFS) == GFP_IOFS)
		return false;
	return true;
}

#else

static bool pm_suspending(void)
{
	return false;
}
#endif /* CONFIG_PM_SLEEP */

#ifdef CONFIG_HUGETLB_PAGE_SIZE_VARIABLE
int pageblock_order __read_mostly;
#endif

static void __free_pages_ok(struct page *page, unsigned int order);

/*
 * results with 256, 32 in the lowmem_reserve sysctl:
 *	1G machine -> (16M dma, 800M-16M normal, 1G-800M high)
 *	1G machine -> (16M dma, 784M normal, 224M high)
 *	NORMAL allocation will leave 784M/256 of ram reserved in the ZONE_DMA
 *	HIGHMEM allocation will leave 224M/32 of ram reserved in ZONE_NORMAL
 *	HIGHMEM allocation will (224M+784M)/256 of ram reserved in ZONE_DMA
 *
 * TBD: should special case ZONE_DMA32 machines here - in those we normally
 * don't need any ZONE_NORMAL reservation
 */
int sysctl_lowmem_reserve_ratio[MAX_NR_ZONES-1] = {
#ifdef CONFIG_ZONE_DMA
	 256,
#endif
#ifdef CONFIG_ZONE_DMA32
	 256,
#endif
#ifdef CONFIG_HIGHMEM
	 32,
#endif
	 32,
};

EXPORT_SYMBOL(totalram_pages);

static char * const zone_names[MAX_NR_ZONES] = {
#ifdef CONFIG_ZONE_DMA
	 "DMA",
#endif
#ifdef CONFIG_ZONE_DMA32
	 "DMA32",
#endif
	 "Normal",
#ifdef CONFIG_HIGHMEM
	 "HighMem",
#endif
	 "Movable",
};

int min_free_kbytes = 1024;
int min_free_order_shift = 1;

static unsigned long __meminitdata nr_kernel_pages;
static unsigned long __meminitdata nr_all_pages;
static unsigned long __meminitdata dma_reserve;

#ifdef CONFIG_ARCH_POPULATES_NODE_MAP
  /*
   * MAX_ACTIVE_REGIONS determines the maximum number of distinct
   * ranges of memory (RAM) that may be registered with add_active_range().
   * Ranges passed to add_active_range() will be merged if possible
   * so the number of times add_active_range() can be called is
   * related to the number of nodes and the number of holes
   */
  #ifdef CONFIG_MAX_ACTIVE_REGIONS
    /* Allow an architecture to set MAX_ACTIVE_REGIONS to save memory */
    #define MAX_ACTIVE_REGIONS CONFIG_MAX_ACTIVE_REGIONS
  #else
    #if MAX_NUMNODES >= 32
      /* If there can be many nodes, allow up to 50 holes per node */
      #define MAX_ACTIVE_REGIONS (MAX_NUMNODES*50)
    #else
      /* By default, allow up to 256 distinct regions */
      #define MAX_ACTIVE_REGIONS 256
    #endif
  #endif

  static struct node_active_region __meminitdata early_node_map[MAX_ACTIVE_REGIONS];
  static int __meminitdata nr_nodemap_entries;
  static unsigned long __meminitdata arch_zone_lowest_possible_pfn[MAX_NR_ZONES];
  static unsigned long __meminitdata arch_zone_highest_possible_pfn[MAX_NR_ZONES];
  static unsigned long __initdata required_kernelcore;
  static unsigned long __initdata required_movablecore;
  static unsigned long __meminitdata zone_movable_pfn[MAX_NUMNODES];

  /* movable_zone is the "real" zone pages in ZONE_MOVABLE are taken from */
  int movable_zone;
  EXPORT_SYMBOL(movable_zone);
#endif /* CONFIG_ARCH_POPULATES_NODE_MAP */

#if MAX_NUMNODES > 1
int nr_node_ids __read_mostly = MAX_NUMNODES;
int nr_online_nodes __read_mostly = 1;
EXPORT_SYMBOL(nr_node_ids);
EXPORT_SYMBOL(nr_online_nodes);
#endif

int page_group_by_mobility_disabled __read_mostly;

static void set_pageblock_migratetype(struct page *page, int migratetype)
{

	if (unlikely(page_group_by_mobility_disabled))
		migratetype = MIGRATE_UNMOVABLE;

	set_pageblock_flags_group(page, (unsigned long)migratetype,
					PB_migrate, PB_migrate_end);
}

bool oom_killer_disabled __read_mostly;

#ifdef CONFIG_DEBUG_VM
static int page_outside_zone_boundaries(struct zone *zone, struct page *page)
{
	int ret = 0;
	unsigned seq;
	unsigned long pfn = page_to_pfn(page);

	do {
		seq = zone_span_seqbegin(zone);
		if (pfn >= zone->zone_start_pfn + zone->spanned_pages)
			ret = 1;
		else if (pfn < zone->zone_start_pfn)
			ret = 1;
	} while (zone_span_seqretry(zone, seq));

	return ret;
}

static int page_is_consistent(struct zone *zone, struct page *page)
{
	if (!pfn_valid_within(page_to_pfn(page)))
		return 0;
	if (zone != page_zone(page))
		return 0;

	return 1;
}
/*
 * Temporary debugging check for pages not lying within a given zone.
 */
static int bad_range(struct zone *zone, struct page *page)
{
	if (page_outside_zone_boundaries(zone, page))
		return 1;
	if (!page_is_consistent(zone, page))
		return 1;

	return 0;
}
#else
static inline int bad_range(struct zone *zone, struct page *page)
{
	return 0;
}
#endif

static void bad_page(struct page *page)
{
	static unsigned long resume;
	static unsigned long nr_shown;
	static unsigned long nr_unshown;

	/* Don't complain about poisoned pages */
	if (PageHWPoison(page)) {
		reset_page_mapcount(page); /* remove PageBuddy */
		return;
	}

	/*
	 * Allow a burst of 60 reports, then keep quiet for that minute;
	 * or allow a steady drip of one report per second.
	 */
	if (nr_shown == 60) {
		if (time_before(jiffies, resume)) {
			nr_unshown++;
			goto out;
		}
		if (nr_unshown) {
			printk(KERN_ALERT
			      "BUG: Bad page state: %lu messages suppressed\n",
				nr_unshown);
			nr_unshown = 0;
		}
		nr_shown = 0;
	}
	if (nr_shown++ == 0)
		resume = jiffies + 60 * HZ;

	printk(KERN_ALERT "BUG: Bad page state in process %s  pfn:%05lx\n",
		current->comm, page_to_pfn(page));
	dump_page(page);

	dump_stack();
out:
	/* Leave bad fields for debug, except PageBuddy could make trouble */
	reset_page_mapcount(page); /* remove PageBuddy */
	add_taint(TAINT_BAD_PAGE);
}

/*
 * Higher-order pages are called "compound pages".  They are structured thusly:
 *
 * The first PAGE_SIZE page is called the "head page".
 *
 * The remaining PAGE_SIZE pages are called "tail pages".
 *
 * All pages have PG_compound set.  All pages have their ->private pointing at
 * the head page (even the head page has this).
 *
 * The first tail page's ->lru.next holds the address of the compound page's
 * put_page() function.  Its ->lru.prev holds the order of allocation.
 * This usage means that zero-order pages may not be compound.
 */

static void free_compound_page(struct page *page)
{
	__free_pages_ok(page, compound_order(page));
}

void prep_compound_page(struct page *page, unsigned long order)
{
	int i;
	int nr_pages = 1 << order;

	set_compound_page_dtor(page, free_compound_page);
	set_compound_order(page, order);
	__SetPageHead(page);
	for (i = 1; i < nr_pages; i++) {
		struct page *p = page + i;

		__SetPageTail(p);
		p->first_page = page;
	}
}

/* update __split_huge_page_refcount if you change this function */
static int destroy_compound_page(struct page *page, unsigned long order)
{
	int i;
	int nr_pages = 1 << order;
	int bad = 0;

	if (unlikely(compound_order(page) != order) ||
	    unlikely(!PageHead(page))) {
		bad_page(page);
		bad++;
	}

	__ClearPageHead(page);

	for (i = 1; i < nr_pages; i++) {
		struct page *p = page + i;

		if (unlikely(!PageTail(p) || (p->first_page != page))) {
			bad_page(page);
			bad++;
		}
		__ClearPageTail(p);
	}

	return bad;
}

static inline void prep_zero_page(struct page *page, int order, gfp_t gfp_flags)
{
	int i;

	/*
	 * clear_highpage() will use KM_USER0, so it's a bug to use __GFP_ZERO
	 * and __GFP_HIGHMEM from hard or soft interrupt context.
	 */
	VM_BUG_ON((gfp_flags & __GFP_HIGHMEM) && in_interrupt());
	for (i = 0; i < (1 << order); i++)
		clear_highpage(page + i);
}

static inline void set_page_order(struct page *page, int order)
{
	set_page_private(page, order);
	__SetPageBuddy(page);
}

static inline void rmv_page_order(struct page *page)
{
	__ClearPageBuddy(page);
	set_page_private(page, 0);
}

/*
 * Locate the struct page for both the matching buddy in our
 * pair (buddy1) and the combined O(n+1) page they form (page).
 *
 * 1) Any buddy B1 will have an order O twin B2 which satisfies
 * the following equation:
 *     B2 = B1 ^ (1 << O)
 * For example, if the starting buddy (buddy2) is #8 its order
 * 1 buddy is #10:
 *     B2 = 8 ^ (1 << 1) = 8 ^ 2 = 10
 *
 * 2) Any buddy B will have an order O+1 parent P which
 * satisfies the following equation:
 *     P = B & ~(1 << O)
 *
 * Assumption: *_mem_map is contiguous at least up to MAX_ORDER
 */
static inline unsigned long
__find_buddy_index(unsigned long page_idx, unsigned int order)
{
	return page_idx ^ (1 << order);
}

/*
 * This function checks whether a page is free && is the buddy
 * we can do coalesce a page and its buddy if
 * (a) the buddy is not in a hole &&
 * (b) the buddy is in the buddy system &&
 * (c) a page and its buddy have the same order &&
 * (d) a page and its buddy are in the same zone.
 *
 * For recording whether a page is in the buddy system, we set ->_mapcount -2.
 * Setting, clearing, and testing _mapcount -2 is serialized by zone->lock.
 *
 * For recording page's order, we use page_private(page).
 */
static inline int page_is_buddy(struct page *page, struct page *buddy,
								int order)
{
	if (!pfn_valid_within(page_to_pfn(buddy)))
		return 0;

	if (page_zone_id(page) != page_zone_id(buddy))
		return 0;

	if (PageBuddy(buddy) && page_order(buddy) == order) {
		VM_BUG_ON(page_count(buddy) != 0);
		return 1;
	}
	return 0;
}

/*
 * Freeing function for a buddy system allocator.
 *
 * The concept of a buddy system is to maintain direct-mapped table
 * (containing bit values) for memory blocks of various "orders".
 * The bottom level table contains the map for the smallest allocatable
 * units of memory (here, pages), and each level above it describes
 * pairs of units from the levels below, hence, "buddies".
 * At a high level, all that happens here is marking the table entry
 * at the bottom level available, and propagating the changes upward
 * as necessary, plus some accounting needed to play nicely with other
 * parts of the VM system.
 * At each level, we keep a list of pages, which are heads of continuous
 * free pages of length of (1 << order) and marked with _mapcount -2. Page's
 * order is recorded in page_private(page) field.
 * So when we are allocating or freeing one, we can derive the state of the
 * other.  That is, if we allocate a small block, and both were   
 * free, the remainder of the region must be split into blocks.   
 * If a block is freed, and its buddy is also free, then this
 * triggers coalescing into a block of larger size.            
 *
 * -- wli
 */

static inline void __free_one_page(struct page *page,
		struct zone *zone, unsigned int order,
		int migratetype)
{
	unsigned long page_idx;
	unsigned long combined_idx;
	unsigned long uninitialized_var(buddy_idx);
	struct page *buddy;

	if (unlikely(PageCompound(page)))
		if (unlikely(destroy_compound_page(page, order)))
			return;

	VM_BUG_ON(migratetype == -1);

	page_idx = page_to_pfn(page) & ((1 << MAX_ORDER) - 1);

	VM_BUG_ON(page_idx & ((1 << order) - 1));
	VM_BUG_ON(bad_range(zone, page));

	while (order < MAX_ORDER-1) {
		buddy_idx = __find_buddy_index(page_idx, order);
		buddy = page + (buddy_idx - page_idx);
		if (!page_is_buddy(page, buddy, order))
			break;

		/* Our buddy is free, merge with it and move up one order. */
		list_del(&buddy->lru);
		zone->free_area[order].nr_free--;
		rmv_page_order(buddy);
		combined_idx = buddy_idx & page_idx;
		page = page + (combined_idx - page_idx);
		page_idx = combined_idx;
		order++;
	}
	set_page_order(page, order);

	/*
	 * If this is not the largest possible page, check if the buddy
	 * of the next-highest order is free. If it is, it's possible
	 * that pages are being freed that will coalesce soon. In case,
	 * that is happening, add the free page to the tail of the list
	 * so it's less likely to be used soon and more likely to be merged
	 * as a higher order page
	 */
	if ((order < MAX_ORDER-2) && pfn_valid_within(page_to_pfn(buddy))) {
		struct page *higher_page, *higher_buddy;
		combined_idx = buddy_idx & page_idx;
		higher_page = page + (combined_idx - page_idx);
		buddy_idx = __find_buddy_index(combined_idx, order + 1);
		higher_buddy = page + (buddy_idx - combined_idx);
		if (page_is_buddy(higher_page, higher_buddy, order + 1)) {
			list_add_tail(&page->lru,
				&zone->free_area[order].free_list[migratetype]);
			goto out;
		}
	}

	list_add(&page->lru, &zone->free_area[order].free_list[migratetype]);
out:
	zone->free_area[order].nr_free++;
}

/*
 * free_page_mlock() -- clean up attempts to free and mlocked() page.
 * Page should not be on lru, so no need to fix that up.
 * free_pages_check() will verify...
 */
static inline void free_page_mlock(struct page *page)
{
	__dec_zone_page_state(page, NR_MLOCK);
	__count_vm_event(UNEVICTABLE_MLOCKFREED);
}

static inline int free_pages_check(struct page *page)
{
	if (unlikely(page_mapcount(page) |
		(page->mapping != NULL)  |
		(atomic_read(&page->_count) != 0) |
		(page->flags & PAGE_FLAGS_CHECK_AT_FREE) |
		(mem_cgroup_bad_page_check(page)))) {
		bad_page(page);
		return 1;
	}
	if (page->flags & PAGE_FLAGS_CHECK_AT_PREP)
		page->flags &= ~PAGE_FLAGS_CHECK_AT_PREP;
	return 0;
}

/*
 * Frees a number of pages from the PCP lists
 * Assumes all pages on list are in same zone, and of same order.
 * count is the number of pages to free.
 *
 * If the zone was previously in an "all pages pinned" state then look to
 * see if this freeing clears that state.
 *
 * And clear the zone's pages_scanned counter, to hold off the "all pages are
 * pinned" detection logic.
 */
static void free_pcppages_bulk(struct zone *zone, int count,
					struct per_cpu_pages *pcp)
{
	int migratetype = 0;
	int batch_free = 0;
	int to_free = count;

	spin_lock(&zone->lock);
	zone->all_unreclaimable = 0;
	zone->pages_scanned = 0;

	while (to_free) {
		struct page *page;
		struct list_head *list;

		/*
		 * Remove pages from lists in a round-robin fashion. A
		 * batch_free count is maintained that is incremented when an
		 * empty list is encountered.  This is so more pages are freed
		 * off fuller lists instead of spinning excessively around empty
		 * lists
		 */
		do {
			batch_free++;
			if (++migratetype == MIGRATE_PCPTYPES)
				migratetype = 0;
			list = &pcp->lists[migratetype];
		} while (list_empty(list));

		/* This is the only non-empty list. Free them all. */
		if (batch_free == MIGRATE_PCPTYPES)
			batch_free = to_free;

		do {
			page = list_entry(list->prev, struct page, lru);
			/* must delete as __free_one_page list manipulates */
			list_del(&page->lru);
			/* MIGRATE_MOVABLE list may include MIGRATE_RESERVEs */
			__free_one_page(page, zone, 0, page_private(page));
			trace_mm_page_pcpu_drain(page, 0, page_private(page));
		} while (--to_free && --batch_free && !list_empty(list));
	}
	__mod_zone_page_state(zone, NR_FREE_PAGES, count);
	spin_unlock(&zone->lock);
}

static void free_one_page(struct zone *zone, struct page *page, int order,
				int migratetype)
{
	spin_lock(&zone->lock);
	zone->all_unreclaimable = 0;
	zone->pages_scanned = 0;

	__free_one_page(page, zone, order, migratetype);
	__mod_zone_page_state(zone, NR_FREE_PAGES, 1 << order);
	spin_unlock(&zone->lock);
}

static bool free_pages_prepare(struct page *page, unsigned int order)
{
	int i;
	int bad = 0;

	trace_mm_page_free_direct(page, order);
	kmemcheck_free_shadow(page, order);

	if (PageAnon(page))
		page->mapping = NULL;
	for (i = 0; i < (1 << order); i++)
		bad += free_pages_check(page + i);
	if (bad)
		return false;

	if (!PageHighMem(page)) {
		debug_check_no_locks_freed(page_address(page),PAGE_SIZE<<order);
		debug_check_no_obj_freed(page_address(page),
					   PAGE_SIZE << order);
	}
	arch_free_page(page, order);
	kernel_map_pages(page, 1 << order, 0);

	return true;
}

static void __free_pages_ok(struct page *page, unsigned int order)
{
	unsigned long flags;
	int wasMlocked = __TestClearPageMlocked(page);

	if (!free_pages_prepare(page, order))
		return;

	local_irq_save(flags);
	if (unlikely(wasMlocked))
		free_page_mlock(page);
	__count_vm_events(PGFREE, 1 << order);
	free_one_page(page_zone(page), page, order,
					get_pageblock_migratetype(page));
	local_irq_restore(flags);
}

/*
 * permit the bootmem allocator to evade page validation on high-order frees
 */
void __meminit __free_pages_bootmem(struct page *page, unsigned int order)
{
	if (order == 0) {
		__ClearPageReserved(page);
		set_page_count(page, 0);
		set_page_refcounted(page);
		__free_page(page);
	} else {
		int loop;

		prefetchw(page);
		for (loop = 0; loop < BITS_PER_LONG; loop++) {
			struct page *p = &page[loop];

			if (loop + 1 < BITS_PER_LONG)
				prefetchw(p + 1);
			__ClearPageReserved(p);
			set_page_count(p, 0);
		}

		set_page_refcounted(page);
		__free_pages(page, order);
	}
}


/*
 * The order of subdivision here is critical for the IO subsystem.
 * Please do not alter this order without good reasons and regression
 * testing. Specifically, as large blocks of memory are subdivided,
 * the order in which smaller blocks are delivered depends on the order
 * they're subdivided in this function. This is the primary factor
 * influencing the order in which pages are delivered to the IO
 * subsystem according to empirical testing, and this is also justified
 * by considering the behavior of a buddy system containing a single
 * large block of memory acted on by a series of small allocations.
 * This behavior is a critical factor in sglist merging's success.
 *
 * -- wli
 */
static inline void expand(struct zone *zone, struct page *page,
	int low, int high, struct free_area *area,
	int migratetype)
{
	unsigned long size = 1 << high;

	while (high > low) {
		area--;
		high--;
		size >>= 1;
		VM_BUG_ON(bad_range(zone, &page[size]));
		list_add(&page[size].lru, &area->free_list[migratetype]);
		area->nr_free++;
		set_page_order(&page[size], high);
	}
}

/*
 * This page is about to be returned from the page allocator
 */
static inline int check_new_page(struct page *page)
{
	if (unlikely(page_mapcount(page) |
		(page->mapping != NULL)  |
		(atomic_read(&page->_count) != 0)  |
		(page->flags & PAGE_FLAGS_CHECK_AT_PREP) |
		(mem_cgroup_bad_page_check(page)))) {
		bad_page(page);
		return 1;
	}
	return 0;
}

static int prep_new_page(struct page *page, int order, gfp_t gfp_flags)
{
	int i;

	for (i = 0; i < (1 << order); i++) {
		struct page *p = page + i;
		if (unlikely(check_new_page(p)))
			return 1;
	}

	set_page_private(page, 0);
	set_page_refcounted(page);

	arch_alloc_page(page, order);
	kernel_map_pages(page, 1 << order, 1);

	if (gfp_flags & __GFP_ZERO)
		prep_zero_page(page, order, gfp_flags);

	if (order && (gfp_flags & __GFP_COMP))
		prep_compound_page(page, order);

	return 0;
}

/*
 * Go through the free lists for the given migratetype and remove
 * the smallest available page from the freelists
 */
static inline
struct page *__rmqueue_smallest(struct zone *zone, unsigned int order,
						int migratetype)
{
	unsigned int current_order;
	struct free_area * area;
	struct page *page;

	/* Find a page of the appropriate size in the preferred list */
	for (current_order = order; current_order < MAX_ORDER; ++current_order) {
		area = &(zone->free_area[current_order]);
		if (list_empty(&area->free_list[migratetype]))
			continue;

		page = list_entry(area->free_list[migratetype].next,
							struct page, lru);
		list_del(&page->lru);
		rmv_page_order(page);
		area->nr_free--;
		expand(zone, page, order, current_order, area, migratetype);
		return page;
	}

	return NULL;
}


/*
 * This array describes the order lists are fallen back to when
 * the free lists for the desirable migrate type are depleted
 */
static int fallbacks[MIGRATE_TYPES][MIGRATE_TYPES-1] = {
	[MIGRATE_UNMOVABLE]   = { MIGRATE_RECLAIMABLE, MIGRATE_MOVABLE,   MIGRATE_RESERVE },
	[MIGRATE_RECLAIMABLE] = { MIGRATE_UNMOVABLE,   MIGRATE_MOVABLE,   MIGRATE_RESERVE },
	[MIGRATE_MOVABLE]     = { MIGRATE_RECLAIMABLE, MIGRATE_UNMOVABLE, MIGRATE_RESERVE },
	[MIGRATE_RESERVE]     = { MIGRATE_RESERVE,     MIGRATE_RESERVE,   MIGRATE_RESERVE }, /* Never used */
};

/*
 * Move the free pages in a range to the free lists of the requested type.
 * Note that start_page and end_pages are not aligned on a pageblock
 * boundary. If alignment is required, use move_freepages_block()
 */
static int move_freepages(struct zone *zone,
			  struct page *start_page, struct page *end_page,
			  int migratetype)
{
	struct page *page;
	unsigned long order;
	int pages_moved = 0;

#ifndef CONFIG_HOLES_IN_ZONE
	/*
	 * page_zone is not safe to call in this context when
	 * CONFIG_HOLES_IN_ZONE is set. This bug check is probably redundant
	 * anyway as we check zone boundaries in move_freepages_block().
	 * Remove at a later date when no bug reports exist related to
	 * grouping pages by mobility
	 */
	BUG_ON(page_zone(start_page) != page_zone(end_page));
#endif

	for (page = start_page; page <= end_page;) {
		/* Make sure we are not inadvertently changing nodes */
		VM_BUG_ON(page_to_nid(page) != zone_to_nid(zone));

		if (!pfn_valid_within(page_to_pfn(page))) {
			page++;
			continue;
		}

		if (!PageBuddy(page)) {
			page++;
			continue;
		}

		order = page_order(page);
		list_move(&page->lru,
			  &zone->free_area[order].free_list[migratetype]);
		page += 1 << order;
		pages_moved += 1 << order;
	}

	return pages_moved;
}

static int move_freepages_block(struct zone *zone, struct page *page,
				int migratetype)
{
	unsigned long start_pfn, end_pfn;
	struct page *start_page, *end_page;

	start_pfn = page_to_pfn(page);
	start_pfn = start_pfn & ~(pageblock_nr_pages-1);
	start_page = pfn_to_page(start_pfn);
	end_page = start_page + pageblock_nr_pages - 1;
	end_pfn = start_pfn + pageblock_nr_pages - 1;

	/* Do not cross zone boundaries */
	if (start_pfn < zone->zone_start_pfn)
		start_page = page;
	if (end_pfn >= zone->zone_start_pfn + zone->spanned_pages)
		return 0;

	return move_freepages(zone, start_page, end_page, migratetype);
}

static void change_pageblock_range(struct page *pageblock_page,
					int start_order, int migratetype)
{
	int nr_pageblocks = 1 << (start_order - pageblock_order);

	while (nr_pageblocks--) {
		set_pageblock_migratetype(pageblock_page, migratetype);
		pageblock_page += pageblock_nr_pages;
	}
}

/* Remove an element from the buddy allocator from the fallback list */
static inline struct page *
__rmqueue_fallback(struct zone *zone, int order, int start_migratetype)
{
	struct free_area * area;
	int current_order;
	struct page *page;
	int migratetype, i;

	/* Find the largest possible block of pages in the other list */
	for (current_order = MAX_ORDER-1; current_order >= order;
						--current_order) {
		for (i = 0; i < MIGRATE_TYPES - 1; i++) {
			migratetype = fallbacks[start_migratetype][i];

			/* MIGRATE_RESERVE handled later if necessary */
			if (migratetype == MIGRATE_RESERVE)
				continue;

			area = &(zone->free_area[current_order]);
			if (list_empty(&area->free_list[migratetype]))
				continue;

			page = list_entry(area->free_list[migratetype].next,
					struct page, lru);
			area->nr_free--;

			/*
			 * If breaking a large block of pages, move all free
			 * pages to the preferred allocation list. If falling
			 * back for a reclaimable kernel allocation, be more
			 * aggressive about taking ownership of free pages
			 */
			if (unlikely(current_order >= (pageblock_order >> 1)) ||
					start_migratetype == MIGRATE_RECLAIMABLE ||
					page_group_by_mobility_disabled) {
				unsigned long pages;
				pages = move_freepages_block(zone, page,
								start_migratetype);

				/* Claim the whole block if over half of it is free */
				if (pages >= (1 << (pageblock_order-1)) ||
						page_group_by_mobility_disabled)
					set_pageblock_migratetype(page,
								start_migratetype);

				migratetype = start_migratetype;
			}

			/* Remove the page from the freelists */
			list_del(&page->lru);
			rmv_page_order(page);

			/* Take ownership for orders >= pageblock_order */
			if (current_order >= pageblock_order)
				change_pageblock_range(page, current_order,
							start_migratetype);

			expand(zone, page, order, current_order, area, migratetype);

			trace_mm_page_alloc_extfrag(page, order, current_order,
				start_migratetype, migratetype);

			return page;
		}
	}

	return NULL;
}

/*
 * Do the hard work of removing an element from the buddy allocator.
 * Call me with the zone->lock already held.
 */
static struct page *__rmqueue(struct zone *zone, unsigned int order,
						int migratetype)
{
	struct page *page;

retry_reserve:
	page = __rmqueue_smallest(zone, order, migratetype);

	if (unlikely(!page) && migratetype != MIGRATE_RESERVE) {
		page = __rmqueue_fallback(zone, order, migratetype);

		/*
		 * Use MIGRATE_RESERVE rather than fail an allocation. goto
		 * is used because __rmqueue_smallest is an inline function
		 * and we want just one call site
		 */
		if (!page) {
			migratetype = MIGRATE_RESERVE;
			goto retry_reserve;
		}
	}

	trace_mm_page_alloc_zone_locked(page, order, migratetype);
	return page;
}

/* 
 * Obtain a specified number of elements from the buddy allocator, all under
 * a single hold of the lock, for efficiency.  Add them to the supplied list.
 * Returns the number of new pages which were placed at *list.
 */
static int rmqueue_bulk(struct zone *zone, unsigned int order, 
			unsigned long count, struct list_head *list,
			int migratetype, int cold)
{
	int i;
	
	spin_lock(&zone->lock);
	for (i = 0; i < count; ++i) {
		struct page *page = __rmqueue(zone, order, migratetype);
		if (unlikely(page == NULL))
			break;

		/*
		 * Split buddy pages returned by expand() are received here
		 * in physical page order. The page is added to the callers and
		 * list and the list head then moves forward. From the callers
		 * perspective, the linked list is ordered by page number in
		 * some conditions. This is useful for IO devices that can
		 * merge IO requests if the physical pages are ordered
		 * properly.
		 */
		if (likely(cold == 0))
			list_add(&page->lru, list);
		else
			list_add_tail(&page->lru, list);
		set_page_private(page, migratetype);
		list = &page->lru;
	}
	__mod_zone_page_state(zone, NR_FREE_PAGES, -(i << order));
	spin_unlock(&zone->lock);
	return i;
}

#ifdef CONFIG_NUMA
/*
 * Called from the vmstat counter updater to drain pagesets of this
 * currently executing processor on remote nodes after they have
 * expired.
 *
 * Note that this function must be called with the thread pinned to
 * a single processor.
 */
void drain_zone_pages(struct zone *zone, struct per_cpu_pages *pcp)
{
	unsigned long flags;
	int to_drain;

	local_irq_save(flags);
	if (pcp->count >= pcp->batch)
		to_drain = pcp->batch;
	else
		to_drain = pcp->count;
	free_pcppages_bulk(zone, to_drain, pcp);
	pcp->count -= to_drain;
	local_irq_restore(flags);
}
#endif

/*
 * Drain pages of the indicated processor.
 *
 * The processor must either be the current processor and the
 * thread pinned to the current processor or a processor that
 * is not online.
 */
static void drain_pages(unsigned int cpu)
{
	unsigned long flags;
	struct zone *zone;

	for_each_populated_zone(zone) {
		struct per_cpu_pageset *pset;
		struct per_cpu_pages *pcp;

		local_irq_save(flags);
		pset = per_cpu_ptr(zone->pageset, cpu);

		pcp = &pset->pcp;
		if (pcp->count) {
			free_pcppages_bulk(zone, pcp->count, pcp);
			pcp->count = 0;
		}
		local_irq_restore(flags);
	}
}

/*
 * Spill all of this CPU's per-cpu pages back into the buddy allocator.
 */
void drain_local_pages(void *arg)
{
	drain_pages(smp_processor_id());
}

/*
 * Spill all the per-cpu pages from all CPUs back into the buddy allocator
 */
void drain_all_pages(void)
{
	on_each_cpu(drain_local_pages, NULL, 1);
}

#ifdef CONFIG_HIBERNATION

void mark_free_pages(struct zone *zone)
{
	unsigned long pfn, max_zone_pfn;
	unsigned long flags;
	int order, t;
	struct list_head *curr;

	if (!zone->spanned_pages)
		return;

	spin_lock_irqsave(&zone->lock, flags);

	max_zone_pfn = zone->zone_start_pfn + zone->spanned_pages;
	for (pfn = zone->zone_start_pfn; pfn < max_zone_pfn; pfn++)
		if (pfn_valid(pfn)) {
			struct page *page = pfn_to_page(pfn);

			if (!swsusp_page_is_forbidden(page))
				swsusp_unset_page_free(page);
		}

	for_each_migratetype_order(order, t) {
		list_for_each(curr, &zone->free_area[order].free_list[t]) {
			unsigned long i;

			pfn = page_to_pfn(list_entry(curr, struct page, lru));
			for (i = 0; i < (1UL << order); i++)
				swsusp_set_page_free(pfn_to_page(pfn + i));
		}
	}
	spin_unlock_irqrestore(&zone->lock, flags);
}
#endif /* CONFIG_PM */

/*
 * Free a 0-order page
 * cold == 1 ? free a cold page : free a hot page
 */
void free_hot_cold_page(struct page *page, int cold)
{
	struct zone *zone = page_zone(page);
	struct per_cpu_pages *pcp;
	unsigned long flags;
	int migratetype;
	int wasMlocked = __TestClearPageMlocked(page);

	if (!free_pages_prepare(page, 0))
		return;

	migratetype = get_pageblock_migratetype(page);
	set_page_private(page, migratetype);
	local_irq_save(flags);
	if (unlikely(wasMlocked))
		free_page_mlock(page);
	__count_vm_event(PGFREE);

	/*
	 * We only track unmovable, reclaimable and movable on pcp lists.
	 * Free ISOLATE pages back to the allocator because they are being
	 * offlined but treat RESERVE as movable pages so we can get those
	 * areas back if necessary. Otherwise, we may have to free
	 * excessively into the page allocator
	 */
	if (migratetype >= MIGRATE_PCPTYPES) {
		if (unlikely(migratetype == MIGRATE_ISOLATE)) {
			free_one_page(zone, page, 0, migratetype);
			goto out;
		}
		migratetype = MIGRATE_MOVABLE;
	}

	pcp = &this_cpu_ptr(zone->pageset)->pcp;
	if (cold)
		list_add_tail(&page->lru, &pcp->lists[migratetype]);
	else
		list_add(&page->lru, &pcp->lists[migratetype]);
	pcp->count++;
	if (pcp->count >= pcp->high) {
		free_pcppages_bulk(zone, pcp->batch, pcp);
		pcp->count -= pcp->batch;
	}

out:
	local_irq_restore(flags);
}

/*
 * split_page takes a non-compound higher-order page, and splits it into
 * n (1<<order) sub-pages: page[0..n]
 * Each sub-page must be freed individually.
 *
 * Note: this is probably too low level an operation for use in drivers.
 * Please consult with lkml before using this in your driver.
 */
void split_page(struct page *page, unsigned int order)
{
	int i;

	VM_BUG_ON(PageCompound(page));
	VM_BUG_ON(!page_count(page));

#ifdef CONFIG_KMEMCHECK
	/*
	 * Split shadow pages too, because free(page[0]) would
	 * otherwise free the whole shadow.
	 */
	if (kmemcheck_page_is_tracked(page))
		split_page(virt_to_page(page[0].shadow), order);
#endif

	for (i = 1; i < (1 << order); i++)
		set_page_refcounted(page + i);
}

/*
 * Similar to split_page except the page is already free. As this is only
 * being used for migration, the migratetype of the block also changes.
 * As this is called with interrupts disabled, the caller is responsible
 * for calling arch_alloc_page() and kernel_map_page() after interrupts
 * are enabled.
 *
 * Note: this is probably too low level an operation for use in drivers.
 * Please consult with lkml before using this in your driver.
 */
int split_free_page(struct page *page)
{
	unsigned int order;
	unsigned long watermark;
	struct zone *zone;

	BUG_ON(!PageBuddy(page));

	zone = page_zone(page);
	order = page_order(page);

	/* Obey watermarks as if the page was being allocated */
	watermark = low_wmark_pages(zone) + (1 << order);
	if (!zone_watermark_ok(zone, 0, watermark, 0, 0))
		return 0;

	/* Remove page from free list */
	list_del(&page->lru);
	zone->free_area[order].nr_free--;
	rmv_page_order(page);
	__mod_zone_page_state(zone, NR_FREE_PAGES, -(1UL << order));

	/* Split into individual pages */
	set_page_refcounted(page);
	split_page(page, order);

	if (order >= pageblock_order - 1) {
		struct page *endpage = page + (1 << order) - 1;
		for (; page < endpage; page += pageblock_nr_pages)
			set_pageblock_migratetype(page, MIGRATE_MOVABLE);
	}

	return 1 << order;
}

/*
 * Really, prep_compound_page() should be called from __rmqueue_bulk().  But
 * we cheat by calling it from here, in the order > 0 path.  Saves a branch
 * or two.
 */
static inline
struct page *buffered_rmqueue(struct zone *preferred_zone,
			struct zone *zone, int order, gfp_t gfp_flags,
			int migratetype)
{
	unsigned long flags;
	struct page *page;
	int cold = !!(gfp_flags & __GFP_COLD);

again:
	if (likely(order == 0)) {
		struct per_cpu_pages *pcp;
		struct list_head *list;

		local_irq_save(flags);
		pcp = &this_cpu_ptr(zone->pageset)->pcp;
		list = &pcp->lists[migratetype];
		if (list_empty(list)) {
			pcp->count += rmqueue_bulk(zone, 0,
					pcp->batch, list,
					migratetype, cold);
			if (unlikely(list_empty(list)))
				goto failed;
		}

		if (cold)
			page = list_entry(list->prev, struct page, lru);
		else
			page = list_entry(list->next, struct page, lru);

		list_del(&page->lru);
		pcp->count--;
	} else {
		if (unlikely(gfp_flags & __GFP_NOFAIL)) {
			/*
			 * __GFP_NOFAIL is not to be used in new code.
			 *
			 * All __GFP_NOFAIL callers should be fixed so that they
			 * properly detect and handle allocation failures.
			 *
			 * We most definitely don't want callers attempting to
			 * allocate greater than order-1 page units with
			 * __GFP_NOFAIL.
			 */
			WARN_ON_ONCE(order > 1);
		}
		spin_lock_irqsave(&zone->lock, flags);
		page = __rmqueue(zone, order, migratetype);
		spin_unlock(&zone->lock);
		if (!page)
			goto failed;
		__mod_zone_page_state(zone, NR_FREE_PAGES, -(1 << order));
	}

	__count_zone_vm_events(PGALLOC, zone, 1 << order);
	zone_statistics(preferred_zone, zone, gfp_flags);
	local_irq_restore(flags);

	VM_BUG_ON(bad_range(zone, page));
	if (prep_new_page(page, order, gfp_flags))
		goto again;
	return page;

failed:
	local_irq_restore(flags);
	return NULL;
}

/* The ALLOC_WMARK bits are used as an index to zone->watermark */
#define ALLOC_WMARK_MIN		WMARK_MIN
#define ALLOC_WMARK_LOW		WMARK_LOW
#define ALLOC_WMARK_HIGH	WMARK_HIGH
#define ALLOC_NO_WATERMARKS	0x04 /* don't check watermarks at all */

/* Mask to get the watermark bits */
#define ALLOC_WMARK_MASK	(ALLOC_NO_WATERMARKS-1)

#define ALLOC_HARDER		0x10 /* try to alloc harder */
#define ALLOC_HIGH		0x20 /* __GFP_HIGH set */
#define ALLOC_CPUSET		0x40 /* check for correct cpuset */

#ifdef CONFIG_FAIL_PAGE_ALLOC

static struct fail_page_alloc_attr {
	struct fault_attr attr;

	u32 ignore_gfp_highmem;
	u32 ignore_gfp_wait;
	u32 min_order;

#ifdef CONFIG_FAULT_INJECTION_DEBUG_FS

	struct dentry *ignore_gfp_highmem_file;
	struct dentry *ignore_gfp_wait_file;
	struct dentry *min_order_file;

#endif /* CONFIG_FAULT_INJECTION_DEBUG_FS */

} fail_page_alloc = {
	.attr = FAULT_ATTR_INITIALIZER,
	.ignore_gfp_wait = 1,
	.ignore_gfp_highmem = 1,
	.min_order = 1,
};

static int __init setup_fail_page_alloc(char *str)
{
	return setup_fault_attr(&fail_page_alloc.attr, str);
}
__setup("fail_page_alloc=", setup_fail_page_alloc);

static int should_fail_alloc_page(gfp_t gfp_mask, unsigned int order)
{
	if (order < fail_page_alloc.min_order)
		return 0;
	if (gfp_mask & __GFP_NOFAIL)
		return 0;
	if (fail_page_alloc.ignore_gfp_highmem && (gfp_mask & __GFP_HIGHMEM))
		return 0;
	if (fail_page_alloc.ignore_gfp_wait && (gfp_mask & __GFP_WAIT))
		return 0;

	return should_fail(&fail_page_alloc.attr, 1 << order);
}

#ifdef CONFIG_FAULT_INJECTION_DEBUG_FS

static int __init fail_page_alloc_debugfs(void)
{
	mode_t mode = S_IFREG | S_IRUSR | S_IWUSR;
	struct dentry *dir;
	int err;

	err = init_fault_attr_dentries(&fail_page_alloc.attr,
				       "fail_page_alloc");
	if (err)
		return err;
	dir = fail_page_alloc.attr.dentries.dir;

	fail_page_alloc.ignore_gfp_wait_file =
		debugfs_create_bool("ignore-gfp-wait", mode, dir,
				      &fail_page_alloc.ignore_gfp_wait);

	fail_page_alloc.ignore_gfp_highmem_file =
		debugfs_create_bool("ignore-gfp-highmem", mode, dir,
				      &fail_page_alloc.ignore_gfp_highmem);
	fail_page_alloc.min_order_file =
		debugfs_create_u32("min-order", mode, dir,
				   &fail_page_alloc.min_order);

	if (!fail_page_alloc.ignore_gfp_wait_file ||
            !fail_page_alloc.ignore_gfp_highmem_file ||
            !fail_page_alloc.min_order_file) {
		err = -ENOMEM;
		debugfs_remove(fail_page_alloc.ignore_gfp_wait_file);
		debugfs_remove(fail_page_alloc.ignore_gfp_highmem_file);
		debugfs_remove(fail_page_alloc.min_order_file);
		cleanup_fault_attr_dentries(&fail_page_alloc.attr);
	}

	return err;
}

late_initcall(fail_page_alloc_debugfs);

#endif /* CONFIG_FAULT_INJECTION_DEBUG_FS */

#else /* CONFIG_FAIL_PAGE_ALLOC */

static inline int should_fail_alloc_page(gfp_t gfp_mask, unsigned int order)
{
	return 0;
}

#endif /* CONFIG_FAIL_PAGE_ALLOC */

/*
 * Return true if free pages are above 'mark'. This takes into account the order
 * of the allocation.
 */
static bool __zone_watermark_ok(struct zone *z, int order, unsigned long mark,
		      int classzone_idx, int alloc_flags, long free_pages)
{
	/* free_pages my go negative - that's OK */
	long min = mark;
<<<<<<< HEAD
	long free_pages = zone_nr_free_pages(z) - (1 << order) + 1;
=======
>>>>>>> b55e9ac4
	int o;

	free_pages -= (1 << order) + 1;
	if (alloc_flags & ALLOC_HIGH)
		min -= min / 2;
	if (alloc_flags & ALLOC_HARDER)
		min -= min / 4;

	if (free_pages <= min + z->lowmem_reserve[classzone_idx])
		return false;
	for (o = 0; o < order; o++) {
		/* At the next order, this order's pages become unavailable */
		free_pages -= z->free_area[o].nr_free << o;

		/* Require fewer higher order pages to be free */
		min >>= min_free_order_shift;

		if (free_pages <= min)
			return false;
	}
	return true;
}

bool zone_watermark_ok(struct zone *z, int order, unsigned long mark,
		      int classzone_idx, int alloc_flags)
{
	return __zone_watermark_ok(z, order, mark, classzone_idx, alloc_flags,
					zone_page_state(z, NR_FREE_PAGES));
}

bool zone_watermark_ok_safe(struct zone *z, int order, unsigned long mark,
		      int classzone_idx, int alloc_flags)
{
	long free_pages = zone_page_state(z, NR_FREE_PAGES);

	if (z->percpu_drift_mark && free_pages < z->percpu_drift_mark)
		free_pages = zone_page_state_snapshot(z, NR_FREE_PAGES);

	return __zone_watermark_ok(z, order, mark, classzone_idx, alloc_flags,
								free_pages);
}

#ifdef CONFIG_NUMA
/*
 * zlc_setup - Setup for "zonelist cache".  Uses cached zone data to
 * skip over zones that are not allowed by the cpuset, or that have
 * been recently (in last second) found to be nearly full.  See further
 * comments in mmzone.h.  Reduces cache footprint of zonelist scans
 * that have to skip over a lot of full or unallowed zones.
 *
 * If the zonelist cache is present in the passed in zonelist, then
 * returns a pointer to the allowed node mask (either the current
 * tasks mems_allowed, or node_states[N_HIGH_MEMORY].)
 *
 * If the zonelist cache is not available for this zonelist, does
 * nothing and returns NULL.
 *
 * If the fullzones BITMAP in the zonelist cache is stale (more than
 * a second since last zap'd) then we zap it out (clear its bits.)
 *
 * We hold off even calling zlc_setup, until after we've checked the
 * first zone in the zonelist, on the theory that most allocations will
 * be satisfied from that first zone, so best to examine that zone as
 * quickly as we can.
 */
static nodemask_t *zlc_setup(struct zonelist *zonelist, int alloc_flags)
{
	struct zonelist_cache *zlc;	/* cached zonelist speedup info */
	nodemask_t *allowednodes;	/* zonelist_cache approximation */

	zlc = zonelist->zlcache_ptr;
	if (!zlc)
		return NULL;

	if (time_after(jiffies, zlc->last_full_zap + HZ)) {
		bitmap_zero(zlc->fullzones, MAX_ZONES_PER_ZONELIST);
		zlc->last_full_zap = jiffies;
	}

	allowednodes = !in_interrupt() && (alloc_flags & ALLOC_CPUSET) ?
					&cpuset_current_mems_allowed :
					&node_states[N_HIGH_MEMORY];
	return allowednodes;
}

/*
 * Given 'z' scanning a zonelist, run a couple of quick checks to see
 * if it is worth looking at further for free memory:
 *  1) Check that the zone isn't thought to be full (doesn't have its
 *     bit set in the zonelist_cache fullzones BITMAP).
 *  2) Check that the zones node (obtained from the zonelist_cache
 *     z_to_n[] mapping) is allowed in the passed in allowednodes mask.
 * Return true (non-zero) if zone is worth looking at further, or
 * else return false (zero) if it is not.
 *
 * This check -ignores- the distinction between various watermarks,
 * such as GFP_HIGH, GFP_ATOMIC, PF_MEMALLOC, ...  If a zone is
 * found to be full for any variation of these watermarks, it will
 * be considered full for up to one second by all requests, unless
 * we are so low on memory on all allowed nodes that we are forced
 * into the second scan of the zonelist.
 *
 * In the second scan we ignore this zonelist cache and exactly
 * apply the watermarks to all zones, even it is slower to do so.
 * We are low on memory in the second scan, and should leave no stone
 * unturned looking for a free page.
 */
static int zlc_zone_worth_trying(struct zonelist *zonelist, struct zoneref *z,
						nodemask_t *allowednodes)
{
	struct zonelist_cache *zlc;	/* cached zonelist speedup info */
	int i;				/* index of *z in zonelist zones */
	int n;				/* node that zone *z is on */

	zlc = zonelist->zlcache_ptr;
	if (!zlc)
		return 1;

	i = z - zonelist->_zonerefs;
	n = zlc->z_to_n[i];

	/* This zone is worth trying if it is allowed but not full */
	return node_isset(n, *allowednodes) && !test_bit(i, zlc->fullzones);
}

/*
 * Given 'z' scanning a zonelist, set the corresponding bit in
 * zlc->fullzones, so that subsequent attempts to allocate a page
 * from that zone don't waste time re-examining it.
 */
static void zlc_mark_zone_full(struct zonelist *zonelist, struct zoneref *z)
{
	struct zonelist_cache *zlc;	/* cached zonelist speedup info */
	int i;				/* index of *z in zonelist zones */

	zlc = zonelist->zlcache_ptr;
	if (!zlc)
		return;

	i = z - zonelist->_zonerefs;

	set_bit(i, zlc->fullzones);
}

/*
 * clear all zones full, called after direct reclaim makes progress so that
 * a zone that was recently full is not skipped over for up to a second
 */
static void zlc_clear_zones_full(struct zonelist *zonelist)
{
	struct zonelist_cache *zlc;	/* cached zonelist speedup info */

	zlc = zonelist->zlcache_ptr;
	if (!zlc)
		return;

	bitmap_zero(zlc->fullzones, MAX_ZONES_PER_ZONELIST);
}

#else	/* CONFIG_NUMA */

static nodemask_t *zlc_setup(struct zonelist *zonelist, int alloc_flags)
{
	return NULL;
}

static int zlc_zone_worth_trying(struct zonelist *zonelist, struct zoneref *z,
				nodemask_t *allowednodes)
{
	return 1;
}

static void zlc_mark_zone_full(struct zonelist *zonelist, struct zoneref *z)
{
}

static void zlc_clear_zones_full(struct zonelist *zonelist)
{
}
#endif	/* CONFIG_NUMA */

/*
 * get_page_from_freelist goes through the zonelist trying to allocate
 * a page.
 */
static struct page *
get_page_from_freelist(gfp_t gfp_mask, nodemask_t *nodemask, unsigned int order,
		struct zonelist *zonelist, int high_zoneidx, int alloc_flags,
		struct zone *preferred_zone, int migratetype)
{
	struct zoneref *z;
	struct page *page = NULL;
	int classzone_idx;
	struct zone *zone;
	nodemask_t *allowednodes = NULL;/* zonelist_cache approximation */
	int zlc_active = 0;		/* set if using zonelist_cache */
	int did_zlc_setup = 0;		/* just call zlc_setup() one time */

	classzone_idx = zone_idx(preferred_zone);
zonelist_scan:
	/*
	 * Scan zonelist, looking for a zone with enough free.
	 * See also cpuset_zone_allowed() comment in kernel/cpuset.c.
	 */
	for_each_zone_zonelist_nodemask(zone, z, zonelist,
						high_zoneidx, nodemask) {
		if (NUMA_BUILD && zlc_active &&
			!zlc_zone_worth_trying(zonelist, z, allowednodes))
				continue;
		if ((alloc_flags & ALLOC_CPUSET) &&
			!cpuset_zone_allowed_softwall(zone, gfp_mask))
				continue;

		BUILD_BUG_ON(ALLOC_NO_WATERMARKS < NR_WMARK);
		if (!(alloc_flags & ALLOC_NO_WATERMARKS)) {
			unsigned long mark;
			int ret;

			mark = zone->watermark[alloc_flags & ALLOC_WMARK_MASK];
			if (zone_watermark_ok(zone, order, mark,
				    classzone_idx, alloc_flags))
				goto try_this_zone;

			if (NUMA_BUILD && !did_zlc_setup && nr_online_nodes > 1) {
				/*
				 * we do zlc_setup if there are multiple nodes
				 * and before considering the first zone allowed
				 * by the cpuset.
				 */
				allowednodes = zlc_setup(zonelist, alloc_flags);
				zlc_active = 1;
				did_zlc_setup = 1;
			}

			if (zone_reclaim_mode == 0)
				goto this_zone_full;

			/*
			 * As we may have just activated ZLC, check if the first
			 * eligible zone has failed zone_reclaim recently.
			 */
			if (NUMA_BUILD && zlc_active &&
				!zlc_zone_worth_trying(zonelist, z, allowednodes))
				continue;

			ret = zone_reclaim(zone, gfp_mask, order);
			switch (ret) {
			case ZONE_RECLAIM_NOSCAN:
				/* did not scan */
				continue;
			case ZONE_RECLAIM_FULL:
				/* scanned but unreclaimable */
				continue;
			default:
				/* did we reclaim enough */
				if (!zone_watermark_ok(zone, order, mark,
						classzone_idx, alloc_flags))
					goto this_zone_full;
			}
		}

try_this_zone:
		page = buffered_rmqueue(preferred_zone, zone, order,
						gfp_mask, migratetype);
		if (page)
			break;
this_zone_full:
		if (NUMA_BUILD)
			zlc_mark_zone_full(zonelist, z);
	}

	if (unlikely(NUMA_BUILD && page == NULL && zlc_active)) {
		/* Disable zlc cache for second zonelist scan */
		zlc_active = 0;
		goto zonelist_scan;
	}
	return page;
}

/*
 * Large machines with many possible nodes should not always dump per-node
 * meminfo in irq context.
 */
static inline bool should_suppress_show_mem(void)
{
	bool ret = false;

#if NODES_SHIFT > 8
	ret = in_interrupt();
#endif
	return ret;
}

static DEFINE_RATELIMIT_STATE(nopage_rs,
		DEFAULT_RATELIMIT_INTERVAL,
		DEFAULT_RATELIMIT_BURST);

void warn_alloc_failed(gfp_t gfp_mask, int order, const char *fmt, ...)
{
	va_list args;
	unsigned int filter = SHOW_MEM_FILTER_NODES;

	if ((gfp_mask & __GFP_NOWARN) || !__ratelimit(&nopage_rs))
		return;

	/*
	 * This documents exceptions given to allocations in certain
	 * contexts that are allowed to allocate outside current's set
	 * of allowed nodes.
	 */
	if (!(gfp_mask & __GFP_NOMEMALLOC))
		if (test_thread_flag(TIF_MEMDIE) ||
		    (current->flags & (PF_MEMALLOC | PF_EXITING)))
			filter &= ~SHOW_MEM_FILTER_NODES;
	if (in_interrupt() || !(gfp_mask & __GFP_WAIT))
		filter &= ~SHOW_MEM_FILTER_NODES;

	if (fmt) {
		printk(KERN_WARNING);
		va_start(args, fmt);
		vprintk(fmt, args);
		va_end(args);
	}

	pr_warning("%s: page allocation failure: order:%d, mode:0x%x\n",
		   current->comm, order, gfp_mask);

	dump_stack();
	if (!should_suppress_show_mem())
		show_mem(filter);
}

static inline int
should_alloc_retry(gfp_t gfp_mask, unsigned int order,
				unsigned long pages_reclaimed)
{
	/* Do not loop if specifically requested */
	if (gfp_mask & __GFP_NORETRY)
		return 0;

	/*
	 * In this implementation, order <= PAGE_ALLOC_COSTLY_ORDER
	 * means __GFP_NOFAIL, but that may not be true in other
	 * implementations.
	 */
	if (order <= PAGE_ALLOC_COSTLY_ORDER)
		return 1;

	/*
	 * For order > PAGE_ALLOC_COSTLY_ORDER, if __GFP_REPEAT is
	 * specified, then we retry until we no longer reclaim any pages
	 * (above), or we've reclaimed an order of pages at least as
	 * large as the allocation's order. In both cases, if the
	 * allocation still fails, we stop retrying.
	 */
	if (gfp_mask & __GFP_REPEAT && pages_reclaimed < (1 << order))
		return 1;

	/*
	 * Don't let big-order allocations loop unless the caller
	 * explicitly requests that.
	 */
	if (gfp_mask & __GFP_NOFAIL)
		return 1;

	return 0;
}

static inline struct page *
__alloc_pages_may_oom(gfp_t gfp_mask, unsigned int order,
	struct zonelist *zonelist, enum zone_type high_zoneidx,
	nodemask_t *nodemask, struct zone *preferred_zone,
	int migratetype)
{
	struct page *page;

	/* Acquire the OOM killer lock for the zones in zonelist */
	if (!try_set_zonelist_oom(zonelist, gfp_mask)) {
		schedule_timeout_uninterruptible(1);
		return NULL;
	}

	/*
	 * Go through the zonelist yet one more time, keep very high watermark
	 * here, this is only to catch a parallel oom killing, we must fail if
	 * we're still under heavy pressure.
	 */
	page = get_page_from_freelist(gfp_mask|__GFP_HARDWALL, nodemask,
		order, zonelist, high_zoneidx,
		ALLOC_WMARK_HIGH|ALLOC_CPUSET,
		preferred_zone, migratetype);
	if (page)
		goto out;

	if (!(gfp_mask & __GFP_NOFAIL)) {
		/* The OOM killer will not help higher order allocs */
		if (order > PAGE_ALLOC_COSTLY_ORDER)
			goto out;
		/* The OOM killer does not needlessly kill tasks for lowmem */
		if (high_zoneidx < ZONE_NORMAL)
			goto out;
		/*
		 * GFP_THISNODE contains __GFP_NORETRY and we never hit this.
		 * Sanity check for bare calls of __GFP_THISNODE, not real OOM.
		 * The caller should handle page allocation failure by itself if
		 * it specifies __GFP_THISNODE.
		 * Note: Hugepage uses it but will hit PAGE_ALLOC_COSTLY_ORDER.
		 */
		if (gfp_mask & __GFP_THISNODE)
			goto out;
	}
	/* Exhausted what can be done so it's blamo time */
	out_of_memory(zonelist, gfp_mask, order, nodemask);

out:
	clear_zonelist_oom(zonelist, gfp_mask);
	return page;
}

#ifdef CONFIG_COMPACTION
/* Try memory compaction for high-order allocations before reclaim */
static struct page *
__alloc_pages_direct_compact(gfp_t gfp_mask, unsigned int order,
	struct zonelist *zonelist, enum zone_type high_zoneidx,
	nodemask_t *nodemask, int alloc_flags, struct zone *preferred_zone,
	int migratetype, unsigned long *did_some_progress,
	bool sync_migration)
{
	struct page *page;

	if (!order || compaction_deferred(preferred_zone))
		return NULL;

	current->flags |= PF_MEMALLOC;
	*did_some_progress = try_to_compact_pages(zonelist, order, gfp_mask,
						nodemask, sync_migration);
	current->flags &= ~PF_MEMALLOC;
	if (*did_some_progress != COMPACT_SKIPPED) {

		/* Page migration frees to the PCP lists but we want merging */
		drain_pages(get_cpu());
		put_cpu();

		page = get_page_from_freelist(gfp_mask, nodemask,
				order, zonelist, high_zoneidx,
				alloc_flags, preferred_zone,
				migratetype);
		if (page) {
			preferred_zone->compact_considered = 0;
			preferred_zone->compact_defer_shift = 0;
			count_vm_event(COMPACTSUCCESS);
			return page;
		}

		/*
		 * It's bad if compaction run occurs and fails.
		 * The most likely reason is that pages exist,
		 * but not enough to satisfy watermarks.
		 */
		count_vm_event(COMPACTFAIL);
		defer_compaction(preferred_zone);

		cond_resched();
	}

	return NULL;
}
#else
static inline struct page *
__alloc_pages_direct_compact(gfp_t gfp_mask, unsigned int order,
	struct zonelist *zonelist, enum zone_type high_zoneidx,
	nodemask_t *nodemask, int alloc_flags, struct zone *preferred_zone,
	int migratetype, unsigned long *did_some_progress,
	bool sync_migration)
{
	return NULL;
}
#endif /* CONFIG_COMPACTION */

/* The really slow allocator path where we enter direct reclaim */
static inline struct page *
__alloc_pages_direct_reclaim(gfp_t gfp_mask, unsigned int order,
	struct zonelist *zonelist, enum zone_type high_zoneidx,
	nodemask_t *nodemask, int alloc_flags, struct zone *preferred_zone,
	int migratetype, unsigned long *did_some_progress)
{
	struct page *page = NULL;
	struct reclaim_state reclaim_state;
<<<<<<< HEAD
	struct task_struct *p = current;
=======
>>>>>>> b55e9ac4
	bool drained = false;

	cond_resched();

	/* We now go into synchronous reclaim */
	cpuset_memory_pressure_bump();
	current->flags |= PF_MEMALLOC;
	lockdep_set_current_reclaim_state(gfp_mask);
	reclaim_state.reclaimed_slab = 0;
	current->reclaim_state = &reclaim_state;

	*did_some_progress = try_to_free_pages(zonelist, order, gfp_mask, nodemask);

	current->reclaim_state = NULL;
	lockdep_clear_current_reclaim_state();
	current->flags &= ~PF_MEMALLOC;

	cond_resched();

	if (unlikely(!(*did_some_progress)))
		return NULL;

<<<<<<< HEAD
=======
	/* After successful reclaim, reconsider all zones for allocation */
	if (NUMA_BUILD)
		zlc_clear_zones_full(zonelist);

>>>>>>> b55e9ac4
retry:
	page = get_page_from_freelist(gfp_mask, nodemask, order,
					zonelist, high_zoneidx,
					alloc_flags, preferred_zone,
					migratetype);

	/*
	 * If an allocation failed after direct reclaim, it could be because
	 * pages are pinned on the per-cpu lists. Drain them and try again
	 */
	if (!page && !drained) {
		drain_all_pages();
		drained = true;
		goto retry;
	}

	return page;
}

/*
 * This is called in the allocator slow-path if the allocation request is of
 * sufficient urgency to ignore watermarks and take other desperate measures
 */
static inline struct page *
__alloc_pages_high_priority(gfp_t gfp_mask, unsigned int order,
	struct zonelist *zonelist, enum zone_type high_zoneidx,
	nodemask_t *nodemask, struct zone *preferred_zone,
	int migratetype)
{
	struct page *page;

	do {
		page = get_page_from_freelist(gfp_mask, nodemask, order,
			zonelist, high_zoneidx, ALLOC_NO_WATERMARKS,
			preferred_zone, migratetype);

		if (!page && gfp_mask & __GFP_NOFAIL)
			wait_iff_congested(preferred_zone, BLK_RW_ASYNC, HZ/50);
	} while (!page && (gfp_mask & __GFP_NOFAIL));

	return page;
}

static inline
void wake_all_kswapd(unsigned int order, struct zonelist *zonelist,
						enum zone_type high_zoneidx,
						enum zone_type classzone_idx)
{
	struct zoneref *z;
	struct zone *zone;

	for_each_zone_zonelist(zone, z, zonelist, high_zoneidx)
		wakeup_kswapd(zone, order, classzone_idx);
}

static inline int
gfp_to_alloc_flags(gfp_t gfp_mask)
{
	int alloc_flags = ALLOC_WMARK_MIN | ALLOC_CPUSET;
	const gfp_t wait = gfp_mask & __GFP_WAIT;

	/* __GFP_HIGH is assumed to be the same as ALLOC_HIGH to save a branch. */
	BUILD_BUG_ON(__GFP_HIGH != (__force gfp_t) ALLOC_HIGH);

	/*
	 * The caller may dip into page reserves a bit more if the caller
	 * cannot run direct reclaim, or if the caller has realtime scheduling
	 * policy or is asking for __GFP_HIGH memory.  GFP_ATOMIC requests will
	 * set both ALLOC_HARDER (!wait) and ALLOC_HIGH (__GFP_HIGH).
	 */
	alloc_flags |= (__force int) (gfp_mask & __GFP_HIGH);

	if (!wait) {
		/*
		 * Not worth trying to allocate harder for
		 * __GFP_NOMEMALLOC even if it can't schedule.
		 */
		if  (!(gfp_mask & __GFP_NOMEMALLOC))
			alloc_flags |= ALLOC_HARDER;
		/*
		 * Ignore cpuset if GFP_ATOMIC (!wait) rather than fail alloc.
		 * See also cpuset_zone_allowed() comment in kernel/cpuset.c.
		 */
		alloc_flags &= ~ALLOC_CPUSET;
	} else if (unlikely(rt_task(current)) && !in_interrupt())
		alloc_flags |= ALLOC_HARDER;

	if (likely(!(gfp_mask & __GFP_NOMEMALLOC))) {
		if (!in_interrupt() &&
		    ((current->flags & PF_MEMALLOC) ||
		     unlikely(test_thread_flag(TIF_MEMDIE))))
			alloc_flags |= ALLOC_NO_WATERMARKS;
	}

	return alloc_flags;
}

static inline struct page *
__alloc_pages_slowpath(gfp_t gfp_mask, unsigned int order,
	struct zonelist *zonelist, enum zone_type high_zoneidx,
	nodemask_t *nodemask, struct zone *preferred_zone,
	int migratetype)
{
	const gfp_t wait = gfp_mask & __GFP_WAIT;
	struct page *page = NULL;
	int alloc_flags;
	unsigned long pages_reclaimed = 0;
	unsigned long did_some_progress;
	bool sync_migration = false;

	/*
	 * In the slowpath, we sanity check order to avoid ever trying to
	 * reclaim >= MAX_ORDER areas which will never succeed. Callers may
	 * be using allocators in order of preference for an area that is
	 * too large.
	 */
	if (order >= MAX_ORDER) {
		WARN_ON_ONCE(!(gfp_mask & __GFP_NOWARN));
		return NULL;
	}

	/*
	 * GFP_THISNODE (meaning __GFP_THISNODE, __GFP_NORETRY and
	 * __GFP_NOWARN set) should not cause reclaim since the subsystem
	 * (f.e. slab) using GFP_THISNODE may choose to trigger reclaim
	 * using a larger set of nodes after it has established that the
	 * allowed per node queues are empty and that nodes are
	 * over allocated.
	 */
	if (NUMA_BUILD && (gfp_mask & GFP_THISNODE) == GFP_THISNODE)
		goto nopage;

restart:
	if (!(gfp_mask & __GFP_NO_KSWAPD))
		wake_all_kswapd(order, zonelist, high_zoneidx,
						zone_idx(preferred_zone));

	/*
	 * OK, we're below the kswapd watermark and have kicked background
	 * reclaim. Now things get more complex, so set up alloc_flags according
	 * to how we want to proceed.
	 */
	alloc_flags = gfp_to_alloc_flags(gfp_mask);

	/*
	 * Find the true preferred zone if the allocation is unconstrained by
	 * cpusets.
	 */
	if (!(alloc_flags & ALLOC_CPUSET) && !nodemask)
		first_zones_zonelist(zonelist, high_zoneidx, NULL,
					&preferred_zone);

rebalance:
	/* This is the last chance, in general, before the goto nopage. */
	page = get_page_from_freelist(gfp_mask, nodemask, order, zonelist,
			high_zoneidx, alloc_flags & ~ALLOC_NO_WATERMARKS,
			preferred_zone, migratetype);
	if (page)
		goto got_pg;

	/* Allocate without watermarks if the context allows */
	if (alloc_flags & ALLOC_NO_WATERMARKS) {
		page = __alloc_pages_high_priority(gfp_mask, order,
				zonelist, high_zoneidx, nodemask,
				preferred_zone, migratetype);
		if (page)
			goto got_pg;
	}

	/* Atomic allocations - we can't balance anything */
	if (!wait)
		goto nopage;

	/* Avoid recursion of direct reclaim */
	if (current->flags & PF_MEMALLOC)
		goto nopage;

	/* Avoid allocations with no watermarks from looping endlessly */
	if (test_thread_flag(TIF_MEMDIE) && !(gfp_mask & __GFP_NOFAIL))
		goto nopage;

	/*
	 * Try direct compaction. The first pass is asynchronous. Subsequent
	 * attempts after direct reclaim are synchronous
	 */
	page = __alloc_pages_direct_compact(gfp_mask, order,
					zonelist, high_zoneidx,
					nodemask,
					alloc_flags, preferred_zone,
					migratetype, &did_some_progress,
					sync_migration);
	if (page)
		goto got_pg;
	sync_migration = true;

	/* Try direct reclaim and then allocating */
	page = __alloc_pages_direct_reclaim(gfp_mask, order,
					zonelist, high_zoneidx,
					nodemask,
					alloc_flags, preferred_zone,
					migratetype, &did_some_progress);
	if (page)
		goto got_pg;

	/*
	 * If we failed to make any progress reclaiming, then we are
	 * running out of options and have to consider going OOM
	 */
	if (!did_some_progress) {
		if ((gfp_mask & __GFP_FS) && !(gfp_mask & __GFP_NORETRY)) {
			if (oom_killer_disabled)
				goto nopage;
			page = __alloc_pages_may_oom(gfp_mask, order,
					zonelist, high_zoneidx,
					nodemask, preferred_zone,
					migratetype);
			if (page)
				goto got_pg;

			if (!(gfp_mask & __GFP_NOFAIL)) {
				/*
				 * The oom killer is not called for high-order
				 * allocations that may fail, so if no progress
				 * is being made, there are no other options and
				 * retrying is unlikely to help.
				 */
				if (order > PAGE_ALLOC_COSTLY_ORDER)
					goto nopage;
				/*
				 * The oom killer is not called for lowmem
				 * allocations to prevent needlessly killing
				 * innocent tasks.
				 */
				if (high_zoneidx < ZONE_NORMAL)
					goto nopage;
			}

			goto restart;
		}

		/*
		 * Suspend converts GFP_KERNEL to __GFP_WAIT which can
		 * prevent reclaim making forward progress without
		 * invoking OOM. Bail if we are suspending
		 */
		if (pm_suspending())
			goto nopage;
	}

	/* Check if we should retry the allocation */
	pages_reclaimed += did_some_progress;
	if (should_alloc_retry(gfp_mask, order, pages_reclaimed)) {
		/* Wait for some write requests to complete then retry */
		wait_iff_congested(preferred_zone, BLK_RW_ASYNC, HZ/50);
		goto rebalance;
	} else {
		/*
		 * High-order allocations do not necessarily loop after
		 * direct reclaim and reclaim/compaction depends on compaction
		 * being called after reclaim so call directly if necessary
		 */
		page = __alloc_pages_direct_compact(gfp_mask, order,
					zonelist, high_zoneidx,
					nodemask,
					alloc_flags, preferred_zone,
					migratetype, &did_some_progress,
					sync_migration);
		if (page)
			goto got_pg;
	}

nopage:
	warn_alloc_failed(gfp_mask, order, NULL);
	return page;
got_pg:
	if (kmemcheck_enabled)
		kmemcheck_pagealloc_alloc(page, order, gfp_mask);
	return page;

}

/*
 * This is the 'heart' of the zoned buddy allocator.
 */
struct page *
__alloc_pages_nodemask(gfp_t gfp_mask, unsigned int order,
			struct zonelist *zonelist, nodemask_t *nodemask)
{
	enum zone_type high_zoneidx = gfp_zone(gfp_mask);
	struct zone *preferred_zone;
	struct page *page;
	int migratetype = allocflags_to_migratetype(gfp_mask);

	gfp_mask &= gfp_allowed_mask;

	lockdep_trace_alloc(gfp_mask);

	might_sleep_if(gfp_mask & __GFP_WAIT);

	if (should_fail_alloc_page(gfp_mask, order))
		return NULL;

	/*
	 * Check the zones suitable for the gfp_mask contain at least one
	 * valid zone. It's possible to have an empty zonelist as a result
	 * of GFP_THISNODE and a memoryless node
	 */
	if (unlikely(!zonelist->_zonerefs->zone))
		return NULL;

	get_mems_allowed();
	/* The preferred zone is used for statistics later */
	first_zones_zonelist(zonelist, high_zoneidx,
				nodemask ? : &cpuset_current_mems_allowed,
				&preferred_zone);
	if (!preferred_zone) {
		put_mems_allowed();
		return NULL;
	}

	/* First allocation attempt */
	page = get_page_from_freelist(gfp_mask|__GFP_HARDWALL, nodemask, order,
			zonelist, high_zoneidx, ALLOC_WMARK_LOW|ALLOC_CPUSET,
			preferred_zone, migratetype);
	if (unlikely(!page))
		page = __alloc_pages_slowpath(gfp_mask, order,
				zonelist, high_zoneidx, nodemask,
				preferred_zone, migratetype);
	put_mems_allowed();

	trace_mm_page_alloc(page, order, gfp_mask, migratetype);
	return page;
}
EXPORT_SYMBOL(__alloc_pages_nodemask);

/*
 * Common helper functions.
 */
unsigned long __get_free_pages(gfp_t gfp_mask, unsigned int order)
{
	struct page *page;

	/*
	 * __get_free_pages() returns a 32-bit address, which cannot represent
	 * a highmem page
	 */
	VM_BUG_ON((gfp_mask & __GFP_HIGHMEM) != 0);

	page = alloc_pages(gfp_mask, order);
	if (!page)
		return 0;
	return (unsigned long) page_address(page);
}
EXPORT_SYMBOL(__get_free_pages);

unsigned long get_zeroed_page(gfp_t gfp_mask)
{
	return __get_free_pages(gfp_mask | __GFP_ZERO, 0);
}
EXPORT_SYMBOL(get_zeroed_page);

void __pagevec_free(struct pagevec *pvec)
{
	int i = pagevec_count(pvec);

	while (--i >= 0) {
		trace_mm_pagevec_free(pvec->pages[i], pvec->cold);
		free_hot_cold_page(pvec->pages[i], pvec->cold);
	}
}

void __free_pages(struct page *page, unsigned int order)
{
	if (put_page_testzero(page)) {
		if (order == 0)
			free_hot_cold_page(page, 0);
		else
			__free_pages_ok(page, order);
	}
}

EXPORT_SYMBOL(__free_pages);

void free_pages(unsigned long addr, unsigned int order)
{
	if (addr != 0) {
		VM_BUG_ON(!virt_addr_valid((void *)addr));
		__free_pages(virt_to_page((void *)addr), order);
	}
}

EXPORT_SYMBOL(free_pages);

static void *make_alloc_exact(unsigned long addr, unsigned order, size_t size)
{
	if (addr) {
		unsigned long alloc_end = addr + (PAGE_SIZE << order);
		unsigned long used = addr + PAGE_ALIGN(size);

		split_page(virt_to_page((void *)addr), order);
		while (used < alloc_end) {
			free_page(used);
			used += PAGE_SIZE;
		}
	}
	return (void *)addr;
}

/**
 * alloc_pages_exact - allocate an exact number physically-contiguous pages.
 * @size: the number of bytes to allocate
 * @gfp_mask: GFP flags for the allocation
 *
 * This function is similar to alloc_pages(), except that it allocates the
 * minimum number of pages to satisfy the request.  alloc_pages() can only
 * allocate memory in power-of-two pages.
 *
 * This function is also limited by MAX_ORDER.
 *
 * Memory allocated by this function must be released by free_pages_exact().
 */
void *alloc_pages_exact(size_t size, gfp_t gfp_mask)
{
	unsigned int order = get_order(size);
	unsigned long addr;

	addr = __get_free_pages(gfp_mask, order);
	return make_alloc_exact(addr, order, size);
}
EXPORT_SYMBOL(alloc_pages_exact);

/**
 * alloc_pages_exact_nid - allocate an exact number of physically-contiguous
 *			   pages on a node.
 * @nid: the preferred node ID where memory should be allocated
 * @size: the number of bytes to allocate
 * @gfp_mask: GFP flags for the allocation
 *
 * Like alloc_pages_exact(), but try to allocate on node nid first before falling
 * back.
 * Note this is not alloc_pages_exact_node() which allocates on a specific node,
 * but is not exact.
 */
void *alloc_pages_exact_nid(int nid, size_t size, gfp_t gfp_mask)
{
	unsigned order = get_order(size);
	struct page *p = alloc_pages_node(nid, gfp_mask, order);
	if (!p)
		return NULL;
	return make_alloc_exact((unsigned long)page_address(p), order, size);
}
EXPORT_SYMBOL(alloc_pages_exact_nid);

/**
 * free_pages_exact - release memory allocated via alloc_pages_exact()
 * @virt: the value returned by alloc_pages_exact.
 * @size: size of allocation, same value as passed to alloc_pages_exact().
 *
 * Release the memory allocated by a previous call to alloc_pages_exact.
 */
void free_pages_exact(void *virt, size_t size)
{
	unsigned long addr = (unsigned long)virt;
	unsigned long end = addr + PAGE_ALIGN(size);

	while (addr < end) {
		free_page(addr);
		addr += PAGE_SIZE;
	}
}
EXPORT_SYMBOL(free_pages_exact);

static unsigned int nr_free_zone_pages(int offset)
{
	struct zoneref *z;
	struct zone *zone;

	/* Just pick one node, since fallback list is circular */
	unsigned int sum = 0;

	struct zonelist *zonelist = node_zonelist(numa_node_id(), GFP_KERNEL);

	for_each_zone_zonelist(zone, z, zonelist, offset) {
		unsigned long size = zone->present_pages;
		unsigned long high = high_wmark_pages(zone);
		if (size > high)
			sum += size - high;
	}

	return sum;
}

/*
 * Amount of free RAM allocatable within ZONE_DMA and ZONE_NORMAL
 */
unsigned int nr_free_buffer_pages(void)
{
	return nr_free_zone_pages(gfp_zone(GFP_USER));
}
EXPORT_SYMBOL_GPL(nr_free_buffer_pages);

/*
 * Amount of free RAM allocatable within all zones
 */
unsigned int nr_free_pagecache_pages(void)
{
	return nr_free_zone_pages(gfp_zone(GFP_HIGHUSER_MOVABLE));
}

static inline void show_node(struct zone *zone)
{
	if (NUMA_BUILD)
		printk("Node %d ", zone_to_nid(zone));
}

void si_meminfo(struct sysinfo *val)
{
	val->totalram = totalram_pages;
	val->sharedram = 0;
	val->freeram = global_page_state(NR_FREE_PAGES);
	val->bufferram = nr_blockdev_pages();
	val->totalhigh = totalhigh_pages;
	val->freehigh = nr_free_highpages();
	val->mem_unit = PAGE_SIZE;
}

EXPORT_SYMBOL(si_meminfo);

#ifdef CONFIG_NUMA
void si_meminfo_node(struct sysinfo *val, int nid)
{
	pg_data_t *pgdat = NODE_DATA(nid);

	val->totalram = pgdat->node_present_pages;
	val->freeram = node_page_state(nid, NR_FREE_PAGES);
#ifdef CONFIG_HIGHMEM
	val->totalhigh = pgdat->node_zones[ZONE_HIGHMEM].present_pages;
	val->freehigh = zone_page_state(&pgdat->node_zones[ZONE_HIGHMEM],
			NR_FREE_PAGES);
#else
	val->totalhigh = 0;
	val->freehigh = 0;
#endif
	val->mem_unit = PAGE_SIZE;
}
#endif

/*
 * Determine whether the node should be displayed or not, depending on whether
 * SHOW_MEM_FILTER_NODES was passed to show_free_areas().
 */
bool skip_free_areas_node(unsigned int flags, int nid)
{
	bool ret = false;

	if (!(flags & SHOW_MEM_FILTER_NODES))
		goto out;

	get_mems_allowed();
	ret = !node_isset(nid, cpuset_current_mems_allowed);
	put_mems_allowed();
out:
	return ret;
}

#define K(x) ((x) << (PAGE_SHIFT-10))

/*
 * Show free area list (used inside shift_scroll-lock stuff)
 * We also calculate the percentage fragmentation. We do this by counting the
 * memory on each free list with the exception of the first item on the list.
 * Suppresses nodes that are not allowed by current's cpuset if
 * SHOW_MEM_FILTER_NODES is passed.
 */
void show_free_areas(unsigned int filter)
{
	int cpu;
	struct zone *zone;

	for_each_populated_zone(zone) {
		if (skip_free_areas_node(filter, zone_to_nid(zone)))
			continue;
		show_node(zone);
		printk("%s per-cpu:\n", zone->name);

		for_each_online_cpu(cpu) {
			struct per_cpu_pageset *pageset;

			pageset = per_cpu_ptr(zone->pageset, cpu);

			printk("CPU %4d: hi:%5d, btch:%4d usd:%4d\n",
			       cpu, pageset->pcp.high,
			       pageset->pcp.batch, pageset->pcp.count);
		}
	}

	printk("active_anon:%lu inactive_anon:%lu isolated_anon:%lu\n"
		" active_file:%lu inactive_file:%lu isolated_file:%lu\n"
		" unevictable:%lu"
		" dirty:%lu writeback:%lu unstable:%lu\n"
		" free:%lu slab_reclaimable:%lu slab_unreclaimable:%lu\n"
		" mapped:%lu shmem:%lu pagetables:%lu bounce:%lu\n",
		global_page_state(NR_ACTIVE_ANON),
		global_page_state(NR_INACTIVE_ANON),
		global_page_state(NR_ISOLATED_ANON),
		global_page_state(NR_ACTIVE_FILE),
		global_page_state(NR_INACTIVE_FILE),
		global_page_state(NR_ISOLATED_FILE),
		global_page_state(NR_UNEVICTABLE),
		global_page_state(NR_FILE_DIRTY),
		global_page_state(NR_WRITEBACK),
		global_page_state(NR_UNSTABLE_NFS),
		global_page_state(NR_FREE_PAGES),
		global_page_state(NR_SLAB_RECLAIMABLE),
		global_page_state(NR_SLAB_UNRECLAIMABLE),
		global_page_state(NR_FILE_MAPPED),
		global_page_state(NR_SHMEM),
		global_page_state(NR_PAGETABLE),
		global_page_state(NR_BOUNCE));

	for_each_populated_zone(zone) {
		int i;

		if (skip_free_areas_node(filter, zone_to_nid(zone)))
			continue;
		show_node(zone);
		printk("%s"
			" free:%lukB"
			" min:%lukB"
			" low:%lukB"
			" high:%lukB"
			" active_anon:%lukB"
			" inactive_anon:%lukB"
			" active_file:%lukB"
			" inactive_file:%lukB"
			" unevictable:%lukB"
			" isolated(anon):%lukB"
			" isolated(file):%lukB"
			" present:%lukB"
			" mlocked:%lukB"
			" dirty:%lukB"
			" writeback:%lukB"
			" mapped:%lukB"
			" shmem:%lukB"
			" slab_reclaimable:%lukB"
			" slab_unreclaimable:%lukB"
			" kernel_stack:%lukB"
			" pagetables:%lukB"
			" unstable:%lukB"
			" bounce:%lukB"
			" writeback_tmp:%lukB"
			" pages_scanned:%lu"
			" all_unreclaimable? %s"
			"\n",
			zone->name,
			K(zone_nr_free_pages(zone)),
			K(min_wmark_pages(zone)),
			K(low_wmark_pages(zone)),
			K(high_wmark_pages(zone)),
			K(zone_page_state(zone, NR_ACTIVE_ANON)),
			K(zone_page_state(zone, NR_INACTIVE_ANON)),
			K(zone_page_state(zone, NR_ACTIVE_FILE)),
			K(zone_page_state(zone, NR_INACTIVE_FILE)),
			K(zone_page_state(zone, NR_UNEVICTABLE)),
			K(zone_page_state(zone, NR_ISOLATED_ANON)),
			K(zone_page_state(zone, NR_ISOLATED_FILE)),
			K(zone->present_pages),
			K(zone_page_state(zone, NR_MLOCK)),
			K(zone_page_state(zone, NR_FILE_DIRTY)),
			K(zone_page_state(zone, NR_WRITEBACK)),
			K(zone_page_state(zone, NR_FILE_MAPPED)),
			K(zone_page_state(zone, NR_SHMEM)),
			K(zone_page_state(zone, NR_SLAB_RECLAIMABLE)),
			K(zone_page_state(zone, NR_SLAB_UNRECLAIMABLE)),
			zone_page_state(zone, NR_KERNEL_STACK) *
				THREAD_SIZE / 1024,
			K(zone_page_state(zone, NR_PAGETABLE)),
			K(zone_page_state(zone, NR_UNSTABLE_NFS)),
			K(zone_page_state(zone, NR_BOUNCE)),
			K(zone_page_state(zone, NR_WRITEBACK_TEMP)),
			zone->pages_scanned,
			(zone->all_unreclaimable ? "yes" : "no")
			);
		printk("lowmem_reserve[]:");
		for (i = 0; i < MAX_NR_ZONES; i++)
			printk(" %lu", zone->lowmem_reserve[i]);
		printk("\n");
	}

	for_each_populated_zone(zone) {
 		unsigned long nr[MAX_ORDER], flags, order, total = 0;

		if (skip_free_areas_node(filter, zone_to_nid(zone)))
			continue;
		show_node(zone);
		printk("%s: ", zone->name);

		spin_lock_irqsave(&zone->lock, flags);
		for (order = 0; order < MAX_ORDER; order++) {
			nr[order] = zone->free_area[order].nr_free;
			total += nr[order] << order;
		}
		spin_unlock_irqrestore(&zone->lock, flags);
		for (order = 0; order < MAX_ORDER; order++)
			printk("%lu*%lukB ", nr[order], K(1UL) << order);
		printk("= %lukB\n", K(total));
	}

	printk("%ld total pagecache pages\n", global_page_state(NR_FILE_PAGES));

	show_swap_cache_info();
}

static void zoneref_set_zone(struct zone *zone, struct zoneref *zoneref)
{
	zoneref->zone = zone;
	zoneref->zone_idx = zone_idx(zone);
}

/*
 * Builds allocation fallback zone lists.
 *
 * Add all populated zones of a node to the zonelist.
 */
static int build_zonelists_node(pg_data_t *pgdat, struct zonelist *zonelist,
				int nr_zones, enum zone_type zone_type)
{
	struct zone *zone;

	BUG_ON(zone_type >= MAX_NR_ZONES);
	zone_type++;

	do {
		zone_type--;
		zone = pgdat->node_zones + zone_type;
		if (populated_zone(zone)) {
			zoneref_set_zone(zone,
				&zonelist->_zonerefs[nr_zones++]);
			check_highest_zone(zone_type);
		}

	} while (zone_type);
	return nr_zones;
}


/*
 *  zonelist_order:
 *  0 = automatic detection of better ordering.
 *  1 = order by ([node] distance, -zonetype)
 *  2 = order by (-zonetype, [node] distance)
 *
 *  If not NUMA, ZONELIST_ORDER_ZONE and ZONELIST_ORDER_NODE will create
 *  the same zonelist. So only NUMA can configure this param.
 */
#define ZONELIST_ORDER_DEFAULT  0
#define ZONELIST_ORDER_NODE     1
#define ZONELIST_ORDER_ZONE     2

/* zonelist order in the kernel.
 * set_zonelist_order() will set this to NODE or ZONE.
 */
static int current_zonelist_order = ZONELIST_ORDER_DEFAULT;
static char zonelist_order_name[3][8] = {"Default", "Node", "Zone"};


#ifdef CONFIG_NUMA
/* The value user specified ....changed by config */
static int user_zonelist_order = ZONELIST_ORDER_DEFAULT;
/* string for sysctl */
#define NUMA_ZONELIST_ORDER_LEN	16
char numa_zonelist_order[16] = "default";

/*
 * interface for configure zonelist ordering.
 * command line option "numa_zonelist_order"
 *	= "[dD]efault	- default, automatic configuration.
 *	= "[nN]ode 	- order by node locality, then by zone within node
 *	= "[zZ]one      - order by zone, then by locality within zone
 */

static int __parse_numa_zonelist_order(char *s)
{
	if (*s == 'd' || *s == 'D') {
		user_zonelist_order = ZONELIST_ORDER_DEFAULT;
	} else if (*s == 'n' || *s == 'N') {
		user_zonelist_order = ZONELIST_ORDER_NODE;
	} else if (*s == 'z' || *s == 'Z') {
		user_zonelist_order = ZONELIST_ORDER_ZONE;
	} else {
		printk(KERN_WARNING
			"Ignoring invalid numa_zonelist_order value:  "
			"%s\n", s);
		return -EINVAL;
	}
	return 0;
}

static __init int setup_numa_zonelist_order(char *s)
{
	int ret;

	if (!s)
		return 0;

	ret = __parse_numa_zonelist_order(s);
	if (ret == 0)
		strlcpy(numa_zonelist_order, s, NUMA_ZONELIST_ORDER_LEN);

	return ret;
}
early_param("numa_zonelist_order", setup_numa_zonelist_order);

/*
 * sysctl handler for numa_zonelist_order
 */
int numa_zonelist_order_handler(ctl_table *table, int write,
		void __user *buffer, size_t *length,
		loff_t *ppos)
{
	char saved_string[NUMA_ZONELIST_ORDER_LEN];
	int ret;
	static DEFINE_MUTEX(zl_order_mutex);

	mutex_lock(&zl_order_mutex);
	if (write)
		strcpy(saved_string, (char*)table->data);
	ret = proc_dostring(table, write, buffer, length, ppos);
	if (ret)
		goto out;
	if (write) {
		int oldval = user_zonelist_order;
		if (__parse_numa_zonelist_order((char*)table->data)) {
			/*
			 * bogus value.  restore saved string
			 */
			strncpy((char*)table->data, saved_string,
				NUMA_ZONELIST_ORDER_LEN);
			user_zonelist_order = oldval;
		} else if (oldval != user_zonelist_order) {
			mutex_lock(&zonelists_mutex);
			build_all_zonelists(NULL);
			mutex_unlock(&zonelists_mutex);
		}
	}
out:
	mutex_unlock(&zl_order_mutex);
	return ret;
}


#define MAX_NODE_LOAD (nr_online_nodes)
static int node_load[MAX_NUMNODES];

/**
 * find_next_best_node - find the next node that should appear in a given node's fallback list
 * @node: node whose fallback list we're appending
 * @used_node_mask: nodemask_t of already used nodes
 *
 * We use a number of factors to determine which is the next node that should
 * appear on a given node's fallback list.  The node should not have appeared
 * already in @node's fallback list, and it should be the next closest node
 * according to the distance array (which contains arbitrary distance values
 * from each node to each node in the system), and should also prefer nodes
 * with no CPUs, since presumably they'll have very little allocation pressure
 * on them otherwise.
 * It returns -1 if no node is found.
 */
static int find_next_best_node(int node, nodemask_t *used_node_mask)
{
	int n, val;
	int min_val = INT_MAX;
	int best_node = -1;
	const struct cpumask *tmp = cpumask_of_node(0);

	/* Use the local node if we haven't already */
	if (!node_isset(node, *used_node_mask)) {
		node_set(node, *used_node_mask);
		return node;
	}

	for_each_node_state(n, N_HIGH_MEMORY) {

		/* Don't want a node to appear more than once */
		if (node_isset(n, *used_node_mask))
			continue;

		/* Use the distance array to find the distance */
		val = node_distance(node, n);

		/* Penalize nodes under us ("prefer the next node") */
		val += (n < node);

		/* Give preference to headless and unused nodes */
		tmp = cpumask_of_node(n);
		if (!cpumask_empty(tmp))
			val += PENALTY_FOR_NODE_WITH_CPUS;

		/* Slight preference for less loaded node */
		val *= (MAX_NODE_LOAD*MAX_NUMNODES);
		val += node_load[n];

		if (val < min_val) {
			min_val = val;
			best_node = n;
		}
	}

	if (best_node >= 0)
		node_set(best_node, *used_node_mask);

	return best_node;
}


/*
 * Build zonelists ordered by node and zones within node.
 * This results in maximum locality--normal zone overflows into local
 * DMA zone, if any--but risks exhausting DMA zone.
 */
static void build_zonelists_in_node_order(pg_data_t *pgdat, int node)
{
	int j;
	struct zonelist *zonelist;

	zonelist = &pgdat->node_zonelists[0];
	for (j = 0; zonelist->_zonerefs[j].zone != NULL; j++)
		;
	j = build_zonelists_node(NODE_DATA(node), zonelist, j,
							MAX_NR_ZONES - 1);
	zonelist->_zonerefs[j].zone = NULL;
	zonelist->_zonerefs[j].zone_idx = 0;
}

/*
 * Build gfp_thisnode zonelists
 */
static void build_thisnode_zonelists(pg_data_t *pgdat)
{
	int j;
	struct zonelist *zonelist;

	zonelist = &pgdat->node_zonelists[1];
	j = build_zonelists_node(pgdat, zonelist, 0, MAX_NR_ZONES - 1);
	zonelist->_zonerefs[j].zone = NULL;
	zonelist->_zonerefs[j].zone_idx = 0;
}

/*
 * Build zonelists ordered by zone and nodes within zones.
 * This results in conserving DMA zone[s] until all Normal memory is
 * exhausted, but results in overflowing to remote node while memory
 * may still exist in local DMA zone.
 */
static int node_order[MAX_NUMNODES];

static void build_zonelists_in_zone_order(pg_data_t *pgdat, int nr_nodes)
{
	int pos, j, node;
	int zone_type;		/* needs to be signed */
	struct zone *z;
	struct zonelist *zonelist;

	zonelist = &pgdat->node_zonelists[0];
	pos = 0;
	for (zone_type = MAX_NR_ZONES - 1; zone_type >= 0; zone_type--) {
		for (j = 0; j < nr_nodes; j++) {
			node = node_order[j];
			z = &NODE_DATA(node)->node_zones[zone_type];
			if (populated_zone(z)) {
				zoneref_set_zone(z,
					&zonelist->_zonerefs[pos++]);
				check_highest_zone(zone_type);
			}
		}
	}
	zonelist->_zonerefs[pos].zone = NULL;
	zonelist->_zonerefs[pos].zone_idx = 0;
}

static int default_zonelist_order(void)
{
	int nid, zone_type;
	unsigned long low_kmem_size,total_size;
	struct zone *z;
	int average_size;
	/*
         * ZONE_DMA and ZONE_DMA32 can be very small area in the system.
	 * If they are really small and used heavily, the system can fall
	 * into OOM very easily.
	 * This function detect ZONE_DMA/DMA32 size and configures zone order.
	 */
	/* Is there ZONE_NORMAL ? (ex. ppc has only DMA zone..) */
	low_kmem_size = 0;
	total_size = 0;
	for_each_online_node(nid) {
		for (zone_type = 0; zone_type < MAX_NR_ZONES; zone_type++) {
			z = &NODE_DATA(nid)->node_zones[zone_type];
			if (populated_zone(z)) {
				if (zone_type < ZONE_NORMAL)
					low_kmem_size += z->present_pages;
				total_size += z->present_pages;
			} else if (zone_type == ZONE_NORMAL) {
				/*
				 * If any node has only lowmem, then node order
				 * is preferred to allow kernel allocations
				 * locally; otherwise, they can easily infringe
				 * on other nodes when there is an abundance of
				 * lowmem available to allocate from.
				 */
				return ZONELIST_ORDER_NODE;
			}
		}
	}
	if (!low_kmem_size ||  /* there are no DMA area. */
	    low_kmem_size > total_size/2) /* DMA/DMA32 is big. */
		return ZONELIST_ORDER_NODE;
	/*
	 * look into each node's config.
  	 * If there is a node whose DMA/DMA32 memory is very big area on
 	 * local memory, NODE_ORDER may be suitable.
         */
	average_size = total_size /
				(nodes_weight(node_states[N_HIGH_MEMORY]) + 1);
	for_each_online_node(nid) {
		low_kmem_size = 0;
		total_size = 0;
		for (zone_type = 0; zone_type < MAX_NR_ZONES; zone_type++) {
			z = &NODE_DATA(nid)->node_zones[zone_type];
			if (populated_zone(z)) {
				if (zone_type < ZONE_NORMAL)
					low_kmem_size += z->present_pages;
				total_size += z->present_pages;
			}
		}
		if (low_kmem_size &&
		    total_size > average_size && /* ignore small node */
		    low_kmem_size > total_size * 70/100)
			return ZONELIST_ORDER_NODE;
	}
	return ZONELIST_ORDER_ZONE;
}

static void set_zonelist_order(void)
{
	if (user_zonelist_order == ZONELIST_ORDER_DEFAULT)
		current_zonelist_order = default_zonelist_order();
	else
		current_zonelist_order = user_zonelist_order;
}

static void build_zonelists(pg_data_t *pgdat)
{
	int j, node, load;
	enum zone_type i;
	nodemask_t used_mask;
	int local_node, prev_node;
	struct zonelist *zonelist;
	int order = current_zonelist_order;

	/* initialize zonelists */
	for (i = 0; i < MAX_ZONELISTS; i++) {
		zonelist = pgdat->node_zonelists + i;
		zonelist->_zonerefs[0].zone = NULL;
		zonelist->_zonerefs[0].zone_idx = 0;
	}

	/* NUMA-aware ordering of nodes */
	local_node = pgdat->node_id;
	load = nr_online_nodes;
	prev_node = local_node;
	nodes_clear(used_mask);

	memset(node_order, 0, sizeof(node_order));
	j = 0;

	while ((node = find_next_best_node(local_node, &used_mask)) >= 0) {
		int distance = node_distance(local_node, node);

		/*
		 * If another node is sufficiently far away then it is better
		 * to reclaim pages in a zone before going off node.
		 */
		if (distance > RECLAIM_DISTANCE)
			zone_reclaim_mode = 1;

		/*
		 * We don't want to pressure a particular node.
		 * So adding penalty to the first node in same
		 * distance group to make it round-robin.
		 */
		if (distance != node_distance(local_node, prev_node))
			node_load[node] = load;

		prev_node = node;
		load--;
		if (order == ZONELIST_ORDER_NODE)
			build_zonelists_in_node_order(pgdat, node);
		else
			node_order[j++] = node;	/* remember order */
	}

	if (order == ZONELIST_ORDER_ZONE) {
		/* calculate node order -- i.e., DMA last! */
		build_zonelists_in_zone_order(pgdat, j);
	}

	build_thisnode_zonelists(pgdat);
}

/* Construct the zonelist performance cache - see further mmzone.h */
static void build_zonelist_cache(pg_data_t *pgdat)
{
	struct zonelist *zonelist;
	struct zonelist_cache *zlc;
	struct zoneref *z;

	zonelist = &pgdat->node_zonelists[0];
	zonelist->zlcache_ptr = zlc = &zonelist->zlcache;
	bitmap_zero(zlc->fullzones, MAX_ZONES_PER_ZONELIST);
	for (z = zonelist->_zonerefs; z->zone; z++)
		zlc->z_to_n[z - zonelist->_zonerefs] = zonelist_node_idx(z);
}

#ifdef CONFIG_HAVE_MEMORYLESS_NODES
/*
 * Return node id of node used for "local" allocations.
 * I.e., first node id of first zone in arg node's generic zonelist.
 * Used for initializing percpu 'numa_mem', which is used primarily
 * for kernel allocations, so use GFP_KERNEL flags to locate zonelist.
 */
int local_memory_node(int node)
{
	struct zone *zone;

	(void)first_zones_zonelist(node_zonelist(node, GFP_KERNEL),
				   gfp_zone(GFP_KERNEL),
				   NULL,
				   &zone);
	return zone->node;
}
#endif

#else	/* CONFIG_NUMA */

static void set_zonelist_order(void)
{
	current_zonelist_order = ZONELIST_ORDER_ZONE;
}

static void build_zonelists(pg_data_t *pgdat)
{
	int node, local_node;
	enum zone_type j;
	struct zonelist *zonelist;

	local_node = pgdat->node_id;

	zonelist = &pgdat->node_zonelists[0];
	j = build_zonelists_node(pgdat, zonelist, 0, MAX_NR_ZONES - 1);

	/*
	 * Now we build the zonelist so that it contains the zones
	 * of all the other nodes.
	 * We don't want to pressure a particular node, so when
	 * building the zones for node N, we make sure that the
	 * zones coming right after the local ones are those from
	 * node N+1 (modulo N)
	 */
	for (node = local_node + 1; node < MAX_NUMNODES; node++) {
		if (!node_online(node))
			continue;
		j = build_zonelists_node(NODE_DATA(node), zonelist, j,
							MAX_NR_ZONES - 1);
	}
	for (node = 0; node < local_node; node++) {
		if (!node_online(node))
			continue;
		j = build_zonelists_node(NODE_DATA(node), zonelist, j,
							MAX_NR_ZONES - 1);
	}

	zonelist->_zonerefs[j].zone = NULL;
	zonelist->_zonerefs[j].zone_idx = 0;
}

/* non-NUMA variant of zonelist performance cache - just NULL zlcache_ptr */
static void build_zonelist_cache(pg_data_t *pgdat)
{
	pgdat->node_zonelists[0].zlcache_ptr = NULL;
}

#endif	/* CONFIG_NUMA */

/*
 * Boot pageset table. One per cpu which is going to be used for all
 * zones and all nodes. The parameters will be set in such a way
 * that an item put on a list will immediately be handed over to
 * the buddy list. This is safe since pageset manipulation is done
 * with interrupts disabled.
 *
 * The boot_pagesets must be kept even after bootup is complete for
 * unused processors and/or zones. They do play a role for bootstrapping
 * hotplugged processors.
 *
 * zoneinfo_show() and maybe other functions do
 * not check if the processor is online before following the pageset pointer.
 * Other parts of the kernel may not check if the zone is available.
 */
static void setup_pageset(struct per_cpu_pageset *p, unsigned long batch);
static DEFINE_PER_CPU(struct per_cpu_pageset, boot_pageset);
static void setup_zone_pageset(struct zone *zone);

/*
 * Global mutex to protect against size modification of zonelists
 * as well as to serialize pageset setup for the new populated zone.
 */
DEFINE_MUTEX(zonelists_mutex);

/* return values int ....just for stop_machine() */
static __init_refok int __build_all_zonelists(void *data)
{
	int nid;
	int cpu;

#ifdef CONFIG_NUMA
	memset(node_load, 0, sizeof(node_load));
#endif
	for_each_online_node(nid) {
		pg_data_t *pgdat = NODE_DATA(nid);

		build_zonelists(pgdat);
		build_zonelist_cache(pgdat);
	}

	/*
	 * Initialize the boot_pagesets that are going to be used
	 * for bootstrapping processors. The real pagesets for
	 * each zone will be allocated later when the per cpu
	 * allocator is available.
	 *
	 * boot_pagesets are used also for bootstrapping offline
	 * cpus if the system is already booted because the pagesets
	 * are needed to initialize allocators on a specific cpu too.
	 * F.e. the percpu allocator needs the page allocator which
	 * needs the percpu allocator in order to allocate its pagesets
	 * (a chicken-egg dilemma).
	 */
	for_each_possible_cpu(cpu) {
		setup_pageset(&per_cpu(boot_pageset, cpu), 0);

#ifdef CONFIG_HAVE_MEMORYLESS_NODES
		/*
		 * We now know the "local memory node" for each node--
		 * i.e., the node of the first zone in the generic zonelist.
		 * Set up numa_mem percpu variable for on-line cpus.  During
		 * boot, only the boot cpu should be on-line;  we'll init the
		 * secondary cpus' numa_mem as they come on-line.  During
		 * node/memory hotplug, we'll fixup all on-line cpus.
		 */
		if (cpu_online(cpu))
			set_cpu_numa_mem(cpu, local_memory_node(cpu_to_node(cpu)));
#endif
	}

	return 0;
}

/*
 * Called with zonelists_mutex held always
 * unless system_state == SYSTEM_BOOTING.
 */
void __ref build_all_zonelists(void *data)
{
	set_zonelist_order();

	if (system_state == SYSTEM_BOOTING) {
		__build_all_zonelists(NULL);
		mminit_verify_zonelist();
		cpuset_init_current_mems_allowed();
	} else {
		/* we have to stop all cpus to guarantee there is no user
		   of zonelist */
#ifdef CONFIG_MEMORY_HOTPLUG
		if (data)
			setup_zone_pageset((struct zone *)data);
#endif
		stop_machine(__build_all_zonelists, NULL, NULL);
		/* cpuset refresh routine should be here */
	}
	vm_total_pages = nr_free_pagecache_pages();
	/*
	 * Disable grouping by mobility if the number of pages in the
	 * system is too low to allow the mechanism to work. It would be
	 * more accurate, but expensive to check per-zone. This check is
	 * made on memory-hotadd so a system can start with mobility
	 * disabled and enable it later
	 */
	if (vm_total_pages < (pageblock_nr_pages * MIGRATE_TYPES))
		page_group_by_mobility_disabled = 1;
	else
		page_group_by_mobility_disabled = 0;

	printk("Built %i zonelists in %s order, mobility grouping %s.  "
		"Total pages: %ld\n",
			nr_online_nodes,
			zonelist_order_name[current_zonelist_order],
			page_group_by_mobility_disabled ? "off" : "on",
			vm_total_pages);
#ifdef CONFIG_NUMA
	printk("Policy zone: %s\n", zone_names[policy_zone]);
#endif
}

/*
 * Helper functions to size the waitqueue hash table.
 * Essentially these want to choose hash table sizes sufficiently
 * large so that collisions trying to wait on pages are rare.
 * But in fact, the number of active page waitqueues on typical
 * systems is ridiculously low, less than 200. So this is even
 * conservative, even though it seems large.
 *
 * The constant PAGES_PER_WAITQUEUE specifies the ratio of pages to
 * waitqueues, i.e. the size of the waitq table given the number of pages.
 */
#define PAGES_PER_WAITQUEUE	256

#ifndef CONFIG_MEMORY_HOTPLUG
static inline unsigned long wait_table_hash_nr_entries(unsigned long pages)
{
	unsigned long size = 1;

	pages /= PAGES_PER_WAITQUEUE;

	while (size < pages)
		size <<= 1;

	/*
	 * Once we have dozens or even hundreds of threads sleeping
	 * on IO we've got bigger problems than wait queue collision.
	 * Limit the size of the wait table to a reasonable size.
	 */
	size = min(size, 4096UL);

	return max(size, 4UL);
}
#else
/*
 * A zone's size might be changed by hot-add, so it is not possible to determine
 * a suitable size for its wait_table.  So we use the maximum size now.
 *
 * The max wait table size = 4096 x sizeof(wait_queue_head_t).   ie:
 *
 *    i386 (preemption config)    : 4096 x 16 = 64Kbyte.
 *    ia64, x86-64 (no preemption): 4096 x 20 = 80Kbyte.
 *    ia64, x86-64 (preemption)   : 4096 x 24 = 96Kbyte.
 *
 * The maximum entries are prepared when a zone's memory is (512K + 256) pages
 * or more by the traditional way. (See above).  It equals:
 *
 *    i386, x86-64, powerpc(4K page size) : =  ( 2G + 1M)byte.
 *    ia64(16K page size)                 : =  ( 8G + 4M)byte.
 *    powerpc (64K page size)             : =  (32G +16M)byte.
 */
static inline unsigned long wait_table_hash_nr_entries(unsigned long pages)
{
	return 4096UL;
}
#endif

/*
 * This is an integer logarithm so that shifts can be used later
 * to extract the more random high bits from the multiplicative
 * hash function before the remainder is taken.
 */
static inline unsigned long wait_table_bits(unsigned long size)
{
	return ffz(~size);
}

#define LONG_ALIGN(x) (((x)+(sizeof(long))-1)&~((sizeof(long))-1))

/*
 * Check if a pageblock contains reserved pages
 */
<<<<<<< HEAD
static int pageblock_is_reserved(unsigned long start_pfn)
{
	unsigned long end_pfn = start_pfn + pageblock_nr_pages;
	unsigned long pfn;

	for (pfn = start_pfn; pfn < end_pfn; pfn++)
		if (PageReserved(pfn_to_page(pfn)))
			return 1;
=======
static int pageblock_is_reserved(unsigned long start_pfn, unsigned long end_pfn)
{
	unsigned long pfn;

	for (pfn = start_pfn; pfn < end_pfn; pfn++) {
		if (!pfn_valid_within(pfn) || PageReserved(pfn_to_page(pfn)))
			return 1;
	}
>>>>>>> b55e9ac4
	return 0;
}

/*
 * Mark a number of pageblocks as MIGRATE_RESERVE. The number
 * of blocks reserved is based on min_wmark_pages(zone). The memory within
 * the reserve will tend to store contiguous free pages. Setting min_free_kbytes
 * higher will lead to a bigger reserve which will get freed as contiguous
 * blocks as reclaim kicks in
 */
static void setup_zone_migrate_reserve(struct zone *zone)
{
	unsigned long start_pfn, pfn, end_pfn, block_end_pfn;
	struct page *page;
	unsigned long block_migratetype;
	int reserve;

	/* Get the start pfn, end pfn and the number of blocks to reserve */
	start_pfn = zone->zone_start_pfn;
	end_pfn = start_pfn + zone->spanned_pages;
	reserve = roundup(min_wmark_pages(zone), pageblock_nr_pages) >>
							pageblock_order;

	/*
	 * Reserve blocks are generally in place to help high-order atomic
	 * allocations that are short-lived. A min_free_kbytes value that
	 * would result in more than 2 reserve blocks for atomic allocations
	 * is assumed to be in place to help anti-fragmentation for the
	 * future allocation of hugepages at runtime.
	 */
	reserve = min(2, reserve);

	for (pfn = start_pfn; pfn < end_pfn; pfn += pageblock_nr_pages) {
		if (!pfn_valid(pfn))
			continue;
		page = pfn_to_page(pfn);

		/* Watch out for overlapping nodes */
		if (page_to_nid(page) != zone_to_nid(zone))
			continue;

		/* Blocks with reserved pages will never free, skip them. */
<<<<<<< HEAD
		if (pageblock_is_reserved(pfn))
=======
		block_end_pfn = min(pfn + pageblock_nr_pages, end_pfn);
		if (pageblock_is_reserved(pfn, block_end_pfn))
>>>>>>> b55e9ac4
			continue;

		block_migratetype = get_pageblock_migratetype(page);

		/* If this block is reserved, account for it */
		if (reserve > 0 && block_migratetype == MIGRATE_RESERVE) {
			reserve--;
			continue;
		}

		/* Suitable for reserving if this block is movable */
		if (reserve > 0 && block_migratetype == MIGRATE_MOVABLE) {
			set_pageblock_migratetype(page, MIGRATE_RESERVE);
			move_freepages_block(zone, page, MIGRATE_RESERVE);
			reserve--;
			continue;
		}

		/*
		 * If the reserve is met and this is a previous reserved block,
		 * take it back
		 */
		if (block_migratetype == MIGRATE_RESERVE) {
			set_pageblock_migratetype(page, MIGRATE_MOVABLE);
			move_freepages_block(zone, page, MIGRATE_MOVABLE);
		}
	}
}

/*
 * Initially all pages are reserved - free ones are freed
 * up by free_all_bootmem() once the early boot process is
 * done. Non-atomic initialization, single-pass.
 */
void __meminit memmap_init_zone(unsigned long size, int nid, unsigned long zone,
		unsigned long start_pfn, enum memmap_context context)
{
	struct page *page;
	unsigned long end_pfn = start_pfn + size;
	unsigned long pfn;
	struct zone *z;

	if (highest_memmap_pfn < end_pfn - 1)
		highest_memmap_pfn = end_pfn - 1;

	z = &NODE_DATA(nid)->node_zones[zone];
	for (pfn = start_pfn; pfn < end_pfn; pfn++) {
		/*
		 * There can be holes in boot-time mem_map[]s
		 * handed to this function.  They do not
		 * exist on hotplugged memory.
		 */
		if (context == MEMMAP_EARLY) {
			if (!early_pfn_valid(pfn))
				continue;
			if (!early_pfn_in_nid(pfn, nid))
				continue;
		}
		page = pfn_to_page(pfn);
		set_page_links(page, zone, nid, pfn);
		mminit_verify_page_links(page, zone, nid, pfn);
		init_page_count(page);
		reset_page_mapcount(page);
		SetPageReserved(page);
		/*
		 * Mark the block movable so that blocks are reserved for
		 * movable at startup. This will force kernel allocations
		 * to reserve their blocks rather than leaking throughout
		 * the address space during boot when many long-lived
		 * kernel allocations are made. Later some blocks near
		 * the start are marked MIGRATE_RESERVE by
		 * setup_zone_migrate_reserve()
		 *
		 * bitmap is created for zone's valid pfn range. but memmap
		 * can be created for invalid pages (for alignment)
		 * check here not to call set_pageblock_migratetype() against
		 * pfn out of zone.
		 */
		if ((z->zone_start_pfn <= pfn)
		    && (pfn < z->zone_start_pfn + z->spanned_pages)
		    && !(pfn & (pageblock_nr_pages - 1)))
			set_pageblock_migratetype(page, MIGRATE_MOVABLE);

		INIT_LIST_HEAD(&page->lru);
#ifdef WANT_PAGE_VIRTUAL
		/* The shift won't overflow because ZONE_NORMAL is below 4G. */
		if (!is_highmem_idx(zone))
			set_page_address(page, __va(pfn << PAGE_SHIFT));
#endif
	}
}

static void __meminit zone_init_free_lists(struct zone *zone)
{
	int order, t;
	for_each_migratetype_order(order, t) {
		INIT_LIST_HEAD(&zone->free_area[order].free_list[t]);
		zone->free_area[order].nr_free = 0;
	}
}

#ifndef __HAVE_ARCH_MEMMAP_INIT
#define memmap_init(size, nid, zone, start_pfn) \
	memmap_init_zone((size), (nid), (zone), (start_pfn), MEMMAP_EARLY)
#endif

static int zone_batchsize(struct zone *zone)
{
#ifdef CONFIG_MMU
	int batch;

	/*
	 * The per-cpu-pages pools are set to around 1000th of the
	 * size of the zone.  But no more than 1/2 of a meg.
	 *
	 * OK, so we don't know how big the cache is.  So guess.
	 */
	batch = zone->present_pages / 1024;
	if (batch * PAGE_SIZE > 512 * 1024)
		batch = (512 * 1024) / PAGE_SIZE;
	batch /= 4;		/* We effectively *= 4 below */
	if (batch < 1)
		batch = 1;

	/*
	 * Clamp the batch to a 2^n - 1 value. Having a power
	 * of 2 value was found to be more likely to have
	 * suboptimal cache aliasing properties in some cases.
	 *
	 * For example if 2 tasks are alternately allocating
	 * batches of pages, one task can end up with a lot
	 * of pages of one half of the possible page colors
	 * and the other with pages of the other colors.
	 */
	batch = rounddown_pow_of_two(batch + batch/2) - 1;

	return batch;

#else
	/* The deferral and batching of frees should be suppressed under NOMMU
	 * conditions.
	 *
	 * The problem is that NOMMU needs to be able to allocate large chunks
	 * of contiguous memory as there's no hardware page translation to
	 * assemble apparent contiguous memory from discontiguous pages.
	 *
	 * Queueing large contiguous runs of pages for batching, however,
	 * causes the pages to actually be freed in smaller chunks.  As there
	 * can be a significant delay between the individual batches being
	 * recycled, this leads to the once large chunks of space being
	 * fragmented and becoming unavailable for high-order allocations.
	 */
	return 0;
#endif
}

static void setup_pageset(struct per_cpu_pageset *p, unsigned long batch)
{
	struct per_cpu_pages *pcp;
	int migratetype;

	memset(p, 0, sizeof(*p));

	pcp = &p->pcp;
	pcp->count = 0;
	pcp->high = 6 * batch;
	pcp->batch = max(1UL, 1 * batch);
	for (migratetype = 0; migratetype < MIGRATE_PCPTYPES; migratetype++)
		INIT_LIST_HEAD(&pcp->lists[migratetype]);
}

/*
 * setup_pagelist_highmark() sets the high water mark for hot per_cpu_pagelist
 * to the value high for the pageset p.
 */

static void setup_pagelist_highmark(struct per_cpu_pageset *p,
				unsigned long high)
{
	struct per_cpu_pages *pcp;

	pcp = &p->pcp;
	pcp->high = high;
	pcp->batch = max(1UL, high/4);
	if ((high/4) > (PAGE_SHIFT * 8))
		pcp->batch = PAGE_SHIFT * 8;
}

static void setup_zone_pageset(struct zone *zone)
{
	int cpu;

	zone->pageset = alloc_percpu(struct per_cpu_pageset);

	for_each_possible_cpu(cpu) {
		struct per_cpu_pageset *pcp = per_cpu_ptr(zone->pageset, cpu);

		setup_pageset(pcp, zone_batchsize(zone));

		if (percpu_pagelist_fraction)
			setup_pagelist_highmark(pcp,
				(zone->present_pages /
					percpu_pagelist_fraction));
	}
}

/*
 * Allocate per cpu pagesets and initialize them.
 * Before this call only boot pagesets were available.
 */
void __init setup_per_cpu_pageset(void)
{
	struct zone *zone;

	for_each_populated_zone(zone)
		setup_zone_pageset(zone);
}

static noinline __init_refok
int zone_wait_table_init(struct zone *zone, unsigned long zone_size_pages)
{
	int i;
	struct pglist_data *pgdat = zone->zone_pgdat;
	size_t alloc_size;

	/*
	 * The per-page waitqueue mechanism uses hashed waitqueues
	 * per zone.
	 */
	zone->wait_table_hash_nr_entries =
		 wait_table_hash_nr_entries(zone_size_pages);
	zone->wait_table_bits =
		wait_table_bits(zone->wait_table_hash_nr_entries);
	alloc_size = zone->wait_table_hash_nr_entries
					* sizeof(wait_queue_head_t);

	if (!slab_is_available()) {
		zone->wait_table = (wait_queue_head_t *)
			alloc_bootmem_node_nopanic(pgdat, alloc_size);
	} else {
		/*
		 * This case means that a zone whose size was 0 gets new memory
		 * via memory hot-add.
		 * But it may be the case that a new node was hot-added.  In
		 * this case vmalloc() will not be able to use this new node's
		 * memory - this wait_table must be initialized to use this new
		 * node itself as well.
		 * To use this new node's memory, further consideration will be
		 * necessary.
		 */
		zone->wait_table = vmalloc(alloc_size);
	}
	if (!zone->wait_table)
		return -ENOMEM;

	for(i = 0; i < zone->wait_table_hash_nr_entries; ++i)
		init_waitqueue_head(zone->wait_table + i);

	return 0;
}

static int __zone_pcp_update(void *data)
{
	struct zone *zone = data;
	int cpu;
	unsigned long batch = zone_batchsize(zone), flags;

	for_each_possible_cpu(cpu) {
		struct per_cpu_pageset *pset;
		struct per_cpu_pages *pcp;

		pset = per_cpu_ptr(zone->pageset, cpu);
		pcp = &pset->pcp;

		local_irq_save(flags);
		free_pcppages_bulk(zone, pcp->count, pcp);
		setup_pageset(pset, batch);
		local_irq_restore(flags);
	}
	return 0;
}

void zone_pcp_update(struct zone *zone)
{
	stop_machine(__zone_pcp_update, zone, NULL);
}

static __meminit void zone_pcp_init(struct zone *zone)
{
	/*
	 * per cpu subsystem is not up at this point. The following code
	 * relies on the ability of the linker to provide the
	 * offset of a (static) per cpu variable into the per cpu area.
	 */
	zone->pageset = &boot_pageset;

	if (zone->present_pages)
		printk(KERN_DEBUG "  %s zone: %lu pages, LIFO batch:%u\n",
			zone->name, zone->present_pages,
					 zone_batchsize(zone));
}

__meminit int init_currently_empty_zone(struct zone *zone,
					unsigned long zone_start_pfn,
					unsigned long size,
					enum memmap_context context)
{
	struct pglist_data *pgdat = zone->zone_pgdat;
	int ret;
	ret = zone_wait_table_init(zone, size);
	if (ret)
		return ret;
	pgdat->nr_zones = zone_idx(zone) + 1;

	zone->zone_start_pfn = zone_start_pfn;

	mminit_dprintk(MMINIT_TRACE, "memmap_init",
			"Initialising map node %d zone %lu pfns %lu -> %lu\n",
			pgdat->node_id,
			(unsigned long)zone_idx(zone),
			zone_start_pfn, (zone_start_pfn + size));

	zone_init_free_lists(zone);

	return 0;
}

#ifdef CONFIG_ARCH_POPULATES_NODE_MAP
/*
 * Basic iterator support. Return the first range of PFNs for a node
 * Note: nid == MAX_NUMNODES returns first region regardless of node
 */
static int __meminit first_active_region_index_in_nid(int nid)
{
	int i;

	for (i = 0; i < nr_nodemap_entries; i++)
		if (nid == MAX_NUMNODES || early_node_map[i].nid == nid)
			return i;

	return -1;
}

/*
 * Basic iterator support. Return the next active range of PFNs for a node
 * Note: nid == MAX_NUMNODES returns next region regardless of node
 */
static int __meminit next_active_region_index_in_nid(int index, int nid)
{
	for (index = index + 1; index < nr_nodemap_entries; index++)
		if (nid == MAX_NUMNODES || early_node_map[index].nid == nid)
			return index;

	return -1;
}

#ifndef CONFIG_HAVE_ARCH_EARLY_PFN_TO_NID
/*
 * Required by SPARSEMEM. Given a PFN, return what node the PFN is on.
 * Architectures may implement their own version but if add_active_range()
 * was used and there are no special requirements, this is a convenient
 * alternative
 */
int __meminit __early_pfn_to_nid(unsigned long pfn)
{
	int i;

	for (i = 0; i < nr_nodemap_entries; i++) {
		unsigned long start_pfn = early_node_map[i].start_pfn;
		unsigned long end_pfn = early_node_map[i].end_pfn;

		if (start_pfn <= pfn && pfn < end_pfn)
			return early_node_map[i].nid;
	}
	/* This is a memory hole */
	return -1;
}
#endif /* CONFIG_HAVE_ARCH_EARLY_PFN_TO_NID */

int __meminit early_pfn_to_nid(unsigned long pfn)
{
	int nid;

	nid = __early_pfn_to_nid(pfn);
	if (nid >= 0)
		return nid;
	/* just returns 0 */
	return 0;
}

#ifdef CONFIG_NODES_SPAN_OTHER_NODES
bool __meminit early_pfn_in_nid(unsigned long pfn, int node)
{
	int nid;

	nid = __early_pfn_to_nid(pfn);
	if (nid >= 0 && nid != node)
		return false;
	return true;
}
#endif

/* Basic iterator support to walk early_node_map[] */
#define for_each_active_range_index_in_nid(i, nid) \
	for (i = first_active_region_index_in_nid(nid); i != -1; \
				i = next_active_region_index_in_nid(i, nid))

/**
 * free_bootmem_with_active_regions - Call free_bootmem_node for each active range
 * @nid: The node to free memory on. If MAX_NUMNODES, all nodes are freed.
 * @max_low_pfn: The highest PFN that will be passed to free_bootmem_node
 *
 * If an architecture guarantees that all ranges registered with
 * add_active_ranges() contain no holes and may be freed, this
 * this function may be used instead of calling free_bootmem() manually.
 */
void __init free_bootmem_with_active_regions(int nid,
						unsigned long max_low_pfn)
{
	int i;

	for_each_active_range_index_in_nid(i, nid) {
		unsigned long size_pages = 0;
		unsigned long end_pfn = early_node_map[i].end_pfn;

		if (early_node_map[i].start_pfn >= max_low_pfn)
			continue;

		if (end_pfn > max_low_pfn)
			end_pfn = max_low_pfn;

		size_pages = end_pfn - early_node_map[i].start_pfn;
		free_bootmem_node(NODE_DATA(early_node_map[i].nid),
				PFN_PHYS(early_node_map[i].start_pfn),
				size_pages << PAGE_SHIFT);
	}
}

#ifdef CONFIG_HAVE_MEMBLOCK
/*
 * Basic iterator support. Return the last range of PFNs for a node
 * Note: nid == MAX_NUMNODES returns last region regardless of node
 */
static int __meminit last_active_region_index_in_nid(int nid)
{
	int i;

	for (i = nr_nodemap_entries - 1; i >= 0; i--)
		if (nid == MAX_NUMNODES || early_node_map[i].nid == nid)
			return i;

	return -1;
}

/*
 * Basic iterator support. Return the previous active range of PFNs for a node
 * Note: nid == MAX_NUMNODES returns next region regardless of node
 */
static int __meminit previous_active_region_index_in_nid(int index, int nid)
{
	for (index = index - 1; index >= 0; index--)
		if (nid == MAX_NUMNODES || early_node_map[index].nid == nid)
			return index;

	return -1;
}

#define for_each_active_range_index_in_nid_reverse(i, nid) \
	for (i = last_active_region_index_in_nid(nid); i != -1; \
				i = previous_active_region_index_in_nid(i, nid))

u64 __init find_memory_core_early(int nid, u64 size, u64 align,
					u64 goal, u64 limit)
{
	int i;

	/* Need to go over early_node_map to find out good range for node */
	for_each_active_range_index_in_nid_reverse(i, nid) {
		u64 addr;
		u64 ei_start, ei_last;
		u64 final_start, final_end;

		ei_last = early_node_map[i].end_pfn;
		ei_last <<= PAGE_SHIFT;
		ei_start = early_node_map[i].start_pfn;
		ei_start <<= PAGE_SHIFT;

		final_start = max(ei_start, goal);
		final_end = min(ei_last, limit);

		if (final_start >= final_end)
			continue;

		addr = memblock_find_in_range(final_start, final_end, size, align);

		if (addr == MEMBLOCK_ERROR)
			continue;

		return addr;
	}

	return MEMBLOCK_ERROR;
}
#endif

int __init add_from_early_node_map(struct range *range, int az,
				   int nr_range, int nid)
{
	int i;
	u64 start, end;

	/* need to go over early_node_map to find out good range for node */
	for_each_active_range_index_in_nid(i, nid) {
		start = early_node_map[i].start_pfn;
		end = early_node_map[i].end_pfn;
		nr_range = add_range(range, az, nr_range, start, end);
	}
	return nr_range;
}

void __init work_with_active_regions(int nid, work_fn_t work_fn, void *data)
{
	int i;
	int ret;

	for_each_active_range_index_in_nid(i, nid) {
		ret = work_fn(early_node_map[i].start_pfn,
			      early_node_map[i].end_pfn, data);
		if (ret)
			break;
	}
}
/**
 * sparse_memory_present_with_active_regions - Call memory_present for each active range
 * @nid: The node to call memory_present for. If MAX_NUMNODES, all nodes will be used.
 *
 * If an architecture guarantees that all ranges registered with
 * add_active_ranges() contain no holes and may be freed, this
 * function may be used instead of calling memory_present() manually.
 */
void __init sparse_memory_present_with_active_regions(int nid)
{
	int i;

	for_each_active_range_index_in_nid(i, nid)
		memory_present(early_node_map[i].nid,
				early_node_map[i].start_pfn,
				early_node_map[i].end_pfn);
}

/**
 * get_pfn_range_for_nid - Return the start and end page frames for a node
 * @nid: The nid to return the range for. If MAX_NUMNODES, the min and max PFN are returned.
 * @start_pfn: Passed by reference. On return, it will have the node start_pfn.
 * @end_pfn: Passed by reference. On return, it will have the node end_pfn.
 *
 * It returns the start and end page frame of a node based on information
 * provided by an arch calling add_active_range(). If called for a node
 * with no available memory, a warning is printed and the start and end
 * PFNs will be 0.
 */
void __meminit get_pfn_range_for_nid(unsigned int nid,
			unsigned long *start_pfn, unsigned long *end_pfn)
{
	int i;
	*start_pfn = -1UL;
	*end_pfn = 0;

	for_each_active_range_index_in_nid(i, nid) {
		*start_pfn = min(*start_pfn, early_node_map[i].start_pfn);
		*end_pfn = max(*end_pfn, early_node_map[i].end_pfn);
	}

	if (*start_pfn == -1UL)
		*start_pfn = 0;
}

/*
 * This finds a zone that can be used for ZONE_MOVABLE pages. The
 * assumption is made that zones within a node are ordered in monotonic
 * increasing memory addresses so that the "highest" populated zone is used
 */
static void __init find_usable_zone_for_movable(void)
{
	int zone_index;
	for (zone_index = MAX_NR_ZONES - 1; zone_index >= 0; zone_index--) {
		if (zone_index == ZONE_MOVABLE)
			continue;

		if (arch_zone_highest_possible_pfn[zone_index] >
				arch_zone_lowest_possible_pfn[zone_index])
			break;
	}

	VM_BUG_ON(zone_index == -1);
	movable_zone = zone_index;
}

/*
 * The zone ranges provided by the architecture do not include ZONE_MOVABLE
 * because it is sized independent of architecture. Unlike the other zones,
 * the starting point for ZONE_MOVABLE is not fixed. It may be different
 * in each node depending on the size of each node and how evenly kernelcore
 * is distributed. This helper function adjusts the zone ranges
 * provided by the architecture for a given node by using the end of the
 * highest usable zone for ZONE_MOVABLE. This preserves the assumption that
 * zones within a node are in order of monotonic increases memory addresses
 */
static void __meminit adjust_zone_range_for_zone_movable(int nid,
					unsigned long zone_type,
					unsigned long node_start_pfn,
					unsigned long node_end_pfn,
					unsigned long *zone_start_pfn,
					unsigned long *zone_end_pfn)
{
	/* Only adjust if ZONE_MOVABLE is on this node */
	if (zone_movable_pfn[nid]) {
		/* Size ZONE_MOVABLE */
		if (zone_type == ZONE_MOVABLE) {
			*zone_start_pfn = zone_movable_pfn[nid];
			*zone_end_pfn = min(node_end_pfn,
				arch_zone_highest_possible_pfn[movable_zone]);

		/* Adjust for ZONE_MOVABLE starting within this range */
		} else if (*zone_start_pfn < zone_movable_pfn[nid] &&
				*zone_end_pfn > zone_movable_pfn[nid]) {
			*zone_end_pfn = zone_movable_pfn[nid];

		/* Check if this whole range is within ZONE_MOVABLE */
		} else if (*zone_start_pfn >= zone_movable_pfn[nid])
			*zone_start_pfn = *zone_end_pfn;
	}
}

/*
 * Return the number of pages a zone spans in a node, including holes
 * present_pages = zone_spanned_pages_in_node() - zone_absent_pages_in_node()
 */
static unsigned long __meminit zone_spanned_pages_in_node(int nid,
					unsigned long zone_type,
					unsigned long *ignored)
{
	unsigned long node_start_pfn, node_end_pfn;
	unsigned long zone_start_pfn, zone_end_pfn;

	/* Get the start and end of the node and zone */
	get_pfn_range_for_nid(nid, &node_start_pfn, &node_end_pfn);
	zone_start_pfn = arch_zone_lowest_possible_pfn[zone_type];
	zone_end_pfn = arch_zone_highest_possible_pfn[zone_type];
	adjust_zone_range_for_zone_movable(nid, zone_type,
				node_start_pfn, node_end_pfn,
				&zone_start_pfn, &zone_end_pfn);

	/* Check that this node has pages within the zone's required range */
	if (zone_end_pfn < node_start_pfn || zone_start_pfn > node_end_pfn)
		return 0;

	/* Move the zone boundaries inside the node if necessary */
	zone_end_pfn = min(zone_end_pfn, node_end_pfn);
	zone_start_pfn = max(zone_start_pfn, node_start_pfn);

	/* Return the spanned pages */
	return zone_end_pfn - zone_start_pfn;
}

/*
 * Return the number of holes in a range on a node. If nid is MAX_NUMNODES,
 * then all holes in the requested range will be accounted for.
 */
unsigned long __meminit __absent_pages_in_range(int nid,
				unsigned long range_start_pfn,
				unsigned long range_end_pfn)
{
	int i = 0;
	unsigned long prev_end_pfn = 0, hole_pages = 0;
	unsigned long start_pfn;

	/* Find the end_pfn of the first active range of pfns in the node */
	i = first_active_region_index_in_nid(nid);
	if (i == -1)
		return 0;

	prev_end_pfn = min(early_node_map[i].start_pfn, range_end_pfn);

	/* Account for ranges before physical memory on this node */
	if (early_node_map[i].start_pfn > range_start_pfn)
		hole_pages = prev_end_pfn - range_start_pfn;

	/* Find all holes for the zone within the node */
	for (; i != -1; i = next_active_region_index_in_nid(i, nid)) {

		/* No need to continue if prev_end_pfn is outside the zone */
		if (prev_end_pfn >= range_end_pfn)
			break;

		/* Make sure the end of the zone is not within the hole */
		start_pfn = min(early_node_map[i].start_pfn, range_end_pfn);
		prev_end_pfn = max(prev_end_pfn, range_start_pfn);

		/* Update the hole size cound and move on */
		if (start_pfn > range_start_pfn) {
			BUG_ON(prev_end_pfn > start_pfn);
			hole_pages += start_pfn - prev_end_pfn;
		}
		prev_end_pfn = early_node_map[i].end_pfn;
	}

	/* Account for ranges past physical memory on this node */
	if (range_end_pfn > prev_end_pfn)
		hole_pages += range_end_pfn -
				max(range_start_pfn, prev_end_pfn);

	return hole_pages;
}

/**
 * absent_pages_in_range - Return number of page frames in holes within a range
 * @start_pfn: The start PFN to start searching for holes
 * @end_pfn: The end PFN to stop searching for holes
 *
 * It returns the number of pages frames in memory holes within a range.
 */
unsigned long __init absent_pages_in_range(unsigned long start_pfn,
							unsigned long end_pfn)
{
	return __absent_pages_in_range(MAX_NUMNODES, start_pfn, end_pfn);
}

/* Return the number of page frames in holes in a zone on a node */
static unsigned long __meminit zone_absent_pages_in_node(int nid,
					unsigned long zone_type,
					unsigned long *ignored)
{
	unsigned long node_start_pfn, node_end_pfn;
	unsigned long zone_start_pfn, zone_end_pfn;

	get_pfn_range_for_nid(nid, &node_start_pfn, &node_end_pfn);
	zone_start_pfn = max(arch_zone_lowest_possible_pfn[zone_type],
							node_start_pfn);
	zone_end_pfn = min(arch_zone_highest_possible_pfn[zone_type],
							node_end_pfn);

	adjust_zone_range_for_zone_movable(nid, zone_type,
			node_start_pfn, node_end_pfn,
			&zone_start_pfn, &zone_end_pfn);
	return __absent_pages_in_range(nid, zone_start_pfn, zone_end_pfn);
}

#else
static inline unsigned long __meminit zone_spanned_pages_in_node(int nid,
					unsigned long zone_type,
					unsigned long *zones_size)
{
	return zones_size[zone_type];
}

static inline unsigned long __meminit zone_absent_pages_in_node(int nid,
						unsigned long zone_type,
						unsigned long *zholes_size)
{
	if (!zholes_size)
		return 0;

	return zholes_size[zone_type];
}

#endif

static void __meminit calculate_node_totalpages(struct pglist_data *pgdat,
		unsigned long *zones_size, unsigned long *zholes_size)
{
	unsigned long realtotalpages, totalpages = 0;
	enum zone_type i;

	for (i = 0; i < MAX_NR_ZONES; i++)
		totalpages += zone_spanned_pages_in_node(pgdat->node_id, i,
								zones_size);
	pgdat->node_spanned_pages = totalpages;

	realtotalpages = totalpages;
	for (i = 0; i < MAX_NR_ZONES; i++)
		realtotalpages -=
			zone_absent_pages_in_node(pgdat->node_id, i,
								zholes_size);
	pgdat->node_present_pages = realtotalpages;
	printk(KERN_DEBUG "On node %d totalpages: %lu\n", pgdat->node_id,
							realtotalpages);
}

#ifndef CONFIG_SPARSEMEM
/*
 * Calculate the size of the zone->blockflags rounded to an unsigned long
 * Start by making sure zonesize is a multiple of pageblock_order by rounding
 * up. Then use 1 NR_PAGEBLOCK_BITS worth of bits per pageblock, finally
 * round what is now in bits to nearest long in bits, then return it in
 * bytes.
 */
static unsigned long __init usemap_size(unsigned long zonesize)
{
	unsigned long usemapsize;

	usemapsize = roundup(zonesize, pageblock_nr_pages);
	usemapsize = usemapsize >> pageblock_order;
	usemapsize *= NR_PAGEBLOCK_BITS;
	usemapsize = roundup(usemapsize, 8 * sizeof(unsigned long));

	return usemapsize / 8;
}

static void __init setup_usemap(struct pglist_data *pgdat,
				struct zone *zone, unsigned long zonesize)
{
	unsigned long usemapsize = usemap_size(zonesize);
	zone->pageblock_flags = NULL;
	if (usemapsize)
		zone->pageblock_flags = alloc_bootmem_node_nopanic(pgdat,
								   usemapsize);
}
#else
static inline void setup_usemap(struct pglist_data *pgdat,
				struct zone *zone, unsigned long zonesize) {}
#endif /* CONFIG_SPARSEMEM */

#ifdef CONFIG_HUGETLB_PAGE_SIZE_VARIABLE

/* Return a sensible default order for the pageblock size. */
static inline int pageblock_default_order(void)
{
	if (HPAGE_SHIFT > PAGE_SHIFT)
		return HUGETLB_PAGE_ORDER;

	return MAX_ORDER-1;
}

/* Initialise the number of pages represented by NR_PAGEBLOCK_BITS */
static inline void __init set_pageblock_order(unsigned int order)
{
	/* Check that pageblock_nr_pages has not already been setup */
	if (pageblock_order)
		return;

	/*
	 * Assume the largest contiguous order of interest is a huge page.
	 * This value may be variable depending on boot parameters on IA64
	 */
	pageblock_order = order;
}
#else /* CONFIG_HUGETLB_PAGE_SIZE_VARIABLE */

/*
 * When CONFIG_HUGETLB_PAGE_SIZE_VARIABLE is not set, set_pageblock_order()
 * and pageblock_default_order() are unused as pageblock_order is set
 * at compile-time. See include/linux/pageblock-flags.h for the values of
 * pageblock_order based on the kernel config
 */
static inline int pageblock_default_order(unsigned int order)
{
	return MAX_ORDER-1;
}
#define set_pageblock_order(x)	do {} while (0)

#endif /* CONFIG_HUGETLB_PAGE_SIZE_VARIABLE */

/*
 * Set up the zone data structures:
 *   - mark all pages reserved
 *   - mark all memory queues empty
 *   - clear the memory bitmaps
 */
static void __paginginit free_area_init_core(struct pglist_data *pgdat,
		unsigned long *zones_size, unsigned long *zholes_size)
{
	enum zone_type j;
	int nid = pgdat->node_id;
	unsigned long zone_start_pfn = pgdat->node_start_pfn;
	int ret;

	pgdat_resize_init(pgdat);
	pgdat->nr_zones = 0;
	init_waitqueue_head(&pgdat->kswapd_wait);
	pgdat->kswapd_max_order = 0;
	pgdat_page_cgroup_init(pgdat);
	
	for (j = 0; j < MAX_NR_ZONES; j++) {
		struct zone *zone = pgdat->node_zones + j;
		unsigned long size, realsize, memmap_pages;
		enum lru_list l;

		size = zone_spanned_pages_in_node(nid, j, zones_size);
		realsize = size - zone_absent_pages_in_node(nid, j,
								zholes_size);

		/*
		 * Adjust realsize so that it accounts for how much memory
		 * is used by this zone for memmap. This affects the watermark
		 * and per-cpu initialisations
		 */
		memmap_pages =
			PAGE_ALIGN(size * sizeof(struct page)) >> PAGE_SHIFT;
		if (realsize >= memmap_pages) {
			realsize -= memmap_pages;
			if (memmap_pages)
				printk(KERN_DEBUG
				       "  %s zone: %lu pages used for memmap\n",
				       zone_names[j], memmap_pages);
		} else
			printk(KERN_WARNING
				"  %s zone: %lu pages exceeds realsize %lu\n",
				zone_names[j], memmap_pages, realsize);

		/* Account for reserved pages */
		if (j == 0 && realsize > dma_reserve) {
			realsize -= dma_reserve;
			printk(KERN_DEBUG "  %s zone: %lu pages reserved\n",
					zone_names[0], dma_reserve);
		}

		if (!is_highmem_idx(j))
			nr_kernel_pages += realsize;
		nr_all_pages += realsize;

		zone->spanned_pages = size;
		zone->present_pages = realsize;
#ifdef CONFIG_NUMA
		zone->node = nid;
		zone->min_unmapped_pages = (realsize*sysctl_min_unmapped_ratio)
						/ 100;
		zone->min_slab_pages = (realsize * sysctl_min_slab_ratio) / 100;
#endif
		zone->name = zone_names[j];
		spin_lock_init(&zone->lock);
		spin_lock_init(&zone->lru_lock);
		zone_seqlock_init(zone);
		zone->zone_pgdat = pgdat;

		zone_pcp_init(zone);
		for_each_lru(l)
			INIT_LIST_HEAD(&zone->lru[l].list);
		zone->reclaim_stat.recent_rotated[0] = 0;
		zone->reclaim_stat.recent_rotated[1] = 0;
		zone->reclaim_stat.recent_scanned[0] = 0;
		zone->reclaim_stat.recent_scanned[1] = 0;
		zap_zone_vm_stats(zone);
		zone->flags = 0;
		if (!size)
			continue;

		set_pageblock_order(pageblock_default_order());
		setup_usemap(pgdat, zone, size);
		ret = init_currently_empty_zone(zone, zone_start_pfn,
						size, MEMMAP_EARLY);
		BUG_ON(ret);
		memmap_init(size, nid, j, zone_start_pfn);
		zone_start_pfn += size;
	}
}

static void __init_refok alloc_node_mem_map(struct pglist_data *pgdat)
{
	/* Skip empty nodes */
	if (!pgdat->node_spanned_pages)
		return;

#ifdef CONFIG_FLAT_NODE_MEM_MAP
	/* ia64 gets its own node_mem_map, before this, without bootmem */
	if (!pgdat->node_mem_map) {
		unsigned long size, start, end;
		struct page *map;

		/*
		 * The zone's endpoints aren't required to be MAX_ORDER
		 * aligned but the node_mem_map endpoints must be in order
		 * for the buddy allocator to function correctly.
		 */
		start = pgdat->node_start_pfn & ~(MAX_ORDER_NR_PAGES - 1);
		end = pgdat->node_start_pfn + pgdat->node_spanned_pages;
		end = ALIGN(end, MAX_ORDER_NR_PAGES);
		size =  (end - start) * sizeof(struct page);
		map = alloc_remap(pgdat->node_id, size);
		if (!map)
			map = alloc_bootmem_node_nopanic(pgdat, size);
		pgdat->node_mem_map = map + (pgdat->node_start_pfn - start);
	}
#ifndef CONFIG_NEED_MULTIPLE_NODES
	/*
	 * With no DISCONTIG, the global mem_map is just set as node 0's
	 */
	if (pgdat == NODE_DATA(0)) {
		mem_map = NODE_DATA(0)->node_mem_map;
#ifdef CONFIG_ARCH_POPULATES_NODE_MAP
		if (page_to_pfn(mem_map) != pgdat->node_start_pfn)
			mem_map -= (pgdat->node_start_pfn - ARCH_PFN_OFFSET);
#endif /* CONFIG_ARCH_POPULATES_NODE_MAP */
	}
#endif
#endif /* CONFIG_FLAT_NODE_MEM_MAP */
}

void __paginginit free_area_init_node(int nid, unsigned long *zones_size,
		unsigned long node_start_pfn, unsigned long *zholes_size)
{
	pg_data_t *pgdat = NODE_DATA(nid);

	pgdat->node_id = nid;
	pgdat->node_start_pfn = node_start_pfn;
	calculate_node_totalpages(pgdat, zones_size, zholes_size);

	alloc_node_mem_map(pgdat);
#ifdef CONFIG_FLAT_NODE_MEM_MAP
	printk(KERN_DEBUG "free_area_init_node: node %d, pgdat %08lx, node_mem_map %08lx\n",
		nid, (unsigned long)pgdat,
		(unsigned long)pgdat->node_mem_map);
#endif

	free_area_init_core(pgdat, zones_size, zholes_size);
}

#ifdef CONFIG_ARCH_POPULATES_NODE_MAP

#if MAX_NUMNODES > 1
/*
 * Figure out the number of possible node ids.
 */
static void __init setup_nr_node_ids(void)
{
	unsigned int node;
	unsigned int highest = 0;

	for_each_node_mask(node, node_possible_map)
		highest = node;
	nr_node_ids = highest + 1;
}
#else
static inline void setup_nr_node_ids(void)
{
}
#endif

/**
 * add_active_range - Register a range of PFNs backed by physical memory
 * @nid: The node ID the range resides on
 * @start_pfn: The start PFN of the available physical memory
 * @end_pfn: The end PFN of the available physical memory
 *
 * These ranges are stored in an early_node_map[] and later used by
 * free_area_init_nodes() to calculate zone sizes and holes. If the
 * range spans a memory hole, it is up to the architecture to ensure
 * the memory is not freed by the bootmem allocator. If possible
 * the range being registered will be merged with existing ranges.
 */
void __init add_active_range(unsigned int nid, unsigned long start_pfn,
						unsigned long end_pfn)
{
	int i;

	mminit_dprintk(MMINIT_TRACE, "memory_register",
			"Entering add_active_range(%d, %#lx, %#lx) "
			"%d entries of %d used\n",
			nid, start_pfn, end_pfn,
			nr_nodemap_entries, MAX_ACTIVE_REGIONS);

	mminit_validate_memmodel_limits(&start_pfn, &end_pfn);

	/* Merge with existing active regions if possible */
	for (i = 0; i < nr_nodemap_entries; i++) {
		if (early_node_map[i].nid != nid)
			continue;

		/* Skip if an existing region covers this new one */
		if (start_pfn >= early_node_map[i].start_pfn &&
				end_pfn <= early_node_map[i].end_pfn)
			return;

		/* Merge forward if suitable */
		if (start_pfn <= early_node_map[i].end_pfn &&
				end_pfn > early_node_map[i].end_pfn) {
			early_node_map[i].end_pfn = end_pfn;
			return;
		}

		/* Merge backward if suitable */
		if (start_pfn < early_node_map[i].start_pfn &&
				end_pfn >= early_node_map[i].start_pfn) {
			early_node_map[i].start_pfn = start_pfn;
			return;
		}
	}

	/* Check that early_node_map is large enough */
	if (i >= MAX_ACTIVE_REGIONS) {
		printk(KERN_CRIT "More than %d memory regions, truncating\n",
							MAX_ACTIVE_REGIONS);
		return;
	}

	early_node_map[i].nid = nid;
	early_node_map[i].start_pfn = start_pfn;
	early_node_map[i].end_pfn = end_pfn;
	nr_nodemap_entries = i + 1;
}

/**
 * remove_active_range - Shrink an existing registered range of PFNs
 * @nid: The node id the range is on that should be shrunk
 * @start_pfn: The new PFN of the range
 * @end_pfn: The new PFN of the range
 *
 * i386 with NUMA use alloc_remap() to store a node_mem_map on a local node.
 * The map is kept near the end physical page range that has already been
 * registered. This function allows an arch to shrink an existing registered
 * range.
 */
void __init remove_active_range(unsigned int nid, unsigned long start_pfn,
				unsigned long end_pfn)
{
	int i, j;
	int removed = 0;

	printk(KERN_DEBUG "remove_active_range (%d, %lu, %lu)\n",
			  nid, start_pfn, end_pfn);

	/* Find the old active region end and shrink */
	for_each_active_range_index_in_nid(i, nid) {
		if (early_node_map[i].start_pfn >= start_pfn &&
		    early_node_map[i].end_pfn <= end_pfn) {
			/* clear it */
			early_node_map[i].start_pfn = 0;
			early_node_map[i].end_pfn = 0;
			removed = 1;
			continue;
		}
		if (early_node_map[i].start_pfn < start_pfn &&
		    early_node_map[i].end_pfn > start_pfn) {
			unsigned long temp_end_pfn = early_node_map[i].end_pfn;
			early_node_map[i].end_pfn = start_pfn;
			if (temp_end_pfn > end_pfn)
				add_active_range(nid, end_pfn, temp_end_pfn);
			continue;
		}
		if (early_node_map[i].start_pfn >= start_pfn &&
		    early_node_map[i].end_pfn > end_pfn &&
		    early_node_map[i].start_pfn < end_pfn) {
			early_node_map[i].start_pfn = end_pfn;
			continue;
		}
	}

	if (!removed)
		return;

	/* remove the blank ones */
	for (i = nr_nodemap_entries - 1; i > 0; i--) {
		if (early_node_map[i].nid != nid)
			continue;
		if (early_node_map[i].end_pfn)
			continue;
		/* we found it, get rid of it */
		for (j = i; j < nr_nodemap_entries - 1; j++)
			memcpy(&early_node_map[j], &early_node_map[j+1],
				sizeof(early_node_map[j]));
		j = nr_nodemap_entries - 1;
		memset(&early_node_map[j], 0, sizeof(early_node_map[j]));
		nr_nodemap_entries--;
	}
}

/**
 * remove_all_active_ranges - Remove all currently registered regions
 *
 * During discovery, it may be found that a table like SRAT is invalid
 * and an alternative discovery method must be used. This function removes
 * all currently registered regions.
 */
void __init remove_all_active_ranges(void)
{
	memset(early_node_map, 0, sizeof(early_node_map));
	nr_nodemap_entries = 0;
}

/* Compare two active node_active_regions */
static int __init cmp_node_active_region(const void *a, const void *b)
{
	struct node_active_region *arange = (struct node_active_region *)a;
	struct node_active_region *brange = (struct node_active_region *)b;

	/* Done this way to avoid overflows */
	if (arange->start_pfn > brange->start_pfn)
		return 1;
	if (arange->start_pfn < brange->start_pfn)
		return -1;

	return 0;
}

/* sort the node_map by start_pfn */
void __init sort_node_map(void)
{
	sort(early_node_map, (size_t)nr_nodemap_entries,
			sizeof(struct node_active_region),
			cmp_node_active_region, NULL);
}

/* Find the lowest pfn for a node */
static unsigned long __init find_min_pfn_for_node(int nid)
{
	int i;
	unsigned long min_pfn = ULONG_MAX;

	/* Assuming a sorted map, the first range found has the starting pfn */
	for_each_active_range_index_in_nid(i, nid)
		min_pfn = min(min_pfn, early_node_map[i].start_pfn);

	if (min_pfn == ULONG_MAX) {
		printk(KERN_WARNING
			"Could not find start_pfn for node %d\n", nid);
		return 0;
	}

	return min_pfn;
}

/**
 * find_min_pfn_with_active_regions - Find the minimum PFN registered
 *
 * It returns the minimum PFN based on information provided via
 * add_active_range().
 */
unsigned long __init find_min_pfn_with_active_regions(void)
{
	return find_min_pfn_for_node(MAX_NUMNODES);
}

/*
 * early_calculate_totalpages()
 * Sum pages in active regions for movable zone.
 * Populate N_HIGH_MEMORY for calculating usable_nodes.
 */
static unsigned long __init early_calculate_totalpages(void)
{
	int i;
	unsigned long totalpages = 0;

	for (i = 0; i < nr_nodemap_entries; i++) {
		unsigned long pages = early_node_map[i].end_pfn -
						early_node_map[i].start_pfn;
		totalpages += pages;
		if (pages)
			node_set_state(early_node_map[i].nid, N_HIGH_MEMORY);
	}
  	return totalpages;
}

/*
 * Find the PFN the Movable zone begins in each node. Kernel memory
 * is spread evenly between nodes as long as the nodes have enough
 * memory. When they don't, some nodes will have more kernelcore than
 * others
 */
static void __init find_zone_movable_pfns_for_nodes(unsigned long *movable_pfn)
{
	int i, nid;
	unsigned long usable_startpfn;
	unsigned long kernelcore_node, kernelcore_remaining;
	/* save the state before borrow the nodemask */
	nodemask_t saved_node_state = node_states[N_HIGH_MEMORY];
	unsigned long totalpages = early_calculate_totalpages();
	int usable_nodes = nodes_weight(node_states[N_HIGH_MEMORY]);

	/*
	 * If movablecore was specified, calculate what size of
	 * kernelcore that corresponds so that memory usable for
	 * any allocation type is evenly spread. If both kernelcore
	 * and movablecore are specified, then the value of kernelcore
	 * will be used for required_kernelcore if it's greater than
	 * what movablecore would have allowed.
	 */
	if (required_movablecore) {
		unsigned long corepages;

		/*
		 * Round-up so that ZONE_MOVABLE is at least as large as what
		 * was requested by the user
		 */
		required_movablecore =
			roundup(required_movablecore, MAX_ORDER_NR_PAGES);
		corepages = totalpages - required_movablecore;

		required_kernelcore = max(required_kernelcore, corepages);
	}

	/* If kernelcore was not specified, there is no ZONE_MOVABLE */
	if (!required_kernelcore)
		goto out;

	/* usable_startpfn is the lowest possible pfn ZONE_MOVABLE can be at */
	find_usable_zone_for_movable();
	usable_startpfn = arch_zone_lowest_possible_pfn[movable_zone];

restart:
	/* Spread kernelcore memory as evenly as possible throughout nodes */
	kernelcore_node = required_kernelcore / usable_nodes;
	for_each_node_state(nid, N_HIGH_MEMORY) {
		/*
		 * Recalculate kernelcore_node if the division per node
		 * now exceeds what is necessary to satisfy the requested
		 * amount of memory for the kernel
		 */
		if (required_kernelcore < kernelcore_node)
			kernelcore_node = required_kernelcore / usable_nodes;

		/*
		 * As the map is walked, we track how much memory is usable
		 * by the kernel using kernelcore_remaining. When it is
		 * 0, the rest of the node is usable by ZONE_MOVABLE
		 */
		kernelcore_remaining = kernelcore_node;

		/* Go through each range of PFNs within this node */
		for_each_active_range_index_in_nid(i, nid) {
			unsigned long start_pfn, end_pfn;
			unsigned long size_pages;

			start_pfn = max(early_node_map[i].start_pfn,
						zone_movable_pfn[nid]);
			end_pfn = early_node_map[i].end_pfn;
			if (start_pfn >= end_pfn)
				continue;

			/* Account for what is only usable for kernelcore */
			if (start_pfn < usable_startpfn) {
				unsigned long kernel_pages;
				kernel_pages = min(end_pfn, usable_startpfn)
								- start_pfn;

				kernelcore_remaining -= min(kernel_pages,
							kernelcore_remaining);
				required_kernelcore -= min(kernel_pages,
							required_kernelcore);

				/* Continue if range is now fully accounted */
				if (end_pfn <= usable_startpfn) {

					/*
					 * Push zone_movable_pfn to the end so
					 * that if we have to rebalance
					 * kernelcore across nodes, we will
					 * not double account here
					 */
					zone_movable_pfn[nid] = end_pfn;
					continue;
				}
				start_pfn = usable_startpfn;
			}

			/*
			 * The usable PFN range for ZONE_MOVABLE is from
			 * start_pfn->end_pfn. Calculate size_pages as the
			 * number of pages used as kernelcore
			 */
			size_pages = end_pfn - start_pfn;
			if (size_pages > kernelcore_remaining)
				size_pages = kernelcore_remaining;
			zone_movable_pfn[nid] = start_pfn + size_pages;

			/*
			 * Some kernelcore has been met, update counts and
			 * break if the kernelcore for this node has been
			 * satisified
			 */
			required_kernelcore -= min(required_kernelcore,
								size_pages);
			kernelcore_remaining -= size_pages;
			if (!kernelcore_remaining)
				break;
		}
	}

	/*
	 * If there is still required_kernelcore, we do another pass with one
	 * less node in the count. This will push zone_movable_pfn[nid] further
	 * along on the nodes that still have memory until kernelcore is
	 * satisified
	 */
	usable_nodes--;
	if (usable_nodes && required_kernelcore > usable_nodes)
		goto restart;

	/* Align start of ZONE_MOVABLE on all nids to MAX_ORDER_NR_PAGES */
	for (nid = 0; nid < MAX_NUMNODES; nid++)
		zone_movable_pfn[nid] =
			roundup(zone_movable_pfn[nid], MAX_ORDER_NR_PAGES);

out:
	/* restore the node_state */
	node_states[N_HIGH_MEMORY] = saved_node_state;
}

/* Any regular memory on that node ? */
static void check_for_regular_memory(pg_data_t *pgdat)
{
#ifdef CONFIG_HIGHMEM
	enum zone_type zone_type;

	for (zone_type = 0; zone_type <= ZONE_NORMAL; zone_type++) {
		struct zone *zone = &pgdat->node_zones[zone_type];
		if (zone->present_pages)
			node_set_state(zone_to_nid(zone), N_NORMAL_MEMORY);
	}
#endif
}

/**
 * free_area_init_nodes - Initialise all pg_data_t and zone data
 * @max_zone_pfn: an array of max PFNs for each zone
 *
 * This will call free_area_init_node() for each active node in the system.
 * Using the page ranges provided by add_active_range(), the size of each
 * zone in each node and their holes is calculated. If the maximum PFN
 * between two adjacent zones match, it is assumed that the zone is empty.
 * For example, if arch_max_dma_pfn == arch_max_dma32_pfn, it is assumed
 * that arch_max_dma32_pfn has no pages. It is also assumed that a zone
 * starts where the previous one ended. For example, ZONE_DMA32 starts
 * at arch_max_dma_pfn.
 */
void __init free_area_init_nodes(unsigned long *max_zone_pfn)
{
	unsigned long nid;
	int i;

	/* Sort early_node_map as initialisation assumes it is sorted */
	sort_node_map();

	/* Record where the zone boundaries are */
	memset(arch_zone_lowest_possible_pfn, 0,
				sizeof(arch_zone_lowest_possible_pfn));
	memset(arch_zone_highest_possible_pfn, 0,
				sizeof(arch_zone_highest_possible_pfn));
	arch_zone_lowest_possible_pfn[0] = find_min_pfn_with_active_regions();
	arch_zone_highest_possible_pfn[0] = max_zone_pfn[0];
	for (i = 1; i < MAX_NR_ZONES; i++) {
		if (i == ZONE_MOVABLE)
			continue;
		arch_zone_lowest_possible_pfn[i] =
			arch_zone_highest_possible_pfn[i-1];
		arch_zone_highest_possible_pfn[i] =
			max(max_zone_pfn[i], arch_zone_lowest_possible_pfn[i]);
	}
	arch_zone_lowest_possible_pfn[ZONE_MOVABLE] = 0;
	arch_zone_highest_possible_pfn[ZONE_MOVABLE] = 0;

	/* Find the PFNs that ZONE_MOVABLE begins at in each node */
	memset(zone_movable_pfn, 0, sizeof(zone_movable_pfn));
	find_zone_movable_pfns_for_nodes(zone_movable_pfn);

	/* Print out the zone ranges */
	printk("Zone PFN ranges:\n");
	for (i = 0; i < MAX_NR_ZONES; i++) {
		if (i == ZONE_MOVABLE)
			continue;
		printk("  %-8s ", zone_names[i]);
		if (arch_zone_lowest_possible_pfn[i] ==
				arch_zone_highest_possible_pfn[i])
			printk("empty\n");
		else
			printk("%0#10lx -> %0#10lx\n",
				arch_zone_lowest_possible_pfn[i],
				arch_zone_highest_possible_pfn[i]);
	}

	/* Print out the PFNs ZONE_MOVABLE begins at in each node */
	printk("Movable zone start PFN for each node\n");
	for (i = 0; i < MAX_NUMNODES; i++) {
		if (zone_movable_pfn[i])
			printk("  Node %d: %lu\n", i, zone_movable_pfn[i]);
	}

	/* Print out the early_node_map[] */
	printk("early_node_map[%d] active PFN ranges\n", nr_nodemap_entries);
	for (i = 0; i < nr_nodemap_entries; i++)
		printk("  %3d: %0#10lx -> %0#10lx\n", early_node_map[i].nid,
						early_node_map[i].start_pfn,
						early_node_map[i].end_pfn);

	/* Initialise every node */
	mminit_verify_pageflags_layout();
	setup_nr_node_ids();
	for_each_online_node(nid) {
		pg_data_t *pgdat = NODE_DATA(nid);
		free_area_init_node(nid, NULL,
				find_min_pfn_for_node(nid), NULL);

		/* Any memory on that node */
		if (pgdat->node_present_pages)
			node_set_state(nid, N_HIGH_MEMORY);
		check_for_regular_memory(pgdat);
	}
}

static int __init cmdline_parse_core(char *p, unsigned long *core)
{
	unsigned long long coremem;
	if (!p)
		return -EINVAL;

	coremem = memparse(p, &p);
	*core = coremem >> PAGE_SHIFT;

	/* Paranoid check that UL is enough for the coremem value */
	WARN_ON((coremem >> PAGE_SHIFT) > ULONG_MAX);

	return 0;
}

/*
 * kernelcore=size sets the amount of memory for use for allocations that
 * cannot be reclaimed or migrated.
 */
static int __init cmdline_parse_kernelcore(char *p)
{
	return cmdline_parse_core(p, &required_kernelcore);
}

/*
 * movablecore=size sets the amount of memory for use for allocations that
 * can be reclaimed or migrated.
 */
static int __init cmdline_parse_movablecore(char *p)
{
	return cmdline_parse_core(p, &required_movablecore);
}

early_param("kernelcore", cmdline_parse_kernelcore);
early_param("movablecore", cmdline_parse_movablecore);

#endif /* CONFIG_ARCH_POPULATES_NODE_MAP */

/**
 * set_dma_reserve - set the specified number of pages reserved in the first zone
 * @new_dma_reserve: The number of pages to mark reserved
 *
 * The per-cpu batchsize and zone watermarks are determined by present_pages.
 * In the DMA zone, a significant percentage may be consumed by kernel image
 * and other unfreeable allocations which can skew the watermarks badly. This
 * function may optionally be used to account for unfreeable pages in the
 * first zone (e.g., ZONE_DMA). The effect will be lower watermarks and
 * smaller per-cpu batchsize.
 */
void __init set_dma_reserve(unsigned long new_dma_reserve)
{
	dma_reserve = new_dma_reserve;
}

void __init free_area_init(unsigned long *zones_size)
{
	free_area_init_node(0, zones_size,
			__pa(PAGE_OFFSET) >> PAGE_SHIFT, NULL);
}

static int page_alloc_cpu_notify(struct notifier_block *self,
				 unsigned long action, void *hcpu)
{
	int cpu = (unsigned long)hcpu;

	if (action == CPU_DEAD || action == CPU_DEAD_FROZEN) {
		drain_pages(cpu);

		/*
		 * Spill the event counters of the dead processor
		 * into the current processors event counters.
		 * This artificially elevates the count of the current
		 * processor.
		 */
		vm_events_fold_cpu(cpu);

		/*
		 * Zero the differential counters of the dead processor
		 * so that the vm statistics are consistent.
		 *
		 * This is only okay since the processor is dead and cannot
		 * race with what we are doing.
		 */
		refresh_cpu_vm_stats(cpu);
	}
	return NOTIFY_OK;
}

void __init page_alloc_init(void)
{
	hotcpu_notifier(page_alloc_cpu_notify, 0);
}

/*
 * calculate_totalreserve_pages - called when sysctl_lower_zone_reserve_ratio
 *	or min_free_kbytes changes.
 */
static void calculate_totalreserve_pages(void)
{
	struct pglist_data *pgdat;
	unsigned long reserve_pages = 0;
	enum zone_type i, j;

	for_each_online_pgdat(pgdat) {
		for (i = 0; i < MAX_NR_ZONES; i++) {
			struct zone *zone = pgdat->node_zones + i;
			unsigned long max = 0;

			/* Find valid and maximum lowmem_reserve in the zone */
			for (j = i; j < MAX_NR_ZONES; j++) {
				if (zone->lowmem_reserve[j] > max)
					max = zone->lowmem_reserve[j];
			}

			/* we treat the high watermark as reserved pages. */
			max += high_wmark_pages(zone);

			if (max > zone->present_pages)
				max = zone->present_pages;
			reserve_pages += max;
		}
	}
	totalreserve_pages = reserve_pages;
}

/*
 * setup_per_zone_lowmem_reserve - called whenever
 *	sysctl_lower_zone_reserve_ratio changes.  Ensures that each zone
 *	has a correct pages reserved value, so an adequate number of
 *	pages are left in the zone after a successful __alloc_pages().
 */
static void setup_per_zone_lowmem_reserve(void)
{
	struct pglist_data *pgdat;
	enum zone_type j, idx;

	for_each_online_pgdat(pgdat) {
		for (j = 0; j < MAX_NR_ZONES; j++) {
			struct zone *zone = pgdat->node_zones + j;
			unsigned long present_pages = zone->present_pages;

			zone->lowmem_reserve[j] = 0;

			idx = j;
			while (idx) {
				struct zone *lower_zone;

				idx--;

				if (sysctl_lowmem_reserve_ratio[idx] < 1)
					sysctl_lowmem_reserve_ratio[idx] = 1;

				lower_zone = pgdat->node_zones + idx;
				lower_zone->lowmem_reserve[j] = present_pages /
					sysctl_lowmem_reserve_ratio[idx];
				present_pages += lower_zone->present_pages;
			}
		}
	}

	/* update totalreserve_pages */
	calculate_totalreserve_pages();
}

/**
 * setup_per_zone_wmarks - called when min_free_kbytes changes
 * or when memory is hot-{added|removed}
 *
 * Ensures that the watermark[min,low,high] values for each zone are set
 * correctly with respect to min_free_kbytes.
 */
void setup_per_zone_wmarks(void)
{
	unsigned long pages_min = min_free_kbytes >> (PAGE_SHIFT - 10);
	unsigned long lowmem_pages = 0;
	struct zone *zone;
	unsigned long flags;

	/* Calculate total number of !ZONE_HIGHMEM pages */
	for_each_zone(zone) {
		if (!is_highmem(zone))
			lowmem_pages += zone->present_pages;
	}

	for_each_zone(zone) {
		u64 tmp;

		spin_lock_irqsave(&zone->lock, flags);
		tmp = (u64)pages_min * zone->present_pages;
		do_div(tmp, lowmem_pages);
		if (is_highmem(zone)) {
			/*
			 * __GFP_HIGH and PF_MEMALLOC allocations usually don't
			 * need highmem pages, so cap pages_min to a small
			 * value here.
			 *
			 * The WMARK_HIGH-WMARK_LOW and (WMARK_LOW-WMARK_MIN)
			 * deltas controls asynch page reclaim, and so should
			 * not be capped for highmem.
			 */
			int min_pages;

			min_pages = zone->present_pages / 1024;
			if (min_pages < SWAP_CLUSTER_MAX)
				min_pages = SWAP_CLUSTER_MAX;
			if (min_pages > 128)
				min_pages = 128;
			zone->watermark[WMARK_MIN] = min_pages;
		} else {
			/*
			 * If it's a lowmem zone, reserve a number of pages
			 * proportionate to the zone's size.
			 */
			zone->watermark[WMARK_MIN] = tmp;
		}

		zone->watermark[WMARK_LOW]  = min_wmark_pages(zone) + (tmp >> 2);
		zone->watermark[WMARK_HIGH] = min_wmark_pages(zone) + (tmp >> 1);
		setup_zone_migrate_reserve(zone);
		spin_unlock_irqrestore(&zone->lock, flags);
	}

	/* update totalreserve_pages */
	calculate_totalreserve_pages();
}

/*
 * The inactive anon list should be small enough that the VM never has to
 * do too much work, but large enough that each inactive page has a chance
 * to be referenced again before it is swapped out.
 *
 * The inactive_anon ratio is the target ratio of ACTIVE_ANON to
 * INACTIVE_ANON pages on this zone's LRU, maintained by the
 * pageout code. A zone->inactive_ratio of 3 means 3:1 or 25% of
 * the anonymous pages are kept on the inactive list.
 *
 * total     target    max
 * memory    ratio     inactive anon
 * -------------------------------------
 *   10MB       1         5MB
 *  100MB       1        50MB
 *    1GB       3       250MB
 *   10GB      10       0.9GB
 *  100GB      31         3GB
 *    1TB     101        10GB
 *   10TB     320        32GB
 */
static void __meminit calculate_zone_inactive_ratio(struct zone *zone)
{
	unsigned int gb, ratio;

	/* Zone size in gigabytes */
	gb = zone->present_pages >> (30 - PAGE_SHIFT);
	if (gb)
		ratio = int_sqrt(10 * gb);
	else
		ratio = 1;

	zone->inactive_ratio = ratio;
}

static void __meminit setup_per_zone_inactive_ratio(void)
{
	struct zone *zone;

	for_each_zone(zone)
		calculate_zone_inactive_ratio(zone);
}

/*
 * Initialise min_free_kbytes.
 *
 * For small machines we want it small (128k min).  For large machines
 * we want it large (64MB max).  But it is not linear, because network
 * bandwidth does not increase linearly with machine size.  We use
 *
 * 	min_free_kbytes = 4 * sqrt(lowmem_kbytes), for better accuracy:
 *	min_free_kbytes = sqrt(lowmem_kbytes * 16)
 *
 * which yields
 *
 * 16MB:	512k
 * 32MB:	724k
 * 64MB:	1024k
 * 128MB:	1448k
 * 256MB:	2048k
 * 512MB:	2896k
 * 1024MB:	4096k
 * 2048MB:	5792k
 * 4096MB:	8192k
 * 8192MB:	11584k
 * 16384MB:	16384k
 */
int __meminit init_per_zone_wmark_min(void)
{
	unsigned long lowmem_kbytes;

	lowmem_kbytes = nr_free_buffer_pages() * (PAGE_SIZE >> 10);

	min_free_kbytes = int_sqrt(lowmem_kbytes * 16);
	if (min_free_kbytes < 128)
		min_free_kbytes = 128;
	if (min_free_kbytes > 65536)
		min_free_kbytes = 65536;
	setup_per_zone_wmarks();
	refresh_zone_stat_thresholds();
	setup_per_zone_lowmem_reserve();
	setup_per_zone_inactive_ratio();
	return 0;
}
module_init(init_per_zone_wmark_min)

/*
 * min_free_kbytes_sysctl_handler - just a wrapper around proc_dointvec() so 
 *	that we can call two helper functions whenever min_free_kbytes
 *	changes.
 */
int min_free_kbytes_sysctl_handler(ctl_table *table, int write, 
	void __user *buffer, size_t *length, loff_t *ppos)
{
	proc_dointvec(table, write, buffer, length, ppos);
	if (write)
		setup_per_zone_wmarks();
	return 0;
}

#ifdef CONFIG_NUMA
int sysctl_min_unmapped_ratio_sysctl_handler(ctl_table *table, int write,
	void __user *buffer, size_t *length, loff_t *ppos)
{
	struct zone *zone;
	int rc;

	rc = proc_dointvec_minmax(table, write, buffer, length, ppos);
	if (rc)
		return rc;

	for_each_zone(zone)
		zone->min_unmapped_pages = (zone->present_pages *
				sysctl_min_unmapped_ratio) / 100;
	return 0;
}

int sysctl_min_slab_ratio_sysctl_handler(ctl_table *table, int write,
	void __user *buffer, size_t *length, loff_t *ppos)
{
	struct zone *zone;
	int rc;

	rc = proc_dointvec_minmax(table, write, buffer, length, ppos);
	if (rc)
		return rc;

	for_each_zone(zone)
		zone->min_slab_pages = (zone->present_pages *
				sysctl_min_slab_ratio) / 100;
	return 0;
}
#endif

/*
 * lowmem_reserve_ratio_sysctl_handler - just a wrapper around
 *	proc_dointvec() so that we can call setup_per_zone_lowmem_reserve()
 *	whenever sysctl_lowmem_reserve_ratio changes.
 *
 * The reserve ratio obviously has absolutely no relation with the
 * minimum watermarks. The lowmem reserve ratio can only make sense
 * if in function of the boot time zone sizes.
 */
int lowmem_reserve_ratio_sysctl_handler(ctl_table *table, int write,
	void __user *buffer, size_t *length, loff_t *ppos)
{
	proc_dointvec_minmax(table, write, buffer, length, ppos);
	setup_per_zone_lowmem_reserve();
	return 0;
}

/*
 * percpu_pagelist_fraction - changes the pcp->high for each zone on each
 * cpu.  It is the fraction of total pages in each zone that a hot per cpu pagelist
 * can have before it gets flushed back to buddy allocator.
 */

int percpu_pagelist_fraction_sysctl_handler(ctl_table *table, int write,
	void __user *buffer, size_t *length, loff_t *ppos)
{
	struct zone *zone;
	unsigned int cpu;
	int ret;

	ret = proc_dointvec_minmax(table, write, buffer, length, ppos);
	if (!write || (ret == -EINVAL))
		return ret;
	for_each_populated_zone(zone) {
		for_each_possible_cpu(cpu) {
			unsigned long  high;
			high = zone->present_pages / percpu_pagelist_fraction;
			setup_pagelist_highmark(
				per_cpu_ptr(zone->pageset, cpu), high);
		}
	}
	return 0;
}

int hashdist = HASHDIST_DEFAULT;

#ifdef CONFIG_NUMA
static int __init set_hashdist(char *str)
{
	if (!str)
		return 0;
	hashdist = simple_strtoul(str, &str, 0);
	return 1;
}
__setup("hashdist=", set_hashdist);
#endif

/*
 * allocate a large system hash table from bootmem
 * - it is assumed that the hash table must contain an exact power-of-2
 *   quantity of entries
 * - limit is the number of hash buckets, not the total allocation size
 */
void *__init alloc_large_system_hash(const char *tablename,
				     unsigned long bucketsize,
				     unsigned long numentries,
				     int scale,
				     int flags,
				     unsigned int *_hash_shift,
				     unsigned int *_hash_mask,
				     unsigned long limit)
{
	unsigned long long max = limit;
	unsigned long log2qty, size;
	void *table = NULL;

	/* allow the kernel cmdline to have a say */
	if (!numentries) {
		/* round applicable memory size up to nearest megabyte */
		numentries = nr_kernel_pages;
		numentries += (1UL << (20 - PAGE_SHIFT)) - 1;
		numentries >>= 20 - PAGE_SHIFT;
		numentries <<= 20 - PAGE_SHIFT;

		/* limit to 1 bucket per 2^scale bytes of low memory */
		if (scale > PAGE_SHIFT)
			numentries >>= (scale - PAGE_SHIFT);
		else
			numentries <<= (PAGE_SHIFT - scale);

		/* Make sure we've got at least a 0-order allocation.. */
		if (unlikely(flags & HASH_SMALL)) {
			/* Makes no sense without HASH_EARLY */
			WARN_ON(!(flags & HASH_EARLY));
			if (!(numentries >> *_hash_shift)) {
				numentries = 1UL << *_hash_shift;
				BUG_ON(!numentries);
			}
		} else if (unlikely((numentries * bucketsize) < PAGE_SIZE))
			numentries = PAGE_SIZE / bucketsize;
	}
	numentries = roundup_pow_of_two(numentries);

	/* limit allocation size to 1/16 total memory by default */
	if (max == 0) {
		max = ((unsigned long long)nr_all_pages << PAGE_SHIFT) >> 4;
		do_div(max, bucketsize);
	}

	if (numentries > max)
		numentries = max;

	log2qty = ilog2(numentries);

	do {
		size = bucketsize << log2qty;
		if (flags & HASH_EARLY)
			table = alloc_bootmem_nopanic(size);
		else if (hashdist)
			table = __vmalloc(size, GFP_ATOMIC, PAGE_KERNEL);
		else {
			/*
			 * If bucketsize is not a power-of-two, we may free
			 * some pages at the end of hash table which
			 * alloc_pages_exact() automatically does
			 */
			if (get_order(size) < MAX_ORDER) {
				table = alloc_pages_exact(size, GFP_ATOMIC);
				kmemleak_alloc(table, size, 1, GFP_ATOMIC);
			}
		}
	} while (!table && size > PAGE_SIZE && --log2qty);

	if (!table)
		panic("Failed to allocate %s hash table\n", tablename);

	printk(KERN_INFO "%s hash table entries: %ld (order: %d, %lu bytes)\n",
	       tablename,
	       (1UL << log2qty),
	       ilog2(size) - PAGE_SHIFT,
	       size);

	if (_hash_shift)
		*_hash_shift = log2qty;
	if (_hash_mask)
		*_hash_mask = (1 << log2qty) - 1;

	return table;
}

/* Return a pointer to the bitmap storing bits affecting a block of pages */
static inline unsigned long *get_pageblock_bitmap(struct zone *zone,
							unsigned long pfn)
{
#ifdef CONFIG_SPARSEMEM
	return __pfn_to_section(pfn)->pageblock_flags;
#else
	return zone->pageblock_flags;
#endif /* CONFIG_SPARSEMEM */
}

static inline int pfn_to_bitidx(struct zone *zone, unsigned long pfn)
{
#ifdef CONFIG_SPARSEMEM
	pfn &= (PAGES_PER_SECTION-1);
	return (pfn >> pageblock_order) * NR_PAGEBLOCK_BITS;
#else
	pfn = pfn - zone->zone_start_pfn;
	return (pfn >> pageblock_order) * NR_PAGEBLOCK_BITS;
#endif /* CONFIG_SPARSEMEM */
}

/**
 * get_pageblock_flags_group - Return the requested group of flags for the pageblock_nr_pages block of pages
 * @page: The page within the block of interest
 * @start_bitidx: The first bit of interest to retrieve
 * @end_bitidx: The last bit of interest
 * returns pageblock_bits flags
 */
unsigned long get_pageblock_flags_group(struct page *page,
					int start_bitidx, int end_bitidx)
{
	struct zone *zone;
	unsigned long *bitmap;
	unsigned long pfn, bitidx;
	unsigned long flags = 0;
	unsigned long value = 1;

	zone = page_zone(page);
	pfn = page_to_pfn(page);
	bitmap = get_pageblock_bitmap(zone, pfn);
	bitidx = pfn_to_bitidx(zone, pfn);

	for (; start_bitidx <= end_bitidx; start_bitidx++, value <<= 1)
		if (test_bit(bitidx + start_bitidx, bitmap))
			flags |= value;

	return flags;
}

/**
 * set_pageblock_flags_group - Set the requested group of flags for a pageblock_nr_pages block of pages
 * @page: The page within the block of interest
 * @start_bitidx: The first bit of interest
 * @end_bitidx: The last bit of interest
 * @flags: The flags to set
 */
void set_pageblock_flags_group(struct page *page, unsigned long flags,
					int start_bitidx, int end_bitidx)
{
	struct zone *zone;
	unsigned long *bitmap;
	unsigned long pfn, bitidx;
	unsigned long value = 1;

	zone = page_zone(page);
	pfn = page_to_pfn(page);
	bitmap = get_pageblock_bitmap(zone, pfn);
	bitidx = pfn_to_bitidx(zone, pfn);
	VM_BUG_ON(pfn < zone->zone_start_pfn);
	VM_BUG_ON(pfn >= zone->zone_start_pfn + zone->spanned_pages);

	for (; start_bitidx <= end_bitidx; start_bitidx++, value <<= 1)
		if (flags & value)
			__set_bit(bitidx + start_bitidx, bitmap);
		else
			__clear_bit(bitidx + start_bitidx, bitmap);
}

/*
 * This is designed as sub function...plz see page_isolation.c also.
 * set/clear page block's type to be ISOLATE.
 * page allocater never alloc memory from ISOLATE block.
 */

static int
__count_immobile_pages(struct zone *zone, struct page *page, int count)
{
	unsigned long pfn, iter, found;
	/*
	 * For avoiding noise data, lru_add_drain_all() should be called
	 * If ZONE_MOVABLE, the zone never contains immobile pages
	 */
	if (zone_idx(zone) == ZONE_MOVABLE)
		return true;

	if (get_pageblock_migratetype(page) == MIGRATE_MOVABLE)
		return true;

	pfn = page_to_pfn(page);
	for (found = 0, iter = 0; iter < pageblock_nr_pages; iter++) {
		unsigned long check = pfn + iter;

		if (!pfn_valid_within(check))
			continue;

		page = pfn_to_page(check);
		if (!page_count(page)) {
			if (PageBuddy(page))
				iter += (1 << page_order(page)) - 1;
			continue;
		}
		if (!PageLRU(page))
			found++;
		/*
		 * If there are RECLAIMABLE pages, we need to check it.
		 * But now, memory offline itself doesn't call shrink_slab()
		 * and it still to be fixed.
		 */
		/*
		 * If the page is not RAM, page_count()should be 0.
		 * we don't need more check. This is an _used_ not-movable page.
		 *
		 * The problematic thing here is PG_reserved pages. PG_reserved
		 * is set to both of a memory hole page and a _used_ kernel
		 * page at boot.
		 */
		if (found > count)
			return false;
	}
	return true;
}

bool is_pageblock_removable_nolock(struct page *page)
{
	struct zone *zone = page_zone(page);
	return __count_immobile_pages(zone, page, 0);
}

int set_migratetype_isolate(struct page *page)
{
	struct zone *zone;
	unsigned long flags, pfn;
	struct memory_isolate_notify arg;
	int notifier_ret;
	int ret = -EBUSY;

	zone = page_zone(page);

	spin_lock_irqsave(&zone->lock, flags);

	pfn = page_to_pfn(page);
	arg.start_pfn = pfn;
	arg.nr_pages = pageblock_nr_pages;
	arg.pages_found = 0;

	/*
	 * It may be possible to isolate a pageblock even if the
	 * migratetype is not MIGRATE_MOVABLE. The memory isolation
	 * notifier chain is used by balloon drivers to return the
	 * number of pages in a range that are held by the balloon
	 * driver to shrink memory. If all the pages are accounted for
	 * by balloons, are free, or on the LRU, isolation can continue.
	 * Later, for example, when memory hotplug notifier runs, these
	 * pages reported as "can be isolated" should be isolated(freed)
	 * by the balloon driver through the memory notifier chain.
	 */
	notifier_ret = memory_isolate_notify(MEM_ISOLATE_COUNT, &arg);
	notifier_ret = notifier_to_errno(notifier_ret);
	if (notifier_ret)
		goto out;
	/*
	 * FIXME: Now, memory hotplug doesn't call shrink_slab() by itself.
	 * We just check MOVABLE pages.
	 */
	if (__count_immobile_pages(zone, page, arg.pages_found))
		ret = 0;

	/*
	 * immobile means "not-on-lru" paes. If immobile is larger than
	 * removable-by-driver pages reported by notifier, we'll fail.
	 */

out:
	if (!ret) {
		set_pageblock_migratetype(page, MIGRATE_ISOLATE);
		move_freepages_block(zone, page, MIGRATE_ISOLATE);
	}

	spin_unlock_irqrestore(&zone->lock, flags);
	if (!ret)
		drain_all_pages();
	return ret;
}

void unset_migratetype_isolate(struct page *page)
{
	struct zone *zone;
	unsigned long flags;
	zone = page_zone(page);
	spin_lock_irqsave(&zone->lock, flags);
	if (get_pageblock_migratetype(page) != MIGRATE_ISOLATE)
		goto out;
	set_pageblock_migratetype(page, MIGRATE_MOVABLE);
	move_freepages_block(zone, page, MIGRATE_MOVABLE);
out:
	spin_unlock_irqrestore(&zone->lock, flags);
}

#ifdef CONFIG_MEMORY_HOTREMOVE
/*
 * All pages in the range must be isolated before calling this.
 */
void
__offline_isolated_pages(unsigned long start_pfn, unsigned long end_pfn)
{
	struct page *page;
	struct zone *zone;
	int order, i;
	unsigned long pfn;
	unsigned long flags;
	/* find the first valid pfn */
	for (pfn = start_pfn; pfn < end_pfn; pfn++)
		if (pfn_valid(pfn))
			break;
	if (pfn == end_pfn)
		return;
	zone = page_zone(pfn_to_page(pfn));
	spin_lock_irqsave(&zone->lock, flags);
	pfn = start_pfn;
	while (pfn < end_pfn) {
		if (!pfn_valid(pfn)) {
			pfn++;
			continue;
		}
		page = pfn_to_page(pfn);
		BUG_ON(page_count(page));
		BUG_ON(!PageBuddy(page));
		order = page_order(page);
#ifdef CONFIG_DEBUG_VM
		printk(KERN_INFO "remove from free list %lx %d %lx\n",
		       pfn, 1 << order, end_pfn);
#endif
		list_del(&page->lru);
		rmv_page_order(page);
		zone->free_area[order].nr_free--;
		__mod_zone_page_state(zone, NR_FREE_PAGES,
				      - (1UL << order));
		for (i = 0; i < (1 << order); i++)
			SetPageReserved((page+i));
		pfn += (1 << order);
	}
	spin_unlock_irqrestore(&zone->lock, flags);
}
#endif

#ifdef CONFIG_MEMORY_FAILURE
bool is_free_buddy_page(struct page *page)
{
	struct zone *zone = page_zone(page);
	unsigned long pfn = page_to_pfn(page);
	unsigned long flags;
	int order;

	spin_lock_irqsave(&zone->lock, flags);
	for (order = 0; order < MAX_ORDER; order++) {
		struct page *page_head = page - (pfn & ((1 << order) - 1));

		if (PageBuddy(page_head) && page_order(page_head) >= order)
			break;
	}
	spin_unlock_irqrestore(&zone->lock, flags);

	return order < MAX_ORDER;
}
#endif

static struct trace_print_flags pageflag_names[] = {
	{1UL << PG_locked,		"locked"	},
	{1UL << PG_error,		"error"		},
	{1UL << PG_referenced,		"referenced"	},
	{1UL << PG_uptodate,		"uptodate"	},
	{1UL << PG_dirty,		"dirty"		},
	{1UL << PG_lru,			"lru"		},
	{1UL << PG_active,		"active"	},
	{1UL << PG_slab,		"slab"		},
	{1UL << PG_owner_priv_1,	"owner_priv_1"	},
	{1UL << PG_arch_1,		"arch_1"	},
	{1UL << PG_reserved,		"reserved"	},
	{1UL << PG_private,		"private"	},
	{1UL << PG_private_2,		"private_2"	},
	{1UL << PG_writeback,		"writeback"	},
#ifdef CONFIG_PAGEFLAGS_EXTENDED
	{1UL << PG_head,		"head"		},
	{1UL << PG_tail,		"tail"		},
#else
	{1UL << PG_compound,		"compound"	},
#endif
	{1UL << PG_swapcache,		"swapcache"	},
	{1UL << PG_mappedtodisk,	"mappedtodisk"	},
	{1UL << PG_reclaim,		"reclaim"	},
	{1UL << PG_swapbacked,		"swapbacked"	},
	{1UL << PG_unevictable,		"unevictable"	},
#ifdef CONFIG_MMU
	{1UL << PG_mlocked,		"mlocked"	},
#endif
#ifdef CONFIG_ARCH_USES_PG_UNCACHED
	{1UL << PG_uncached,		"uncached"	},
#endif
#ifdef CONFIG_MEMORY_FAILURE
	{1UL << PG_hwpoison,		"hwpoison"	},
#endif
	{-1UL,				NULL		},
};

static void dump_page_flags(unsigned long flags)
{
	const char *delim = "";
	unsigned long mask;
	int i;

	printk(KERN_ALERT "page flags: %#lx(", flags);

	/* remove zone id */
	flags &= (1UL << NR_PAGEFLAGS) - 1;

	for (i = 0; pageflag_names[i].name && flags; i++) {

		mask = pageflag_names[i].mask;
		if ((flags & mask) != mask)
			continue;

		flags &= ~mask;
		printk("%s%s", delim, pageflag_names[i].name);
		delim = "|";
	}

	/* check for left over flags */
	if (flags)
		printk("%s%#lx", delim, flags);

	printk(")\n");
}

void dump_page(struct page *page)
{
	printk(KERN_ALERT
	       "page:%p count:%d mapcount:%d mapping:%p index:%#lx\n",
		page, atomic_read(&page->_count), page_mapcount(page),
		page->mapping, page->index);
	dump_page_flags(page->flags);
	mem_cgroup_print_bad_page(page);
}<|MERGE_RESOLUTION|>--- conflicted
+++ resolved
@@ -1487,10 +1487,6 @@
 {
 	/* free_pages my go negative - that's OK */
 	long min = mark;
-<<<<<<< HEAD
-	long free_pages = zone_nr_free_pages(z) - (1 << order) + 1;
-=======
->>>>>>> b55e9ac4
 	int o;
 
 	free_pages -= (1 << order) + 1;
@@ -1979,10 +1975,6 @@
 {
 	struct page *page = NULL;
 	struct reclaim_state reclaim_state;
-<<<<<<< HEAD
-	struct task_struct *p = current;
-=======
->>>>>>> b55e9ac4
 	bool drained = false;
 
 	cond_resched();
@@ -2005,13 +1997,10 @@
 	if (unlikely(!(*did_some_progress)))
 		return NULL;
 
-<<<<<<< HEAD
-=======
 	/* After successful reclaim, reconsider all zones for allocation */
 	if (NUMA_BUILD)
 		zlc_clear_zones_full(zonelist);
 
->>>>>>> b55e9ac4
 retry:
 	page = get_page_from_freelist(gfp_mask, nodemask, order,
 					zonelist, high_zoneidx,
@@ -2667,7 +2656,7 @@
 			" all_unreclaimable? %s"
 			"\n",
 			zone->name,
-			K(zone_nr_free_pages(zone)),
+			K(zone_page_state(zone, NR_FREE_PAGES)),
 			K(min_wmark_pages(zone)),
 			K(low_wmark_pages(zone)),
 			K(high_wmark_pages(zone)),
@@ -3397,16 +3386,6 @@
 /*
  * Check if a pageblock contains reserved pages
  */
-<<<<<<< HEAD
-static int pageblock_is_reserved(unsigned long start_pfn)
-{
-	unsigned long end_pfn = start_pfn + pageblock_nr_pages;
-	unsigned long pfn;
-
-	for (pfn = start_pfn; pfn < end_pfn; pfn++)
-		if (PageReserved(pfn_to_page(pfn)))
-			return 1;
-=======
 static int pageblock_is_reserved(unsigned long start_pfn, unsigned long end_pfn)
 {
 	unsigned long pfn;
@@ -3415,7 +3394,6 @@
 		if (!pfn_valid_within(pfn) || PageReserved(pfn_to_page(pfn)))
 			return 1;
 	}
->>>>>>> b55e9ac4
 	return 0;
 }
 
@@ -3458,12 +3436,8 @@
 			continue;
 
 		/* Blocks with reserved pages will never free, skip them. */
-<<<<<<< HEAD
-		if (pageblock_is_reserved(pfn))
-=======
 		block_end_pfn = min(pfn + pageblock_nr_pages, end_pfn);
 		if (pageblock_is_reserved(pfn, block_end_pfn))
->>>>>>> b55e9ac4
 			continue;
 
 		block_migratetype = get_pageblock_migratetype(page);
