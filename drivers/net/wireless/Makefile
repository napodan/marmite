--- conflicted
+++ resolved
@@ -57,11 +57,7 @@
 
 obj-$(CONFIG_IWM)	+= iwmc3200wifi/
 
-<<<<<<< HEAD
-obj-$(CONFIG_BCM4329)	+= bcm4329/
-=======
 obj-$(CONFIG_MWIFIEX)	+= mwifiex/
 
 obj-$(CONFIG_BCM4329)	+= bcm4329/
-obj-$(CONFIG_BCMDHD)	+= bcmdhd/
->>>>>>> b55e9ac4
+obj-$(CONFIG_BCMDHD)	+= bcmdhd/