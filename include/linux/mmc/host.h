/*
 *  linux/include/linux/mmc/host.h
 *
 * This program is free software; you can redistribute it and/or modify
 * it under the terms of the GNU General Public License version 2 as
 * published by the Free Software Foundation.
 *
 *  Host driver specific definitions.
 */
#ifndef LINUX_MMC_HOST_H
#define LINUX_MMC_HOST_H

#include <linux/leds.h>
#include <linux/sched.h>
#include <linux/wakelock.h>

#include <linux/mmc/core.h>
#include <linux/mmc/pm.h>

struct mmc_ios {
	unsigned int	clock;			/* clock rate */
	unsigned short	vdd;

/* vdd stores the bit number of the selected voltage range from below. */

	unsigned char	bus_mode;		/* command output mode */

#define MMC_BUSMODE_OPENDRAIN	1
#define MMC_BUSMODE_PUSHPULL	2

	unsigned char	chip_select;		/* SPI chip select */

#define MMC_CS_DONTCARE		0
#define MMC_CS_HIGH		1
#define MMC_CS_LOW		2

	unsigned char	power_mode;		/* power supply mode */

#define MMC_POWER_OFF		0
#define MMC_POWER_UP		1
#define MMC_POWER_ON		2

	unsigned char	bus_width;		/* data bus width */

#define MMC_BUS_WIDTH_1		0
#define MMC_BUS_WIDTH_4		2
#define MMC_BUS_WIDTH_8		3

	unsigned char	timing;			/* timing specification used */

#define MMC_TIMING_LEGACY	0
#define MMC_TIMING_MMC_HS	1
#define MMC_TIMING_SD_HS	2
#define MMC_TIMING_UHS_SDR12	MMC_TIMING_LEGACY
#define MMC_TIMING_UHS_SDR25	MMC_TIMING_SD_HS
#define MMC_TIMING_UHS_SDR50	3
#define MMC_TIMING_UHS_SDR104	4
#define MMC_TIMING_UHS_DDR50	5

	unsigned char	ddr;			/* dual data rate used */

#define MMC_SDR_MODE		0
#define MMC_1_2V_DDR_MODE	1
#define MMC_1_8V_DDR_MODE	2

	unsigned char	signal_voltage;		/* signalling voltage (1.8V or 3.3V) */

#define MMC_SIGNAL_VOLTAGE_330	0
#define MMC_SIGNAL_VOLTAGE_180	1
#define MMC_SIGNAL_VOLTAGE_120	2

	unsigned char	drv_type;		/* driver type (A, B, C, D) */

#define MMC_SET_DRIVER_TYPE_B	0
#define MMC_SET_DRIVER_TYPE_A	1
#define MMC_SET_DRIVER_TYPE_C	2
#define MMC_SET_DRIVER_TYPE_D	3
};

struct mmc_host_ops {
	/*
	 * Hosts that support power saving can use the 'enable' and 'disable'
	 * methods to exit and enter power saving states. 'enable' is called
	 * when the host is claimed and 'disable' is called (or scheduled with
	 * a delay) when the host is released. The 'disable' is scheduled if
	 * the disable delay set by 'mmc_set_disable_delay()' is non-zero,
	 * otherwise 'disable' is called immediately. 'disable' may be
	 * scheduled repeatedly, to permit ever greater power saving at the
	 * expense of ever greater latency to re-enable. Rescheduling is
	 * determined by the return value of the 'disable' method. A positive
	 * value gives the delay in milliseconds.
	 *
	 * In the case where a host function (like set_ios) may be called
	 * with or without the host claimed, enabling and disabling can be
	 * done directly and will nest correctly. Call 'mmc_host_enable()' and
	 * 'mmc_host_lazy_disable()' for this purpose, but note that these
	 * functions must be paired.
	 *
	 * Alternatively, 'mmc_host_enable()' may be paired with
	 * 'mmc_host_disable()' which calls 'disable' immediately.  In this
	 * case the 'disable' method will be called with 'lazy' set to 0.
	 * This is mainly useful for error paths.
	 *
	 * Because lazy disable may be called from a work queue, the 'disable'
	 * method must claim the host when 'lazy' != 0, which will work
	 * correctly because recursion is detected and handled.
	 */
	int (*enable)(struct mmc_host *host);
	int (*disable)(struct mmc_host *host, int lazy);
	void	(*request)(struct mmc_host *host, struct mmc_request *req);
	/*
	 * Avoid calling these three functions too often or in a "fast path",
	 * since underlaying controller might implement them in an expensive
	 * and/or slow way.
	 *
	 * Also note that these functions might sleep, so don't call them
	 * in the atomic contexts!
	 *
	 * Return values for the get_ro callback should be:
	 *   0 for a read/write card
	 *   1 for a read-only card
	 *   -ENOSYS when not supported (equal to NULL callback)
	 *   or a negative errno value when something bad happened
	 *
	 * Return values for the get_cd callback should be:
	 *   0 for a absent card
	 *   1 for a present card
	 *   -ENOSYS when not supported (equal to NULL callback)
	 *   or a negative errno value when something bad happened
	 */
	void	(*set_ios)(struct mmc_host *host, struct mmc_ios *ios);
	int	(*get_ro)(struct mmc_host *host);
	int	(*get_cd)(struct mmc_host *host);

	void	(*enable_sdio_irq)(struct mmc_host *host, int enable);
	void	(*adjust_cfg)(struct mmc_host *host, int rw);
<<<<<<< HEAD
=======

>>>>>>> b55e9ac4
	/* optional callback for HC quirks */
	void	(*init_card)(struct mmc_host *host, struct mmc_card *card);

	int	(*start_signal_voltage_switch)(struct mmc_host *host, struct mmc_ios *ios);
	int	(*execute_tuning)(struct mmc_host *host);
	void	(*enable_preset_value)(struct mmc_host *host, bool enable);
};

struct mmc_card;
struct device;

struct mmc_host {
	struct device		*parent;
	struct device		class_dev;
	int			index;
	const struct mmc_host_ops *ops;
	unsigned int		f_min;
	unsigned int		f_max;
	unsigned int		f_init;
	u32			ocr_avail;
<<<<<<< HEAD
=======
	u32			ocr_avail_sdio;	/* SDIO-specific OCR */
	u32			ocr_avail_sd;	/* SD-specific OCR */
	u32			ocr_avail_mmc;	/* MMC-specific OCR */
>>>>>>> b55e9ac4
	struct notifier_block	pm_notify;

#define MMC_VDD_165_195		0x00000080	/* VDD voltage 1.65 - 1.95 */
#define MMC_VDD_20_21		0x00000100	/* VDD voltage 2.0 ~ 2.1 */
#define MMC_VDD_21_22		0x00000200	/* VDD voltage 2.1 ~ 2.2 */
#define MMC_VDD_22_23		0x00000400	/* VDD voltage 2.2 ~ 2.3 */
#define MMC_VDD_23_24		0x00000800	/* VDD voltage 2.3 ~ 2.4 */
#define MMC_VDD_24_25		0x00001000	/* VDD voltage 2.4 ~ 2.5 */
#define MMC_VDD_25_26		0x00002000	/* VDD voltage 2.5 ~ 2.6 */
#define MMC_VDD_26_27		0x00004000	/* VDD voltage 2.6 ~ 2.7 */
#define MMC_VDD_27_28		0x00008000	/* VDD voltage 2.7 ~ 2.8 */
#define MMC_VDD_28_29		0x00010000	/* VDD voltage 2.8 ~ 2.9 */
#define MMC_VDD_29_30		0x00020000	/* VDD voltage 2.9 ~ 3.0 */
#define MMC_VDD_30_31		0x00040000	/* VDD voltage 3.0 ~ 3.1 */
#define MMC_VDD_31_32		0x00080000	/* VDD voltage 3.1 ~ 3.2 */
#define MMC_VDD_32_33		0x00100000	/* VDD voltage 3.2 ~ 3.3 */
#define MMC_VDD_33_34		0x00200000	/* VDD voltage 3.3 ~ 3.4 */
#define MMC_VDD_34_35		0x00400000	/* VDD voltage 3.4 ~ 3.5 */
#define MMC_VDD_35_36		0x00800000	/* VDD voltage 3.5 ~ 3.6 */

	unsigned long		caps;		/* Host capabilities */

#define MMC_CAP_4_BIT_DATA	(1 << 0)	/* Can the host do 4 bit transfers */
#define MMC_CAP_MMC_HIGHSPEED	(1 << 1)	/* Can do MMC high-speed timing */
#define MMC_CAP_SD_HIGHSPEED	(1 << 2)	/* Can do SD high-speed timing */
#define MMC_CAP_SDIO_IRQ	(1 << 3)	/* Can signal pending SDIO IRQs */
#define MMC_CAP_SPI		(1 << 4)	/* Talks only SPI protocols */
#define MMC_CAP_NEEDS_POLL	(1 << 5)	/* Needs polling for card-detection */
#define MMC_CAP_8_BIT_DATA	(1 << 6)	/* Can the host do 8 bit transfers */
#define MMC_CAP_DISABLE		(1 << 7)	/* Can the host be disabled */
#define MMC_CAP_NONREMOVABLE	(1 << 8)	/* Nonremovable e.g. eMMC */
#define MMC_CAP_WAIT_WHILE_BUSY	(1 << 9)	/* Waits while card is busy */
<<<<<<< HEAD
=======
#define MMC_CAP_ERASE		(1 << 10)	/* Allow erase/trim commands */
#define MMC_CAP_1_8V_DDR	(1 << 11)	/* can support */
						/* DDR mode at 1.8V */
#define MMC_CAP_1_2V_DDR	(1 << 12)	/* can support */
						/* DDR mode at 1.2V */
#define MMC_CAP_POWER_OFF_CARD	(1 << 13)	/* Can power off after boot */
#define MMC_CAP_BUS_WIDTH_TEST	(1 << 14)	/* CMD14/CMD19 bus width ok */
#define MMC_CAP_UHS_SDR12	(1 << 15)	/* Host supports UHS SDR12 mode */
#define MMC_CAP_UHS_SDR25	(1 << 16)	/* Host supports UHS SDR25 mode */
#define MMC_CAP_UHS_SDR50	(1 << 17)	/* Host supports UHS SDR50 mode */
#define MMC_CAP_UHS_SDR104	(1 << 18)	/* Host supports UHS SDR104 mode */
#define MMC_CAP_UHS_DDR50	(1 << 19)	/* Host supports UHS DDR50 mode */
#define MMC_CAP_SET_XPC_330	(1 << 20)	/* Host supports >150mA current at 3.3V */
#define MMC_CAP_SET_XPC_300	(1 << 21)	/* Host supports >150mA current at 3.0V */
#define MMC_CAP_SET_XPC_180	(1 << 22)	/* Host supports >150mA current at 1.8V */
#define MMC_CAP_DRIVER_TYPE_A	(1 << 23)	/* Host supports Driver Type A */
#define MMC_CAP_DRIVER_TYPE_C	(1 << 24)	/* Host supports Driver Type C */
#define MMC_CAP_DRIVER_TYPE_D	(1 << 25)	/* Host supports Driver Type D */
#define MMC_CAP_MAX_CURRENT_200	(1 << 26)	/* Host max current limit is 200mA */
#define MMC_CAP_MAX_CURRENT_400	(1 << 27)	/* Host max current limit is 400mA */
#define MMC_CAP_MAX_CURRENT_600	(1 << 28)	/* Host max current limit is 600mA */
#define MMC_CAP_MAX_CURRENT_800	(1 << 29)	/* Host max current limit is 800mA */
#define MMC_CAP_CMD23		(1 << 30)	/* CMD23 supported. */

>>>>>>> b55e9ac4
	mmc_pm_flag_t		pm_caps;	/* supported pm features */

#ifdef CONFIG_MMC_CLKGATE
	int			clk_requests;	/* internal reference counter */
	unsigned int		clk_delay;	/* number of MCI clk hold cycles */
	bool			clk_gated;	/* clock gated */
	struct work_struct	clk_gate_work; /* delayed clock gate */
	unsigned int		clk_old;	/* old clock value cache */
	spinlock_t		clk_lock;	/* lock for clk fields */
	struct mutex		clk_gate_mutex;	/* mutex for clock gating */
#endif

	/* host specific block data */
	unsigned int		max_seg_size;	/* see blk_queue_max_segment_size */
	unsigned short		max_segs;	/* see blk_queue_max_segments */
	unsigned short		unused;
	unsigned int		max_req_size;	/* maximum number of bytes in one req */
	unsigned int		max_blk_size;	/* maximum size of one mmc block */
	unsigned int		max_blk_count;	/* maximum number of blocks in one req */

	/* private data */
	spinlock_t		lock;		/* lock for claim and bus ops */

	struct mmc_ios		ios;		/* current io bus settings */
	u32			ocr;		/* the current OCR setting */

	/* group bitfields together to minimize padding */
	unsigned int		use_spi_crc:1;
	unsigned int		claimed:1;	/* host exclusively claimed */
	unsigned int		bus_dead:1;	/* bus has been released */
#ifdef CONFIG_MMC_DEBUG
	unsigned int		removed:1;	/* host is being removed */
#endif

	/* Only used with MMC_CAP_DISABLE */
	int			enabled;	/* host is enabled */
	int			rescan_disable;	/* disable card detection */
	int			nesting_cnt;	/* "enable" nesting count */
	int			en_dis_recurs;	/* detect recursion */
	unsigned int		disable_delay;	/* disable delay in msecs */
	struct delayed_work	disable;	/* disabling work */

	struct mmc_card		*card;		/* device attached to this host */

	wait_queue_head_t	wq;
	struct task_struct	*claimer;	/* task that has host claimed */
	int			claim_cnt;	/* "claim" nesting count */

	struct delayed_work	detect;
	struct wake_lock	detect_wake_lock;

	const struct mmc_bus_ops *bus_ops;	/* current bus driver */
	unsigned int		bus_refs;	/* reference counter */

	unsigned int		bus_resume_flags;
#define MMC_BUSRESUME_MANUAL_RESUME	(1 << 0)
#define MMC_BUSRESUME_NEEDS_RESUME	(1 << 1)

	unsigned int		sdio_irqs;
	struct task_struct	*sdio_irq_thread;
	atomic_t		sdio_irq_thread_abort;

	mmc_pm_flag_t		pm_flags;	/* requested pm features */

#ifdef CONFIG_LEDS_TRIGGERS
	struct led_trigger	*led;		/* activity led */
#endif

#ifdef CONFIG_REGULATOR
	bool			regulator_enabled; /* regulator state */
#endif

	struct dentry		*debugfs_root;

#ifdef CONFIG_MMC_EMBEDDED_SDIO
	struct {
		struct sdio_cis			*cis;
		struct sdio_cccr		*cccr;
		struct sdio_embedded_func	*funcs;
		int				num_funcs;
	} embedded_sdio_data;
#endif

	unsigned long		private[0] ____cacheline_aligned;
};

extern struct mmc_host *mmc_alloc_host(int extra, struct device *);
extern int mmc_add_host(struct mmc_host *);
extern void mmc_remove_host(struct mmc_host *);
extern void mmc_free_host(struct mmc_host *);

#ifdef CONFIG_MMC_EMBEDDED_SDIO
extern void mmc_set_embedded_sdio_data(struct mmc_host *host,
				       struct sdio_cis *cis,
				       struct sdio_cccr *cccr,
				       struct sdio_embedded_func *funcs,
				       int num_funcs);
#endif

static inline void *mmc_priv(struct mmc_host *host)
{
	return (void *)host->private;
}

#define mmc_host_is_spi(host)	((host)->caps & MMC_CAP_SPI)

#define mmc_dev(x)	((x)->parent)
#define mmc_classdev(x)	(&(x)->class_dev)
#define mmc_hostname(x)	(dev_name(&(x)->class_dev))
#define mmc_bus_needs_resume(host) ((host)->bus_resume_flags & MMC_BUSRESUME_NEEDS_RESUME)
#define mmc_bus_manual_resume(host) ((host)->bus_resume_flags & MMC_BUSRESUME_MANUAL_RESUME)

static inline void mmc_set_bus_resume_policy(struct mmc_host *host, int manual)
{
	if (manual)
		host->bus_resume_flags |= MMC_BUSRESUME_MANUAL_RESUME;
	else
		host->bus_resume_flags &= ~MMC_BUSRESUME_MANUAL_RESUME;
}

extern int mmc_resume_bus(struct mmc_host *host);

extern int mmc_suspend_host(struct mmc_host *);
extern int mmc_resume_host(struct mmc_host *);

extern int mmc_power_save_host(struct mmc_host *host);
extern int mmc_power_restore_host(struct mmc_host *host);

extern void mmc_detect_change(struct mmc_host *, unsigned long delay);
extern void mmc_request_done(struct mmc_host *, struct mmc_request *);

static inline void mmc_signal_sdio_irq(struct mmc_host *host)
{
	host->ops->enable_sdio_irq(host, 0);
	wake_up_process(host->sdio_irq_thread);
}

struct regulator;

#ifdef CONFIG_REGULATOR
int mmc_regulator_get_ocrmask(struct regulator *supply);
int mmc_regulator_set_ocr(struct mmc_host *mmc,
			struct regulator *supply,
			unsigned short vdd_bit);
#else
static inline int mmc_regulator_get_ocrmask(struct regulator *supply)
{
	return 0;
}

static inline int mmc_regulator_set_ocr(struct mmc_host *mmc,
				 struct regulator *supply,
				 unsigned short vdd_bit)
{
	return 0;
}
#endif

int mmc_card_awake(struct mmc_host *host);
int mmc_card_sleep(struct mmc_host *host);
int mmc_card_can_sleep(struct mmc_host *host);

int mmc_host_enable(struct mmc_host *host);
int mmc_host_disable(struct mmc_host *host);
int mmc_host_lazy_disable(struct mmc_host *host);
int mmc_pm_notify(struct notifier_block *notify_block, unsigned long, void *);

static inline void mmc_set_disable_delay(struct mmc_host *host,
					 unsigned int disable_delay)
{
	host->disable_delay = disable_delay;
}

/* Module parameter */
extern int mmc_assume_removable;

static inline int mmc_card_is_removable(struct mmc_host *host)
{
	return !(host->caps & MMC_CAP_NONREMOVABLE) && mmc_assume_removable;
}

static inline int mmc_card_keep_power(struct mmc_host *host)
{
	return host->pm_flags & MMC_PM_KEEP_POWER;
}

static inline int mmc_card_wake_sdio_irq(struct mmc_host *host)
{
	return host->pm_flags & MMC_PM_WAKE_SDIO_IRQ;
}

static inline int mmc_host_cmd23(struct mmc_host *host)
{
	return host->caps & MMC_CAP_CMD23;
}
#endif
<|MERGE_RESOLUTION|>--- conflicted
+++ resolved
@@ -134,10 +134,7 @@
 
 	void	(*enable_sdio_irq)(struct mmc_host *host, int enable);
 	void	(*adjust_cfg)(struct mmc_host *host, int rw);
-<<<<<<< HEAD
-=======
-
->>>>>>> b55e9ac4
+
 	/* optional callback for HC quirks */
 	void	(*init_card)(struct mmc_host *host, struct mmc_card *card);
 
@@ -158,12 +155,9 @@
 	unsigned int		f_max;
 	unsigned int		f_init;
 	u32			ocr_avail;
-<<<<<<< HEAD
-=======
 	u32			ocr_avail_sdio;	/* SDIO-specific OCR */
 	u32			ocr_avail_sd;	/* SD-specific OCR */
 	u32			ocr_avail_mmc;	/* MMC-specific OCR */
->>>>>>> b55e9ac4
 	struct notifier_block	pm_notify;
 
 #define MMC_VDD_165_195		0x00000080	/* VDD voltage 1.65 - 1.95 */
@@ -196,8 +190,6 @@
 #define MMC_CAP_DISABLE		(1 << 7)	/* Can the host be disabled */
 #define MMC_CAP_NONREMOVABLE	(1 << 8)	/* Nonremovable e.g. eMMC */
 #define MMC_CAP_WAIT_WHILE_BUSY	(1 << 9)	/* Waits while card is busy */
-<<<<<<< HEAD
-=======
 #define MMC_CAP_ERASE		(1 << 10)	/* Allow erase/trim commands */
 #define MMC_CAP_1_8V_DDR	(1 << 11)	/* can support */
 						/* DDR mode at 1.8V */
@@ -222,7 +214,6 @@
 #define MMC_CAP_MAX_CURRENT_800	(1 << 29)	/* Host max current limit is 800mA */
 #define MMC_CAP_CMD23		(1 << 30)	/* CMD23 supported. */
 
->>>>>>> b55e9ac4
 	mmc_pm_flag_t		pm_caps;	/* supported pm features */
 
 #ifdef CONFIG_MMC_CLKGATE
