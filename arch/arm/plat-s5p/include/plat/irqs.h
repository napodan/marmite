/* linux/arch/arm/plat-s5p/include/plat/irqs.h
 *
 * Copyright (c) 2009 Samsung Electronics Co., Ltd.
 *		http://www.samsung.com/
 *
 * S5P Common IRQ support
 *
 * This program is free software; you can redistribute it and/or modify
 * it under the terms of the GNU General Public License version 2 as
 * published by the Free Software Foundation.
*/

#ifndef __ASM_PLAT_S5P_IRQS_H
#define __ASM_PLAT_S5P_IRQS_H __FILE__

/* we keep the first set of CPU IRQs out of the range of
 * the ISA space, so that the PC104 has them to itself
 * and we don't end up having to do horrible things to the
 * standard ISA drivers....
 *
 * note, since we're using the VICs, our start must be a
 * mulitple of 32 to allow the common code to work
 */

#define S5P_IRQ_OFFSET		(32)

#define S5P_IRQ(x)		((x) + S5P_IRQ_OFFSET)

#define S5P_VIC0_BASE		S5P_IRQ(0)
#define S5P_VIC1_BASE		S5P_IRQ(32)
#define S5P_VIC2_BASE		S5P_IRQ(64)
#define S5P_VIC3_BASE		S5P_IRQ(96)

#define VIC_BASE(x)		(S5P_VIC0_BASE + ((x)*32))

#define IRQ_VIC0_BASE		S5P_VIC0_BASE
#define IRQ_VIC1_BASE		S5P_VIC1_BASE
#define IRQ_VIC2_BASE		S5P_VIC2_BASE

/* UART interrupts, each UART has 4 intterupts per channel so
 * use the space between the ISA and S3C main interrupts. Note, these
 * are not in the same order as the S3C24XX series! */

#define IRQ_S5P_UART_BASE0	(16)
#define IRQ_S5P_UART_BASE1	(20)
#define IRQ_S5P_UART_BASE2	(24)
#define IRQ_S5P_UART_BASE3	(28)

#define UART_IRQ_RXD		(0)
#define UART_IRQ_ERR		(1)
#define UART_IRQ_TXD		(2)

#define IRQ_S5P_UART_RX0	(IRQ_S5P_UART_BASE0 + UART_IRQ_RXD)
#define IRQ_S5P_UART_TX0	(IRQ_S5P_UART_BASE0 + UART_IRQ_TXD)
#define IRQ_S5P_UART_ERR0	(IRQ_S5P_UART_BASE0 + UART_IRQ_ERR)

#define IRQ_S5P_UART_RX1	(IRQ_S5P_UART_BASE1 + UART_IRQ_RXD)
#define IRQ_S5P_UART_TX1	(IRQ_S5P_UART_BASE1 + UART_IRQ_TXD)
#define IRQ_S5P_UART_ERR1	(IRQ_S5P_UART_BASE1 + UART_IRQ_ERR)

#define IRQ_S5P_UART_RX2	(IRQ_S5P_UART_BASE2 + UART_IRQ_RXD)
#define IRQ_S5P_UART_TX2	(IRQ_S5P_UART_BASE2 + UART_IRQ_TXD)
#define IRQ_S5P_UART_ERR2	(IRQ_S5P_UART_BASE2 + UART_IRQ_ERR)

#define IRQ_S5P_UART_RX3	(IRQ_S5P_UART_BASE3 + UART_IRQ_RXD)
#define IRQ_S5P_UART_TX3	(IRQ_S5P_UART_BASE3 + UART_IRQ_TXD)
#define IRQ_S5P_UART_ERR3	(IRQ_S5P_UART_BASE3 + UART_IRQ_ERR)

/* S3C compatibilty defines */
#define IRQ_S3CUART_RX0		IRQ_S5P_UART_RX0
#define IRQ_S3CUART_RX1		IRQ_S5P_UART_RX1
#define IRQ_S3CUART_RX2		IRQ_S5P_UART_RX2
#define IRQ_S3CUART_RX3		IRQ_S5P_UART_RX3

/* VIC based IRQs */

#define S5P_IRQ_VIC0(x)		(S5P_VIC0_BASE + (x))
#define S5P_IRQ_VIC1(x)		(S5P_VIC1_BASE + (x))
#define S5P_IRQ_VIC2(x)		(S5P_VIC2_BASE + (x))
#define S5P_IRQ_VIC3(x)		(S5P_VIC3_BASE + (x))

#define S5P_TIMER_IRQ(x)	(11 + (x))

#define IRQ_TIMER0		S5P_TIMER_IRQ(0)
#define IRQ_TIMER1		S5P_TIMER_IRQ(1)
#define IRQ_TIMER2		S5P_TIMER_IRQ(2)
#define IRQ_TIMER3		S5P_TIMER_IRQ(3)
#define IRQ_TIMER4		S5P_TIMER_IRQ(4)

#define IRQ_EINT(x)		((x) < 16 ? ((x) + S5P_EINT_BASE1) \
					: ((x) - 16 + S5P_EINT_BASE2))

#define EINT_OFFSET(irq)	((irq) < S5P_EINT_BASE2 ? \
						((irq) - S5P_EINT_BASE1) : \
						((irq) + 16 - S5P_EINT_BASE2))

#define IRQ_EINT_BIT(x)		EINT_OFFSET(x)

<<<<<<< HEAD
=======
/* Typically only a few gpio chips require gpio interrupt support.
   To avoid memory waste irq descriptors are allocated only for
   S5P_GPIOINT_GROUP_COUNT chips, each with total number of
   S5P_GPIOINT_GROUP_SIZE pins/irqs. Each GPIOINT group can be assiged
   to any gpio chip with the s5p_register_gpio_interrupt() function */
#define S5P_GPIOINT_GROUP_COUNT 4
#define S5P_GPIOINT_GROUP_SIZE	8
#define S5P_GPIOINT_COUNT	(S5P_GPIOINT_GROUP_COUNT * S5P_GPIOINT_GROUP_SIZE)

/* IRQ types common for all s5p platforms */
#define S5P_IRQ_TYPE_LEVEL_LOW		(0x00)
#define S5P_IRQ_TYPE_LEVEL_HIGH		(0x01)
#define S5P_IRQ_TYPE_EDGE_FALLING	(0x02)
#define S5P_IRQ_TYPE_EDGE_RISING	(0x03)
#define S5P_IRQ_TYPE_EDGE_BOTH		(0x04)

>>>>>>> b55e9ac4
#endif /* __ASM_PLAT_S5P_IRQS_H */<|MERGE_RESOLUTION|>--- conflicted
+++ resolved
@@ -96,8 +96,6 @@
 
 #define IRQ_EINT_BIT(x)		EINT_OFFSET(x)
 
-<<<<<<< HEAD
-=======
 /* Typically only a few gpio chips require gpio interrupt support.
    To avoid memory waste irq descriptors are allocated only for
    S5P_GPIOINT_GROUP_COUNT chips, each with total number of
@@ -114,5 +112,4 @@
 #define S5P_IRQ_TYPE_EDGE_RISING	(0x03)
 #define S5P_IRQ_TYPE_EDGE_BOTH		(0x04)
 
->>>>>>> b55e9ac4
 #endif /* __ASM_PLAT_S5P_IRQS_H */