#
# Misc strange devices
#

# This one has to live outside of the MISC_DEVICES conditional,
# because it may be selected by drivers/platform/x86/hp_accel.
config SENSORS_LIS3LV02D
	tristate
	depends on INPUT
	select INPUT_POLLDEV
	default n

menuconfig MISC_DEVICES
	bool "Misc devices"
	---help---
	  Say Y here to get to see options for device drivers from various
	  different categories. This option alone does not add any kernel code.

	  If you say N, all options in this submenu will be skipped and disabled.

if MISC_DEVICES

config AD525X_DPOT
	tristate "Analog Devices Digital Potentiometers"
	depends on (I2C || SPI) && SYSFS
	help
	  If you say yes here, you get support for the Analog Devices
	  AD5258, AD5259, AD5251, AD5252, AD5253, AD5254, AD5255
	  AD5160, AD5161, AD5162, AD5165, AD5200, AD5201, AD5203,
	  AD5204, AD5206, AD5207, AD5231, AD5232, AD5233, AD5235,
	  AD5260, AD5262, AD5263, AD5290, AD5291, AD5292, AD5293,
	  AD7376, AD8400, AD8402, AD8403, ADN2850, AD5241, AD5242,
	  AD5243, AD5245, AD5246, AD5247, AD5248, AD5280, AD5282,
	  ADN2860, AD5273, AD5171, AD5170, AD5172, AD5173, AD5270,
	  AD5271, AD5272, AD5274
	  digital potentiometer chips.

	  See Documentation/misc-devices/ad525x_dpot.txt for the
	  userspace interface.

	  This driver can also be built as a module.  If so, the module
	  will be called ad525x_dpot.

config AD525X_DPOT_I2C
	tristate "support I2C bus connection"
	depends on AD525X_DPOT && I2C
	help
	  Say Y here if you have a digital potentiometers hooked to an I2C bus.

	  To compile this driver as a module, choose M here: the
	  module will be called ad525x_dpot-i2c.

config AD525X_DPOT_SPI
	tristate "support SPI bus connection"
	depends on AD525X_DPOT && SPI_MASTER
	help
	  Say Y here if you have a digital potentiometers hooked to an SPI bus.

	  If unsure, say N (but it's safe to say "Y").

	  To compile this driver as a module, choose M here: the
	  module will be called ad525x_dpot-spi.

config ATMEL_PWM
	tristate "Atmel AT32/AT91 PWM support"
	depends on AVR32 || ARCH_AT91SAM9263 || ARCH_AT91SAM9RL || ARCH_AT91CAP9
	help
	  This option enables device driver support for the PWM channels
	  on certain Atmel processors.  Pulse Width Modulation is used for
	  purposes including software controlled power-efficient backlights
	  on LCD displays, motor control, and waveform generation.

config AB8500_PWM
	bool "AB8500 PWM support"
	depends on AB8500_CORE && ARCH_U8500
	select HAVE_PWM
	help
	  This driver exports functions to enable/disble/config/free Pulse
	  Width Modulation in the Analog Baseband Chip AB8500.
	  It is used by led and backlight driver to control the intensity.

config ATMEL_TCLIB
	bool "Atmel AT32/AT91 Timer/Counter Library"
	depends on (AVR32 || ARCH_AT91)
	help
	  Select this if you want a library to allocate the Timer/Counter
	  blocks found on many Atmel processors.  This facilitates using
	  these blocks by different drivers despite processor differences.

config ATMEL_TCB_CLKSRC
	bool "TC Block Clocksource"
	depends on ATMEL_TCLIB
	default y
	help
	  Select this to get a high precision clocksource based on a
	  TC block with a 5+ MHz base clock rate.  Two timer channels
	  are combined to make a single 32-bit timer.

	  When GENERIC_CLOCKEVENTS is defined, the third timer channel
	  may be used as a clock event device supporting oneshot mode
	  (delays of up to two seconds) based on the 32 KiHz clock.

config ATMEL_TCB_CLKSRC_BLOCK
	int
	depends on ATMEL_TCB_CLKSRC
	prompt "TC Block" if ARCH_AT91RM9200 || ARCH_AT91SAM9260 || CPU_AT32AP700X
	default 0
	range 0 1
	help
	  Some chips provide more than one TC block, so you have the
	  choice of which one to use for the clock framework.  The other
	  TC can be used for other purposes, such as PWM generation and
	  interval timing.

config IBM_ASM
	tristate "Device driver for IBM RSA service processor"
	depends on X86 && PCI && INPUT && EXPERIMENTAL
	---help---
	  This option enables device driver support for in-band access to the
	  IBM RSA (Condor) service processor in eServer xSeries systems.
	  The ibmasm device driver allows user space application to access
	  ASM (Advanced Systems Management) functions on the service
	  processor. The driver is meant to be used in conjunction with
	  a user space API.
	  The ibmasm driver also enables the OS to use the UART on the
	  service processor board as a regular serial port. To make use of
	  this feature serial driver support (CONFIG_SERIAL_8250) must be
	  enabled.

	  WARNING: This software may not be supported or function
	  correctly on your IBM server. Please consult the IBM ServerProven
	  website <http://www-03.ibm.com/systems/info/x86servers/serverproven/compat/us/>
	  for information on the specific driver level and support statement
	  for your IBM server.

config PHANTOM
	tristate "Sensable PHANToM (PCI)"
	depends on PCI
	help
	  Say Y here if you want to build a driver for Sensable PHANToM device.

	  This driver is only for PCI PHANToMs.

	  If you choose to build module, its name will be phantom. If unsure,
	  say N here.

config INTEL_MID_PTI
	tristate "Parallel Trace Interface for MIPI P1149.7 cJTAG standard"
	default n
	help
	  The PTI (Parallel Trace Interface) driver directs
	  trace data routed from various parts in the system out
	  through an Intel Penwell PTI port and out of the mobile
	  device for analysis with a debugging tool (Lauterbach or Fido).

	  You should select this driver if the target kernel is meant for
	  an Intel Atom (non-netbook) mobile device containing a MIPI
	  P1149.7 standard implementation.

config SGI_IOC4
	tristate "SGI IOC4 Base IO support"
	depends on PCI
	---help---
	  This option enables basic support for the IOC4 chip on certain
	  SGI IO controller cards (IO9, IO10, and PCI-RT).  This option
	  does not enable any specific functions on such a card, but provides
	  necessary infrastructure for other drivers to utilize.

	  If you have an SGI Altix with an IOC4-based card say Y.
	  Otherwise say N.

config TIFM_CORE
	tristate "TI Flash Media interface support (EXPERIMENTAL)"
	depends on EXPERIMENTAL && PCI
	help
	  If you want support for Texas Instruments(R) Flash Media adapters
	  you should select this option and then also choose an appropriate
	  host adapter, such as 'TI Flash Media PCI74xx/PCI76xx host adapter
	  support', if you have a TI PCI74xx compatible card reader, for
	  example.
	  You will also have to select some flash card format drivers. MMC/SD
	  cards are supported via 'MMC/SD Card support: TI Flash Media MMC/SD
	  Interface support (MMC_TIFM_SD)'.

	  To compile this driver as a module, choose M here: the module will
	  be called tifm_core.

config TIFM_7XX1
	tristate "TI Flash Media PCI74xx/PCI76xx host adapter support (EXPERIMENTAL)"
	depends on PCI && TIFM_CORE && EXPERIMENTAL
	default TIFM_CORE
	help
	  This option enables support for Texas Instruments(R) PCI74xx and
	  PCI76xx families of Flash Media adapters, found in many laptops.
	  To make actual use of the device, you will have to select some
	  flash card format drivers, as outlined in the TIFM_CORE Help.

	  To compile this driver as a module, choose M here: the module will
	  be called tifm_7xx1.

config ICS932S401
	tristate "Integrated Circuits ICS932S401"
	depends on I2C && EXPERIMENTAL
	help
	  If you say yes here you get support for the Integrated Circuits
	  ICS932S401 clock control chips.

	  This driver can also be built as a module. If so, the module
	  will be called ics932s401.

config ATMEL_SSC
	tristate "Device driver for Atmel SSC peripheral"
	depends on AVR32 || ARCH_AT91
	---help---
	  This option enables device driver support for Atmel Synchronized
	  Serial Communication peripheral (SSC).

	  The SSC peripheral supports a wide variety of serial frame based
	  communications, i.e. I2S, SPI, etc.

	  If unsure, say N.

config ENCLOSURE_SERVICES
	tristate "Enclosure Services"
	default n
	help
	  Provides support for intelligent enclosures (bays which
	  contain storage devices).  You also need either a host
	  driver (SCSI/ATA) which supports enclosures
	  or a SCSI enclosure device (SES) to use these services.

config SGI_XP
	tristate "Support communication between SGI SSIs"
	depends on NET
	depends on (IA64_GENERIC || IA64_SGI_SN2 || IA64_SGI_UV || X86_UV) && SMP
	select IA64_UNCACHED_ALLOCATOR if IA64_GENERIC || IA64_SGI_SN2
	select GENERIC_ALLOCATOR if IA64_GENERIC || IA64_SGI_SN2
	select SGI_GRU if X86_64 && SMP
	---help---
	  An SGI machine can be divided into multiple Single System
	  Images which act independently of each other and have
	  hardware based memory protection from the others.  Enabling
	  this feature will allow for direct communication between SSIs
	  based on a network adapter and DMA messaging.

config CS5535_MFGPT
	tristate "CS5535/CS5536 Geode Multi-Function General Purpose Timer (MFGPT) support"
	depends on PCI && X86 && MFD_CS5535
	default n
	help
	  This driver provides access to MFGPT functionality for other
	  drivers that need timers.  MFGPTs are available in the CS5535 and
	  CS5536 companion chips that are found in AMD Geode and several
	  other platforms.  They have a better resolution and max interval
	  than the generic PIT, and are suitable for use as high-res timers.
	  You probably don't want to enable this manually; other drivers that
	  make use of it should enable it.

config CS5535_MFGPT_DEFAULT_IRQ
	int
	depends on CS5535_MFGPT
	default 7
	help
	  MFGPTs on the CS5535 require an interrupt.  The selected IRQ
	  can be overridden as a module option as well as by driver that
	  use the cs5535_mfgpt_ API; however, different architectures might
	  want to use a different IRQ by default.  This is here for
	  architectures to set as necessary.

config CS5535_CLOCK_EVENT_SRC
	tristate "CS5535/CS5536 high-res timer (MFGPT) events"
	depends on GENERIC_CLOCKEVENTS && CS5535_MFGPT
	help
	  This driver provides a clock event source based on the MFGPT
	  timer(s) in the CS5535 and CS5536 companion chips.
	  MFGPTs have a better resolution and max interval than the
	  generic PIT, and are suitable for use as high-res timers.

config HP_ILO
	tristate "Channel interface driver for the HP iLO processor"
	depends on PCI
	default n
	help
	  The channel interface driver allows applications to communicate
	  with iLO management processors present on HP ProLiant servers.
	  Upon loading, the driver creates /dev/hpilo/dXccbN files, which
	  can be used to gather data from the management processor, via
	  read and write system calls.

	  To compile this driver as a module, choose M here: the
	  module will be called hpilo.

config SGI_GRU
	tristate "SGI GRU driver"
	depends on X86_UV && SMP
	default n
	select MMU_NOTIFIER
	---help---
	The GRU is a hardware resource located in the system chipset. The GRU
	contains memory that can be mmapped into the user address space. This memory is
	used to communicate with the GRU to perform functions such as load/store,
	scatter/gather, bcopy, AMOs, etc.  The GRU is directly accessed by user
	instructions using user virtual addresses. GRU instructions (ex., bcopy) use
	user virtual addresses for operands.

	If you are not running on a SGI UV system, say N.

config SGI_GRU_DEBUG
	bool  "SGI GRU driver debug"
	depends on SGI_GRU
	default n
	---help---
	This option enables addition debugging code for the SGI GRU driver. If
	you are unsure, say N.

config APDS9802ALS
	tristate "Medfield Avago APDS9802 ALS Sensor module"
	depends on I2C
	help
	  If you say yes here you get support for the ALS APDS9802 ambient
	  light sensor.

	  This driver can also be built as a module.  If so, the module
	  will be called apds9802als.

config ISL29003
	tristate "Intersil ISL29003 ambient light sensor"
	depends on I2C && SYSFS
	help
	  If you say yes here you get support for the Intersil ISL29003
	  ambient light sensor.

	  This driver can also be built as a module.  If so, the module
	  will be called isl29003.

config ISL29020
	tristate "Intersil ISL29020 ambient light sensor"
	depends on I2C
	help
	  If you say yes here you get support for the Intersil ISL29020
	  ambient light sensor.

	  This driver can also be built as a module.  If so, the module
	  will be called isl29020.

config SENSORS_TSL2550
	tristate "Taos TSL2550 ambient light sensor"
	depends on I2C && SYSFS
	help
	  If you say yes here you get support for the Taos TSL2550
	  ambient light sensor.

	  This driver can also be built as a module.  If so, the module
	  will be called tsl2550.

config SENSORS_BH1780
	tristate "ROHM BH1780GLI ambient light sensor"
	depends on I2C && SYSFS
	help
	  If you say yes here you get support for the ROHM BH1780GLI
	  ambient light sensor.

	  This driver can also be built as a module.  If so, the module
	  will be called bh1780gli.

config SENSORS_BH1770
         tristate "BH1770GLC / SFH7770 combined ALS - Proximity sensor"
         depends on I2C
         ---help---
           Say Y here if you want to build a driver for BH1770GLC (ROHM) or
	   SFH7770 (Osram) combined ambient light and proximity sensor chip.

           To compile this driver as a module, choose M here: the
           module will be called bh1770glc. If unsure, say N here.

config SENSORS_APDS990X
	 tristate "APDS990X combined als and proximity sensors"
	 depends on I2C
	 default n
	 ---help---
	   Say Y here if you want to build a driver for Avago APDS990x
	   combined ambient light and proximity sensor chip.

	   To compile this driver as a module, choose M here: the
	   module will be called apds990x. If unsure, say N here.

config HMC6352
	tristate "Honeywell HMC6352 compass"
	depends on I2C
	help
	  This driver provides support for the Honeywell HMC6352 compass,
	  providing configuration and heading data via sysfs.

config SENSORS_AK8973
	tristate "AK8973 magnetometer support"
	default n
	depends on I2C
	help
	  If you say yes here you get support for Asahi Kasei's
	  orientation sensor AK8973.

config SENSORS_AK8975
	tristate "AK8975 compass support"
	default n
	depends on I2C
	help
	  If you say yes here you get support for Asahi Kasei's
	  orientation sensor AK8975.

config SENSORS_KR3DM
	tristate "KR3DM acceleration sensor support"
	depends on I2C
	default n
	help
	  Driver for STMicro KR3DM accelerometer - digital motion sensor.

config EP93XX_PWM
	tristate "EP93xx PWM support"
	depends on ARCH_EP93XX
	help
	  This option enables device driver support for the PWM channels
	  on the Cirrus EP93xx processors.  The EP9307 chip only has one
	  PWM channel all the others have two, the second channel is an
	  alternate function of the EGPIO14 pin.  A sysfs interface is
	  provided to control the PWM channels.

	  To compile this driver as a module, choose M here: the module will
	  be called ep93xx_pwm.

config DS1682
	tristate "Dallas DS1682 Total Elapsed Time Recorder with Alarm"
	depends on I2C && EXPERIMENTAL
	help
	  If you say yes here you get support for Dallas Semiconductor
	  DS1682 Total Elapsed Time Recorder.

	  This driver can also be built as a module.  If so, the module
	  will be called ds1682.

config SPEAR13XX_PCIE_GADGET
	bool "PCIe gadget support for SPEAr13XX platform"
	depends on ARCH_SPEAR13XX
	default n
	help
	 This option enables gadget support for PCIe controller. If
	 board file defines any controller as PCIe endpoint then a sysfs
	 entry will be created for that controller. User can use these
	 sysfs node to configure PCIe EP as per his requirements.

config TI_DAC7512
	tristate "Texas Instruments DAC7512"
	depends on SPI && SYSFS
	help
	  If you say yes here you get support for the Texas Instruments
	  DAC7512 16-bit digital-to-analog converter.

	  This driver can also be built as a module. If so, the module
	  will be called ti_dac7512.

config UID_STAT
	bool "UID based statistics tracking exported to /proc/uid_stat"
	default n

config VMWARE_BALLOON
	tristate "VMware Balloon Driver"
	depends on X86
	help
	  This is VMware physical memory management driver which acts
	  like a "balloon" that can be inflated to reclaim physical pages
	  by reserving them in the guest and invalidating them in the
	  monitor, freeing up the underlying machine pages so they can
	  be allocated to other guests. The balloon can also be deflated
	  to allow the guest to use more physical memory.

	  If unsure, say N.

	  To compile this driver as a module, choose M here: the
	  module will be called vmw_balloon.

config ARM_CHARLCD
	bool "ARM Ltd. Character LCD Driver"
	depends on PLAT_VERSATILE
	help
	  This is a driver for the character LCD found on the ARM Ltd.
	  Versatile and RealView Platform Baseboards. It doesn't do
	  very much more than display the text "ARM Linux" on the first
	  line and the Linux version on the second line, but that's
	  still useful.

config BMP085
	tristate "BMP085 digital pressure sensor"
	depends on I2C && SYSFS
	help
	  If you say yes here you get support for the Bosch Sensortec
	  BMP085 digital pressure sensor.

	  To compile this driver as a module, choose M here: the
	  module will be called bmp085.

config PCH_PHUB
	tristate "Intel EG20T PCH/LAPIS Semicon IOH(ML7213/ML7223/ML7831) PHUB"
	depends on PCI
	help
	  This driver is for PCH(Platform controller Hub) PHUB(Packet Hub) of
	  Intel Topcliff which is an IOH(Input/Output Hub) for x86 embedded
	  processor. The Topcliff has MAC address and Option ROM data in SROM.
	  This driver can access MAC address and Option ROM data in SROM.

	  This driver also can be used for LAPIS Semiconductor's IOH,
	  ML7213/ML7223/ML7831.
	  ML7213 which is for IVI(In-Vehicle Infotainment) use.
	  ML7223 IOH is for MP(Media Phone) use.
	  ML7831 IOH is for general purpose use.
	  ML7213/ML7223/ML7831 is companion chip for Intel Atom E6xx series.
	  ML7213/ML7223/ML7831 is completely compatible for Intel EG20T PCH.

	  To compile this driver as a module, choose M here: the module will
	  be called pch_phub.

config WL127X_RFKILL
	tristate "Bluetooth power control driver for TI wl127x"
	depends on RFKILL
	default n
	---help---
	 Creates an rfkill entry in sysfs for power control of Bluetooth
	 TI wl127x chips.

config APANIC
	bool "Android kernel panic diagnostics driver"
	default n
	---help---
	 Driver which handles kernel panics and attempts to write
	 critical debugging data to flash.

config APANIC_PLABEL
	string "Android panic dump flash partition label"
	depends on APANIC
	default "kpanic"
	---help---
	 If your platform uses a different flash partition label for storing
 	 crashdumps, enter it here.

config SAMSUNG_JACK
	bool "3.5MM ear jack driver for Samsung devices"
	depends on INPUT
	default n
	---help---
	 This is 3.5MM ear jack driver for Samsung devices.

	 If unsure, say N.

config USB_SWITCH_FSA9480
	tristate "FSA9480 USB Switch"
	depends on I2C
	help
	  The FSA9480 is a USB port accessory detector and switch.
	  The FSA9480 is fully controlled using I2C and enables USB data,
	  stereo and mono audio, video, microphone and UART data to use
	  a common connector port.

source "drivers/misc/c2port/Kconfig"
source "drivers/misc/eeprom/Kconfig"
source "drivers/misc/cb710/Kconfig"
source "drivers/misc/iwmc3200top/Kconfig"
source "drivers/misc/ti-st/Kconfig"
source "drivers/misc/lis3lv02d/Kconfig"
source "drivers/misc/carma/Kconfig"

config SAMSUNG_MODEMCTL
	bool "Samsung Modem Control/IO Driver"

config PN544
	bool "NXP PN544 NFC Controller Driver"
	default n
	help
	  NXP PN544 Near Field Communication controller support.

<<<<<<< HEAD
config BLX
       bool "Support for Battery Life eXtender"
       default y
       help
         Say Y here to enable Battery Life eXtender

config BLD
       bool "Support for Backlight Dimmer"
       default y
       help
         Say Y here to enable Backlight Dimmer
=======
config GENERIC_BLN
       bool "Generic BLN support for backlight notification"
       default y
       help
         Say Y here to enable the backlight notification
         for android led-notification (modified liblight needed)
>>>>>>> d80655f2

endif # MISC_DEVICES<|MERGE_RESOLUTION|>--- conflicted
+++ resolved
@@ -575,7 +575,6 @@
 	help
 	  NXP PN544 Near Field Communication controller support.
 
-<<<<<<< HEAD
 config BLX
        bool "Support for Battery Life eXtender"
        default y
@@ -587,13 +586,12 @@
        default y
        help
          Say Y here to enable Backlight Dimmer
-=======
+
 config GENERIC_BLN
        bool "Generic BLN support for backlight notification"
        default y
        help
          Say Y here to enable the backlight notification
          for android led-notification (modified liblight needed)
->>>>>>> d80655f2
 
 endif # MISC_DEVICES