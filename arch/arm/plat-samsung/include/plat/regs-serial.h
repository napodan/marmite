/* arch/arm/plat-samsung/include/plat/regs-serial.h
 *
 *  From linux/include/asm-arm/hardware/serial_s3c2410.h
 *
 *  Internal header file for Samsung S3C2410 serial ports (UART0-2)
 *
 *  Copyright (C) 2002 Shane Nay (shane@minirl.com)
 *
 *  Additional defines, Copyright 2003 Simtec Electronics (linux@simtec.co.uk)
 *
 *  Adapted from:
 *
 *  Internal header file for MX1ADS serial ports (UART1 & 2)
 *
 *  Copyright (C) 2002 Shane Nay (shane@minirl.com)
 *
 * This program is free software; you can redistribute it and/or modify
 * it under the terms of the GNU General Public License as published by
 * the Free Software Foundation; either version 2 of the License, or
 * (at your option) any later version.
 *
 * This program is distributed in the hope that it will be useful,
 * but WITHOUT ANY WARRANTY; without even the implied warranty of
 * MERCHANTABILITY or FITNESS FOR A PARTICULAR PURPOSE.  See the
 * GNU General Public License for more details.
 *
 * You should have received a copy of the GNU General Public License
 * along with this program; if not, write to the Free Software
 * Foundation, Inc., 59 Temple Place, Suite 330, Boston, MA  02111-1307  USA
*/

#ifndef __ASM_ARM_REGS_SERIAL_H
#define __ASM_ARM_REGS_SERIAL_H

#define S3C24XX_VA_UART0      (S3C_VA_UART)
#define S3C24XX_VA_UART1      (S3C_VA_UART + 0x4000 )
#define S3C24XX_VA_UART2      (S3C_VA_UART + 0x8000 )
#define S3C24XX_VA_UART3      (S3C_VA_UART + 0xC000 )

#define S3C2410_PA_UART0      (S3C24XX_PA_UART)
#define S3C2410_PA_UART1      (S3C24XX_PA_UART + 0x4000 )
#define S3C2410_PA_UART2      (S3C24XX_PA_UART + 0x8000 )
#define S3C2443_PA_UART3      (S3C24XX_PA_UART + 0xC000 )

#define S3C2410_URXH	  (0x24)
#define S3C2410_UTXH	  (0x20)
#define S3C2410_ULCON	  (0x00)
#define S3C2410_UCON	  (0x04)
#define S3C2410_UFCON	  (0x08)
#define S3C2410_UMCON	  (0x0C)
#define S3C2410_UBRDIV	  (0x28)
#define S3C2410_UTRSTAT	  (0x10)
#define S3C2410_UERSTAT	  (0x14)
#define S3C2410_UFSTAT	  (0x18)
#define S3C2410_UMSTAT	  (0x1C)
<<<<<<< HEAD
#define S3C2410_UBRDIV	  (0x28)
=======
>>>>>>> b55e9ac4
#define S3C2410_UDIVSLOT  (0x2C)
#define S3C2410_UINTMSK   (0x38)

#define S3C2410_LCON_CFGMASK	  ((0xF<<3)|(0x3))

#define S3C2410_LCON_CS5	  (0x0)
#define S3C2410_LCON_CS6	  (0x1)
#define S3C2410_LCON_CS7	  (0x2)
#define S3C2410_LCON_CS8	  (0x3)
#define S3C2410_LCON_CSMASK	  (0x3)

#define S3C2410_LCON_PNONE	  (0x0)
#define S3C2410_LCON_PEVEN	  (0x5 << 3)
#define S3C2410_LCON_PODD	  (0x4 << 3)
#define S3C2410_LCON_PMASK	  (0x7 << 3)

#define S3C2410_LCON_STOPB	  (1<<2)
#define S3C2410_LCON_IRM          (1<<6)

#define S3C2440_UCON_CLKMASK	  (3<<10)
#define S3C2440_UCON_PCLK	  (0<<10)
#define S3C2440_UCON_UCLK	  (1<<10)
#define S3C2440_UCON_PCLK2	  (2<<10)
#define S3C2440_UCON_FCLK	  (3<<10)
#define S3C2443_UCON_EPLL	  (3<<10)

#define S3C6400_UCON_CLKMASK	(3<<10)
#define S3C6400_UCON_PCLK	(0<<10)
#define S3C6400_UCON_PCLK2	(2<<10)
#define S3C6400_UCON_UCLK0	(1<<10)
#define S3C6400_UCON_UCLK1	(3<<10)

#define S3C2440_UCON2_FCLK_EN	  (1<<15)
#define S3C2440_UCON0_DIVMASK	  (15 << 12)
#define S3C2440_UCON1_DIVMASK	  (15 << 12)
#define S3C2440_UCON2_DIVMASK	  (7 << 12)
#define S3C2440_UCON_DIVSHIFT	  (12)

#define S3C2412_UCON_CLKMASK	(3<<10)
#define S3C2412_UCON_UCLK	(1<<10)
#define S3C2412_UCON_USYSCLK	(3<<10)
#define S3C2412_UCON_PCLK	(0<<10)
#define S3C2412_UCON_PCLK2	(2<<10)

#define S3C2410_UCON_UCLK	  (1<<10)
#define S3C2410_UCON_SBREAK	  (1<<4)

#define S3C2410_UCON_TXILEVEL	  (1<<9)
#define S3C2410_UCON_RXILEVEL	  (1<<8)
#define S3C2410_UCON_TXIRQMODE	  (1<<2)
#define S3C2410_UCON_RXIRQMODE	  (1<<0)
#define S3C2410_UCON_RXFIFO_TOI	  (1<<7)
#define S3C2443_UCON_RXERR_IRQEN  (1<<6)
#define S3C2443_UCON_LOOPBACK	  (1<<5)

#define S3C2410_UCON_DEFAULT	  (S3C2410_UCON_TXILEVEL  | \
				   S3C2410_UCON_RXILEVEL  | \
				   S3C2410_UCON_TXIRQMODE | \
				   S3C2410_UCON_RXIRQMODE | \
				   S3C2410_UCON_RXFIFO_TOI)

#define S3C2410_UFCON_FIFOMODE	  (1<<0)
#define S3C2410_UFCON_TXTRIG0	  (0<<6)
#define S3C2410_UFCON_RXTRIG8	  (1<<4)
#define S3C2410_UFCON_RXTRIG12	  (2<<4)

/* S3C2440 FIFO trigger levels */
#define S3C2440_UFCON_RXTRIG1	  (0<<4)
#define S3C2440_UFCON_RXTRIG8	  (1<<4)
#define S3C2440_UFCON_RXTRIG16	  (2<<4)
#define S3C2440_UFCON_RXTRIG32	  (3<<4)

#define S3C2440_UFCON_TXTRIG0	  (0<<6)
#define S3C2440_UFCON_TXTRIG16	  (1<<6)
#define S3C2440_UFCON_TXTRIG32	  (2<<6)
#define S3C2440_UFCON_TXTRIG48	  (3<<6)

#define S3C2410_UFCON_RESETBOTH	  (3<<1)
#define S3C2410_UFCON_RESETTX	  (1<<2)
#define S3C2410_UFCON_RESETRX	  (1<<1)

#define S3C2410_UFCON_DEFAULT	  (S3C2410_UFCON_FIFOMODE | \
				   S3C2410_UFCON_TXTRIG0  | \
				   S3C2410_UFCON_RXTRIG8 )

#define	S3C2410_UMCOM_AFC	  (1<<4)
#define	S3C2410_UMCOM_RTS_LOW	  (1<<0)

#define S3C2412_UMCON_AFC_63	(0<<5)		/* same as s3c2443 */
#define S3C2412_UMCON_AFC_56	(1<<5)
#define S3C2412_UMCON_AFC_48	(2<<5)
#define S3C2412_UMCON_AFC_40	(3<<5)
#define S3C2412_UMCON_AFC_32	(4<<5)
#define S3C2412_UMCON_AFC_24	(5<<5)
#define S3C2412_UMCON_AFC_16	(6<<5)
#define S3C2412_UMCON_AFC_8	(7<<5)

#define S3C2410_UFSTAT_TXFULL	  (1<<9)
#define S3C2410_UFSTAT_RXFULL	  (1<<8)
#define S3C2410_UFSTAT_TXMASK	  (15<<4)
#define S3C2410_UFSTAT_TXSHIFT	  (4)
#define S3C2410_UFSTAT_RXMASK	  (15<<0)
#define S3C2410_UFSTAT_RXSHIFT	  (0)

/* UFSTAT S3C24A0 */
#define S3C24A0_UFSTAT_TXFULL	  (1 << 14)
#define S3C24A0_UFSTAT_RXFULL	  (1 << 6)
#define S3C24A0_UFSTAT_TXMASK	  (63 << 8)
#define S3C24A0_UFSTAT_TXSHIFT	  (8)
#define S3C24A0_UFSTAT_RXMASK	  (63)
#define S3C24A0_UFSTAT_RXSHIFT	  (0)

/* UFSTAT S3C2443 same as S3C2440 */
#define S3C2440_UFSTAT_TXFULL	  (1<<14)
#define S3C2440_UFSTAT_RXFULL	  (1<<6)
#define S3C2440_UFSTAT_TXSHIFT	  (8)
#define S3C2440_UFSTAT_RXSHIFT	  (0)
#define S3C2440_UFSTAT_TXMASK	  (63<<8)
#define S3C2440_UFSTAT_RXMASK	  (63)

#define S3C2410_UTRSTAT_TXE	  (1<<2)
#define S3C2410_UTRSTAT_TXFE	  (1<<1)
#define S3C2410_UTRSTAT_RXDR	  (1<<0)

#define S3C2410_UERSTAT_OVERRUN	  (1<<0)
#define S3C2410_UERSTAT_FRAME	  (1<<2)
#define S3C2410_UERSTAT_BREAK	  (1<<3)
#define S3C2443_UERSTAT_PARITY	  (1<<1)

#define S3C2410_UERSTAT_ANY	  (S3C2410_UERSTAT_OVERRUN | \
				   S3C2410_UERSTAT_FRAME | \
				   S3C2410_UERSTAT_BREAK)

#define S3C2410_UMSTAT_CTS	  (1<<0)
#define S3C2410_UMSTAT_DeltaCTS	  (1<<2)

#define S3C2443_DIVSLOT		  (0x2C)

/* S3C64XX interrupt registers. */
#define S3C64XX_UINTP		0x30
#define S3C64XX_UINTSP		0x34
#define S3C64XX_UINTM		0x38

/* S5V210 interrupt registers. */
#define S5P_UINTP		0x30
#define S5P_UINTSP		0x34
#define S5P_UINTM		0x38

<<<<<<< HEAD
/* Following are specific to S5PV210 and S5P6442 */
=======
/* Following are specific to S5PV210 */
>>>>>>> b55e9ac4
#define S5PV210_UCON_CLKMASK	(1<<10)
#define S5PV210_UCON_PCLK	(0<<10)
#define S5PV210_UCON_UCLK	(1<<10)

#define S5PV210_UFCON_TXTRIG0	(0<<8)
#define S5PV210_UFCON_TXTRIG4	(1<<8)
#define S5PV210_UFCON_TXTRIG8	(2<<8)
#define S5PV210_UFCON_TXTRIG16	(3<<8)
#define S5PV210_UFCON_TXTRIG32	(4<<8)
#define S5PV210_UFCON_TXTRIG64	(5<<8)
#define S5PV210_UFCON_TXTRIG128 (6<<8)
#define S5PV210_UFCON_TXTRIG256 (7<<8)

#define S5PV210_UFCON_RXTRIG1	(0<<4)
#define S5PV210_UFCON_RXTRIG4	(1<<4)
#define S5PV210_UFCON_RXTRIG8	(2<<4)
#define S5PV210_UFCON_RXTRIG16	(3<<4)
#define S5PV210_UFCON_RXTRIG32	(4<<4)
#define S5PV210_UFCON_RXTRIG64	(5<<4)
#define S5PV210_UFCON_RXTRIG128	(6<<4)
#define S5PV210_UFCON_RXTRIG256	(7<<4)

#define S5PV210_UFSTAT_TXFULL	(1<<24)
#define S5PV210_UFSTAT_RXFULL	(1<<8)
#define S5PV210_UFSTAT_TXMASK	(255<<16)
#define S5PV210_UFSTAT_TXSHIFT	(16)
#define S5PV210_UFSTAT_RXMASK	(255<<0)
#define S5PV210_UFSTAT_RXSHIFT	(0)

#define NO_NEED_CHECK_CLKSRC	1

#ifndef __ASSEMBLY__

/* struct s3c24xx_uart_clksrc
 *
 * this structure defines a named clock source that can be used for the
 * uart, so that the best clock can be selected for the requested baud
 * rate.
 *
 * min_baud and max_baud define the range of baud-rates this clock is
 * acceptable for, if they are both zero, it is assumed any baud rate that
 * can be generated from this clock will be used.
 *
 * divisor gives the divisor from the clock to the one seen by the uart
*/

struct s3c24xx_uart_clksrc {
	const char	*name;
	unsigned int	 divisor;
	unsigned int	 min_baud;
	unsigned int	 max_baud;
};

/* configuration structure for per-machine configurations for the
 * serial port
 *
 * the pointer is setup by the machine specific initialisation from the
 * arch/arm/mach-s3c2410/ directory.
*/

struct s3c2410_uartcfg {
	unsigned char	   hwport;	 /* hardware port number */
	unsigned char	   unused;
	unsigned short	   flags;
#if !defined(CONFIG_CPU_S5PV210)
	upf_t		   uart_flags;	 /* default uart flags */
#else
        unsigned long	   uart_flags;      /* default uart flags */
#endif
<<<<<<< HEAD
=======

	unsigned int	   has_fracval;
>>>>>>> b55e9ac4

	unsigned long	   ucon;	 /* value of ucon for port */
	unsigned long	   ulcon;	 /* value of ulcon for port */
	unsigned long	   ufcon;	 /* value of ufcon for port */

	struct s3c24xx_uart_clksrc *clocks;
	unsigned int		    clocks_size;

	void (*wake_peer)(struct uart_port *);
};

/* s3c24xx_uart_devs
 *
 * this is exported from the core as we cannot use driver_register(),
 * or platform_add_device() before the console_initcall()
*/

extern struct platform_device *s3c24xx_uart_devs[4];

#endif /* __ASSEMBLY__ */

#endif /* __ASM_ARM_REGS_SERIAL_H */
<|MERGE_RESOLUTION|>--- conflicted
+++ resolved
@@ -53,10 +53,6 @@
 #define S3C2410_UERSTAT	  (0x14)
 #define S3C2410_UFSTAT	  (0x18)
 #define S3C2410_UMSTAT	  (0x1C)
-<<<<<<< HEAD
-#define S3C2410_UBRDIV	  (0x28)
-=======
->>>>>>> b55e9ac4
 #define S3C2410_UDIVSLOT  (0x2C)
 #define S3C2410_UINTMSK   (0x38)
 
@@ -205,11 +201,7 @@
 #define S5P_UINTSP		0x34
 #define S5P_UINTM		0x38
 
-<<<<<<< HEAD
-/* Following are specific to S5PV210 and S5P6442 */
-=======
 /* Following are specific to S5PV210 */
->>>>>>> b55e9ac4
 #define S5PV210_UCON_CLKMASK	(1<<10)
 #define S5PV210_UCON_PCLK	(0<<10)
 #define S5PV210_UCON_UCLK	(1<<10)
@@ -279,11 +271,8 @@
 #else
         unsigned long	   uart_flags;      /* default uart flags */
 #endif
-<<<<<<< HEAD
-=======
 
 	unsigned int	   has_fracval;
->>>>>>> b55e9ac4
 
 	unsigned long	   ucon;	 /* value of ucon for port */
 	unsigned long	   ulcon;	 /* value of ulcon for port */
