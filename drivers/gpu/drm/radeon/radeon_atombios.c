--- conflicted
+++ resolved
@@ -313,7 +313,6 @@
 				     uint16_t *line_mux,
 				     struct radeon_hpd *hpd)
 {
-	struct radeon_device *rdev = dev->dev_private;
 
 	/* Asus M2A-VM HDMI board lists the DVI port as HDMI */
 	if ((dev->pdev->device == 0x791e) &&
@@ -432,10 +431,6 @@
 		}
 	}
 
-<<<<<<< HEAD
-	/* Acer laptop reports DVI-D as DVI-I and hpd pins reversed */
-	if ((dev->pdev->device == 0x95c4) &&
-=======
 	/* Acer laptop (Acer TravelMate 5730/5730G) has an HDMI port
 	 * on the laptop and a DVI port on the docking station and
 	 * both share the same encoder, hpd pin, and ddc line.
@@ -446,26 +441,13 @@
 	 * side and leaves no crtcs for LVDS or VGA.
 	 */
 	if (((dev->pdev->device == 0x95c4) || (dev->pdev->device == 0x9591)) &&
->>>>>>> b55e9ac4
 	    (dev->pdev->subsystem_vendor == 0x1025) &&
 	    (dev->pdev->subsystem_device == 0x013c)) {
-		struct radeon_gpio_rec gpio;
-
 		if ((*connector_type == DRM_MODE_CONNECTOR_DVII) &&
 		    (supported_device == ATOM_DEVICE_DFP1_SUPPORT)) {
-<<<<<<< HEAD
-			gpio = radeon_lookup_gpio(rdev, 6);
-			*hpd = radeon_atom_get_hpd_info_from_gpio(rdev, &gpio);
-			*connector_type = DRM_MODE_CONNECTOR_DVID;
-		} else if ((*connector_type == DRM_MODE_CONNECTOR_HDMIA) &&
-			   (supported_device == ATOM_DEVICE_DFP1_SUPPORT)) {
-			gpio = radeon_lookup_gpio(rdev, 7);
-			*hpd = radeon_atom_get_hpd_info_from_gpio(rdev, &gpio);
-=======
 			/* actually it's a DVI-D port not DVI-I */
 			*connector_type = DRM_MODE_CONNECTOR_DVID;
 			return false;
->>>>>>> b55e9ac4
 		}
 	}
 
@@ -1301,11 +1283,7 @@
 				return true;
 			break;
 		case 2:
-<<<<<<< HEAD
-			if (igp_info->info_2.ulBootUpSidePortClock)
-=======
 			if (le32_to_cpu(igp_info->info_2.ulBootUpSidePortClock))
->>>>>>> b55e9ac4
 				return true;
 			break;
 		default:
