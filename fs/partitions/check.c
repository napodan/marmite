/*
 *  fs/partitions/check.c
 *
 *  Code extracted from drivers/block/genhd.c
 *  Copyright (C) 1991-1998  Linus Torvalds
 *  Re-organised Feb 1998 Russell King
 *
 *  We now have independent partition support from the
 *  block drivers, which allows all the partition code to
 *  be grouped in one location, and it to be mostly self
 *  contained.
 *
 *  Added needed MAJORS for new pairs, {hdi,hdj}, {hdk,hdl}
 */

#include <linux/init.h>
#include <linux/module.h>
#include <linux/fs.h>
#include <linux/slab.h>
#include <linux/kmod.h>
#include <linux/ctype.h>
#include <linux/genhd.h>
#include <linux/blktrace_api.h>

#include "check.h"

#include "acorn.h"
#include "amiga.h"
#include "atari.h"
#include "ldm.h"
#include "mac.h"
#include "msdos.h"
#include "osf.h"
#include "sgi.h"
#include "sun.h"
#include "ibm.h"
#include "ultrix.h"
#include "efi.h"
#include "karma.h"
#include "sysv68.h"

#ifdef CONFIG_BLK_DEV_MD
extern void md_autodetect_dev(dev_t dev);
#endif

int warn_no_part = 1; /*This is ugly: should make genhd removable media aware*/

static int (*check_part[])(struct parsed_partitions *) = {
	/*
	 * Probe partition formats with tables at disk address 0
	 * that also have an ADFS boot block at 0xdc0.
	 */
#ifdef CONFIG_ACORN_PARTITION_ICS
	adfspart_check_ICS,
#endif
#ifdef CONFIG_ACORN_PARTITION_POWERTEC
	adfspart_check_POWERTEC,
#endif
#ifdef CONFIG_ACORN_PARTITION_EESOX
	adfspart_check_EESOX,
#endif

	/*
	 * Now move on to formats that only have partition info at
	 * disk address 0xdc0.  Since these may also have stale
	 * PC/BIOS partition tables, they need to come before
	 * the msdos entry.
	 */
#ifdef CONFIG_ACORN_PARTITION_CUMANA
	adfspart_check_CUMANA,
#endif
#ifdef CONFIG_ACORN_PARTITION_ADFS
	adfspart_check_ADFS,
#endif

#ifdef CONFIG_EFI_PARTITION
	efi_partition,		/* this must come before msdos */
#endif
#ifdef CONFIG_SGI_PARTITION
	sgi_partition,
#endif
#ifdef CONFIG_LDM_PARTITION
	ldm_partition,		/* this must come before msdos */
#endif
#ifdef CONFIG_MSDOS_PARTITION
	msdos_partition,
#endif
#ifdef CONFIG_OSF_PARTITION
	osf_partition,
#endif
#ifdef CONFIG_SUN_PARTITION
	sun_partition,
#endif
#ifdef CONFIG_AMIGA_PARTITION
	amiga_partition,
#endif
#ifdef CONFIG_ATARI_PARTITION
	atari_partition,
#endif
#ifdef CONFIG_MAC_PARTITION
	mac_partition,
#endif
#ifdef CONFIG_ULTRIX_PARTITION
	ultrix_partition,
#endif
#ifdef CONFIG_IBM_PARTITION
	ibm_partition,
#endif
#ifdef CONFIG_KARMA_PARTITION
	karma_partition,
#endif
#ifdef CONFIG_SYSV68_PARTITION
	sysv68_partition,
#endif
	NULL
};
 
/*
 * disk_name() is used by partition check code and the genhd driver.
 * It formats the devicename of the indicated disk into
 * the supplied buffer (of size at least 32), and returns
 * a pointer to that same buffer (for convenience).
 */

char *disk_name(struct gendisk *hd, int partno, char *buf)
{
	if (!partno)
		snprintf(buf, BDEVNAME_SIZE, "%s", hd->disk_name);
	else if (isdigit(hd->disk_name[strlen(hd->disk_name)-1]))
		snprintf(buf, BDEVNAME_SIZE, "%sp%d", hd->disk_name, partno);
	else
		snprintf(buf, BDEVNAME_SIZE, "%s%d", hd->disk_name, partno);

	return buf;
}

const char *bdevname(struct block_device *bdev, char *buf)
{
	return disk_name(bdev->bd_disk, bdev->bd_part->partno, buf);
}

EXPORT_SYMBOL(bdevname);

/*
 * There's very little reason to use this, you should really
 * have a struct block_device just about everywhere and use
 * bdevname() instead.
 */
const char *__bdevname(dev_t dev, char *buffer)
{
	scnprintf(buffer, BDEVNAME_SIZE, "unknown-block(%u,%u)",
				MAJOR(dev), MINOR(dev));
	return buffer;
}

EXPORT_SYMBOL(__bdevname);

static struct parsed_partitions *
check_partition(struct gendisk *hd, struct block_device *bdev)
{
	struct parsed_partitions *state;
	int i, res, err;

	state = kzalloc(sizeof(struct parsed_partitions), GFP_KERNEL);
	if (!state)
		return NULL;
	state->pp_buf = (char *)__get_free_page(GFP_KERNEL);
	if (!state->pp_buf) {
		kfree(state);
		return NULL;
	}
	state->pp_buf[0] = '\0';

	state->bdev = bdev;
	disk_name(hd, 0, state->name);
	snprintf(state->pp_buf, PAGE_SIZE, " %s:", state->name);
	if (isdigit(state->name[strlen(state->name)-1]))
		sprintf(state->name, "p");

	state->limit = disk_max_parts(hd);
	i = res = err = 0;
	while (!res && check_part[i]) {
		memset(&state->parts, 0, sizeof(state->parts));
		res = check_part[i++](state);
		if (res < 0) {
			/* We have hit an I/O error which we don't report now.
		 	* But record it, and let the others do their job.
		 	*/
			err = res;
			res = 0;
		}

	}
	if (res > 0) {
		printk(KERN_INFO "%s", state->pp_buf);

		free_page((unsigned long)state->pp_buf);
		return state;
	}
	if (state->access_beyond_eod)
		err = -ENOSPC;
	if (err)
	/* The partition is unrecognized. So report I/O errors if there were any */
		res = err;
	if (!res)
		strlcat(state->pp_buf, " unknown partition table\n", PAGE_SIZE);
	else if (warn_no_part)
		strlcat(state->pp_buf, " unable to read partition table\n", PAGE_SIZE);

	printk(KERN_INFO "%s", state->pp_buf);

	free_page((unsigned long)state->pp_buf);
	kfree(state);
	return ERR_PTR(res);
}

static ssize_t part_partition_show(struct device *dev,
				   struct device_attribute *attr, char *buf)
{
	struct hd_struct *p = dev_to_part(dev);

	return sprintf(buf, "%d\n", p->partno);
}

static ssize_t part_start_show(struct device *dev,
			       struct device_attribute *attr, char *buf)
{
	struct hd_struct *p = dev_to_part(dev);

	return sprintf(buf, "%llu\n",(unsigned long long)p->start_sect);
}

ssize_t part_size_show(struct device *dev,
		       struct device_attribute *attr, char *buf)
{
	struct hd_struct *p = dev_to_part(dev);
	return sprintf(buf, "%llu\n",(unsigned long long)p->nr_sects);
}

ssize_t part_ro_show(struct device *dev,
		       struct device_attribute *attr, char *buf)
{
	struct hd_struct *p = dev_to_part(dev);
	return sprintf(buf, "%d\n", p->policy ? 1 : 0);
}

ssize_t part_alignment_offset_show(struct device *dev,
				   struct device_attribute *attr, char *buf)
{
	struct hd_struct *p = dev_to_part(dev);
	return sprintf(buf, "%llu\n", (unsigned long long)p->alignment_offset);
}

ssize_t part_discard_alignment_show(struct device *dev,
				   struct device_attribute *attr, char *buf)
{
	struct hd_struct *p = dev_to_part(dev);
	return sprintf(buf, "%u\n", p->discard_alignment);
}

ssize_t part_stat_show(struct device *dev,
		       struct device_attribute *attr, char *buf)
{
	struct hd_struct *p = dev_to_part(dev);
	int cpu;

	cpu = part_stat_lock();
	part_round_stats(cpu, p);
	part_stat_unlock();
	return sprintf(buf,
		"%8lu %8lu %8llu %8u "
		"%8lu %8lu %8llu %8u "
		"%8u %8u %8u"
		"\n",
		part_stat_read(p, ios[READ]),
		part_stat_read(p, merges[READ]),
		(unsigned long long)part_stat_read(p, sectors[READ]),
		jiffies_to_msecs(part_stat_read(p, ticks[READ])),
		part_stat_read(p, ios[WRITE]),
		part_stat_read(p, merges[WRITE]),
		(unsigned long long)part_stat_read(p, sectors[WRITE]),
		jiffies_to_msecs(part_stat_read(p, ticks[WRITE])),
		part_in_flight(p),
		jiffies_to_msecs(part_stat_read(p, io_ticks)),
		jiffies_to_msecs(part_stat_read(p, time_in_queue)));
}

ssize_t part_inflight_show(struct device *dev,
			struct device_attribute *attr, char *buf)
{
	struct hd_struct *p = dev_to_part(dev);

	return sprintf(buf, "%8u %8u\n", atomic_read(&p->in_flight[0]),
		atomic_read(&p->in_flight[1]));
}

ssize_t part_partition_name_show(struct device *dev,
			struct device_attribute *attr, char *buf)
{
	struct hd_struct *p = dev_to_part(dev);
	return sprintf(buf, "%s\n", p->partition_name);
}

#ifdef CONFIG_FAIL_MAKE_REQUEST
ssize_t part_fail_show(struct device *dev,
		       struct device_attribute *attr, char *buf)
{
	struct hd_struct *p = dev_to_part(dev);

	return sprintf(buf, "%d\n", p->make_it_fail);
}

ssize_t part_fail_store(struct device *dev,
			struct device_attribute *attr,
			const char *buf, size_t count)
{
	struct hd_struct *p = dev_to_part(dev);
	int i;

	if (count > 0 && sscanf(buf, "%d", &i) > 0)
		p->make_it_fail = (i == 0) ? 0 : 1;

	return count;
}
#endif

static DEVICE_ATTR(partition, S_IRUGO, part_partition_show, NULL);
static DEVICE_ATTR(start, S_IRUGO, part_start_show, NULL);
static DEVICE_ATTR(size, S_IRUGO, part_size_show, NULL);
static DEVICE_ATTR(ro, S_IRUGO, part_ro_show, NULL);
static DEVICE_ATTR(alignment_offset, S_IRUGO, part_alignment_offset_show, NULL);
static DEVICE_ATTR(discard_alignment, S_IRUGO, part_discard_alignment_show,
		   NULL);
static DEVICE_ATTR(stat, S_IRUGO, part_stat_show, NULL);
static DEVICE_ATTR(inflight, S_IRUGO, part_inflight_show, NULL);
static DEVICE_ATTR(partition_name, S_IRUGO, part_partition_name_show, NULL);

#ifdef CONFIG_FAIL_MAKE_REQUEST
static struct device_attribute dev_attr_fail =
	__ATTR(make-it-fail, S_IRUGO|S_IWUSR, part_fail_show, part_fail_store);
#endif

static struct attribute *part_attrs[] = {
	&dev_attr_partition.attr,
	&dev_attr_start.attr,
	&dev_attr_size.attr,
	&dev_attr_ro.attr,
	&dev_attr_alignment_offset.attr,
	&dev_attr_discard_alignment.attr,
	&dev_attr_stat.attr,
	&dev_attr_inflight.attr,
	&dev_attr_partition_name.attr,
#ifdef CONFIG_FAIL_MAKE_REQUEST
	&dev_attr_fail.attr,
#endif
	NULL
};

static struct attribute_group part_attr_group = {
	.attrs = part_attrs,
};

static const struct attribute_group *part_attr_groups[] = {
	&part_attr_group,
#ifdef CONFIG_BLK_DEV_IO_TRACE
	&blk_trace_attr_group,
#endif
	NULL
};

static void part_release(struct device *dev)
{
	struct hd_struct *p = dev_to_part(dev);
	free_part_stats(p);
	free_part_info(p);
	kfree(p);
}

static int part_uevent(struct device *dev, struct kobj_uevent_env *env)
{
	struct hd_struct *part = dev_to_part(dev);

	add_uevent_var(env, "PARTN=%u", part->partno);
<<<<<<< HEAD
	if (part->partition_name)
		add_uevent_var(env, "PARTNAME=%s", part->partition_name);
=======
	if (part->info && part->info->volname[0])
		add_uevent_var(env, "PARTNAME=%s", part->info->volname);
>>>>>>> b55e9ac4
	return 0;
}

struct device_type part_type = {
	.name		= "partition",
	.groups		= part_attr_groups,
	.release	= part_release,
	.uevent		= part_uevent,
};

static void delete_partition_rcu_cb(struct rcu_head *head)
{
	struct hd_struct *part = container_of(head, struct hd_struct, rcu_head);

	part->start_sect = 0;
	part->nr_sects = 0;
	part_stat_set_all(part, 0);
	put_device(part_to_dev(part));
}

void __delete_partition(struct hd_struct *part)
{
	call_rcu(&part->rcu_head, delete_partition_rcu_cb);
}

void delete_partition(struct gendisk *disk, int partno)
{
	struct disk_part_tbl *ptbl = disk->part_tbl;
	struct hd_struct *part;

	if (partno >= ptbl->len)
		return;

	part = ptbl->part[partno];
	if (!part)
		return;

	blk_free_devt(part_devt(part));
	rcu_assign_pointer(ptbl->part[partno], NULL);
	rcu_assign_pointer(ptbl->last_lookup, NULL);
	kobject_put(part->holder_dir);
	device_del(part_to_dev(part));

	hd_struct_put(part);
}

static ssize_t whole_disk_show(struct device *dev,
			       struct device_attribute *attr, char *buf)
{
	return 0;
}
static DEVICE_ATTR(whole_disk, S_IRUSR | S_IRGRP | S_IROTH,
		   whole_disk_show, NULL);

static void name_partition(struct hd_struct *p, const char *name)
{
	strlcpy(p->partition_name, name, GENHD_PART_NAME_SIZE);
}

struct hd_struct *add_partition(struct gendisk *disk, int partno,
				sector_t start, sector_t len, int flags,
				struct partition_meta_info *info)
{
	struct hd_struct *p;
	dev_t devt = MKDEV(0, 0);
	struct device *ddev = disk_to_dev(disk);
	struct device *pdev;
	struct disk_part_tbl *ptbl;
	const char *dname;
	int err;

	err = disk_expand_part_tbl(disk, partno);
	if (err)
		return ERR_PTR(err);
	ptbl = disk->part_tbl;

	if (ptbl->part[partno])
		return ERR_PTR(-EBUSY);

	p = kzalloc(sizeof(*p), GFP_KERNEL);
	if (!p)
		return ERR_PTR(-EBUSY);

	if (!init_part_stats(p)) {
		err = -ENOMEM;
		goto out_free;
	}
	pdev = part_to_dev(p);

	p->start_sect = start;
	p->alignment_offset =
		queue_limit_alignment_offset(&disk->queue->limits, start);
	p->discard_alignment =
		queue_limit_discard_alignment(&disk->queue->limits, start);
	p->nr_sects = len;
	p->partno = partno;
	p->policy = get_disk_ro(disk);

	if (info) {
		struct partition_meta_info *pinfo = alloc_part_info(disk);
		if (!pinfo)
			goto out_free_stats;
		memcpy(pinfo, info, sizeof(*info));
		p->info = pinfo;
	}

	dname = dev_name(ddev);
	if (isdigit(dname[strlen(dname) - 1]))
		dev_set_name(pdev, "%sp%d", dname, partno);
	else
		dev_set_name(pdev, "%s%d", dname, partno);

	device_initialize(pdev);
	pdev->class = &block_class;
	pdev->type = &part_type;
	pdev->parent = ddev;

	err = blk_alloc_devt(p, &devt);
	if (err)
		goto out_free_info;
	pdev->devt = devt;

	/* delay uevent until 'holders' subdir is created */
	dev_set_uevent_suppress(pdev, 1);
	err = device_add(pdev);
	if (err)
		goto out_put;

	err = -ENOMEM;
	p->holder_dir = kobject_create_and_add("holders", &pdev->kobj);
	if (!p->holder_dir)
		goto out_del;

	dev_set_uevent_suppress(pdev, 0);
	if (flags & ADDPART_FLAG_WHOLEDISK) {
		err = device_create_file(pdev, &dev_attr_whole_disk);
		if (err)
			goto out_del;
	}

	/* everything is up and running, commence */
	rcu_assign_pointer(ptbl->part[partno], p);

	/* suppress uevent if the disk suppresses it */
	if (!dev_get_uevent_suppress(ddev))
		kobject_uevent(&pdev->kobj, KOBJ_ADD);

	hd_ref_init(p);
	return p;

out_free_info:
	free_part_info(p);
out_free_stats:
	free_part_stats(p);
out_free:
	kfree(p);
	return ERR_PTR(err);
out_del:
	kobject_put(p->holder_dir);
	device_del(pdev);
out_put:
	put_device(pdev);
	blk_free_devt(devt);
	return ERR_PTR(err);
}

static bool disk_unlock_native_capacity(struct gendisk *disk)
{
	const struct block_device_operations *bdops = disk->fops;

	if (bdops->unlock_native_capacity &&
	    !(disk->flags & GENHD_FL_NATIVE_CAPACITY)) {
		printk(KERN_CONT "enabling native capacity\n");
		bdops->unlock_native_capacity(disk);
		disk->flags |= GENHD_FL_NATIVE_CAPACITY;
		return true;
	} else {
		printk(KERN_CONT "truncated\n");
		return false;
	}
}

int rescan_partitions(struct gendisk *disk, struct block_device *bdev)
{
	struct parsed_partitions *state = NULL;
	struct disk_part_iter piter;
	struct hd_struct *part;
	int p, highest, res;
rescan:
	if (state && !IS_ERR(state)) {
		kfree(state);
		state = NULL;
	}

	if (bdev->bd_part_count)
		return -EBUSY;
	res = invalidate_partition(disk, 0);
	if (res)
		return res;

	disk_part_iter_init(&piter, disk, DISK_PITER_INCL_EMPTY);
	while ((part = disk_part_iter_next(&piter)))
		delete_partition(disk, part->partno);
	disk_part_iter_exit(&piter);

	if (disk->fops->revalidate_disk)
		disk->fops->revalidate_disk(disk);
	check_disk_size_change(disk, bdev);
	bdev->bd_invalidated = 0;
	if (!get_capacity(disk) || !(state = check_partition(disk, bdev)))
		return 0;
	if (IS_ERR(state)) {
		/*
		 * I/O error reading the partition table.  If any
		 * partition code tried to read beyond EOD, retry
		 * after unlocking native capacity.
		 */
		if (PTR_ERR(state) == -ENOSPC) {
			printk(KERN_WARNING "%s: partition table beyond EOD, ",
			       disk->disk_name);
			if (disk_unlock_native_capacity(disk))
				goto rescan;
		}
		return -EIO;
	}
	/*
	 * If any partition code tried to read beyond EOD, try
	 * unlocking native capacity even if partition table is
	 * successfully read as we could be missing some partitions.
	 */
	if (state->access_beyond_eod) {
		printk(KERN_WARNING
		       "%s: partition table partially beyond EOD, ",
		       disk->disk_name);
		if (disk_unlock_native_capacity(disk))
			goto rescan;
	}

	/* tell userspace that the media / partition table may have changed */
	kobject_uevent(&disk_to_dev(disk)->kobj, KOBJ_CHANGE);

	/* Detect the highest partition number and preallocate
	 * disk->part_tbl.  This is an optimization and not strictly
	 * necessary.
	 */
	for (p = 1, highest = 0; p < state->limit; p++)
		if (state->parts[p].size)
			highest = p;

	disk_expand_part_tbl(disk, highest);

	/* add partitions */
	for (p = 1; p < state->limit; p++) {
		sector_t size, from;
		struct partition_meta_info *info = NULL;

		size = state->parts[p].size;
		if (!size)
			continue;

		from = state->parts[p].from;
		if (from >= get_capacity(disk)) {
			printk(KERN_WARNING
			       "%s: p%d start %llu is beyond EOD, ",
			       disk->disk_name, p, (unsigned long long) from);
			if (disk_unlock_native_capacity(disk))
				goto rescan;
			continue;
		}

		if (from + size > get_capacity(disk)) {
			printk(KERN_WARNING
			       "%s: p%d size %llu extends beyond EOD, ",
			       disk->disk_name, p, (unsigned long long) size);

			if (disk_unlock_native_capacity(disk)) {
				/* free state and restart */
				goto rescan;
			} else {
				/*
				 * we can not ignore partitions of broken tables
				 * created by for example camera firmware, but
				 * we limit them to the end of the disk to avoid
				 * creating invalid block devices
				 */
				size = get_capacity(disk) - from;
			}
		}

		if (state->parts[p].has_info)
			info = &state->parts[p].info;
		part = add_partition(disk, p, from, size,
				     state->parts[p].flags,
				     &state->parts[p].info);
		if (IS_ERR(part)) {
			printk(KERN_ERR " %s: p%d could not be added: %ld\n",
			       disk->disk_name, p, -PTR_ERR(part));
			continue;
		}
		name_partition(part, state->parts[p].name);
#ifdef CONFIG_BLK_DEV_MD
		if (state->parts[p].flags & ADDPART_FLAG_RAID)
			md_autodetect_dev(part_to_dev(part)->devt);
#endif
	}
	kfree(state);
	return 0;
}

unsigned char *read_dev_sector(struct block_device *bdev, sector_t n, Sector *p)
{
	struct address_space *mapping = bdev->bd_inode->i_mapping;
	struct page *page;

	page = read_mapping_page(mapping, (pgoff_t)(n >> (PAGE_CACHE_SHIFT-9)),
				 NULL);
	if (!IS_ERR(page)) {
		if (PageError(page))
			goto fail;
		p->v = page;
		return (unsigned char *)page_address(page) +  ((n & ((1 << (PAGE_CACHE_SHIFT - 9)) - 1)) << 9);
fail:
		page_cache_release(page);
	}
	p->v = NULL;
	return NULL;
}

EXPORT_SYMBOL(read_dev_sector);<|MERGE_RESOLUTION|>--- conflicted
+++ resolved
@@ -294,13 +294,6 @@
 		atomic_read(&p->in_flight[1]));
 }
 
-ssize_t part_partition_name_show(struct device *dev,
-			struct device_attribute *attr, char *buf)
-{
-	struct hd_struct *p = dev_to_part(dev);
-	return sprintf(buf, "%s\n", p->partition_name);
-}
-
 #ifdef CONFIG_FAIL_MAKE_REQUEST
 ssize_t part_fail_show(struct device *dev,
 		       struct device_attribute *attr, char *buf)
@@ -333,8 +326,6 @@
 		   NULL);
 static DEVICE_ATTR(stat, S_IRUGO, part_stat_show, NULL);
 static DEVICE_ATTR(inflight, S_IRUGO, part_inflight_show, NULL);
-static DEVICE_ATTR(partition_name, S_IRUGO, part_partition_name_show, NULL);
-
 #ifdef CONFIG_FAIL_MAKE_REQUEST
 static struct device_attribute dev_attr_fail =
 	__ATTR(make-it-fail, S_IRUGO|S_IWUSR, part_fail_show, part_fail_store);
@@ -349,7 +340,6 @@
 	&dev_attr_discard_alignment.attr,
 	&dev_attr_stat.attr,
 	&dev_attr_inflight.attr,
-	&dev_attr_partition_name.attr,
 #ifdef CONFIG_FAIL_MAKE_REQUEST
 	&dev_attr_fail.attr,
 #endif
@@ -381,13 +371,8 @@
 	struct hd_struct *part = dev_to_part(dev);
 
 	add_uevent_var(env, "PARTN=%u", part->partno);
-<<<<<<< HEAD
-	if (part->partition_name)
-		add_uevent_var(env, "PARTNAME=%s", part->partition_name);
-=======
 	if (part->info && part->info->volname[0])
 		add_uevent_var(env, "PARTNAME=%s", part->info->volname);
->>>>>>> b55e9ac4
 	return 0;
 }
 
@@ -441,11 +426,6 @@
 }
 static DEVICE_ATTR(whole_disk, S_IRUSR | S_IRGRP | S_IROTH,
 		   whole_disk_show, NULL);
-
-static void name_partition(struct hd_struct *p, const char *name)
-{
-	strlcpy(p->partition_name, name, GENHD_PART_NAME_SIZE);
-}
 
 struct hd_struct *add_partition(struct gendisk *disk, int partno,
 				sector_t start, sector_t len, int flags,
@@ -687,7 +667,6 @@
 			       disk->disk_name, p, -PTR_ERR(part));
 			continue;
 		}
-		name_partition(part, state->parts[p].name);
 #ifdef CONFIG_BLK_DEV_MD
 		if (state->parts[p].flags & ADDPART_FLAG_RAID)
 			md_autodetect_dev(part_to_dev(part)->devt);
