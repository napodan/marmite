#
# RTC class/drivers configuration
#

config RTC_LIB
	bool

menuconfig RTC_CLASS
	bool "Real Time Clock"
	default n
	depends on !S390
	select RTC_LIB
	help
	  Generic RTC class support. If you say yes here, you will
 	  be allowed to plug one or more RTCs to your system. You will
	  probably want to enable one or more of the interfaces below.

if RTC_CLASS

config RTC_HCTOSYS
	bool "Set system time from RTC on startup and resume"
	depends on RTC_CLASS = y
	default y
	help
	  If you say yes here, the system time (wall clock) will be set using
	  the value read from a specified RTC device. This is useful to avoid
	  unnecessary fsck runs at boot time, and to network better.

config RTC_HCTOSYS_DEVICE
	string "RTC used to set the system time"
	depends on RTC_HCTOSYS = y
	default "rtc0"
	help
	  The RTC device that will be used to (re)initialize the system
	  clock, usually rtc0. Initialization is done when the system
	  starts up, and when it resumes from a low power state. This
	  device should record time in UTC, since the kernel won't do
	  timezone correction.

	  The driver for this RTC device must be loaded before late_initcall
	  functions run, so it must usually be statically linked.

	  This clock should be battery-backed, so that it reads the correct
	  time when the system boots from a power-off state. Otherwise, your
	  system will need an external clock source (like an NTP server).

	  If the clock you specify here is not battery backed, it may still
	  be useful to reinitialize system time when resuming from system
	  sleep states. Do not specify an RTC here unless it stays powered
	  during all this system's supported sleep states.

config RTC_DEBUG
	bool "RTC debug support"
	depends on RTC_CLASS = y
	help
	  Say yes here to enable debugging support in the RTC framework
	  and individual RTC drivers.

comment "RTC interfaces"

config RTC_INTF_SYSFS
	boolean "/sys/class/rtc/rtcN (sysfs)"
	depends on SYSFS
	default RTC_CLASS
	help
	  Say yes here if you want to use your RTCs using sysfs interfaces,
	  /sys/class/rtc/rtc0 through /sys/.../rtcN.

	  If unsure, say Y.

config RTC_INTF_PROC
	boolean "/proc/driver/rtc (procfs for rtc0)"
	depends on PROC_FS
	default RTC_CLASS
	help
	  Say yes here if you want to use your first RTC through the proc
	  interface, /proc/driver/rtc. Other RTCs will not be available
	  through that API.

	  If unsure, say Y.

config RTC_INTF_DEV
	boolean "/dev/rtcN (character devices)"
	default RTC_CLASS
	help
	  Say yes here if you want to use your RTCs using the /dev
	  interfaces, which "udev" sets up as /dev/rtc0 through
	  /dev/rtcN.

	  You may want to set up a symbolic link so one of these
	  can be accessed as /dev/rtc, which is a name
	  expected by "hwclock" and some other programs. Recent
	  versions of "udev" are known to set up the symlink for you.

	  If unsure, say Y.

config RTC_INTF_DEV_UIE_EMUL
	bool "RTC UIE emulation on dev interface"
	depends on RTC_INTF_DEV
	help
	  Provides an emulation for RTC_UIE if the underlying rtc chip
	  driver does not expose RTC_UIE ioctls. Those requests generate
	  once-per-second update interrupts, used for synchronization.

	  The emulation code will read the time from the hardware
	  clock several times per second, please enable this option
	  only if you know that you really need it.

config RTC_INTF_ALARM
	bool "Android alarm driver"
	depends on RTC_CLASS
	default y
	help
	  Provides non-wakeup and rtc backed wakeup alarms based on rtc or
	  elapsed realtime, and a non-wakeup alarm on the monotonic clock.
	  Also provides an interface to set the wall time which must be used
	  for elapsed realtime to work.

config RTC_INTF_ALARM_DEV
	bool "Android alarm device"
	depends on RTC_INTF_ALARM
	default y
	help
	  Exports the alarm interface to user-space.


config RTC_DRV_TEST
	tristate "Test driver/device"
	help
	  If you say yes here you get support for the
	  RTC test driver. It's a software RTC which can be
	  used to test the RTC subsystem APIs. It gets
	  the time from the system clock.
	  You want this driver only if you are doing development
	  on the RTC subsystem. Please read the source code
	  for further details.

	  This driver can also be built as a module. If so, the module
	  will be called rtc-test.

comment "I2C RTC drivers"
	depends on I2C

if I2C

config RTC_DRV_88PM860X
	tristate "Marvell 88PM860x"
	depends on RTC_CLASS && I2C && MFD_88PM860X
	help
	  If you say yes here you get support for RTC function in Marvell
	  88PM860x chips.

	  This driver can also be built as a module. If so, the module
	  will be called rtc-88pm860x.

config RTC_DRV_DS1307
	tristate "Dallas/Maxim DS1307/37/38/39/40, ST M41T00, EPSON RX-8025"
	help
	  If you say yes here you get support for various compatible RTC
	  chips (often with battery backup) connected with I2C. This driver
	  should handle DS1307, DS1337, DS1338, DS1339, DS1340, ST M41T00,
	  EPSON RX-8025 and probably other chips. In some cases the RTC
	  must already have been initialized (by manufacturing or a
	  bootloader).

	  The first seven registers on these chips hold an RTC, and other
	  registers may add features such as NVRAM, a trickle charger for
	  the RTC/NVRAM backup power, and alarms. NVRAM is visible in
	  sysfs, but other chip features may not be available.

	  This driver can also be built as a module. If so, the module
	  will be called rtc-ds1307.

config RTC_DRV_DS1374
	tristate "Dallas/Maxim DS1374"
	depends on RTC_CLASS && I2C
	help
	  If you say yes here you get support for Dallas Semiconductor
	  DS1374 real-time clock chips. If an interrupt is associated
	  with the device, the alarm functionality is supported.

	  This driver can also be built as a module. If so, the module
	  will be called rtc-ds1374.

config RTC_DRV_DS1672
	tristate "Dallas/Maxim DS1672"
	help
	  If you say yes here you get support for the
	  Dallas/Maxim DS1672 timekeeping chip.

	  This driver can also be built as a module. If so, the module
	  will be called rtc-ds1672.

config RTC_DRV_DS3232
	tristate "Dallas/Maxim DS3232"
	depends on RTC_CLASS && I2C
	help
	  If you say yes here you get support for Dallas Semiconductor
	  DS3232 real-time clock chips. If an interrupt is associated
	  with the device, the alarm functionality is supported.

	  This driver can also be built as a module.  If so, the module
	  will be called rtc-ds3232.

config RTC_DRV_MAX6900
	tristate "Maxim MAX6900"
	help
	  If you say yes here you will get support for the
	  Maxim MAX6900 I2C RTC chip.

	  This driver can also be built as a module. If so, the module
	  will be called rtc-max6900.

config RTC_DRV_MAX8925
	tristate "Maxim MAX8925"
	depends on MFD_MAX8925
	help
	  If you say yes here you will get support for the
	  RTC of Maxim MAX8925 PMIC.

	  This driver can also be built as a module. If so, the module
	  will be called rtc-max8925.

config RTC_DRV_MAX8998
	tristate "Maxim MAX8998"
	depends on MFD_MAX8998
	help
	  If you say yes here you will get support for the
	  RTC of Maxim MAX8998 PMIC.

	  This driver can also be built as a module. If so, the module
	  will be called rtc-max8998.

config RTC_DRV_RS5C372
	tristate "Ricoh R2025S/D, RS5C372A/B, RV5C386, RV5C387A"
	help
	  If you say yes here you get support for the
	  Ricoh R2025S/D, RS5C372A, RS5C372B, RV5C386, and RV5C387A RTC chips.

	  This driver can also be built as a module. If so, the module
	  will be called rtc-rs5c372.

config RTC_DRV_ISL1208
	tristate "Intersil ISL1208"
	help
	  If you say yes here you get support for the
	  Intersil ISL1208 RTC chip.

	  This driver can also be built as a module. If so, the module
	  will be called rtc-isl1208.

config RTC_DRV_ISL12022
	tristate "Intersil ISL12022"
	help
	  If you say yes here you get support for the
	  Intersil ISL12022 RTC chip.

	  This driver can also be built as a module. If so, the module
	  will be called rtc-isl12022.

config RTC_DRV_X1205
	tristate "Xicor/Intersil X1205"
	help
	  If you say yes here you get support for the
	  Xicor/Intersil X1205 RTC chip.

	  This driver can also be built as a module. If so, the module
	  will be called rtc-x1205.

config RTC_DRV_PCF8563
	tristate "Philips PCF8563/Epson RTC8564"
	help
	  If you say yes here you get support for the
	  Philips PCF8563 RTC chip. The Epson RTC8564
	  should work as well.

	  This driver can also be built as a module. If so, the module
	  will be called rtc-pcf8563.

config RTC_DRV_PCF8583
	tristate "Philips PCF8583"
	help
	  If you say yes here you get support for the Philips PCF8583
	  RTC chip found on Acorn RiscPCs. This driver supports the
	  platform specific method of retrieving the current year from
	  the RTC's SRAM. It will work on other platforms with the same
	  chip, but the year will probably have to be tweaked.

	  This driver can also be built as a module. If so, the module
	  will be called rtc-pcf8583.

config RTC_DRV_M41T80
	tristate "ST M41T62/65/M41T80/81/82/83/84/85/87"
	help
	  If you say Y here you will get support for the ST M41T60
	  and M41T80 RTC chips series. Currently, the following chips are
	  supported: M41T62, M41T65, M41T80, M41T81, M41T82, M41T83, M41ST84,
	  M41ST85, and M41ST87.

	  This driver can also be built as a module. If so, the module
	  will be called rtc-m41t80.

config RTC_DRV_M41T80_WDT
	bool "ST M41T65/M41T80 series RTC watchdog timer"
	depends on RTC_DRV_M41T80
	help
	  If you say Y here you will get support for the
	  watchdog timer in the ST M41T60 and M41T80 RTC chips series.

config RTC_DRV_BQ32K
	tristate "TI BQ32000"
	help
	  If you say Y here you will get support for the TI
	  BQ32000 I2C RTC chip.

	  This driver can also be built as a module. If so, the module
	  will be called rtc-bq32k.

config RTC_DRV_DM355EVM
	tristate "TI DaVinci DM355 EVM RTC"
	depends on MFD_DM355EVM_MSP
	help
	  Supports the RTC firmware in the MSP430 on the DM355 EVM.

config RTC_DRV_TWL92330
	boolean "TI TWL92330/Menelaus"
	depends on MENELAUS
	help
	  If you say yes here you get support for the RTC on the
	  TWL92330 "Menelaus" power management chip, used with OMAP2
	  platforms. The support is integrated with the rest of
	  the Menelaus driver; it's not separate module.

config RTC_DRV_TWL4030
	tristate "TI TWL4030/TWL5030/TWL6030/TPS659x0"
	depends on RTC_CLASS && TWL4030_CORE
	help
	  If you say yes here you get support for the RTC on the
	  TWL4030/TWL5030/TWL6030 family chips, used mostly with OMAP3 platforms.

	  This driver can also be built as a module. If so, the module
	  will be called rtc-twl.

config RTC_DRV_S35390A
	tristate "Seiko Instruments S-35390A"
	select BITREVERSE
	help
	  If you say yes here you will get support for the Seiko
	  Instruments S-35390A.

	  This driver can also be built as a module. If so the module
	  will be called rtc-s35390a.

config RTC_DRV_FM3130
	tristate "Ramtron FM3130"
	help
	  If you say Y here you will get support for the
	  Ramtron FM3130 RTC chips.
	  Ramtron FM3130 is a chip with two separate devices inside,
	  RTC clock and FRAM. This driver provides only RTC functionality.

	  This driver can also be built as a module. If so the module
	  will be called rtc-fm3130.

config RTC_DRV_RX8581
	tristate "Epson RX-8581"
	help
	  If you say yes here you will get support for the Epson RX-8581.

	  This driver can also be built as a module. If so the module
	  will be called rtc-rx8581.

config RTC_DRV_RX8025
	tristate "Epson RX-8025SA/NB"
	help
	  If you say yes here you get support for the Epson
	  RX-8025SA/NB RTC chips.

	  This driver can also be built as a module. If so, the module
	  will be called rtc-rx8025.

config RTC_DRV_EM3027
	tristate "EM Microelectronic EM3027"
	help
	  If you say yes here you get support for the EM
	  Microelectronic EM3027 RTC chips.

	  This driver can also be built as a module. If so, the module
	  will be called rtc-em3027.

config RTC_DRV_RV3029C2
	tristate "Micro Crystal RTC"
	help
	  If you say yes here you get support for the Micro Crystal
	  RV3029-C2 RTC chips.

	  This driver can also be built as a module. If so, the module
	  will be called rtc-rv3029c2.

endif # I2C

comment "SPI RTC drivers"

if SPI_MASTER

config RTC_DRV_M41T93
        tristate "ST M41T93"
        help
          If you say yes here you will get support for the
          ST M41T93 SPI RTC chip.

          This driver can also be built as a module. If so, the module
          will be called rtc-m41t93.

config RTC_DRV_M41T94
	tristate "ST M41T94"
	help
	  If you say yes here you will get support for the
	  ST M41T94 SPI RTC chip.

	  This driver can also be built as a module. If so, the module
	  will be called rtc-m41t94.

config RTC_DRV_DS1305
	tristate "Dallas/Maxim DS1305/DS1306"
	help
	  Select this driver to get support for the Dallas/Maxim DS1305
	  and DS1306 real time clock chips. These support a trickle
	  charger, alarms, and NVRAM in addition to the clock.

	  This driver can also be built as a module. If so, the module
	  will be called rtc-ds1305.

config RTC_DRV_DS1390
	tristate "Dallas/Maxim DS1390/93/94"
	help
	  If you say yes here you get support for the
	  Dallas/Maxim DS1390/93/94 chips.

	  This driver only supports the RTC feature, and not other chip
	  features such as alarms and trickle charging.

	  This driver can also be built as a module. If so, the module
	  will be called rtc-ds1390.

config RTC_DRV_MAX6902
	tristate "Maxim MAX6902"
	help
	  If you say yes here you will get support for the
	  Maxim MAX6902 SPI RTC chip.

	  This driver can also be built as a module. If so, the module
	  will be called rtc-max6902.

config RTC_DRV_R9701
	tristate "Epson RTC-9701JE"
	help
	  If you say yes here you will get support for the
	  Epson RTC-9701JE SPI RTC chip.

	  This driver can also be built as a module. If so, the module
	  will be called rtc-r9701.

config RTC_DRV_RS5C348
	tristate "Ricoh RS5C348A/B"
	help
	  If you say yes here you get support for the
	  Ricoh RS5C348A and RS5C348B RTC chips.

	  This driver can also be built as a module. If so, the module
	  will be called rtc-rs5c348.

config RTC_DRV_DS3234
	tristate "Maxim/Dallas DS3234"
	help
	  If you say yes here you get support for the
	  Maxim/Dallas DS3234 SPI RTC chip.

	  This driver can also be built as a module. If so, the module
	  will be called rtc-ds3234.

config RTC_DRV_PCF2123
	tristate "NXP PCF2123"
	help
	  If you say yes here you get support for the NXP PCF2123
	  RTC chip.

	  This driver can also be built as a module. If so, the module
	  will be called rtc-pcf2123.

endif # SPI_MASTER

comment "Platform RTC drivers"

# this 'CMOS' RTC driver is arch dependent because <asm-generic/rtc.h>
# requires <asm/mc146818rtc.h> defining CMOS_READ/CMOS_WRITE, and a
# global rtc_lock ... it's not yet just another platform_device.

config RTC_DRV_CMOS
	tristate "PC-style 'CMOS'"
	depends on X86 || ALPHA || ARM || M32R || ATARI || PPC || MIPS || SPARC64
	default y if X86
	help
	  Say "yes" here to get direct support for the real time clock
	  found in every PC or ACPI-based system, and some other boards.
	  Specifically the original MC146818, compatibles like those in
	  PC south bridges, the DS12887 or M48T86, some multifunction
	  or LPC bus chips, and so on.

	  Your system will need to define the platform device used by
	  this driver, otherwise it won't be accessible. This means
	  you can safely enable this driver if you don't know whether
	  or not your board has this kind of hardware.

	  This driver can also be built as a module. If so, the module
	  will be called rtc-cmos.

config RTC_DRV_VRTC
	tristate "Virtual RTC for Moorestown platforms"
	depends on X86_MRST
	default y if X86_MRST

	help
	Say "yes" here to get direct support for the real time clock
	found on Moorestown platforms. The VRTC is a emulated RTC that
	derives its clock source from a real RTC in the PMIC. The MC146818
	style programming interface is mostly conserved, but any
	updates are done via IPC calls to the system controller FW.

config RTC_DRV_DS1216
	tristate "Dallas DS1216"
	depends on SNI_RM
	help
	  If you say yes here you get support for the Dallas DS1216 RTC chips.

config RTC_DRV_DS1286
	tristate "Dallas DS1286"
	help
	  If you say yes here you get support for the Dallas DS1286 RTC chips.

config RTC_DRV_DS1302
	tristate "Dallas DS1302"
	depends on SH_SECUREEDGE5410
	help
	  If you say yes here you get support for the Dallas DS1302 RTC chips.

config RTC_DRV_DS1511
	tristate "Dallas DS1511"
	depends on RTC_CLASS
	help
	  If you say yes here you get support for the
	  Dallas DS1511 timekeeping/watchdog chip.

	  This driver can also be built as a module. If so, the module
	  will be called rtc-ds1511.

config RTC_DRV_DS1553
	tristate "Maxim/Dallas DS1553"
	help
	  If you say yes here you get support for the
	  Maxim/Dallas DS1553 timekeeping chip.

	  This driver can also be built as a module. If so, the module
	  will be called rtc-ds1553.

config RTC_DRV_DS1742
	tristate "Maxim/Dallas DS1742/1743"
	help
	  If you say yes here you get support for the
	  Maxim/Dallas DS1742/1743 timekeeping chip.

	  This driver can also be built as a module. If so, the module
	  will be called rtc-ds1742.

config RTC_DRV_EFI
	tristate "EFI RTC"
	depends on IA64
	help
	  If you say yes here you will get support for the EFI
	  Real Time Clock.

	  This driver can also be built as a module. If so, the module
	  will be called rtc-efi.

config RTC_DRV_STK17TA8
	tristate "Simtek STK17TA8"
	depends on RTC_CLASS
	help
	  If you say yes here you get support for the
	  Simtek STK17TA8 timekeeping chip.

	  This driver can also be built as a module. If so, the module
	  will be called rtc-stk17ta8.

config RTC_DRV_M48T86
	tristate "ST M48T86/Dallas DS12887"
	help
	  If you say Y here you will get support for the
	  ST M48T86 and Dallas DS12887 RTC chips.

	  This driver can also be built as a module. If so, the module
	  will be called rtc-m48t86.

config RTC_DRV_M48T35
	tristate "ST M48T35"
	help
	  If you say Y here you will get support for the
	  ST M48T35 RTC chip.

	  This driver can also be built as a module, if so, the module
	  will be called "rtc-m48t35".

config RTC_DRV_M48T59
	tristate "ST M48T59/M48T08/M48T02"
	help
	  If you say Y here you will get support for the
	  ST M48T59 RTC chip and compatible ST M48T08 and M48T02.

	  These chips are usually found in Sun SPARC and UltraSPARC
	  workstations.

	  This driver can also be built as a module, if so, the module
	  will be called "rtc-m48t59".

config RTC_DRV_MSM6242
	tristate "Oki MSM6242"
	help
	  If you say yes here you get support for the Oki MSM6242
	  timekeeping chip. It is used in some Amiga models (e.g. A2000).

	  This driver can also be built as a module. If so, the module
	  will be called rtc-msm6242.

config RTC_DRV_IMXDI
	tristate "Freescale IMX DryIce Real Time Clock"
	depends on ARCH_MX25
	depends on RTC_CLASS
	help
	   Support for Freescale IMX DryIce RTC

	   This driver can also be built as a module, if so, the module
	   will be called "rtc-imxdi".

config RTC_MXC
	tristate "Freescale MXC Real Time Clock"
	depends on ARCH_MXC
	depends on RTC_CLASS
	help
	   If you say yes here you get support for the Freescale MXC
	   RTC module.

	   This driver can also be built as a module, if so, the module
	   will be called "rtc-mxc".

config RTC_DRV_BQ4802
	tristate "TI BQ4802"
	help
	  If you say Y here you will get support for the TI
	  BQ4802 RTC chip.

	  This driver can also be built as a module. If so, the module
	  will be called rtc-bq4802.

config RTC_DRV_RP5C01
	tristate "Ricoh RP5C01"
	help
	  If you say yes here you get support for the Ricoh RP5C01
	  timekeeping chip. It is used in some Amiga models (e.g. A3000
	  and A4000).

	  This driver can also be built as a module. If so, the module
	  will be called rtc-rp5c01.

config RTC_DRV_V3020
	tristate "EM Microelectronic V3020"
	help
	  If you say yes here you will get support for the
	  EM Microelectronic v3020 RTC chip.

	  This driver can also be built as a module. If so, the module
	  will be called rtc-v3020.

config RTC_DRV_WM831X
	tristate "Wolfson Microelectronics WM831x RTC"
	depends on MFD_WM831X
	help
	  If you say yes here you will get support for the RTC subsystem
	  of the Wolfson Microelectronics WM831X series PMICs.

	  This driver can also be built as a module. If so, the module
	  will be called "rtc-wm831x".

config RTC_DRV_WM8350
	tristate "Wolfson Microelectronics WM8350 RTC"
	depends on MFD_WM8350
	help
	  If you say yes here you will get support for the RTC subsystem
	  of the Wolfson Microelectronics WM8350.

	  This driver can also be built as a module. If so, the module
	  will be called "rtc-wm8350".

config RTC_DRV_SPEAR
	tristate "SPEAR ST RTC"
	depends on PLAT_SPEAR
	default y
	help
	 If you say Y here you will get support for the RTC found on
	 spear

config RTC_DRV_PCF50633
	depends on MFD_PCF50633
	tristate "NXP PCF50633 RTC"
	help
	  If you say yes here you get support for the RTC subsystem of the
	  NXP PCF50633 used in embedded systems.

config RTC_DRV_AB3100
	tristate "ST-Ericsson AB3100 RTC"
	depends on AB3100_CORE
	default y if AB3100_CORE
	help
	  Select this to enable the ST-Ericsson AB3100 Mixed Signal IC RTC
	  support. This chip contains a battery- and capacitor-backed RTC.

config RTC_DRV_AB8500
	tristate "ST-Ericsson AB8500 RTC"
	depends on AB8500_CORE
	help
	  Select this to enable the ST-Ericsson AB8500 power management IC RTC
	  support. This chip contains a battery- and capacitor-backed RTC.

config RTC_DRV_NUC900
	tristate "NUC910/NUC920 RTC driver"
	depends on RTC_CLASS && ARCH_W90X900
	help
	  If you say yes here you get support for the RTC subsystem of the
	  NUC910/NUC920 used in embedded systems.

comment "on-CPU RTC drivers"

config RTC_DRV_DAVINCI
	tristate "TI DaVinci RTC"
	depends on ARCH_DAVINCI_DM365
	help
	  If you say yes here you get support for the RTC on the
	  DaVinci platforms (DM365).

	  This driver can also be built as a module. If so, the module
	  will be called rtc-davinci.

config RTC_DRV_OMAP
	tristate "TI OMAP1"
	depends on ARCH_OMAP15XX || ARCH_OMAP16XX || ARCH_OMAP730 || ARCH_DAVINCI_DA8XX
	help
	  Say "yes" here to support the real time clock on TI OMAP1 and
	  DA8xx/OMAP-L13x chips.  This driver can also be built as a
	  module called rtc-omap.

config HAVE_S3C_RTC
	bool
	help
	  This will include RTC support for Samsung SoCs. If
	  you want to include RTC support for any machine, kindly
	  select this in the respective mach-XXXX/Kconfig file.

config RTC_DRV_S3C
	tristate "Samsung S3C series SoC RTC"
<<<<<<< HEAD
	depends on ARCH_S3C2410 || ARCH_S3C64XX || ARCH_S5PV210
=======
	depends on ARCH_S3C2410 || ARCH_S3C64XX || HAVE_S3C_RTC
>>>>>>> b55e9ac4
	help
	  RTC (Realtime Clock) driver for the clock inbuilt into the
	  Samsung S3C24XX series of SoCs. This can provide periodic
	  interrupt rates from 1Hz to 64Hz for user programs, and
	  wakeup from Alarm.

	  The driver currently supports the common features on all the
	  S3C24XX range, such as the S3C2410, S3C2412, S3C2413, S3C2440
	  and S3C2442.

	  This driver can also be build as a module. If so, the module
	  will be called rtc-s3c.

config RTC_DRV_EP93XX
	tristate "Cirrus Logic EP93XX"
	depends on ARCH_EP93XX
	help
	  If you say yes here you get support for the
	  RTC embedded in the Cirrus Logic EP93XX processors.

	  This driver can also be built as a module. If so, the module
	  will be called rtc-ep93xx.

config RTC_DRV_SA1100
	tristate "SA11x0/PXA2xx"
	depends on ARCH_SA1100 || ARCH_PXA
	help
	  If you say Y here you will get access to the real time clock
	  built into your SA11x0 or PXA2xx CPU.

	  To compile this driver as a module, choose M here: the
	  module will be called rtc-sa1100.

config RTC_DRV_SH
	tristate "SuperH On-Chip RTC"
	depends on RTC_CLASS && SUPERH && HAVE_CLK
	help
	  Say Y here to enable support for the on-chip RTC found in
	  most SuperH processors.

 	  To compile this driver as a module, choose M here: the
	  module will be called rtc-sh.

config RTC_DRV_VR41XX
	tristate "NEC VR41XX"
	depends on CPU_VR41XX
	help
	  If you say Y here you will get access to the real time clock
	  built into your NEC VR41XX CPU.

	  To compile this driver as a module, choose M here: the
	  module will be called rtc-vr41xx.

config RTC_DRV_PL030
	tristate "ARM AMBA PL030 RTC"
	depends on ARM_AMBA
	help
	  If you say Y here you will get access to ARM AMBA
	  PrimeCell PL030 RTC found on certain ARM SOCs.

	  To compile this driver as a module, choose M here: the
	  module will be called rtc-pl030.

config RTC_DRV_PL031
	tristate "ARM AMBA PL031 RTC"
	depends on ARM_AMBA
	help
	  If you say Y here you will get access to ARM AMBA
	  PrimeCell PL031 RTC found on certain ARM SOCs.

	  To compile this driver as a module, choose M here: the
	  module will be called rtc-pl031.

config RTC_DRV_AT32AP700X
	tristate "AT32AP700X series RTC"
	depends on PLATFORM_AT32AP
	help
	  Driver for the internal RTC (Realtime Clock) on Atmel AVR32
	  AT32AP700x family processors.

config RTC_DRV_AT91RM9200
	tristate "AT91RM9200 or some AT91SAM9 RTC"
	depends on ARCH_AT91RM9200 || ARCH_AT91SAM9RL || ARCH_AT91SAM9G45
	help
	  Driver for the internal RTC (Realtime Clock) module found on
	  Atmel AT91RM9200's and some  AT91SAM9 chips. On AT91SAM9 chips
	  this is powered by the backup power supply.

config RTC_DRV_AT91SAM9
	tristate "AT91SAM9x/AT91CAP9 RTT as RTC"
	depends on ARCH_AT91 && !(ARCH_AT91RM9200 || ARCH_AT91X40)
	help
	  RTC driver for the Atmel AT91SAM9x and AT91CAP9 internal RTT
	  (Real Time Timer). These timers are powered by the backup power
	  supply (such as a small coin cell battery), but do not need to
	  be used as RTCs.

	  (On AT91SAM9rl and AT91SAM9G45 chips you probably want to use the
	  dedicated RTC module and leave the RTT available for other uses.)

config RTC_DRV_AT91SAM9_RTT
	int
	range 0 1
	default 0
	prompt "RTT module Number" if ARCH_AT91SAM9263
	depends on RTC_DRV_AT91SAM9
	help
	  More than one RTT module is available. You can choose which
	  one will be used as an RTC. The default of zero is normally
	  OK to use, though some systems use that for non-RTC purposes.

config RTC_DRV_AT91SAM9_GPBR
	int
	range 0 3 if !ARCH_AT91SAM9263
	range 0 15 if ARCH_AT91SAM9263
	default 0
	prompt "Backup Register Number"
	depends on RTC_DRV_AT91SAM9
	help
	  The RTC driver needs to use one of the General Purpose Backup
	  Registers (GPBRs) as well as the RTT. You can choose which one
	  will be used. The default of zero is normally OK to use, but
	  on some systems other software needs to use that register.

config RTC_DRV_AU1XXX
	tristate "Au1xxx Counter0 RTC support"
	depends on MIPS_ALCHEMY
	help
	  This is a driver for the Au1xxx on-chip Counter0 (Time-Of-Year
	  counter) to be used as a RTC.

	  This driver can also be built as a module. If so, the module
	  will be called rtc-au1xxx.

config RTC_DRV_BFIN
	tristate "Blackfin On-Chip RTC"
	depends on BLACKFIN && !BF561
	help
	  If you say yes here you will get support for the
	  Blackfin On-Chip Real Time Clock.

	  This driver can also be built as a module. If so, the module
	  will be called rtc-bfin.

config RTC_DRV_RS5C313
	tristate "Ricoh RS5C313"
	depends on SH_LANDISK
	help
	  If you say yes here you get support for the Ricoh RS5C313 RTC chips.

config RTC_DRV_GENERIC
	tristate "Generic RTC support"
	# Please consider writing a new RTC driver instead of using the generic
	# RTC abstraction
	depends on PARISC || M68K || PPC || SUPERH32
	help
	  Say Y or M here to enable RTC support on systems using the generic
	  RTC abstraction. If you do not know what you are doing, you should
	  just say Y.

config RTC_DRV_PXA
       tristate "PXA27x/PXA3xx"
       depends on ARCH_PXA
       help
         If you say Y here you will get access to the real time clock
         built into your PXA27x or PXA3xx CPU.

         This RTC driver uses PXA RTC registers available since pxa27x
         series (RDxR, RYxR) instead of legacy RCNR, RTAR.

config RTC_DRV_VT8500
	tristate "VIA/WonderMedia 85xx SoC RTC"
	depends on ARCH_VT8500
	help
	  If you say Y here you will get access to the real time clock
	  built into your VIA VT8500 SoC or its relatives.


config RTC_DRV_SUN4V
	bool "SUN4V Hypervisor RTC"
	depends on SPARC64
	help
	  If you say Y here you will get support for the Hypervisor
	  based RTC on SUN4V systems.

config RTC_DRV_STARFIRE
	bool "Starfire RTC"
	depends on SPARC64
	help
	  If you say Y here you will get support for the RTC found on
	  Starfire systems.

config RTC_DRV_TX4939
	tristate "TX4939 SoC"
	depends on SOC_TX4939
	help
	  Driver for the internal RTC (Realtime Clock) module found on
	  Toshiba TX4939 SoC.

config RTC_DRV_MV
	tristate "Marvell SoC RTC"
	depends on ARCH_KIRKWOOD || ARCH_DOVE
	help
	  If you say yes here you will get support for the in-chip RTC
	  that can be found in some of Marvell's SoC devices, such as
	  the Kirkwood 88F6281 and 88F6192.

	  This driver can also be built as a module. If so, the module
	  will be called rtc-mv.

config RTC_DRV_PS3
	tristate "PS3 RTC"
	depends on PPC_PS3
	help
	  If you say yes here you will get support for the RTC on PS3.

	  This driver can also be built as a module. If so, the module
	  will be called rtc-ps3.

config RTC_DRV_COH901331
	tristate "ST-Ericsson COH 901 331 RTC"
	depends on ARCH_U300
	help
	  If you say Y here you will get access to ST-Ericsson
	  COH 901 331 RTC clock found in some ST-Ericsson Mobile
	  Platforms.

	  This driver can also be built as a module. If so, the module
	  will be called "rtc-coh901331".


config RTC_DRV_STMP
	tristate "Freescale STMP3xxx RTC"
	depends on ARCH_STMP3XXX
	help
	  If you say yes here you will get support for the onboard
	  STMP3xxx RTC.

	  This driver can also be built as a module. If so, the module
	  will be called rtc-stmp3xxx.

config RTC_DRV_PCAP
	tristate "PCAP RTC"
	depends on EZX_PCAP
	help
	  If you say Y here you will get support for the RTC found on
	  the PCAP2 ASIC used on some Motorola phones.

config RTC_DRV_MC13XXX
	depends on MFD_MC13XXX
	tristate "Freescale MC13xxx RTC"
	help
	  This enables support for the RTCs found on Freescale's PMICs
	  MC13783 and MC13892.

config RTC_DRV_MPC5121
	tristate "Freescale MPC5121 built-in RTC"
	depends on PPC_MPC512x && RTC_CLASS
	help
	  If you say yes here you will get support for the
	  built-in RTC MPC5121.

	  This driver can also be built as a module. If so, the module
	  will be called rtc-mpc5121.

config RTC_DRV_JZ4740
	tristate "Ingenic JZ4740 SoC"
	depends on RTC_CLASS
	depends on MACH_JZ4740
	help
	  If you say yes here you get support for the Ingenic JZ4740 SoC RTC
	  controller.

	  This driver can also be buillt as a module. If so, the module
	  will be called rtc-jz4740.

config RTC_DRV_LPC32XX
	depends on ARCH_LPC32XX
	tristate "NXP LPC32XX RTC"
	help
	  This enables support for the NXP RTC in the LPC32XX

	  This driver can also be buillt as a module. If so, the module
	  will be called rtc-lpc32xx.

config RTC_DRV_TEGRA
	tristate "NVIDIA Tegra Internal RTC driver"
	depends on RTC_CLASS && ARCH_TEGRA
	help
	  If you say yes here you get support for the
	  Tegra 200 series internal RTC module.

	  This drive can also be built as a module. If so, the module
	  will be called rtc-tegra.

config RTC_DRV_TILE
	tristate "Tilera hypervisor RTC support"
	depends on TILE
	help
	  Enable support for the Linux driver side of the Tilera
	  hypervisor's real-time clock interface.

config RTC_DRV_PUV3
	tristate "PKUnity v3 RTC support"
	depends on ARCH_PUV3
	help
	  This enables support for the RTC in the PKUnity-v3 SoCs.

	  This drive can also be built as a module. If so, the module
	  will be called rtc-puv3.

endif # RTC_CLASS<|MERGE_RESOLUTION|>--- conflicted
+++ resolved
@@ -766,11 +766,7 @@
 
 config RTC_DRV_S3C
 	tristate "Samsung S3C series SoC RTC"
-<<<<<<< HEAD
-	depends on ARCH_S3C2410 || ARCH_S3C64XX || ARCH_S5PV210
-=======
 	depends on ARCH_S3C2410 || ARCH_S3C64XX || HAVE_S3C_RTC
->>>>>>> b55e9ac4
 	help
 	  RTC (Realtime Clock) driver for the clock inbuilt into the
 	  Samsung S3C24XX series of SoCs. This can provide periodic
