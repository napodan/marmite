--- conflicted
+++ resolved
@@ -5443,14 +5443,10 @@
 	snd_hda_codec_write_cache(codec, codec->afg, 0, 0x7ED, 0);
 	codec->no_trigger_sense = 1;
 	codec->spec = spec;
-<<<<<<< HEAD
-	spec->linear_tone_beep = 1;
-=======
 
 	stac92hd8x_fill_auto_spec(codec);
 
 	spec->linear_tone_beep = 0;
->>>>>>> b55e9ac4
 	codec->slave_dig_outs = stac92hd83xxx_slave_dig_outs;
 	spec->digbeep_nid = 0x21;
 	spec->pwr_nids = stac92hd83xxx_pwr_nids;
