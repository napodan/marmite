/*
 * Event char devices, giving access to raw input device events.
 *
 * Copyright (c) 1999-2002 Vojtech Pavlik
 *
 * This program is free software; you can redistribute it and/or modify it
 * under the terms of the GNU General Public License version 2 as published by
 * the Free Software Foundation.
 */

#define pr_fmt(fmt) KBUILD_MODNAME ": " fmt

#define EVDEV_MINOR_BASE	64
#define EVDEV_MINORS		32
#define EVDEV_MIN_BUFFER_SIZE	64U
#define EVDEV_BUF_PACKETS	8

#include <linux/poll.h>
#include <linux/sched.h>
#include <linux/slab.h>
#include <linux/module.h>
#include <linux/init.h>
#include <linux/input.h>
#include <linux/major.h>
#include <linux/device.h>
#include <linux/wakelock.h>
#include "input-compat.h"

struct evdev {
	int open;
	int minor;
	struct input_handle handle;
	wait_queue_head_t wait;
	struct evdev_client __rcu *grab;
	struct list_head client_list;
	spinlock_t client_lock; /* protects client_list */
	struct mutex mutex;
	struct device dev;
	bool exist;
};

struct evdev_client {
	unsigned int head;
	unsigned int tail;
	unsigned int packet_head; /* [future] position of the first element of next packet */
	spinlock_t buffer_lock; /* protects access to buffer, head and tail */
	struct wake_lock wake_lock;
	char name[28];
	struct fasync_struct *fasync;
	struct evdev *evdev;
	struct list_head node;
<<<<<<< HEAD
	struct wake_lock wake_lock;
	char name[28];
=======
	unsigned int bufsize;
	struct input_event buffer[];
>>>>>>> b55e9ac4
};

static struct evdev *evdev_table[EVDEV_MINORS];
static DEFINE_MUTEX(evdev_table_mutex);

static void evdev_pass_event(struct evdev_client *client,
			     struct input_event *event)
{
	/* Interrupts are disabled, just acquire the lock. */
	spin_lock(&client->buffer_lock);
<<<<<<< HEAD
=======

>>>>>>> b55e9ac4
	wake_lock_timeout(&client->wake_lock, 5 * HZ);
	client->buffer[client->head++] = *event;
	client->head &= client->bufsize - 1;

	if (unlikely(client->head == client->tail)) {
		/*
		 * This effectively "drops" all unconsumed events, leaving
		 * EV_SYN/SYN_DROPPED plus the newest event in the queue.
		 */
		client->tail = (client->head - 2) & (client->bufsize - 1);

		client->buffer[client->tail].time = event->time;
		client->buffer[client->tail].type = EV_SYN;
		client->buffer[client->tail].code = SYN_DROPPED;
		client->buffer[client->tail].value = 0;

		client->packet_head = client->tail;
	}

	if (event->type == EV_SYN && event->code == SYN_REPORT) {
		client->packet_head = client->head;
		kill_fasync(&client->fasync, SIGIO, POLL_IN);
	}

	spin_unlock(&client->buffer_lock);
}

/*
 * Pass incoming event to all connected clients.
 */
static void evdev_event(struct input_handle *handle,
			unsigned int type, unsigned int code, int value)
{
	struct evdev *evdev = handle->private;
	struct evdev_client *client;
	struct input_event event;
	struct timespec ts;

	ktime_get_ts(&ts);
	event.time.tv_sec = ts.tv_sec;
	event.time.tv_usec = ts.tv_nsec / NSEC_PER_USEC;
	event.type = type;
	event.code = code;
	event.value = value;

	rcu_read_lock();

	client = rcu_dereference(evdev->grab);
	if (client)
		evdev_pass_event(client, &event);
	else
		list_for_each_entry_rcu(client, &evdev->client_list, node)
			evdev_pass_event(client, &event);

	rcu_read_unlock();

	if (type == EV_SYN && code == SYN_REPORT)
		wake_up_interruptible(&evdev->wait);
}

static int evdev_fasync(int fd, struct file *file, int on)
{
	struct evdev_client *client = file->private_data;

	return fasync_helper(fd, file, on, &client->fasync);
}

static int evdev_flush(struct file *file, fl_owner_t id)
{
	struct evdev_client *client = file->private_data;
	struct evdev *evdev = client->evdev;
	int retval;

	retval = mutex_lock_interruptible(&evdev->mutex);
	if (retval)
		return retval;

	if (!evdev->exist)
		retval = -ENODEV;
	else
		retval = input_flush_device(&evdev->handle, file);

	mutex_unlock(&evdev->mutex);
	return retval;
}

static void evdev_free(struct device *dev)
{
	struct evdev *evdev = container_of(dev, struct evdev, dev);

	input_put_device(evdev->handle.dev);
	kfree(evdev);
}

/*
 * Grabs an event device (along with underlying input device).
 * This function is called with evdev->mutex taken.
 */
static int evdev_grab(struct evdev *evdev, struct evdev_client *client)
{
	int error;

	if (evdev->grab)
		return -EBUSY;

	error = input_grab_device(&evdev->handle);
	if (error)
		return error;

	rcu_assign_pointer(evdev->grab, client);

	return 0;
}

static int evdev_ungrab(struct evdev *evdev, struct evdev_client *client)
{
	if (evdev->grab != client)
		return  -EINVAL;

	rcu_assign_pointer(evdev->grab, NULL);
	synchronize_rcu();
	input_release_device(&evdev->handle);

	return 0;
}

static void evdev_attach_client(struct evdev *evdev,
				struct evdev_client *client)
{
	spin_lock(&evdev->client_lock);
	list_add_tail_rcu(&client->node, &evdev->client_list);
	spin_unlock(&evdev->client_lock);
}

static void evdev_detach_client(struct evdev *evdev,
				struct evdev_client *client)
{
	spin_lock(&evdev->client_lock);
	list_del_rcu(&client->node);
	spin_unlock(&evdev->client_lock);
	synchronize_rcu();
}

static int evdev_open_device(struct evdev *evdev)
{
	int retval;

	retval = mutex_lock_interruptible(&evdev->mutex);
	if (retval)
		return retval;

	if (!evdev->exist)
		retval = -ENODEV;
	else if (!evdev->open++) {
		retval = input_open_device(&evdev->handle);
		if (retval)
			evdev->open--;
	}

	mutex_unlock(&evdev->mutex);
	return retval;
}

static void evdev_close_device(struct evdev *evdev)
{
	mutex_lock(&evdev->mutex);

	if (evdev->exist && !--evdev->open)
		input_close_device(&evdev->handle);

	mutex_unlock(&evdev->mutex);
}

/*
 * Wake up users waiting for IO so they can disconnect from
 * dead device.
 */
static void evdev_hangup(struct evdev *evdev)
{
	struct evdev_client *client;

	spin_lock(&evdev->client_lock);
	list_for_each_entry(client, &evdev->client_list, node)
		kill_fasync(&client->fasync, SIGIO, POLL_HUP);
	spin_unlock(&evdev->client_lock);

	wake_up_interruptible(&evdev->wait);
}

static int evdev_release(struct inode *inode, struct file *file)
{
	struct evdev_client *client = file->private_data;
	struct evdev *evdev = client->evdev;

	mutex_lock(&evdev->mutex);
	if (evdev->grab == client)
		evdev_ungrab(evdev, client);
	mutex_unlock(&evdev->mutex);

	evdev_detach_client(evdev, client);
	wake_lock_destroy(&client->wake_lock);
	kfree(client);

	evdev_close_device(evdev);
	put_device(&evdev->dev);

	return 0;
}

static unsigned int evdev_compute_buffer_size(struct input_dev *dev)
{
	unsigned int n_events =
		max(dev->hint_events_per_packet * EVDEV_BUF_PACKETS,
		    EVDEV_MIN_BUFFER_SIZE);

	return roundup_pow_of_two(n_events);
}

static int evdev_open(struct inode *inode, struct file *file)
{
	struct evdev *evdev;
	struct evdev_client *client;
	int i = iminor(inode) - EVDEV_MINOR_BASE;
	unsigned int bufsize;
	int error;

	if (i >= EVDEV_MINORS)
		return -ENODEV;

	error = mutex_lock_interruptible(&evdev_table_mutex);
	if (error)
		return error;
	evdev = evdev_table[i];
	if (evdev)
		get_device(&evdev->dev);
	mutex_unlock(&evdev_table_mutex);

	if (!evdev)
		return -ENODEV;

	bufsize = evdev_compute_buffer_size(evdev->handle.dev);

	client = kzalloc(sizeof(struct evdev_client) +
				bufsize * sizeof(struct input_event),
			 GFP_KERNEL);
	if (!client) {
		error = -ENOMEM;
		goto err_put_evdev;
	}

	client->bufsize = bufsize;
	spin_lock_init(&client->buffer_lock);
	snprintf(client->name, sizeof(client->name), "%s-%d",
			dev_name(&evdev->dev), task_tgid_vnr(current));
	wake_lock_init(&client->wake_lock, WAKE_LOCK_SUSPEND, client->name);
	client->evdev = evdev;
	evdev_attach_client(evdev, client);

	error = evdev_open_device(evdev);
	if (error)
		goto err_free_client;

	file->private_data = client;
	nonseekable_open(inode, file);

	return 0;

 err_free_client:
	evdev_detach_client(evdev, client);
	wake_lock_destroy(&client->wake_lock);
	kfree(client);
 err_put_evdev:
	put_device(&evdev->dev);
	return error;
}

static ssize_t evdev_write(struct file *file, const char __user *buffer,
			   size_t count, loff_t *ppos)
{
	struct evdev_client *client = file->private_data;
	struct evdev *evdev = client->evdev;
	struct input_event event;
	int retval;

	if (count < input_event_size())
		return -EINVAL;

	retval = mutex_lock_interruptible(&evdev->mutex);
	if (retval)
		return retval;

	if (!evdev->exist) {
		retval = -ENODEV;
		goto out;
	}

	do {
		if (input_event_from_user(buffer + retval, &event)) {
			retval = -EFAULT;
			goto out;
		}
		retval += input_event_size();

		input_inject_event(&evdev->handle,
				   event.type, event.code, event.value);
	} while (retval + input_event_size() <= count);

 out:
	mutex_unlock(&evdev->mutex);
	return retval;
}

static int evdev_fetch_next_event(struct evdev_client *client,
				  struct input_event *event)
{
	int have_event;

	spin_lock_irq(&client->buffer_lock);

	have_event = client->packet_head != client->tail;
	if (have_event) {
		*event = client->buffer[client->tail++];
<<<<<<< HEAD
		client->tail &= EVDEV_BUFFER_SIZE - 1;
=======
		client->tail &= client->bufsize - 1;
>>>>>>> b55e9ac4
		if (client->head == client->tail)
			wake_unlock(&client->wake_lock);
	}

	spin_unlock_irq(&client->buffer_lock);

	return have_event;
}

static ssize_t evdev_read(struct file *file, char __user *buffer,
			  size_t count, loff_t *ppos)
{
	struct evdev_client *client = file->private_data;
	struct evdev *evdev = client->evdev;
	struct input_event event;
	int retval;

	if (count < input_event_size())
		return -EINVAL;

	if (!(file->f_flags & O_NONBLOCK)) {
		retval = wait_event_interruptible(evdev->wait,
			 client->packet_head != client->tail || !evdev->exist);
		if (retval)
			return retval;
	}

	if (!evdev->exist)
		return -ENODEV;

	while (retval + input_event_size() <= count &&
	       evdev_fetch_next_event(client, &event)) {

		if (input_event_to_user(buffer + retval, &event))
			return -EFAULT;

		retval += input_event_size();
	}

	if (retval == 0 && file->f_flags & O_NONBLOCK)
		retval = -EAGAIN;
	return retval;
}

/* No kernel lock - fine */
static unsigned int evdev_poll(struct file *file, poll_table *wait)
{
	struct evdev_client *client = file->private_data;
	struct evdev *evdev = client->evdev;
	unsigned int mask;

	poll_wait(file, &evdev->wait, wait);

	mask = evdev->exist ? POLLOUT | POLLWRNORM : POLLHUP | POLLERR;
	if (client->packet_head != client->tail)
		mask |= POLLIN | POLLRDNORM;

	return mask;
}

#ifdef CONFIG_COMPAT

#define BITS_PER_LONG_COMPAT (sizeof(compat_long_t) * 8)
#define BITS_TO_LONGS_COMPAT(x) ((((x) - 1) / BITS_PER_LONG_COMPAT) + 1)

#ifdef __BIG_ENDIAN
static int bits_to_user(unsigned long *bits, unsigned int maxbit,
			unsigned int maxlen, void __user *p, int compat)
{
	int len, i;

	if (compat) {
		len = BITS_TO_LONGS_COMPAT(maxbit) * sizeof(compat_long_t);
		if (len > maxlen)
			len = maxlen;

		for (i = 0; i < len / sizeof(compat_long_t); i++)
			if (copy_to_user((compat_long_t __user *) p + i,
					 (compat_long_t *) bits +
						i + 1 - ((i % 2) << 1),
					 sizeof(compat_long_t)))
				return -EFAULT;
	} else {
		len = BITS_TO_LONGS(maxbit) * sizeof(long);
		if (len > maxlen)
			len = maxlen;

		if (copy_to_user(p, bits, len))
			return -EFAULT;
	}

	return len;
}
#else
static int bits_to_user(unsigned long *bits, unsigned int maxbit,
			unsigned int maxlen, void __user *p, int compat)
{
	int len = compat ?
			BITS_TO_LONGS_COMPAT(maxbit) * sizeof(compat_long_t) :
			BITS_TO_LONGS(maxbit) * sizeof(long);

	if (len > maxlen)
		len = maxlen;

	return copy_to_user(p, bits, len) ? -EFAULT : len;
}
#endif /* __BIG_ENDIAN */

#else

static int bits_to_user(unsigned long *bits, unsigned int maxbit,
			unsigned int maxlen, void __user *p, int compat)
{
	int len = BITS_TO_LONGS(maxbit) * sizeof(long);

	if (len > maxlen)
		len = maxlen;

	return copy_to_user(p, bits, len) ? -EFAULT : len;
}

#endif /* CONFIG_COMPAT */

static int str_to_user(const char *str, unsigned int maxlen, void __user *p)
{
	int len;

	if (!str)
		return -ENOENT;

	len = strlen(str) + 1;
	if (len > maxlen)
		len = maxlen;

	return copy_to_user(p, str, len) ? -EFAULT : len;
}

#define OLD_KEY_MAX	0x1ff
static int handle_eviocgbit(struct input_dev *dev,
			    unsigned int type, unsigned int size,
			    void __user *p, int compat_mode)
{
	static unsigned long keymax_warn_time;
	unsigned long *bits;
	int len;

	switch (type) {

	case      0: bits = dev->evbit;  len = EV_MAX;  break;
	case EV_KEY: bits = dev->keybit; len = KEY_MAX; break;
	case EV_REL: bits = dev->relbit; len = REL_MAX; break;
	case EV_ABS: bits = dev->absbit; len = ABS_MAX; break;
	case EV_MSC: bits = dev->mscbit; len = MSC_MAX; break;
	case EV_LED: bits = dev->ledbit; len = LED_MAX; break;
	case EV_SND: bits = dev->sndbit; len = SND_MAX; break;
	case EV_FF:  bits = dev->ffbit;  len = FF_MAX;  break;
	case EV_SW:  bits = dev->swbit;  len = SW_MAX;  break;
	default: return -EINVAL;
	}

	/*
	 * Work around bugs in userspace programs that like to do
	 * EVIOCGBIT(EV_KEY, KEY_MAX) and not realize that 'len'
	 * should be in bytes, not in bits.
	 */
	if (type == EV_KEY && size == OLD_KEY_MAX) {
		len = OLD_KEY_MAX;
		if (printk_timed_ratelimit(&keymax_warn_time, 10 * 1000))
			pr_warning("(EVIOCGBIT): Suspicious buffer size %u, "
				   "limiting output to %zu bytes. See "
				   "http://userweb.kernel.org/~dtor/eviocgbit-bug.html\n",
				   OLD_KEY_MAX,
				   BITS_TO_LONGS(OLD_KEY_MAX) * sizeof(long));
	}

	return bits_to_user(bits, len, size, p, compat_mode);
}
#undef OLD_KEY_MAX

static int evdev_handle_get_keycode(struct input_dev *dev, void __user *p)
{
	struct input_keymap_entry ke = {
		.len	= sizeof(unsigned int),
		.flags	= 0,
	};
	int __user *ip = (int __user *)p;
	int error;

	/* legacy case */
	if (copy_from_user(ke.scancode, p, sizeof(unsigned int)))
		return -EFAULT;

	error = input_get_keycode(dev, &ke);
	if (error)
		return error;

	if (put_user(ke.keycode, ip + 1))
		return -EFAULT;

	return 0;
}

static int evdev_handle_get_keycode_v2(struct input_dev *dev, void __user *p)
{
	struct input_keymap_entry ke;
	int error;

	if (copy_from_user(&ke, p, sizeof(ke)))
		return -EFAULT;

	error = input_get_keycode(dev, &ke);
	if (error)
		return error;

	if (copy_to_user(p, &ke, sizeof(ke)))
		return -EFAULT;

	return 0;
}

static int evdev_handle_set_keycode(struct input_dev *dev, void __user *p)
{
	struct input_keymap_entry ke = {
		.len	= sizeof(unsigned int),
		.flags	= 0,
	};
	int __user *ip = (int __user *)p;

	if (copy_from_user(ke.scancode, p, sizeof(unsigned int)))
		return -EFAULT;

	if (get_user(ke.keycode, ip + 1))
		return -EFAULT;

	return input_set_keycode(dev, &ke);
}

static int evdev_handle_set_keycode_v2(struct input_dev *dev, void __user *p)
{
	struct input_keymap_entry ke;

	if (copy_from_user(&ke, p, sizeof(ke)))
		return -EFAULT;

	if (ke.len > sizeof(ke.scancode))
		return -EINVAL;

	return input_set_keycode(dev, &ke);
}

static long evdev_do_ioctl(struct file *file, unsigned int cmd,
			   void __user *p, int compat_mode)
{
	struct evdev_client *client = file->private_data;
	struct evdev *evdev = client->evdev;
	struct input_dev *dev = evdev->handle.dev;
	struct input_absinfo abs;
	struct ff_effect effect;
	int __user *ip = (int __user *)p;
	unsigned int i, t, u, v;
	unsigned int size;
	int error;

	/* First we check for fixed-length commands */
	switch (cmd) {

	case EVIOCGVERSION:
		return put_user(EV_VERSION, ip);

	case EVIOCGID:
		if (copy_to_user(p, &dev->id, sizeof(struct input_id)))
			return -EFAULT;
		return 0;

	case EVIOCGREP:
		if (!test_bit(EV_REP, dev->evbit))
			return -ENOSYS;
		if (put_user(dev->rep[REP_DELAY], ip))
			return -EFAULT;
		if (put_user(dev->rep[REP_PERIOD], ip + 1))
			return -EFAULT;
		return 0;

	case EVIOCSREP:
		if (!test_bit(EV_REP, dev->evbit))
			return -ENOSYS;
		if (get_user(u, ip))
			return -EFAULT;
		if (get_user(v, ip + 1))
			return -EFAULT;

		input_inject_event(&evdev->handle, EV_REP, REP_DELAY, u);
		input_inject_event(&evdev->handle, EV_REP, REP_PERIOD, v);

		return 0;

	case EVIOCRMFF:
		return input_ff_erase(dev, (int)(unsigned long) p, file);

	case EVIOCGEFFECTS:
		i = test_bit(EV_FF, dev->evbit) ?
				dev->ff->max_effects : 0;
		if (put_user(i, ip))
			return -EFAULT;
		return 0;

	case EVIOCGRAB:
		if (p)
			return evdev_grab(evdev, client);
		else
			return evdev_ungrab(evdev, client);

	case EVIOCGKEYCODE:
		return evdev_handle_get_keycode(dev, p);

	case EVIOCSKEYCODE:
		return evdev_handle_set_keycode(dev, p);

	case EVIOCGKEYCODE_V2:
		return evdev_handle_get_keycode_v2(dev, p);

	case EVIOCSKEYCODE_V2:
		return evdev_handle_set_keycode_v2(dev, p);
	}

	size = _IOC_SIZE(cmd);

	/* Now check variable-length commands */
#define EVIOC_MASK_SIZE(nr)	((nr) & ~(_IOC_SIZEMASK << _IOC_SIZESHIFT))
	switch (EVIOC_MASK_SIZE(cmd)) {

	case EVIOCGPROP(0):
		return bits_to_user(dev->propbit, INPUT_PROP_MAX,
				    size, p, compat_mode);

	case EVIOCGKEY(0):
		return bits_to_user(dev->key, KEY_MAX, size, p, compat_mode);

	case EVIOCGLED(0):
		return bits_to_user(dev->led, LED_MAX, size, p, compat_mode);

	case EVIOCGSND(0):
		return bits_to_user(dev->snd, SND_MAX, size, p, compat_mode);

	case EVIOCGSW(0):
		return bits_to_user(dev->sw, SW_MAX, size, p, compat_mode);

	case EVIOCGNAME(0):
		return str_to_user(dev->name, size, p);

	case EVIOCGPHYS(0):
		return str_to_user(dev->phys, size, p);

	case EVIOCGUNIQ(0):
		return str_to_user(dev->uniq, size, p);

	case EVIOC_MASK_SIZE(EVIOCSFF):
		if (input_ff_effect_from_user(p, size, &effect))
			return -EFAULT;

		error = input_ff_upload(dev, &effect, file);

		if (put_user(effect.id, &(((struct ff_effect __user *)p)->id)))
			return -EFAULT;

		return error;
	}

	/* Multi-number variable-length handlers */
	if (_IOC_TYPE(cmd) != 'E')
		return -EINVAL;

	if (_IOC_DIR(cmd) == _IOC_READ) {

		if ((_IOC_NR(cmd) & ~EV_MAX) == _IOC_NR(EVIOCGBIT(0, 0)))
			return handle_eviocgbit(dev,
						_IOC_NR(cmd) & EV_MAX, size,
						p, compat_mode);

		if ((_IOC_NR(cmd) & ~ABS_MAX) == _IOC_NR(EVIOCGABS(0))) {

			if (!dev->absinfo)
				return -EINVAL;

			t = _IOC_NR(cmd) & ABS_MAX;
			abs = dev->absinfo[t];

			if (copy_to_user(p, &abs, min_t(size_t,
					size, sizeof(struct input_absinfo))))
				return -EFAULT;

			return 0;
		}
	}

	if (_IOC_DIR(cmd) == _IOC_WRITE) {

		if ((_IOC_NR(cmd) & ~ABS_MAX) == _IOC_NR(EVIOCSABS(0))) {

			if (!dev->absinfo)
				return -EINVAL;

			t = _IOC_NR(cmd) & ABS_MAX;

			if (copy_from_user(&abs, p, min_t(size_t,
					size, sizeof(struct input_absinfo))))
				return -EFAULT;

			if (size < sizeof(struct input_absinfo))
				abs.resolution = 0;

			/* We can't change number of reserved MT slots */
			if (t == ABS_MT_SLOT)
				return -EINVAL;

			/*
			 * Take event lock to ensure that we are not
			 * changing device parameters in the middle
			 * of event.
			 */
			spin_lock_irq(&dev->event_lock);
			dev->absinfo[t] = abs;
			spin_unlock_irq(&dev->event_lock);

			return 0;
		}
	}

	return -EINVAL;
}

static long evdev_ioctl_handler(struct file *file, unsigned int cmd,
				void __user *p, int compat_mode)
{
	struct evdev_client *client = file->private_data;
	struct evdev *evdev = client->evdev;
	int retval;

	retval = mutex_lock_interruptible(&evdev->mutex);
	if (retval)
		return retval;

	if (!evdev->exist) {
		retval = -ENODEV;
		goto out;
	}

	retval = evdev_do_ioctl(file, cmd, p, compat_mode);

 out:
	mutex_unlock(&evdev->mutex);
	return retval;
}

static long evdev_ioctl(struct file *file, unsigned int cmd, unsigned long arg)
{
	return evdev_ioctl_handler(file, cmd, (void __user *)arg, 0);
}

#ifdef CONFIG_COMPAT
static long evdev_ioctl_compat(struct file *file,
				unsigned int cmd, unsigned long arg)
{
	return evdev_ioctl_handler(file, cmd, compat_ptr(arg), 1);
}
#endif

static const struct file_operations evdev_fops = {
	.owner		= THIS_MODULE,
	.read		= evdev_read,
	.write		= evdev_write,
	.poll		= evdev_poll,
	.open		= evdev_open,
	.release	= evdev_release,
	.unlocked_ioctl	= evdev_ioctl,
#ifdef CONFIG_COMPAT
	.compat_ioctl	= evdev_ioctl_compat,
#endif
	.fasync		= evdev_fasync,
	.flush		= evdev_flush,
	.llseek		= no_llseek,
};

static int evdev_install_chrdev(struct evdev *evdev)
{
	/*
	 * No need to do any locking here as calls to connect and
	 * disconnect are serialized by the input core
	 */
	evdev_table[evdev->minor] = evdev;
	return 0;
}

static void evdev_remove_chrdev(struct evdev *evdev)
{
	/*
	 * Lock evdev table to prevent race with evdev_open()
	 */
	mutex_lock(&evdev_table_mutex);
	evdev_table[evdev->minor] = NULL;
	mutex_unlock(&evdev_table_mutex);
}

/*
 * Mark device non-existent. This disables writes, ioctls and
 * prevents new users from opening the device. Already posted
 * blocking reads will stay, however new ones will fail.
 */
static void evdev_mark_dead(struct evdev *evdev)
{
	mutex_lock(&evdev->mutex);
	evdev->exist = false;
	mutex_unlock(&evdev->mutex);
}

static void evdev_cleanup(struct evdev *evdev)
{
	struct input_handle *handle = &evdev->handle;

	evdev_mark_dead(evdev);
	evdev_hangup(evdev);
	evdev_remove_chrdev(evdev);

	/* evdev is marked dead so no one else accesses evdev->open */
	if (evdev->open) {
		input_flush_device(handle, NULL);
		input_close_device(handle);
	}
}

/*
 * Create new evdev device. Note that input core serializes calls
 * to connect and disconnect so we don't need to lock evdev_table here.
 */
static int evdev_connect(struct input_handler *handler, struct input_dev *dev,
			 const struct input_device_id *id)
{
	struct evdev *evdev;
	int minor;
	int error;

	for (minor = 0; minor < EVDEV_MINORS; minor++)
		if (!evdev_table[minor])
			break;

	if (minor == EVDEV_MINORS) {
		pr_err("no more free evdev devices\n");
		return -ENFILE;
	}

	evdev = kzalloc(sizeof(struct evdev), GFP_KERNEL);
	if (!evdev)
		return -ENOMEM;

	INIT_LIST_HEAD(&evdev->client_list);
	spin_lock_init(&evdev->client_lock);
	mutex_init(&evdev->mutex);
	init_waitqueue_head(&evdev->wait);

	dev_set_name(&evdev->dev, "event%d", minor);
	evdev->exist = true;
	evdev->minor = minor;

	evdev->handle.dev = input_get_device(dev);
	evdev->handle.name = dev_name(&evdev->dev);
	evdev->handle.handler = handler;
	evdev->handle.private = evdev;

	evdev->dev.devt = MKDEV(INPUT_MAJOR, EVDEV_MINOR_BASE + minor);
	evdev->dev.class = &input_class;
	evdev->dev.parent = &dev->dev;
	evdev->dev.release = evdev_free;
	device_initialize(&evdev->dev);

	error = input_register_handle(&evdev->handle);
	if (error)
		goto err_free_evdev;

	error = evdev_install_chrdev(evdev);
	if (error)
		goto err_unregister_handle;

	error = device_add(&evdev->dev);
	if (error)
		goto err_cleanup_evdev;

	return 0;

 err_cleanup_evdev:
	evdev_cleanup(evdev);
 err_unregister_handle:
	input_unregister_handle(&evdev->handle);
 err_free_evdev:
	put_device(&evdev->dev);
	return error;
}

static void evdev_disconnect(struct input_handle *handle)
{
	struct evdev *evdev = handle->private;

	device_del(&evdev->dev);
	evdev_cleanup(evdev);
	input_unregister_handle(handle);
	put_device(&evdev->dev);
}

static const struct input_device_id evdev_ids[] = {
	{ .driver_info = 1 },	/* Matches all devices */
	{ },			/* Terminating zero entry */
};

MODULE_DEVICE_TABLE(input, evdev_ids);

static struct input_handler evdev_handler = {
	.event		= evdev_event,
	.connect	= evdev_connect,
	.disconnect	= evdev_disconnect,
	.fops		= &evdev_fops,
	.minor		= EVDEV_MINOR_BASE,
	.name		= "evdev",
	.id_table	= evdev_ids,
};

static int __init evdev_init(void)
{
	return input_register_handler(&evdev_handler);
}

static void __exit evdev_exit(void)
{
	input_unregister_handler(&evdev_handler);
}

module_init(evdev_init);
module_exit(evdev_exit);

MODULE_AUTHOR("Vojtech Pavlik <vojtech@ucw.cz>");
MODULE_DESCRIPTION("Input driver event char devices");
MODULE_LICENSE("GPL");<|MERGE_RESOLUTION|>--- conflicted
+++ resolved
@@ -49,13 +49,8 @@
 	struct fasync_struct *fasync;
 	struct evdev *evdev;
 	struct list_head node;
-<<<<<<< HEAD
-	struct wake_lock wake_lock;
-	char name[28];
-=======
 	unsigned int bufsize;
 	struct input_event buffer[];
->>>>>>> b55e9ac4
 };
 
 static struct evdev *evdev_table[EVDEV_MINORS];
@@ -66,10 +61,7 @@
 {
 	/* Interrupts are disabled, just acquire the lock. */
 	spin_lock(&client->buffer_lock);
-<<<<<<< HEAD
-=======
-
->>>>>>> b55e9ac4
+
 	wake_lock_timeout(&client->wake_lock, 5 * HZ);
 	client->buffer[client->head++] = *event;
 	client->head &= client->bufsize - 1;
@@ -392,11 +384,7 @@
 	have_event = client->packet_head != client->tail;
 	if (have_event) {
 		*event = client->buffer[client->tail++];
-<<<<<<< HEAD
-		client->tail &= EVDEV_BUFFER_SIZE - 1;
-=======
 		client->tail &= client->bufsize - 1;
->>>>>>> b55e9ac4
 		if (client->head == client->tail)
 			wake_unlock(&client->wake_lock);
 	}
