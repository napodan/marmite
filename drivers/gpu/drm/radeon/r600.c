/*
 * Copyright 2008 Advanced Micro Devices, Inc.
 * Copyright 2008 Red Hat Inc.
 * Copyright 2009 Jerome Glisse.
 *
 * Permission is hereby granted, free of charge, to any person obtaining a
 * copy of this software and associated documentation files (the "Software"),
 * to deal in the Software without restriction, including without limitation
 * the rights to use, copy, modify, merge, publish, distribute, sublicense,
 * and/or sell copies of the Software, and to permit persons to whom the
 * Software is furnished to do so, subject to the following conditions:
 *
 * The above copyright notice and this permission notice shall be included in
 * all copies or substantial portions of the Software.
 *
 * THE SOFTWARE IS PROVIDED "AS IS", WITHOUT WARRANTY OF ANY KIND, EXPRESS OR
 * IMPLIED, INCLUDING BUT NOT LIMITED TO THE WARRANTIES OF MERCHANTABILITY,
 * FITNESS FOR A PARTICULAR PURPOSE AND NONINFRINGEMENT.  IN NO EVENT SHALL
 * THE COPYRIGHT HOLDER(S) OR AUTHOR(S) BE LIABLE FOR ANY CLAIM, DAMAGES OR
 * OTHER LIABILITY, WHETHER IN AN ACTION OF CONTRACT, TORT OR OTHERWISE,
 * ARISING FROM, OUT OF OR IN CONNECTION WITH THE SOFTWARE OR THE USE OR
 * OTHER DEALINGS IN THE SOFTWARE.
 *
 * Authors: Dave Airlie
 *          Alex Deucher
 *          Jerome Glisse
 */
#include <linux/slab.h>
#include <linux/seq_file.h>
#include <linux/firmware.h>
#include <linux/platform_device.h>
#include "drmP.h"
#include "radeon_drm.h"
#include "radeon.h"
#include "radeon_asic.h"
#include "radeon_mode.h"
#include "r600d.h"
#include "atom.h"
#include "avivod.h"

#define PFP_UCODE_SIZE 576
#define PM4_UCODE_SIZE 1792
#define RLC_UCODE_SIZE 768
#define R700_PFP_UCODE_SIZE 848
#define R700_PM4_UCODE_SIZE 1360
#define R700_RLC_UCODE_SIZE 1024
#define EVERGREEN_PFP_UCODE_SIZE 1120
#define EVERGREEN_PM4_UCODE_SIZE 1376
#define EVERGREEN_RLC_UCODE_SIZE 768
#define CAYMAN_RLC_UCODE_SIZE 1024

/* Firmware Names */
MODULE_FIRMWARE("radeon/R600_pfp.bin");
MODULE_FIRMWARE("radeon/R600_me.bin");
MODULE_FIRMWARE("radeon/RV610_pfp.bin");
MODULE_FIRMWARE("radeon/RV610_me.bin");
MODULE_FIRMWARE("radeon/RV630_pfp.bin");
MODULE_FIRMWARE("radeon/RV630_me.bin");
MODULE_FIRMWARE("radeon/RV620_pfp.bin");
MODULE_FIRMWARE("radeon/RV620_me.bin");
MODULE_FIRMWARE("radeon/RV635_pfp.bin");
MODULE_FIRMWARE("radeon/RV635_me.bin");
MODULE_FIRMWARE("radeon/RV670_pfp.bin");
MODULE_FIRMWARE("radeon/RV670_me.bin");
MODULE_FIRMWARE("radeon/RS780_pfp.bin");
MODULE_FIRMWARE("radeon/RS780_me.bin");
MODULE_FIRMWARE("radeon/RV770_pfp.bin");
MODULE_FIRMWARE("radeon/RV770_me.bin");
MODULE_FIRMWARE("radeon/RV730_pfp.bin");
MODULE_FIRMWARE("radeon/RV730_me.bin");
MODULE_FIRMWARE("radeon/RV710_pfp.bin");
MODULE_FIRMWARE("radeon/RV710_me.bin");
MODULE_FIRMWARE("radeon/R600_rlc.bin");
MODULE_FIRMWARE("radeon/R700_rlc.bin");
MODULE_FIRMWARE("radeon/CEDAR_pfp.bin");
MODULE_FIRMWARE("radeon/CEDAR_me.bin");
MODULE_FIRMWARE("radeon/CEDAR_rlc.bin");
MODULE_FIRMWARE("radeon/REDWOOD_pfp.bin");
MODULE_FIRMWARE("radeon/REDWOOD_me.bin");
MODULE_FIRMWARE("radeon/REDWOOD_rlc.bin");
MODULE_FIRMWARE("radeon/JUNIPER_pfp.bin");
MODULE_FIRMWARE("radeon/JUNIPER_me.bin");
MODULE_FIRMWARE("radeon/JUNIPER_rlc.bin");
MODULE_FIRMWARE("radeon/CYPRESS_pfp.bin");
MODULE_FIRMWARE("radeon/CYPRESS_me.bin");
MODULE_FIRMWARE("radeon/CYPRESS_rlc.bin");
MODULE_FIRMWARE("radeon/PALM_pfp.bin");
MODULE_FIRMWARE("radeon/PALM_me.bin");
MODULE_FIRMWARE("radeon/SUMO_rlc.bin");
MODULE_FIRMWARE("radeon/SUMO_pfp.bin");
MODULE_FIRMWARE("radeon/SUMO_me.bin");
MODULE_FIRMWARE("radeon/SUMO2_pfp.bin");
MODULE_FIRMWARE("radeon/SUMO2_me.bin");

int r600_debugfs_mc_info_init(struct radeon_device *rdev);

/* r600,rv610,rv630,rv620,rv635,rv670 */
int r600_mc_wait_for_idle(struct radeon_device *rdev);
void r600_gpu_init(struct radeon_device *rdev);
void r600_fini(struct radeon_device *rdev);
void r600_irq_disable(struct radeon_device *rdev);
static void r600_pcie_gen2_enable(struct radeon_device *rdev);

/* get temperature in millidegrees */
int rv6xx_get_temp(struct radeon_device *rdev)
{
	u32 temp = (RREG32(CG_THERMAL_STATUS) & ASIC_T_MASK) >>
		ASIC_T_SHIFT;
	int actual_temp = temp & 0xff;

	if (temp & 0x100)
		actual_temp -= 256;

	return actual_temp * 1000;
}

void r600_pm_get_dynpm_state(struct radeon_device *rdev)
{
	int i;

	rdev->pm.dynpm_can_upclock = true;
	rdev->pm.dynpm_can_downclock = true;

	/* power state array is low to high, default is first */
	if ((rdev->flags & RADEON_IS_IGP) || (rdev->family == CHIP_R600)) {
		int min_power_state_index = 0;

		if (rdev->pm.num_power_states > 2)
			min_power_state_index = 1;

		switch (rdev->pm.dynpm_planned_action) {
		case DYNPM_ACTION_MINIMUM:
			rdev->pm.requested_power_state_index = min_power_state_index;
			rdev->pm.requested_clock_mode_index = 0;
			rdev->pm.dynpm_can_downclock = false;
			break;
		case DYNPM_ACTION_DOWNCLOCK:
			if (rdev->pm.current_power_state_index == min_power_state_index) {
				rdev->pm.requested_power_state_index = rdev->pm.current_power_state_index;
				rdev->pm.dynpm_can_downclock = false;
			} else {
				if (rdev->pm.active_crtc_count > 1) {
					for (i = 0; i < rdev->pm.num_power_states; i++) {
						if (rdev->pm.power_state[i].flags & RADEON_PM_STATE_SINGLE_DISPLAY_ONLY)
							continue;
						else if (i >= rdev->pm.current_power_state_index) {
							rdev->pm.requested_power_state_index =
								rdev->pm.current_power_state_index;
							break;
						} else {
							rdev->pm.requested_power_state_index = i;
							break;
						}
					}
				} else {
					if (rdev->pm.current_power_state_index == 0)
						rdev->pm.requested_power_state_index =
							rdev->pm.num_power_states - 1;
					else
						rdev->pm.requested_power_state_index =
							rdev->pm.current_power_state_index - 1;
				}
			}
			rdev->pm.requested_clock_mode_index = 0;
			/* don't use the power state if crtcs are active and no display flag is set */
			if ((rdev->pm.active_crtc_count > 0) &&
			    (rdev->pm.power_state[rdev->pm.requested_power_state_index].
			     clock_info[rdev->pm.requested_clock_mode_index].flags &
			     RADEON_PM_MODE_NO_DISPLAY)) {
				rdev->pm.requested_power_state_index++;
			}
			break;
		case DYNPM_ACTION_UPCLOCK:
			if (rdev->pm.current_power_state_index == (rdev->pm.num_power_states - 1)) {
				rdev->pm.requested_power_state_index = rdev->pm.current_power_state_index;
				rdev->pm.dynpm_can_upclock = false;
			} else {
				if (rdev->pm.active_crtc_count > 1) {
					for (i = (rdev->pm.num_power_states - 1); i >= 0; i--) {
						if (rdev->pm.power_state[i].flags & RADEON_PM_STATE_SINGLE_DISPLAY_ONLY)
							continue;
						else if (i <= rdev->pm.current_power_state_index) {
							rdev->pm.requested_power_state_index =
								rdev->pm.current_power_state_index;
							break;
						} else {
							rdev->pm.requested_power_state_index = i;
							break;
						}
					}
				} else
					rdev->pm.requested_power_state_index =
						rdev->pm.current_power_state_index + 1;
			}
			rdev->pm.requested_clock_mode_index = 0;
			break;
		case DYNPM_ACTION_DEFAULT:
			rdev->pm.requested_power_state_index = rdev->pm.default_power_state_index;
			rdev->pm.requested_clock_mode_index = 0;
			rdev->pm.dynpm_can_upclock = false;
			break;
		case DYNPM_ACTION_NONE:
		default:
			DRM_ERROR("Requested mode for not defined action\n");
			return;
		}
	} else {
		/* XXX select a power state based on AC/DC, single/dualhead, etc. */
		/* for now just select the first power state and switch between clock modes */
		/* power state array is low to high, default is first (0) */
		if (rdev->pm.active_crtc_count > 1) {
			rdev->pm.requested_power_state_index = -1;
			/* start at 1 as we don't want the default mode */
			for (i = 1; i < rdev->pm.num_power_states; i++) {
				if (rdev->pm.power_state[i].flags & RADEON_PM_STATE_SINGLE_DISPLAY_ONLY)
					continue;
				else if ((rdev->pm.power_state[i].type == POWER_STATE_TYPE_PERFORMANCE) ||
					 (rdev->pm.power_state[i].type == POWER_STATE_TYPE_BATTERY)) {
					rdev->pm.requested_power_state_index = i;
					break;
				}
			}
			/* if nothing selected, grab the default state. */
			if (rdev->pm.requested_power_state_index == -1)
				rdev->pm.requested_power_state_index = 0;
		} else
			rdev->pm.requested_power_state_index = 1;

		switch (rdev->pm.dynpm_planned_action) {
		case DYNPM_ACTION_MINIMUM:
			rdev->pm.requested_clock_mode_index = 0;
			rdev->pm.dynpm_can_downclock = false;
			break;
		case DYNPM_ACTION_DOWNCLOCK:
			if (rdev->pm.requested_power_state_index == rdev->pm.current_power_state_index) {
				if (rdev->pm.current_clock_mode_index == 0) {
					rdev->pm.requested_clock_mode_index = 0;
					rdev->pm.dynpm_can_downclock = false;
				} else
					rdev->pm.requested_clock_mode_index =
						rdev->pm.current_clock_mode_index - 1;
			} else {
				rdev->pm.requested_clock_mode_index = 0;
				rdev->pm.dynpm_can_downclock = false;
			}
			/* don't use the power state if crtcs are active and no display flag is set */
			if ((rdev->pm.active_crtc_count > 0) &&
			    (rdev->pm.power_state[rdev->pm.requested_power_state_index].
			     clock_info[rdev->pm.requested_clock_mode_index].flags &
			     RADEON_PM_MODE_NO_DISPLAY)) {
				rdev->pm.requested_clock_mode_index++;
			}
			break;
		case DYNPM_ACTION_UPCLOCK:
			if (rdev->pm.requested_power_state_index == rdev->pm.current_power_state_index) {
				if (rdev->pm.current_clock_mode_index ==
				    (rdev->pm.power_state[rdev->pm.requested_power_state_index].num_clock_modes - 1)) {
					rdev->pm.requested_clock_mode_index = rdev->pm.current_clock_mode_index;
					rdev->pm.dynpm_can_upclock = false;
				} else
					rdev->pm.requested_clock_mode_index =
						rdev->pm.current_clock_mode_index + 1;
			} else {
				rdev->pm.requested_clock_mode_index =
					rdev->pm.power_state[rdev->pm.requested_power_state_index].num_clock_modes - 1;
				rdev->pm.dynpm_can_upclock = false;
			}
			break;
		case DYNPM_ACTION_DEFAULT:
			rdev->pm.requested_power_state_index = rdev->pm.default_power_state_index;
			rdev->pm.requested_clock_mode_index = 0;
			rdev->pm.dynpm_can_upclock = false;
			break;
		case DYNPM_ACTION_NONE:
		default:
			DRM_ERROR("Requested mode for not defined action\n");
			return;
		}
	}

	DRM_DEBUG_DRIVER("Requested: e: %d m: %d p: %d\n",
		  rdev->pm.power_state[rdev->pm.requested_power_state_index].
		  clock_info[rdev->pm.requested_clock_mode_index].sclk,
		  rdev->pm.power_state[rdev->pm.requested_power_state_index].
		  clock_info[rdev->pm.requested_clock_mode_index].mclk,
		  rdev->pm.power_state[rdev->pm.requested_power_state_index].
		  pcie_lanes);
}

static int r600_pm_get_type_index(struct radeon_device *rdev,
				  enum radeon_pm_state_type ps_type,
				  int instance)
{
	int i;
	int found_instance = -1;

	for (i = 0; i < rdev->pm.num_power_states; i++) {
		if (rdev->pm.power_state[i].type == ps_type) {
			found_instance++;
			if (found_instance == instance)
				return i;
		}
	}
	/* return default if no match */
	return rdev->pm.default_power_state_index;
}

void rs780_pm_init_profile(struct radeon_device *rdev)
{
	if (rdev->pm.num_power_states == 2) {
		/* default */
		rdev->pm.profiles[PM_PROFILE_DEFAULT_IDX].dpms_off_ps_idx = rdev->pm.default_power_state_index;
		rdev->pm.profiles[PM_PROFILE_DEFAULT_IDX].dpms_on_ps_idx = rdev->pm.default_power_state_index;
		rdev->pm.profiles[PM_PROFILE_DEFAULT_IDX].dpms_off_cm_idx = 0;
		rdev->pm.profiles[PM_PROFILE_DEFAULT_IDX].dpms_on_cm_idx = 0;
		/* low sh */
		rdev->pm.profiles[PM_PROFILE_LOW_SH_IDX].dpms_off_ps_idx = 0;
		rdev->pm.profiles[PM_PROFILE_LOW_SH_IDX].dpms_on_ps_idx = 0;
		rdev->pm.profiles[PM_PROFILE_LOW_SH_IDX].dpms_off_cm_idx = 0;
		rdev->pm.profiles[PM_PROFILE_LOW_SH_IDX].dpms_on_cm_idx = 0;
		/* mid sh */
		rdev->pm.profiles[PM_PROFILE_MID_SH_IDX].dpms_off_ps_idx = 0;
		rdev->pm.profiles[PM_PROFILE_MID_SH_IDX].dpms_on_ps_idx = 0;
		rdev->pm.profiles[PM_PROFILE_MID_SH_IDX].dpms_off_cm_idx = 0;
		rdev->pm.profiles[PM_PROFILE_MID_SH_IDX].dpms_on_cm_idx = 0;
		/* high sh */
		rdev->pm.profiles[PM_PROFILE_HIGH_SH_IDX].dpms_off_ps_idx = 0;
		rdev->pm.profiles[PM_PROFILE_HIGH_SH_IDX].dpms_on_ps_idx = 1;
		rdev->pm.profiles[PM_PROFILE_HIGH_SH_IDX].dpms_off_cm_idx = 0;
		rdev->pm.profiles[PM_PROFILE_HIGH_SH_IDX].dpms_on_cm_idx = 0;
		/* low mh */
		rdev->pm.profiles[PM_PROFILE_LOW_MH_IDX].dpms_off_ps_idx = 0;
		rdev->pm.profiles[PM_PROFILE_LOW_MH_IDX].dpms_on_ps_idx = 0;
		rdev->pm.profiles[PM_PROFILE_LOW_MH_IDX].dpms_off_cm_idx = 0;
		rdev->pm.profiles[PM_PROFILE_LOW_MH_IDX].dpms_on_cm_idx = 0;
		/* mid mh */
		rdev->pm.profiles[PM_PROFILE_MID_MH_IDX].dpms_off_ps_idx = 0;
		rdev->pm.profiles[PM_PROFILE_MID_MH_IDX].dpms_on_ps_idx = 0;
		rdev->pm.profiles[PM_PROFILE_MID_MH_IDX].dpms_off_cm_idx = 0;
		rdev->pm.profiles[PM_PROFILE_MID_MH_IDX].dpms_on_cm_idx = 0;
		/* high mh */
		rdev->pm.profiles[PM_PROFILE_HIGH_MH_IDX].dpms_off_ps_idx = 0;
		rdev->pm.profiles[PM_PROFILE_HIGH_MH_IDX].dpms_on_ps_idx = 1;
		rdev->pm.profiles[PM_PROFILE_HIGH_MH_IDX].dpms_off_cm_idx = 0;
		rdev->pm.profiles[PM_PROFILE_HIGH_MH_IDX].dpms_on_cm_idx = 0;
	} else if (rdev->pm.num_power_states == 3) {
		/* default */
		rdev->pm.profiles[PM_PROFILE_DEFAULT_IDX].dpms_off_ps_idx = rdev->pm.default_power_state_index;
		rdev->pm.profiles[PM_PROFILE_DEFAULT_IDX].dpms_on_ps_idx = rdev->pm.default_power_state_index;
		rdev->pm.profiles[PM_PROFILE_DEFAULT_IDX].dpms_off_cm_idx = 0;
		rdev->pm.profiles[PM_PROFILE_DEFAULT_IDX].dpms_on_cm_idx = 0;
		/* low sh */
		rdev->pm.profiles[PM_PROFILE_LOW_SH_IDX].dpms_off_ps_idx = 1;
		rdev->pm.profiles[PM_PROFILE_LOW_SH_IDX].dpms_on_ps_idx = 1;
		rdev->pm.profiles[PM_PROFILE_LOW_SH_IDX].dpms_off_cm_idx = 0;
		rdev->pm.profiles[PM_PROFILE_LOW_SH_IDX].dpms_on_cm_idx = 0;
		/* mid sh */
		rdev->pm.profiles[PM_PROFILE_MID_SH_IDX].dpms_off_ps_idx = 1;
		rdev->pm.profiles[PM_PROFILE_MID_SH_IDX].dpms_on_ps_idx = 1;
		rdev->pm.profiles[PM_PROFILE_MID_SH_IDX].dpms_off_cm_idx = 0;
		rdev->pm.profiles[PM_PROFILE_MID_SH_IDX].dpms_on_cm_idx = 0;
		/* high sh */
		rdev->pm.profiles[PM_PROFILE_HIGH_SH_IDX].dpms_off_ps_idx = 1;
		rdev->pm.profiles[PM_PROFILE_HIGH_SH_IDX].dpms_on_ps_idx = 2;
		rdev->pm.profiles[PM_PROFILE_HIGH_SH_IDX].dpms_off_cm_idx = 0;
		rdev->pm.profiles[PM_PROFILE_HIGH_SH_IDX].dpms_on_cm_idx = 0;
		/* low mh */
		rdev->pm.profiles[PM_PROFILE_LOW_MH_IDX].dpms_off_ps_idx = 1;
		rdev->pm.profiles[PM_PROFILE_LOW_MH_IDX].dpms_on_ps_idx = 1;
		rdev->pm.profiles[PM_PROFILE_LOW_MH_IDX].dpms_off_cm_idx = 0;
		rdev->pm.profiles[PM_PROFILE_LOW_MH_IDX].dpms_on_cm_idx = 0;
		/* mid mh */
		rdev->pm.profiles[PM_PROFILE_MID_MH_IDX].dpms_off_ps_idx = 1;
		rdev->pm.profiles[PM_PROFILE_MID_MH_IDX].dpms_on_ps_idx = 1;
		rdev->pm.profiles[PM_PROFILE_MID_MH_IDX].dpms_off_cm_idx = 0;
		rdev->pm.profiles[PM_PROFILE_MID_MH_IDX].dpms_on_cm_idx = 0;
		/* high mh */
		rdev->pm.profiles[PM_PROFILE_HIGH_MH_IDX].dpms_off_ps_idx = 1;
		rdev->pm.profiles[PM_PROFILE_HIGH_MH_IDX].dpms_on_ps_idx = 2;
		rdev->pm.profiles[PM_PROFILE_HIGH_MH_IDX].dpms_off_cm_idx = 0;
		rdev->pm.profiles[PM_PROFILE_HIGH_MH_IDX].dpms_on_cm_idx = 0;
	} else {
		/* default */
		rdev->pm.profiles[PM_PROFILE_DEFAULT_IDX].dpms_off_ps_idx = rdev->pm.default_power_state_index;
		rdev->pm.profiles[PM_PROFILE_DEFAULT_IDX].dpms_on_ps_idx = rdev->pm.default_power_state_index;
		rdev->pm.profiles[PM_PROFILE_DEFAULT_IDX].dpms_off_cm_idx = 0;
		rdev->pm.profiles[PM_PROFILE_DEFAULT_IDX].dpms_on_cm_idx = 0;
		/* low sh */
		rdev->pm.profiles[PM_PROFILE_LOW_SH_IDX].dpms_off_ps_idx = 2;
		rdev->pm.profiles[PM_PROFILE_LOW_SH_IDX].dpms_on_ps_idx = 2;
		rdev->pm.profiles[PM_PROFILE_LOW_SH_IDX].dpms_off_cm_idx = 0;
		rdev->pm.profiles[PM_PROFILE_LOW_SH_IDX].dpms_on_cm_idx = 0;
		/* mid sh */
		rdev->pm.profiles[PM_PROFILE_MID_SH_IDX].dpms_off_ps_idx = 2;
		rdev->pm.profiles[PM_PROFILE_MID_SH_IDX].dpms_on_ps_idx = 2;
		rdev->pm.profiles[PM_PROFILE_MID_SH_IDX].dpms_off_cm_idx = 0;
		rdev->pm.profiles[PM_PROFILE_MID_SH_IDX].dpms_on_cm_idx = 0;
		/* high sh */
		rdev->pm.profiles[PM_PROFILE_HIGH_SH_IDX].dpms_off_ps_idx = 2;
		rdev->pm.profiles[PM_PROFILE_HIGH_SH_IDX].dpms_on_ps_idx = 3;
		rdev->pm.profiles[PM_PROFILE_HIGH_SH_IDX].dpms_off_cm_idx = 0;
		rdev->pm.profiles[PM_PROFILE_HIGH_SH_IDX].dpms_on_cm_idx = 0;
		/* low mh */
		rdev->pm.profiles[PM_PROFILE_LOW_MH_IDX].dpms_off_ps_idx = 2;
		rdev->pm.profiles[PM_PROFILE_LOW_MH_IDX].dpms_on_ps_idx = 0;
		rdev->pm.profiles[PM_PROFILE_LOW_MH_IDX].dpms_off_cm_idx = 0;
		rdev->pm.profiles[PM_PROFILE_LOW_MH_IDX].dpms_on_cm_idx = 0;
		/* mid mh */
		rdev->pm.profiles[PM_PROFILE_MID_MH_IDX].dpms_off_ps_idx = 2;
		rdev->pm.profiles[PM_PROFILE_MID_MH_IDX].dpms_on_ps_idx = 0;
		rdev->pm.profiles[PM_PROFILE_MID_MH_IDX].dpms_off_cm_idx = 0;
		rdev->pm.profiles[PM_PROFILE_MID_MH_IDX].dpms_on_cm_idx = 0;
		/* high mh */
		rdev->pm.profiles[PM_PROFILE_HIGH_MH_IDX].dpms_off_ps_idx = 2;
		rdev->pm.profiles[PM_PROFILE_HIGH_MH_IDX].dpms_on_ps_idx = 3;
		rdev->pm.profiles[PM_PROFILE_HIGH_MH_IDX].dpms_off_cm_idx = 0;
		rdev->pm.profiles[PM_PROFILE_HIGH_MH_IDX].dpms_on_cm_idx = 0;
	}
}

void r600_pm_init_profile(struct radeon_device *rdev)
{
	if (rdev->family == CHIP_R600) {
		/* XXX */
		/* default */
		rdev->pm.profiles[PM_PROFILE_DEFAULT_IDX].dpms_off_ps_idx = rdev->pm.default_power_state_index;
		rdev->pm.profiles[PM_PROFILE_DEFAULT_IDX].dpms_on_ps_idx = rdev->pm.default_power_state_index;
		rdev->pm.profiles[PM_PROFILE_DEFAULT_IDX].dpms_off_cm_idx = 0;
		rdev->pm.profiles[PM_PROFILE_DEFAULT_IDX].dpms_on_cm_idx = 0;
		/* low sh */
		rdev->pm.profiles[PM_PROFILE_LOW_SH_IDX].dpms_off_ps_idx = rdev->pm.default_power_state_index;
		rdev->pm.profiles[PM_PROFILE_LOW_SH_IDX].dpms_on_ps_idx = rdev->pm.default_power_state_index;
		rdev->pm.profiles[PM_PROFILE_LOW_SH_IDX].dpms_off_cm_idx = 0;
		rdev->pm.profiles[PM_PROFILE_LOW_SH_IDX].dpms_on_cm_idx = 0;
		/* mid sh */
		rdev->pm.profiles[PM_PROFILE_MID_SH_IDX].dpms_off_ps_idx = rdev->pm.default_power_state_index;
		rdev->pm.profiles[PM_PROFILE_MID_SH_IDX].dpms_on_ps_idx = rdev->pm.default_power_state_index;
		rdev->pm.profiles[PM_PROFILE_MID_SH_IDX].dpms_off_cm_idx = 0;
		rdev->pm.profiles[PM_PROFILE_MID_SH_IDX].dpms_on_cm_idx = 0;
		/* high sh */
		rdev->pm.profiles[PM_PROFILE_HIGH_SH_IDX].dpms_off_ps_idx = rdev->pm.default_power_state_index;
		rdev->pm.profiles[PM_PROFILE_HIGH_SH_IDX].dpms_on_ps_idx = rdev->pm.default_power_state_index;
		rdev->pm.profiles[PM_PROFILE_HIGH_SH_IDX].dpms_off_cm_idx = 0;
		rdev->pm.profiles[PM_PROFILE_HIGH_SH_IDX].dpms_on_cm_idx = 0;
		/* low mh */
		rdev->pm.profiles[PM_PROFILE_LOW_MH_IDX].dpms_off_ps_idx = rdev->pm.default_power_state_index;
		rdev->pm.profiles[PM_PROFILE_LOW_MH_IDX].dpms_on_ps_idx = rdev->pm.default_power_state_index;
		rdev->pm.profiles[PM_PROFILE_LOW_MH_IDX].dpms_off_cm_idx = 0;
		rdev->pm.profiles[PM_PROFILE_LOW_MH_IDX].dpms_on_cm_idx = 0;
		/* mid mh */
		rdev->pm.profiles[PM_PROFILE_MID_MH_IDX].dpms_off_ps_idx = rdev->pm.default_power_state_index;
		rdev->pm.profiles[PM_PROFILE_MID_MH_IDX].dpms_on_ps_idx = rdev->pm.default_power_state_index;
		rdev->pm.profiles[PM_PROFILE_MID_MH_IDX].dpms_off_cm_idx = 0;
		rdev->pm.profiles[PM_PROFILE_MID_MH_IDX].dpms_on_cm_idx = 0;
		/* high mh */
		rdev->pm.profiles[PM_PROFILE_HIGH_MH_IDX].dpms_off_ps_idx = rdev->pm.default_power_state_index;
		rdev->pm.profiles[PM_PROFILE_HIGH_MH_IDX].dpms_on_ps_idx = rdev->pm.default_power_state_index;
		rdev->pm.profiles[PM_PROFILE_HIGH_MH_IDX].dpms_off_cm_idx = 0;
		rdev->pm.profiles[PM_PROFILE_HIGH_MH_IDX].dpms_on_cm_idx = 0;
	} else {
		if (rdev->pm.num_power_states < 4) {
			/* default */
			rdev->pm.profiles[PM_PROFILE_DEFAULT_IDX].dpms_off_ps_idx = rdev->pm.default_power_state_index;
			rdev->pm.profiles[PM_PROFILE_DEFAULT_IDX].dpms_on_ps_idx = rdev->pm.default_power_state_index;
			rdev->pm.profiles[PM_PROFILE_DEFAULT_IDX].dpms_off_cm_idx = 0;
			rdev->pm.profiles[PM_PROFILE_DEFAULT_IDX].dpms_on_cm_idx = 2;
			/* low sh */
			rdev->pm.profiles[PM_PROFILE_LOW_SH_IDX].dpms_off_ps_idx = 1;
			rdev->pm.profiles[PM_PROFILE_LOW_SH_IDX].dpms_on_ps_idx = 1;
			rdev->pm.profiles[PM_PROFILE_LOW_SH_IDX].dpms_off_cm_idx = 0;
			rdev->pm.profiles[PM_PROFILE_LOW_SH_IDX].dpms_on_cm_idx = 0;
			/* mid sh */
			rdev->pm.profiles[PM_PROFILE_MID_SH_IDX].dpms_off_ps_idx = 1;
			rdev->pm.profiles[PM_PROFILE_MID_SH_IDX].dpms_on_ps_idx = 1;
			rdev->pm.profiles[PM_PROFILE_MID_SH_IDX].dpms_off_cm_idx = 0;
			rdev->pm.profiles[PM_PROFILE_MID_SH_IDX].dpms_on_cm_idx = 1;
			/* high sh */
			rdev->pm.profiles[PM_PROFILE_HIGH_SH_IDX].dpms_off_ps_idx = 1;
			rdev->pm.profiles[PM_PROFILE_HIGH_SH_IDX].dpms_on_ps_idx = 1;
			rdev->pm.profiles[PM_PROFILE_HIGH_SH_IDX].dpms_off_cm_idx = 0;
			rdev->pm.profiles[PM_PROFILE_HIGH_SH_IDX].dpms_on_cm_idx = 2;
			/* low mh */
			rdev->pm.profiles[PM_PROFILE_LOW_MH_IDX].dpms_off_ps_idx = 2;
			rdev->pm.profiles[PM_PROFILE_LOW_MH_IDX].dpms_on_ps_idx = 2;
			rdev->pm.profiles[PM_PROFILE_LOW_MH_IDX].dpms_off_cm_idx = 0;
			rdev->pm.profiles[PM_PROFILE_LOW_MH_IDX].dpms_on_cm_idx = 0;
			/* low mh */
			rdev->pm.profiles[PM_PROFILE_MID_MH_IDX].dpms_off_ps_idx = 2;
			rdev->pm.profiles[PM_PROFILE_MID_MH_IDX].dpms_on_ps_idx = 2;
			rdev->pm.profiles[PM_PROFILE_MID_MH_IDX].dpms_off_cm_idx = 0;
			rdev->pm.profiles[PM_PROFILE_MID_MH_IDX].dpms_on_cm_idx = 1;
			/* high mh */
			rdev->pm.profiles[PM_PROFILE_HIGH_MH_IDX].dpms_off_ps_idx = 2;
			rdev->pm.profiles[PM_PROFILE_HIGH_MH_IDX].dpms_on_ps_idx = 2;
			rdev->pm.profiles[PM_PROFILE_HIGH_MH_IDX].dpms_off_cm_idx = 0;
			rdev->pm.profiles[PM_PROFILE_HIGH_MH_IDX].dpms_on_cm_idx = 2;
		} else {
			/* default */
			rdev->pm.profiles[PM_PROFILE_DEFAULT_IDX].dpms_off_ps_idx = rdev->pm.default_power_state_index;
			rdev->pm.profiles[PM_PROFILE_DEFAULT_IDX].dpms_on_ps_idx = rdev->pm.default_power_state_index;
			rdev->pm.profiles[PM_PROFILE_DEFAULT_IDX].dpms_off_cm_idx = 0;
			rdev->pm.profiles[PM_PROFILE_DEFAULT_IDX].dpms_on_cm_idx = 2;
			/* low sh */
			if (rdev->flags & RADEON_IS_MOBILITY) {
				rdev->pm.profiles[PM_PROFILE_LOW_SH_IDX].dpms_off_ps_idx =
					r600_pm_get_type_index(rdev, POWER_STATE_TYPE_BATTERY, 0);
				rdev->pm.profiles[PM_PROFILE_LOW_SH_IDX].dpms_on_ps_idx =
					r600_pm_get_type_index(rdev, POWER_STATE_TYPE_BATTERY, 0);
				rdev->pm.profiles[PM_PROFILE_LOW_SH_IDX].dpms_off_cm_idx = 0;
				rdev->pm.profiles[PM_PROFILE_LOW_SH_IDX].dpms_on_cm_idx = 0;
			} else {
				rdev->pm.profiles[PM_PROFILE_LOW_SH_IDX].dpms_off_ps_idx =
					r600_pm_get_type_index(rdev, POWER_STATE_TYPE_PERFORMANCE, 0);
				rdev->pm.profiles[PM_PROFILE_LOW_SH_IDX].dpms_on_ps_idx =
					r600_pm_get_type_index(rdev, POWER_STATE_TYPE_PERFORMANCE, 0);
				rdev->pm.profiles[PM_PROFILE_LOW_SH_IDX].dpms_off_cm_idx = 0;
				rdev->pm.profiles[PM_PROFILE_LOW_SH_IDX].dpms_on_cm_idx = 0;
			}
			/* mid sh */
			if (rdev->flags & RADEON_IS_MOBILITY) {
				rdev->pm.profiles[PM_PROFILE_MID_SH_IDX].dpms_off_ps_idx =
					r600_pm_get_type_index(rdev, POWER_STATE_TYPE_BATTERY, 0);
				rdev->pm.profiles[PM_PROFILE_MID_SH_IDX].dpms_on_ps_idx =
					r600_pm_get_type_index(rdev, POWER_STATE_TYPE_BATTERY, 0);
				rdev->pm.profiles[PM_PROFILE_MID_SH_IDX].dpms_off_cm_idx = 0;
				rdev->pm.profiles[PM_PROFILE_MID_SH_IDX].dpms_on_cm_idx = 1;
			} else {
				rdev->pm.profiles[PM_PROFILE_MID_SH_IDX].dpms_off_ps_idx =
					r600_pm_get_type_index(rdev, POWER_STATE_TYPE_PERFORMANCE, 0);
				rdev->pm.profiles[PM_PROFILE_MID_SH_IDX].dpms_on_ps_idx =
					r600_pm_get_type_index(rdev, POWER_STATE_TYPE_PERFORMANCE, 0);
				rdev->pm.profiles[PM_PROFILE_MID_SH_IDX].dpms_off_cm_idx = 0;
				rdev->pm.profiles[PM_PROFILE_MID_SH_IDX].dpms_on_cm_idx = 1;
			}
			/* high sh */
			rdev->pm.profiles[PM_PROFILE_HIGH_SH_IDX].dpms_off_ps_idx =
				r600_pm_get_type_index(rdev, POWER_STATE_TYPE_PERFORMANCE, 0);
			rdev->pm.profiles[PM_PROFILE_HIGH_SH_IDX].dpms_on_ps_idx =
				r600_pm_get_type_index(rdev, POWER_STATE_TYPE_PERFORMANCE, 0);
			rdev->pm.profiles[PM_PROFILE_HIGH_SH_IDX].dpms_off_cm_idx = 0;
			rdev->pm.profiles[PM_PROFILE_HIGH_SH_IDX].dpms_on_cm_idx = 2;
			/* low mh */
			if (rdev->flags & RADEON_IS_MOBILITY) {
				rdev->pm.profiles[PM_PROFILE_LOW_MH_IDX].dpms_off_ps_idx =
					r600_pm_get_type_index(rdev, POWER_STATE_TYPE_BATTERY, 1);
				rdev->pm.profiles[PM_PROFILE_LOW_MH_IDX].dpms_on_ps_idx =
					r600_pm_get_type_index(rdev, POWER_STATE_TYPE_BATTERY, 1);
				rdev->pm.profiles[PM_PROFILE_LOW_MH_IDX].dpms_off_cm_idx = 0;
				rdev->pm.profiles[PM_PROFILE_LOW_MH_IDX].dpms_on_cm_idx = 0;
			} else {
				rdev->pm.profiles[PM_PROFILE_LOW_MH_IDX].dpms_off_ps_idx =
					r600_pm_get_type_index(rdev, POWER_STATE_TYPE_PERFORMANCE, 1);
				rdev->pm.profiles[PM_PROFILE_LOW_MH_IDX].dpms_on_ps_idx =
					r600_pm_get_type_index(rdev, POWER_STATE_TYPE_PERFORMANCE, 1);
				rdev->pm.profiles[PM_PROFILE_LOW_MH_IDX].dpms_off_cm_idx = 0;
				rdev->pm.profiles[PM_PROFILE_LOW_MH_IDX].dpms_on_cm_idx = 0;
			}
			/* mid mh */
			if (rdev->flags & RADEON_IS_MOBILITY) {
				rdev->pm.profiles[PM_PROFILE_MID_MH_IDX].dpms_off_ps_idx =
					r600_pm_get_type_index(rdev, POWER_STATE_TYPE_BATTERY, 1);
				rdev->pm.profiles[PM_PROFILE_MID_MH_IDX].dpms_on_ps_idx =
					r600_pm_get_type_index(rdev, POWER_STATE_TYPE_BATTERY, 1);
				rdev->pm.profiles[PM_PROFILE_MID_MH_IDX].dpms_off_cm_idx = 0;
				rdev->pm.profiles[PM_PROFILE_MID_MH_IDX].dpms_on_cm_idx = 1;
			} else {
				rdev->pm.profiles[PM_PROFILE_MID_MH_IDX].dpms_off_ps_idx =
					r600_pm_get_type_index(rdev, POWER_STATE_TYPE_PERFORMANCE, 1);
				rdev->pm.profiles[PM_PROFILE_MID_MH_IDX].dpms_on_ps_idx =
					r600_pm_get_type_index(rdev, POWER_STATE_TYPE_PERFORMANCE, 1);
				rdev->pm.profiles[PM_PROFILE_MID_MH_IDX].dpms_off_cm_idx = 0;
				rdev->pm.profiles[PM_PROFILE_MID_MH_IDX].dpms_on_cm_idx = 1;
			}
			/* high mh */
			rdev->pm.profiles[PM_PROFILE_HIGH_MH_IDX].dpms_off_ps_idx =
				r600_pm_get_type_index(rdev, POWER_STATE_TYPE_PERFORMANCE, 1);
			rdev->pm.profiles[PM_PROFILE_HIGH_MH_IDX].dpms_on_ps_idx =
				r600_pm_get_type_index(rdev, POWER_STATE_TYPE_PERFORMANCE, 1);
			rdev->pm.profiles[PM_PROFILE_HIGH_MH_IDX].dpms_off_cm_idx = 0;
			rdev->pm.profiles[PM_PROFILE_HIGH_MH_IDX].dpms_on_cm_idx = 2;
		}
	}
}

void r600_pm_misc(struct radeon_device *rdev)
{
	int req_ps_idx = rdev->pm.requested_power_state_index;
	int req_cm_idx = rdev->pm.requested_clock_mode_index;
	struct radeon_power_state *ps = &rdev->pm.power_state[req_ps_idx];
	struct radeon_voltage *voltage = &ps->clock_info[req_cm_idx].voltage;

	if ((voltage->type == VOLTAGE_SW) && voltage->voltage) {
		/* 0xff01 is a flag rather then an actual voltage */
		if (voltage->voltage == 0xff01)
			return;
		if (voltage->voltage != rdev->pm.current_vddc) {
			radeon_atom_set_voltage(rdev, voltage->voltage, SET_VOLTAGE_TYPE_ASIC_VDDC);
			rdev->pm.current_vddc = voltage->voltage;
			DRM_DEBUG_DRIVER("Setting: v: %d\n", voltage->voltage);
		}
	}
}

bool r600_gui_idle(struct radeon_device *rdev)
{
	if (RREG32(GRBM_STATUS) & GUI_ACTIVE)
		return false;
	else
		return true;
}

/* hpd for digital panel detect/disconnect */
bool r600_hpd_sense(struct radeon_device *rdev, enum radeon_hpd_id hpd)
{
	bool connected = false;

	if (ASIC_IS_DCE3(rdev)) {
		switch (hpd) {
		case RADEON_HPD_1:
			if (RREG32(DC_HPD1_INT_STATUS) & DC_HPDx_SENSE)
				connected = true;
			break;
		case RADEON_HPD_2:
			if (RREG32(DC_HPD2_INT_STATUS) & DC_HPDx_SENSE)
				connected = true;
			break;
		case RADEON_HPD_3:
			if (RREG32(DC_HPD3_INT_STATUS) & DC_HPDx_SENSE)
				connected = true;
			break;
		case RADEON_HPD_4:
			if (RREG32(DC_HPD4_INT_STATUS) & DC_HPDx_SENSE)
				connected = true;
			break;
			/* DCE 3.2 */
		case RADEON_HPD_5:
			if (RREG32(DC_HPD5_INT_STATUS) & DC_HPDx_SENSE)
				connected = true;
			break;
		case RADEON_HPD_6:
			if (RREG32(DC_HPD6_INT_STATUS) & DC_HPDx_SENSE)
				connected = true;
			break;
		default:
			break;
		}
	} else {
		switch (hpd) {
		case RADEON_HPD_1:
			if (RREG32(DC_HOT_PLUG_DETECT1_INT_STATUS) & DC_HOT_PLUG_DETECTx_SENSE)
				connected = true;
			break;
		case RADEON_HPD_2:
			if (RREG32(DC_HOT_PLUG_DETECT2_INT_STATUS) & DC_HOT_PLUG_DETECTx_SENSE)
				connected = true;
			break;
		case RADEON_HPD_3:
			if (RREG32(DC_HOT_PLUG_DETECT3_INT_STATUS) & DC_HOT_PLUG_DETECTx_SENSE)
				connected = true;
			break;
		default:
			break;
		}
	}
	return connected;
}

void r600_hpd_set_polarity(struct radeon_device *rdev,
			   enum radeon_hpd_id hpd)
{
	u32 tmp;
	bool connected = r600_hpd_sense(rdev, hpd);

	if (ASIC_IS_DCE3(rdev)) {
		switch (hpd) {
		case RADEON_HPD_1:
			tmp = RREG32(DC_HPD1_INT_CONTROL);
			if (connected)
				tmp &= ~DC_HPDx_INT_POLARITY;
			else
				tmp |= DC_HPDx_INT_POLARITY;
			WREG32(DC_HPD1_INT_CONTROL, tmp);
			break;
		case RADEON_HPD_2:
			tmp = RREG32(DC_HPD2_INT_CONTROL);
			if (connected)
				tmp &= ~DC_HPDx_INT_POLARITY;
			else
				tmp |= DC_HPDx_INT_POLARITY;
			WREG32(DC_HPD2_INT_CONTROL, tmp);
			break;
		case RADEON_HPD_3:
			tmp = RREG32(DC_HPD3_INT_CONTROL);
			if (connected)
				tmp &= ~DC_HPDx_INT_POLARITY;
			else
				tmp |= DC_HPDx_INT_POLARITY;
			WREG32(DC_HPD3_INT_CONTROL, tmp);
			break;
		case RADEON_HPD_4:
			tmp = RREG32(DC_HPD4_INT_CONTROL);
			if (connected)
				tmp &= ~DC_HPDx_INT_POLARITY;
			else
				tmp |= DC_HPDx_INT_POLARITY;
			WREG32(DC_HPD4_INT_CONTROL, tmp);
			break;
		case RADEON_HPD_5:
			tmp = RREG32(DC_HPD5_INT_CONTROL);
			if (connected)
				tmp &= ~DC_HPDx_INT_POLARITY;
			else
				tmp |= DC_HPDx_INT_POLARITY;
			WREG32(DC_HPD5_INT_CONTROL, tmp);
			break;
			/* DCE 3.2 */
		case RADEON_HPD_6:
			tmp = RREG32(DC_HPD6_INT_CONTROL);
			if (connected)
				tmp &= ~DC_HPDx_INT_POLARITY;
			else
				tmp |= DC_HPDx_INT_POLARITY;
			WREG32(DC_HPD6_INT_CONTROL, tmp);
			break;
		default:
			break;
		}
	} else {
		switch (hpd) {
		case RADEON_HPD_1:
			tmp = RREG32(DC_HOT_PLUG_DETECT1_INT_CONTROL);
			if (connected)
				tmp &= ~DC_HOT_PLUG_DETECTx_INT_POLARITY;
			else
				tmp |= DC_HOT_PLUG_DETECTx_INT_POLARITY;
			WREG32(DC_HOT_PLUG_DETECT1_INT_CONTROL, tmp);
			break;
		case RADEON_HPD_2:
			tmp = RREG32(DC_HOT_PLUG_DETECT2_INT_CONTROL);
			if (connected)
				tmp &= ~DC_HOT_PLUG_DETECTx_INT_POLARITY;
			else
				tmp |= DC_HOT_PLUG_DETECTx_INT_POLARITY;
			WREG32(DC_HOT_PLUG_DETECT2_INT_CONTROL, tmp);
			break;
		case RADEON_HPD_3:
			tmp = RREG32(DC_HOT_PLUG_DETECT3_INT_CONTROL);
			if (connected)
				tmp &= ~DC_HOT_PLUG_DETECTx_INT_POLARITY;
			else
				tmp |= DC_HOT_PLUG_DETECTx_INT_POLARITY;
			WREG32(DC_HOT_PLUG_DETECT3_INT_CONTROL, tmp);
			break;
		default:
			break;
		}
	}
}

void r600_hpd_init(struct radeon_device *rdev)
{
	struct drm_device *dev = rdev->ddev;
	struct drm_connector *connector;

	if (ASIC_IS_DCE3(rdev)) {
		u32 tmp = DC_HPDx_CONNECTION_TIMER(0x9c4) | DC_HPDx_RX_INT_TIMER(0xfa);
		if (ASIC_IS_DCE32(rdev))
			tmp |= DC_HPDx_EN;

		list_for_each_entry(connector, &dev->mode_config.connector_list, head) {
			struct radeon_connector *radeon_connector = to_radeon_connector(connector);
			switch (radeon_connector->hpd.hpd) {
			case RADEON_HPD_1:
				WREG32(DC_HPD1_CONTROL, tmp);
				rdev->irq.hpd[0] = true;
				break;
			case RADEON_HPD_2:
				WREG32(DC_HPD2_CONTROL, tmp);
				rdev->irq.hpd[1] = true;
				break;
			case RADEON_HPD_3:
				WREG32(DC_HPD3_CONTROL, tmp);
				rdev->irq.hpd[2] = true;
				break;
			case RADEON_HPD_4:
				WREG32(DC_HPD4_CONTROL, tmp);
				rdev->irq.hpd[3] = true;
				break;
				/* DCE 3.2 */
			case RADEON_HPD_5:
				WREG32(DC_HPD5_CONTROL, tmp);
				rdev->irq.hpd[4] = true;
				break;
			case RADEON_HPD_6:
				WREG32(DC_HPD6_CONTROL, tmp);
				rdev->irq.hpd[5] = true;
				break;
			default:
				break;
			}
		}
	} else {
		list_for_each_entry(connector, &dev->mode_config.connector_list, head) {
			struct radeon_connector *radeon_connector = to_radeon_connector(connector);
			switch (radeon_connector->hpd.hpd) {
			case RADEON_HPD_1:
				WREG32(DC_HOT_PLUG_DETECT1_CONTROL, DC_HOT_PLUG_DETECTx_EN);
				rdev->irq.hpd[0] = true;
				break;
			case RADEON_HPD_2:
				WREG32(DC_HOT_PLUG_DETECT2_CONTROL, DC_HOT_PLUG_DETECTx_EN);
				rdev->irq.hpd[1] = true;
				break;
			case RADEON_HPD_3:
				WREG32(DC_HOT_PLUG_DETECT3_CONTROL, DC_HOT_PLUG_DETECTx_EN);
				rdev->irq.hpd[2] = true;
				break;
			default:
				break;
			}
		}
	}
	if (rdev->irq.installed)
		r600_irq_set(rdev);
}

void r600_hpd_fini(struct radeon_device *rdev)
{
	struct drm_device *dev = rdev->ddev;
	struct drm_connector *connector;

	if (ASIC_IS_DCE3(rdev)) {
		list_for_each_entry(connector, &dev->mode_config.connector_list, head) {
			struct radeon_connector *radeon_connector = to_radeon_connector(connector);
			switch (radeon_connector->hpd.hpd) {
			case RADEON_HPD_1:
				WREG32(DC_HPD1_CONTROL, 0);
				rdev->irq.hpd[0] = false;
				break;
			case RADEON_HPD_2:
				WREG32(DC_HPD2_CONTROL, 0);
				rdev->irq.hpd[1] = false;
				break;
			case RADEON_HPD_3:
				WREG32(DC_HPD3_CONTROL, 0);
				rdev->irq.hpd[2] = false;
				break;
			case RADEON_HPD_4:
				WREG32(DC_HPD4_CONTROL, 0);
				rdev->irq.hpd[3] = false;
				break;
				/* DCE 3.2 */
			case RADEON_HPD_5:
				WREG32(DC_HPD5_CONTROL, 0);
				rdev->irq.hpd[4] = false;
				break;
			case RADEON_HPD_6:
				WREG32(DC_HPD6_CONTROL, 0);
				rdev->irq.hpd[5] = false;
				break;
			default:
				break;
			}
		}
	} else {
		list_for_each_entry(connector, &dev->mode_config.connector_list, head) {
			struct radeon_connector *radeon_connector = to_radeon_connector(connector);
			switch (radeon_connector->hpd.hpd) {
			case RADEON_HPD_1:
				WREG32(DC_HOT_PLUG_DETECT1_CONTROL, 0);
				rdev->irq.hpd[0] = false;
				break;
			case RADEON_HPD_2:
				WREG32(DC_HOT_PLUG_DETECT2_CONTROL, 0);
				rdev->irq.hpd[1] = false;
				break;
			case RADEON_HPD_3:
				WREG32(DC_HOT_PLUG_DETECT3_CONTROL, 0);
				rdev->irq.hpd[2] = false;
				break;
			default:
				break;
			}
		}
	}
}

/*
 * R600 PCIE GART
 */
void r600_pcie_gart_tlb_flush(struct radeon_device *rdev)
{
	unsigned i;
	u32 tmp;

	/* flush hdp cache so updates hit vram */
<<<<<<< HEAD
	if ((rdev->family >= CHIP_RV770) && (rdev->family <= CHIP_RV740)) {
=======
	if ((rdev->family >= CHIP_RV770) && (rdev->family <= CHIP_RV740) &&
	    !(rdev->flags & RADEON_IS_AGP)) {
>>>>>>> b55e9ac4
		void __iomem *ptr = (void *)rdev->gart.table.vram.ptr;
		u32 tmp;

		/* r7xx hw bug.  write to HDP_DEBUG1 followed by fb read
		 * rather than write to HDP_REG_COHERENCY_FLUSH_CNTL
<<<<<<< HEAD
=======
		 * This seems to cause problems on some AGP cards. Just use the old
		 * method for them.
>>>>>>> b55e9ac4
		 */
		WREG32(HDP_DEBUG1, 0);
		tmp = readl((void __iomem *)ptr);
	} else
		WREG32(R_005480_HDP_MEM_COHERENCY_FLUSH_CNTL, 0x1);

	WREG32(VM_CONTEXT0_INVALIDATION_LOW_ADDR, rdev->mc.gtt_start >> 12);
	WREG32(VM_CONTEXT0_INVALIDATION_HIGH_ADDR, (rdev->mc.gtt_end - 1) >> 12);
	WREG32(VM_CONTEXT0_REQUEST_RESPONSE, REQUEST_TYPE(1));
	for (i = 0; i < rdev->usec_timeout; i++) {
		/* read MC_STATUS */
		tmp = RREG32(VM_CONTEXT0_REQUEST_RESPONSE);
		tmp = (tmp & RESPONSE_TYPE_MASK) >> RESPONSE_TYPE_SHIFT;
		if (tmp == 2) {
			printk(KERN_WARNING "[drm] r600 flush TLB failed\n");
			return;
		}
		if (tmp) {
			return;
		}
		udelay(1);
	}
}

int r600_pcie_gart_init(struct radeon_device *rdev)
{
	int r;

	if (rdev->gart.table.vram.robj) {
		WARN(1, "R600 PCIE GART already initialized\n");
		return 0;
	}
	/* Initialize common gart structure */
	r = radeon_gart_init(rdev);
	if (r)
		return r;
	rdev->gart.table_size = rdev->gart.num_gpu_pages * 8;
	return radeon_gart_table_vram_alloc(rdev);
}

int r600_pcie_gart_enable(struct radeon_device *rdev)
{
	u32 tmp;
	int r, i;

	if (rdev->gart.table.vram.robj == NULL) {
		dev_err(rdev->dev, "No VRAM object for PCIE GART.\n");
		return -EINVAL;
	}
	r = radeon_gart_table_vram_pin(rdev);
	if (r)
		return r;
	radeon_gart_restore(rdev);

	/* Setup L2 cache */
	WREG32(VM_L2_CNTL, ENABLE_L2_CACHE | ENABLE_L2_FRAGMENT_PROCESSING |
				ENABLE_L2_PTE_CACHE_LRU_UPDATE_BY_WRITE |
				EFFECTIVE_L2_QUEUE_SIZE(7));
	WREG32(VM_L2_CNTL2, 0);
	WREG32(VM_L2_CNTL3, BANK_SELECT_0(0) | BANK_SELECT_1(1));
	/* Setup TLB control */
	tmp = ENABLE_L1_TLB | ENABLE_L1_FRAGMENT_PROCESSING |
		SYSTEM_ACCESS_MODE_NOT_IN_SYS |
		EFFECTIVE_L1_TLB_SIZE(5) | EFFECTIVE_L1_QUEUE_SIZE(5) |
		ENABLE_WAIT_L2_QUERY;
	WREG32(MC_VM_L1_TLB_MCB_RD_SYS_CNTL, tmp);
	WREG32(MC_VM_L1_TLB_MCB_WR_SYS_CNTL, tmp);
	WREG32(MC_VM_L1_TLB_MCB_RD_HDP_CNTL, tmp | ENABLE_L1_STRICT_ORDERING);
	WREG32(MC_VM_L1_TLB_MCB_WR_HDP_CNTL, tmp);
	WREG32(MC_VM_L1_TLB_MCD_RD_A_CNTL, tmp);
	WREG32(MC_VM_L1_TLB_MCD_WR_A_CNTL, tmp);
	WREG32(MC_VM_L1_TLB_MCD_RD_B_CNTL, tmp);
	WREG32(MC_VM_L1_TLB_MCD_WR_B_CNTL, tmp);
	WREG32(MC_VM_L1_TLB_MCB_RD_GFX_CNTL, tmp);
	WREG32(MC_VM_L1_TLB_MCB_WR_GFX_CNTL, tmp);
	WREG32(MC_VM_L1_TLB_MCB_RD_PDMA_CNTL, tmp);
	WREG32(MC_VM_L1_TLB_MCB_WR_PDMA_CNTL, tmp);
	WREG32(MC_VM_L1_TLB_MCB_RD_SEM_CNTL, tmp | ENABLE_SEMAPHORE_MODE);
	WREG32(MC_VM_L1_TLB_MCB_WR_SEM_CNTL, tmp | ENABLE_SEMAPHORE_MODE);
	WREG32(VM_CONTEXT0_PAGE_TABLE_START_ADDR, rdev->mc.gtt_start >> 12);
	WREG32(VM_CONTEXT0_PAGE_TABLE_END_ADDR, rdev->mc.gtt_end >> 12);
	WREG32(VM_CONTEXT0_PAGE_TABLE_BASE_ADDR, rdev->gart.table_addr >> 12);
	WREG32(VM_CONTEXT0_CNTL, ENABLE_CONTEXT | PAGE_TABLE_DEPTH(0) |
				RANGE_PROTECTION_FAULT_ENABLE_DEFAULT);
	WREG32(VM_CONTEXT0_PROTECTION_FAULT_DEFAULT_ADDR,
			(u32)(rdev->dummy_page.addr >> 12));
	for (i = 1; i < 7; i++)
		WREG32(VM_CONTEXT0_CNTL + (i * 4), 0);

	r600_pcie_gart_tlb_flush(rdev);
	rdev->gart.ready = true;
	return 0;
}

void r600_pcie_gart_disable(struct radeon_device *rdev)
{
	u32 tmp;
	int i, r;

	/* Disable all tables */
	for (i = 0; i < 7; i++)
		WREG32(VM_CONTEXT0_CNTL + (i * 4), 0);

	/* Disable L2 cache */
	WREG32(VM_L2_CNTL, ENABLE_L2_FRAGMENT_PROCESSING |
				EFFECTIVE_L2_QUEUE_SIZE(7));
	WREG32(VM_L2_CNTL3, BANK_SELECT_0(0) | BANK_SELECT_1(1));
	/* Setup L1 TLB control */
	tmp = EFFECTIVE_L1_TLB_SIZE(5) | EFFECTIVE_L1_QUEUE_SIZE(5) |
		ENABLE_WAIT_L2_QUERY;
	WREG32(MC_VM_L1_TLB_MCD_RD_A_CNTL, tmp);
	WREG32(MC_VM_L1_TLB_MCD_WR_A_CNTL, tmp);
	WREG32(MC_VM_L1_TLB_MCD_RD_B_CNTL, tmp);
	WREG32(MC_VM_L1_TLB_MCD_WR_B_CNTL, tmp);
	WREG32(MC_VM_L1_TLB_MCB_RD_GFX_CNTL, tmp);
	WREG32(MC_VM_L1_TLB_MCB_WR_GFX_CNTL, tmp);
	WREG32(MC_VM_L1_TLB_MCB_RD_PDMA_CNTL, tmp);
	WREG32(MC_VM_L1_TLB_MCB_WR_PDMA_CNTL, tmp);
	WREG32(MC_VM_L1_TLB_MCB_RD_SEM_CNTL, tmp);
	WREG32(MC_VM_L1_TLB_MCB_WR_SEM_CNTL, tmp);
	WREG32(MC_VM_L1_TLB_MCB_RD_SYS_CNTL, tmp);
	WREG32(MC_VM_L1_TLB_MCB_WR_SYS_CNTL, tmp);
	WREG32(MC_VM_L1_TLB_MCB_RD_HDP_CNTL, tmp);
	WREG32(MC_VM_L1_TLB_MCB_WR_HDP_CNTL, tmp);
	if (rdev->gart.table.vram.robj) {
		r = radeon_bo_reserve(rdev->gart.table.vram.robj, false);
		if (likely(r == 0)) {
			radeon_bo_kunmap(rdev->gart.table.vram.robj);
			radeon_bo_unpin(rdev->gart.table.vram.robj);
			radeon_bo_unreserve(rdev->gart.table.vram.robj);
		}
	}
}

void r600_pcie_gart_fini(struct radeon_device *rdev)
{
	radeon_gart_fini(rdev);
	r600_pcie_gart_disable(rdev);
	radeon_gart_table_vram_free(rdev);
}

void r600_agp_enable(struct radeon_device *rdev)
{
	u32 tmp;
	int i;

	/* Setup L2 cache */
	WREG32(VM_L2_CNTL, ENABLE_L2_CACHE | ENABLE_L2_FRAGMENT_PROCESSING |
				ENABLE_L2_PTE_CACHE_LRU_UPDATE_BY_WRITE |
				EFFECTIVE_L2_QUEUE_SIZE(7));
	WREG32(VM_L2_CNTL2, 0);
	WREG32(VM_L2_CNTL3, BANK_SELECT_0(0) | BANK_SELECT_1(1));
	/* Setup TLB control */
	tmp = ENABLE_L1_TLB | ENABLE_L1_FRAGMENT_PROCESSING |
		SYSTEM_ACCESS_MODE_NOT_IN_SYS |
		EFFECTIVE_L1_TLB_SIZE(5) | EFFECTIVE_L1_QUEUE_SIZE(5) |
		ENABLE_WAIT_L2_QUERY;
	WREG32(MC_VM_L1_TLB_MCB_RD_SYS_CNTL, tmp);
	WREG32(MC_VM_L1_TLB_MCB_WR_SYS_CNTL, tmp);
	WREG32(MC_VM_L1_TLB_MCB_RD_HDP_CNTL, tmp | ENABLE_L1_STRICT_ORDERING);
	WREG32(MC_VM_L1_TLB_MCB_WR_HDP_CNTL, tmp);
	WREG32(MC_VM_L1_TLB_MCD_RD_A_CNTL, tmp);
	WREG32(MC_VM_L1_TLB_MCD_WR_A_CNTL, tmp);
	WREG32(MC_VM_L1_TLB_MCD_RD_B_CNTL, tmp);
	WREG32(MC_VM_L1_TLB_MCD_WR_B_CNTL, tmp);
	WREG32(MC_VM_L1_TLB_MCB_RD_GFX_CNTL, tmp);
	WREG32(MC_VM_L1_TLB_MCB_WR_GFX_CNTL, tmp);
	WREG32(MC_VM_L1_TLB_MCB_RD_PDMA_CNTL, tmp);
	WREG32(MC_VM_L1_TLB_MCB_WR_PDMA_CNTL, tmp);
	WREG32(MC_VM_L1_TLB_MCB_RD_SEM_CNTL, tmp | ENABLE_SEMAPHORE_MODE);
	WREG32(MC_VM_L1_TLB_MCB_WR_SEM_CNTL, tmp | ENABLE_SEMAPHORE_MODE);
	for (i = 0; i < 7; i++)
		WREG32(VM_CONTEXT0_CNTL + (i * 4), 0);
}

int r600_mc_wait_for_idle(struct radeon_device *rdev)
{
	unsigned i;
	u32 tmp;

	for (i = 0; i < rdev->usec_timeout; i++) {
		/* read MC_STATUS */
		tmp = RREG32(R_000E50_SRBM_STATUS) & 0x3F00;
		if (!tmp)
			return 0;
		udelay(1);
	}
	return -1;
}

static void r600_mc_program(struct radeon_device *rdev)
{
	struct rv515_mc_save save;
	u32 tmp;
	int i, j;

	/* Initialize HDP */
	for (i = 0, j = 0; i < 32; i++, j += 0x18) {
		WREG32((0x2c14 + j), 0x00000000);
		WREG32((0x2c18 + j), 0x00000000);
		WREG32((0x2c1c + j), 0x00000000);
		WREG32((0x2c20 + j), 0x00000000);
		WREG32((0x2c24 + j), 0x00000000);
	}
	WREG32(HDP_REG_COHERENCY_FLUSH_CNTL, 0);

	rv515_mc_stop(rdev, &save);
	if (r600_mc_wait_for_idle(rdev)) {
		dev_warn(rdev->dev, "Wait for MC idle timedout !\n");
	}
	/* Lockout access through VGA aperture (doesn't exist before R600) */
	WREG32(VGA_HDP_CONTROL, VGA_MEMORY_DISABLE);
	/* Update configuration */
	if (rdev->flags & RADEON_IS_AGP) {
		if (rdev->mc.vram_start < rdev->mc.gtt_start) {
			/* VRAM before AGP */
			WREG32(MC_VM_SYSTEM_APERTURE_LOW_ADDR,
				rdev->mc.vram_start >> 12);
			WREG32(MC_VM_SYSTEM_APERTURE_HIGH_ADDR,
				rdev->mc.gtt_end >> 12);
		} else {
			/* VRAM after AGP */
			WREG32(MC_VM_SYSTEM_APERTURE_LOW_ADDR,
				rdev->mc.gtt_start >> 12);
			WREG32(MC_VM_SYSTEM_APERTURE_HIGH_ADDR,
				rdev->mc.vram_end >> 12);
		}
	} else {
		WREG32(MC_VM_SYSTEM_APERTURE_LOW_ADDR, rdev->mc.vram_start >> 12);
		WREG32(MC_VM_SYSTEM_APERTURE_HIGH_ADDR, rdev->mc.vram_end >> 12);
	}
	WREG32(MC_VM_SYSTEM_APERTURE_DEFAULT_ADDR, 0);
	tmp = ((rdev->mc.vram_end >> 24) & 0xFFFF) << 16;
	tmp |= ((rdev->mc.vram_start >> 24) & 0xFFFF);
	WREG32(MC_VM_FB_LOCATION, tmp);
	WREG32(HDP_NONSURFACE_BASE, (rdev->mc.vram_start >> 8));
	WREG32(HDP_NONSURFACE_INFO, (2 << 7));
	WREG32(HDP_NONSURFACE_SIZE, 0x3FFFFFFF);
	if (rdev->flags & RADEON_IS_AGP) {
		WREG32(MC_VM_AGP_TOP, rdev->mc.gtt_end >> 22);
		WREG32(MC_VM_AGP_BOT, rdev->mc.gtt_start >> 22);
		WREG32(MC_VM_AGP_BASE, rdev->mc.agp_base >> 22);
	} else {
		WREG32(MC_VM_AGP_BASE, 0);
		WREG32(MC_VM_AGP_TOP, 0x0FFFFFFF);
		WREG32(MC_VM_AGP_BOT, 0x0FFFFFFF);
	}
	if (r600_mc_wait_for_idle(rdev)) {
		dev_warn(rdev->dev, "Wait for MC idle timedout !\n");
	}
	rv515_mc_resume(rdev, &save);
	/* we need to own VRAM, so turn off the VGA renderer here
	 * to stop it overwriting our objects */
	rv515_vga_render_disable(rdev);
}

/**
 * r600_vram_gtt_location - try to find VRAM & GTT location
 * @rdev: radeon device structure holding all necessary informations
 * @mc: memory controller structure holding memory informations
 *
 * Function will place try to place VRAM at same place as in CPU (PCI)
 * address space as some GPU seems to have issue when we reprogram at
 * different address space.
 *
 * If there is not enough space to fit the unvisible VRAM after the
 * aperture then we limit the VRAM size to the aperture.
 *
 * If we are using AGP then place VRAM adjacent to AGP aperture are we need
 * them to be in one from GPU point of view so that we can program GPU to
 * catch access outside them (weird GPU policy see ??).
 *
 * This function will never fails, worst case are limiting VRAM or GTT.
 *
 * Note: GTT start, end, size should be initialized before calling this
 * function on AGP platform.
 */
static void r600_vram_gtt_location(struct radeon_device *rdev, struct radeon_mc *mc)
{
	u64 size_bf, size_af;

	if (mc->mc_vram_size > 0xE0000000) {
		/* leave room for at least 512M GTT */
		dev_warn(rdev->dev, "limiting VRAM\n");
		mc->real_vram_size = 0xE0000000;
		mc->mc_vram_size = 0xE0000000;
	}
	if (rdev->flags & RADEON_IS_AGP) {
		size_bf = mc->gtt_start;
		size_af = 0xFFFFFFFF - mc->gtt_end + 1;
		if (size_bf > size_af) {
			if (mc->mc_vram_size > size_bf) {
				dev_warn(rdev->dev, "limiting VRAM\n");
				mc->real_vram_size = size_bf;
				mc->mc_vram_size = size_bf;
			}
			mc->vram_start = mc->gtt_start - mc->mc_vram_size;
		} else {
			if (mc->mc_vram_size > size_af) {
				dev_warn(rdev->dev, "limiting VRAM\n");
				mc->real_vram_size = size_af;
				mc->mc_vram_size = size_af;
			}
			mc->vram_start = mc->gtt_end;
		}
		mc->vram_end = mc->vram_start + mc->mc_vram_size - 1;
		dev_info(rdev->dev, "VRAM: %lluM 0x%08llX - 0x%08llX (%lluM used)\n",
				mc->mc_vram_size >> 20, mc->vram_start,
				mc->vram_end, mc->real_vram_size >> 20);
	} else {
		u64 base = 0;
		if (rdev->flags & RADEON_IS_IGP) {
			base = RREG32(MC_VM_FB_LOCATION) & 0xFFFF;
			base <<= 24;
		}
		radeon_vram_location(rdev, &rdev->mc, base);
		rdev->mc.gtt_base_align = 0;
		radeon_gtt_location(rdev, mc);
	}
}

int r600_mc_init(struct radeon_device *rdev)
{
	u32 tmp;
	int chansize, numchan;

	/* Get VRAM informations */
	rdev->mc.vram_is_ddr = true;
	tmp = RREG32(RAMCFG);
	if (tmp & CHANSIZE_OVERRIDE) {
		chansize = 16;
	} else if (tmp & CHANSIZE_MASK) {
		chansize = 64;
	} else {
		chansize = 32;
	}
	tmp = RREG32(CHMAP);
	switch ((tmp & NOOFCHAN_MASK) >> NOOFCHAN_SHIFT) {
	case 0:
	default:
		numchan = 1;
		break;
	case 1:
		numchan = 2;
		break;
	case 2:
		numchan = 4;
		break;
	case 3:
		numchan = 8;
		break;
	}
	rdev->mc.vram_width = numchan * chansize;
	/* Could aper size report 0 ? */
	rdev->mc.aper_base = pci_resource_start(rdev->pdev, 0);
	rdev->mc.aper_size = pci_resource_len(rdev->pdev, 0);
	/* Setup GPU memory space */
	rdev->mc.mc_vram_size = RREG32(CONFIG_MEMSIZE);
	rdev->mc.real_vram_size = RREG32(CONFIG_MEMSIZE);
	rdev->mc.visible_vram_size = rdev->mc.aper_size;
	r600_vram_gtt_location(rdev, &rdev->mc);

	if (rdev->flags & RADEON_IS_IGP) {
		rs690_pm_info(rdev);
		rdev->mc.igp_sideport_enabled = radeon_atombios_sideport_present(rdev);
	}
	radeon_update_bandwidth_info(rdev);
	return 0;
}

/* We doesn't check that the GPU really needs a reset we simply do the
 * reset, it's up to the caller to determine if the GPU needs one. We
 * might add an helper function to check that.
 */
int r600_gpu_soft_reset(struct radeon_device *rdev)
{
	struct rv515_mc_save save;
	u32 grbm_busy_mask = S_008010_VC_BUSY(1) | S_008010_VGT_BUSY_NO_DMA(1) |
				S_008010_VGT_BUSY(1) | S_008010_TA03_BUSY(1) |
				S_008010_TC_BUSY(1) | S_008010_SX_BUSY(1) |
				S_008010_SH_BUSY(1) | S_008010_SPI03_BUSY(1) |
				S_008010_SMX_BUSY(1) | S_008010_SC_BUSY(1) |
				S_008010_PA_BUSY(1) | S_008010_DB03_BUSY(1) |
				S_008010_CR_BUSY(1) | S_008010_CB03_BUSY(1) |
				S_008010_GUI_ACTIVE(1);
	u32 grbm2_busy_mask = S_008014_SPI0_BUSY(1) | S_008014_SPI1_BUSY(1) |
			S_008014_SPI2_BUSY(1) | S_008014_SPI3_BUSY(1) |
			S_008014_TA0_BUSY(1) | S_008014_TA1_BUSY(1) |
			S_008014_TA2_BUSY(1) | S_008014_TA3_BUSY(1) |
			S_008014_DB0_BUSY(1) | S_008014_DB1_BUSY(1) |
			S_008014_DB2_BUSY(1) | S_008014_DB3_BUSY(1) |
			S_008014_CB0_BUSY(1) | S_008014_CB1_BUSY(1) |
			S_008014_CB2_BUSY(1) | S_008014_CB3_BUSY(1);
	u32 tmp;

	if (!(RREG32(GRBM_STATUS) & GUI_ACTIVE))
		return 0;

	dev_info(rdev->dev, "GPU softreset \n");
	dev_info(rdev->dev, "  R_008010_GRBM_STATUS=0x%08X\n",
		RREG32(R_008010_GRBM_STATUS));
	dev_info(rdev->dev, "  R_008014_GRBM_STATUS2=0x%08X\n",
		RREG32(R_008014_GRBM_STATUS2));
	dev_info(rdev->dev, "  R_000E50_SRBM_STATUS=0x%08X\n",
		RREG32(R_000E50_SRBM_STATUS));
	rv515_mc_stop(rdev, &save);
	if (r600_mc_wait_for_idle(rdev)) {
		dev_warn(rdev->dev, "Wait for MC idle timedout !\n");
	}
	/* Disable CP parsing/prefetching */
	WREG32(R_0086D8_CP_ME_CNTL, S_0086D8_CP_ME_HALT(1));
	/* Check if any of the rendering block is busy and reset it */
	if ((RREG32(R_008010_GRBM_STATUS) & grbm_busy_mask) ||
	    (RREG32(R_008014_GRBM_STATUS2) & grbm2_busy_mask)) {
		tmp = S_008020_SOFT_RESET_CR(1) |
			S_008020_SOFT_RESET_DB(1) |
			S_008020_SOFT_RESET_CB(1) |
			S_008020_SOFT_RESET_PA(1) |
			S_008020_SOFT_RESET_SC(1) |
			S_008020_SOFT_RESET_SMX(1) |
			S_008020_SOFT_RESET_SPI(1) |
			S_008020_SOFT_RESET_SX(1) |
			S_008020_SOFT_RESET_SH(1) |
			S_008020_SOFT_RESET_TC(1) |
			S_008020_SOFT_RESET_TA(1) |
			S_008020_SOFT_RESET_VC(1) |
			S_008020_SOFT_RESET_VGT(1);
		dev_info(rdev->dev, "  R_008020_GRBM_SOFT_RESET=0x%08X\n", tmp);
		WREG32(R_008020_GRBM_SOFT_RESET, tmp);
		RREG32(R_008020_GRBM_SOFT_RESET);
		mdelay(15);
		WREG32(R_008020_GRBM_SOFT_RESET, 0);
	}
	/* Reset CP (we always reset CP) */
	tmp = S_008020_SOFT_RESET_CP(1);
	dev_info(rdev->dev, "R_008020_GRBM_SOFT_RESET=0x%08X\n", tmp);
	WREG32(R_008020_GRBM_SOFT_RESET, tmp);
	RREG32(R_008020_GRBM_SOFT_RESET);
	mdelay(15);
	WREG32(R_008020_GRBM_SOFT_RESET, 0);
	/* Wait a little for things to settle down */
	mdelay(1);
	dev_info(rdev->dev, "  R_008010_GRBM_STATUS=0x%08X\n",
		RREG32(R_008010_GRBM_STATUS));
	dev_info(rdev->dev, "  R_008014_GRBM_STATUS2=0x%08X\n",
		RREG32(R_008014_GRBM_STATUS2));
	dev_info(rdev->dev, "  R_000E50_SRBM_STATUS=0x%08X\n",
		RREG32(R_000E50_SRBM_STATUS));
	rv515_mc_resume(rdev, &save);
	return 0;
}

bool r600_gpu_is_lockup(struct radeon_device *rdev)
{
	u32 srbm_status;
	u32 grbm_status;
	u32 grbm_status2;
	struct r100_gpu_lockup *lockup;
	int r;

	if (rdev->family >= CHIP_RV770)
		lockup = &rdev->config.rv770.lockup;
	else
		lockup = &rdev->config.r600.lockup;

	srbm_status = RREG32(R_000E50_SRBM_STATUS);
	grbm_status = RREG32(R_008010_GRBM_STATUS);
	grbm_status2 = RREG32(R_008014_GRBM_STATUS2);
	if (!G_008010_GUI_ACTIVE(grbm_status)) {
		r100_gpu_lockup_update(lockup, &rdev->cp);
		return false;
	}
	/* force CP activities */
	r = radeon_ring_lock(rdev, 2);
	if (!r) {
		/* PACKET2 NOP */
		radeon_ring_write(rdev, 0x80000000);
		radeon_ring_write(rdev, 0x80000000);
		radeon_ring_unlock_commit(rdev);
	}
	rdev->cp.rptr = RREG32(R600_CP_RB_RPTR);
	return r100_gpu_cp_is_lockup(rdev, lockup, &rdev->cp);
}

int r600_asic_reset(struct radeon_device *rdev)
{
	return r600_gpu_soft_reset(rdev);
}

static u32 r600_get_tile_pipe_to_backend_map(u32 num_tile_pipes,
					     u32 num_backends,
					     u32 backend_disable_mask)
{
	u32 backend_map = 0;
	u32 enabled_backends_mask;
	u32 enabled_backends_count;
	u32 cur_pipe;
	u32 swizzle_pipe[R6XX_MAX_PIPES];
	u32 cur_backend;
	u32 i;

	if (num_tile_pipes > R6XX_MAX_PIPES)
		num_tile_pipes = R6XX_MAX_PIPES;
	if (num_tile_pipes < 1)
		num_tile_pipes = 1;
	if (num_backends > R6XX_MAX_BACKENDS)
		num_backends = R6XX_MAX_BACKENDS;
	if (num_backends < 1)
		num_backends = 1;

	enabled_backends_mask = 0;
	enabled_backends_count = 0;
	for (i = 0; i < R6XX_MAX_BACKENDS; ++i) {
		if (((backend_disable_mask >> i) & 1) == 0) {
			enabled_backends_mask |= (1 << i);
			++enabled_backends_count;
		}
		if (enabled_backends_count == num_backends)
			break;
	}

	if (enabled_backends_count == 0) {
		enabled_backends_mask = 1;
		enabled_backends_count = 1;
	}

	if (enabled_backends_count != num_backends)
		num_backends = enabled_backends_count;

	memset((uint8_t *)&swizzle_pipe[0], 0, sizeof(u32) * R6XX_MAX_PIPES);
	switch (num_tile_pipes) {
	case 1:
		swizzle_pipe[0] = 0;
		break;
	case 2:
		swizzle_pipe[0] = 0;
		swizzle_pipe[1] = 1;
		break;
	case 3:
		swizzle_pipe[0] = 0;
		swizzle_pipe[1] = 1;
		swizzle_pipe[2] = 2;
		break;
	case 4:
		swizzle_pipe[0] = 0;
		swizzle_pipe[1] = 1;
		swizzle_pipe[2] = 2;
		swizzle_pipe[3] = 3;
		break;
	case 5:
		swizzle_pipe[0] = 0;
		swizzle_pipe[1] = 1;
		swizzle_pipe[2] = 2;
		swizzle_pipe[3] = 3;
		swizzle_pipe[4] = 4;
		break;
	case 6:
		swizzle_pipe[0] = 0;
		swizzle_pipe[1] = 2;
		swizzle_pipe[2] = 4;
		swizzle_pipe[3] = 5;
		swizzle_pipe[4] = 1;
		swizzle_pipe[5] = 3;
		break;
	case 7:
		swizzle_pipe[0] = 0;
		swizzle_pipe[1] = 2;
		swizzle_pipe[2] = 4;
		swizzle_pipe[3] = 6;
		swizzle_pipe[4] = 1;
		swizzle_pipe[5] = 3;
		swizzle_pipe[6] = 5;
		break;
	case 8:
		swizzle_pipe[0] = 0;
		swizzle_pipe[1] = 2;
		swizzle_pipe[2] = 4;
		swizzle_pipe[3] = 6;
		swizzle_pipe[4] = 1;
		swizzle_pipe[5] = 3;
		swizzle_pipe[6] = 5;
		swizzle_pipe[7] = 7;
		break;
	}

	cur_backend = 0;
	for (cur_pipe = 0; cur_pipe < num_tile_pipes; ++cur_pipe) {
		while (((1 << cur_backend) & enabled_backends_mask) == 0)
			cur_backend = (cur_backend + 1) % R6XX_MAX_BACKENDS;

		backend_map |= (u32)(((cur_backend & 3) << (swizzle_pipe[cur_pipe] * 2)));

		cur_backend = (cur_backend + 1) % R6XX_MAX_BACKENDS;
	}

	return backend_map;
}

int r600_count_pipe_bits(uint32_t val)
{
	int i, ret = 0;

	for (i = 0; i < 32; i++) {
		ret += val & 1;
		val >>= 1;
	}
	return ret;
}

void r600_gpu_init(struct radeon_device *rdev)
{
	u32 tiling_config;
	u32 ramcfg;
	u32 backend_map;
	u32 cc_rb_backend_disable;
	u32 cc_gc_shader_pipe_config;
	u32 tmp;
	int i, j;
	u32 sq_config;
	u32 sq_gpr_resource_mgmt_1 = 0;
	u32 sq_gpr_resource_mgmt_2 = 0;
	u32 sq_thread_resource_mgmt = 0;
	u32 sq_stack_resource_mgmt_1 = 0;
	u32 sq_stack_resource_mgmt_2 = 0;

	/* FIXME: implement */
	switch (rdev->family) {
	case CHIP_R600:
		rdev->config.r600.max_pipes = 4;
		rdev->config.r600.max_tile_pipes = 8;
		rdev->config.r600.max_simds = 4;
		rdev->config.r600.max_backends = 4;
		rdev->config.r600.max_gprs = 256;
		rdev->config.r600.max_threads = 192;
		rdev->config.r600.max_stack_entries = 256;
		rdev->config.r600.max_hw_contexts = 8;
		rdev->config.r600.max_gs_threads = 16;
		rdev->config.r600.sx_max_export_size = 128;
		rdev->config.r600.sx_max_export_pos_size = 16;
		rdev->config.r600.sx_max_export_smx_size = 128;
		rdev->config.r600.sq_num_cf_insts = 2;
		break;
	case CHIP_RV630:
	case CHIP_RV635:
		rdev->config.r600.max_pipes = 2;
		rdev->config.r600.max_tile_pipes = 2;
		rdev->config.r600.max_simds = 3;
		rdev->config.r600.max_backends = 1;
		rdev->config.r600.max_gprs = 128;
		rdev->config.r600.max_threads = 192;
		rdev->config.r600.max_stack_entries = 128;
		rdev->config.r600.max_hw_contexts = 8;
		rdev->config.r600.max_gs_threads = 4;
		rdev->config.r600.sx_max_export_size = 128;
		rdev->config.r600.sx_max_export_pos_size = 16;
		rdev->config.r600.sx_max_export_smx_size = 128;
		rdev->config.r600.sq_num_cf_insts = 2;
		break;
	case CHIP_RV610:
	case CHIP_RV620:
	case CHIP_RS780:
	case CHIP_RS880:
		rdev->config.r600.max_pipes = 1;
		rdev->config.r600.max_tile_pipes = 1;
		rdev->config.r600.max_simds = 2;
		rdev->config.r600.max_backends = 1;
		rdev->config.r600.max_gprs = 128;
		rdev->config.r600.max_threads = 192;
		rdev->config.r600.max_stack_entries = 128;
		rdev->config.r600.max_hw_contexts = 4;
		rdev->config.r600.max_gs_threads = 4;
		rdev->config.r600.sx_max_export_size = 128;
		rdev->config.r600.sx_max_export_pos_size = 16;
		rdev->config.r600.sx_max_export_smx_size = 128;
		rdev->config.r600.sq_num_cf_insts = 1;
		break;
	case CHIP_RV670:
		rdev->config.r600.max_pipes = 4;
		rdev->config.r600.max_tile_pipes = 4;
		rdev->config.r600.max_simds = 4;
		rdev->config.r600.max_backends = 4;
		rdev->config.r600.max_gprs = 192;
		rdev->config.r600.max_threads = 192;
		rdev->config.r600.max_stack_entries = 256;
		rdev->config.r600.max_hw_contexts = 8;
		rdev->config.r600.max_gs_threads = 16;
		rdev->config.r600.sx_max_export_size = 128;
		rdev->config.r600.sx_max_export_pos_size = 16;
		rdev->config.r600.sx_max_export_smx_size = 128;
		rdev->config.r600.sq_num_cf_insts = 2;
		break;
	default:
		break;
	}

	/* Initialize HDP */
	for (i = 0, j = 0; i < 32; i++, j += 0x18) {
		WREG32((0x2c14 + j), 0x00000000);
		WREG32((0x2c18 + j), 0x00000000);
		WREG32((0x2c1c + j), 0x00000000);
		WREG32((0x2c20 + j), 0x00000000);
		WREG32((0x2c24 + j), 0x00000000);
	}

	WREG32(GRBM_CNTL, GRBM_READ_TIMEOUT(0xff));

	/* Setup tiling */
	tiling_config = 0;
	ramcfg = RREG32(RAMCFG);
	switch (rdev->config.r600.max_tile_pipes) {
	case 1:
		tiling_config |= PIPE_TILING(0);
		break;
	case 2:
		tiling_config |= PIPE_TILING(1);
		break;
	case 4:
		tiling_config |= PIPE_TILING(2);
		break;
	case 8:
		tiling_config |= PIPE_TILING(3);
		break;
	default:
		break;
	}
	rdev->config.r600.tiling_npipes = rdev->config.r600.max_tile_pipes;
	rdev->config.r600.tiling_nbanks = 4 << ((ramcfg & NOOFBANK_MASK) >> NOOFBANK_SHIFT);
	tiling_config |= BANK_TILING((ramcfg & NOOFBANK_MASK) >> NOOFBANK_SHIFT);
	tiling_config |= GROUP_SIZE((ramcfg & BURSTLENGTH_MASK) >> BURSTLENGTH_SHIFT);
	if ((ramcfg & BURSTLENGTH_MASK) >> BURSTLENGTH_SHIFT)
		rdev->config.r600.tiling_group_size = 512;
	else
		rdev->config.r600.tiling_group_size = 256;
	tmp = (ramcfg & NOOFROWS_MASK) >> NOOFROWS_SHIFT;
	if (tmp > 3) {
		tiling_config |= ROW_TILING(3);
		tiling_config |= SAMPLE_SPLIT(3);
	} else {
		tiling_config |= ROW_TILING(tmp);
		tiling_config |= SAMPLE_SPLIT(tmp);
	}
	tiling_config |= BANK_SWAPS(1);

	cc_rb_backend_disable = RREG32(CC_RB_BACKEND_DISABLE) & 0x00ff0000;
	cc_rb_backend_disable |=
		BACKEND_DISABLE((R6XX_MAX_BACKENDS_MASK << rdev->config.r600.max_backends) & R6XX_MAX_BACKENDS_MASK);

	cc_gc_shader_pipe_config = RREG32(CC_GC_SHADER_PIPE_CONFIG) & 0xffffff00;
	cc_gc_shader_pipe_config |=
		INACTIVE_QD_PIPES((R6XX_MAX_PIPES_MASK << rdev->config.r600.max_pipes) & R6XX_MAX_PIPES_MASK);
	cc_gc_shader_pipe_config |=
		INACTIVE_SIMDS((R6XX_MAX_SIMDS_MASK << rdev->config.r600.max_simds) & R6XX_MAX_SIMDS_MASK);

	backend_map = r600_get_tile_pipe_to_backend_map(rdev->config.r600.max_tile_pipes,
							(R6XX_MAX_BACKENDS -
							 r600_count_pipe_bits((cc_rb_backend_disable &
									       R6XX_MAX_BACKENDS_MASK) >> 16)),
							(cc_rb_backend_disable >> 16));
	rdev->config.r600.tile_config = tiling_config;
	tiling_config |= BACKEND_MAP(backend_map);
	WREG32(GB_TILING_CONFIG, tiling_config);
	WREG32(DCP_TILING_CONFIG, tiling_config & 0xffff);
	WREG32(HDP_TILING_CONFIG, tiling_config & 0xffff);

	/* Setup pipes */
	WREG32(CC_RB_BACKEND_DISABLE, cc_rb_backend_disable);
	WREG32(CC_GC_SHADER_PIPE_CONFIG, cc_gc_shader_pipe_config);
	WREG32(GC_USER_SHADER_PIPE_CONFIG, cc_gc_shader_pipe_config);

	tmp = R6XX_MAX_PIPES - r600_count_pipe_bits((cc_gc_shader_pipe_config & INACTIVE_QD_PIPES_MASK) >> 8);
	WREG32(VGT_OUT_DEALLOC_CNTL, (tmp * 4) & DEALLOC_DIST_MASK);
	WREG32(VGT_VERTEX_REUSE_BLOCK_CNTL, ((tmp * 4) - 2) & VTX_REUSE_DEPTH_MASK);

	/* Setup some CP states */
	WREG32(CP_QUEUE_THRESHOLDS, (ROQ_IB1_START(0x16) | ROQ_IB2_START(0x2b)));
	WREG32(CP_MEQ_THRESHOLDS, (MEQ_END(0x40) | ROQ_END(0x40)));

	WREG32(TA_CNTL_AUX, (DISABLE_CUBE_ANISO | SYNC_GRADIENT |
			     SYNC_WALKER | SYNC_ALIGNER));
	/* Setup various GPU states */
	if (rdev->family == CHIP_RV670)
		WREG32(ARB_GDEC_RD_CNTL, 0x00000021);

	tmp = RREG32(SX_DEBUG_1);
	tmp |= SMX_EVENT_RELEASE;
	if ((rdev->family > CHIP_R600))
		tmp |= ENABLE_NEW_SMX_ADDRESS;
	WREG32(SX_DEBUG_1, tmp);

	if (((rdev->family) == CHIP_R600) ||
	    ((rdev->family) == CHIP_RV630) ||
	    ((rdev->family) == CHIP_RV610) ||
	    ((rdev->family) == CHIP_RV620) ||
	    ((rdev->family) == CHIP_RS780) ||
	    ((rdev->family) == CHIP_RS880)) {
		WREG32(DB_DEBUG, PREZ_MUST_WAIT_FOR_POSTZ_DONE);
	} else {
		WREG32(DB_DEBUG, 0);
	}
	WREG32(DB_WATERMARKS, (DEPTH_FREE(4) | DEPTH_CACHELINE_FREE(16) |
			       DEPTH_FLUSH(16) | DEPTH_PENDING_FREE(4)));

	WREG32(PA_SC_MULTI_CHIP_CNTL, 0);
	WREG32(VGT_NUM_INSTANCES, 0);

	WREG32(SPI_CONFIG_CNTL, GPR_WRITE_PRIORITY(0));
	WREG32(SPI_CONFIG_CNTL_1, VTX_DONE_DELAY(0));

	tmp = RREG32(SQ_MS_FIFO_SIZES);
	if (((rdev->family) == CHIP_RV610) ||
	    ((rdev->family) == CHIP_RV620) ||
	    ((rdev->family) == CHIP_RS780) ||
	    ((rdev->family) == CHIP_RS880)) {
		tmp = (CACHE_FIFO_SIZE(0xa) |
		       FETCH_FIFO_HIWATER(0xa) |
		       DONE_FIFO_HIWATER(0xe0) |
		       ALU_UPDATE_FIFO_HIWATER(0x8));
	} else if (((rdev->family) == CHIP_R600) ||
		   ((rdev->family) == CHIP_RV630)) {
		tmp &= ~DONE_FIFO_HIWATER(0xff);
		tmp |= DONE_FIFO_HIWATER(0x4);
	}
	WREG32(SQ_MS_FIFO_SIZES, tmp);

	/* SQ_CONFIG, SQ_GPR_RESOURCE_MGMT, SQ_THREAD_RESOURCE_MGMT, SQ_STACK_RESOURCE_MGMT
	 * should be adjusted as needed by the 2D/3D drivers.  This just sets default values
	 */
	sq_config = RREG32(SQ_CONFIG);
	sq_config &= ~(PS_PRIO(3) |
		       VS_PRIO(3) |
		       GS_PRIO(3) |
		       ES_PRIO(3));
	sq_config |= (DX9_CONSTS |
		      VC_ENABLE |
		      PS_PRIO(0) |
		      VS_PRIO(1) |
		      GS_PRIO(2) |
		      ES_PRIO(3));

	if ((rdev->family) == CHIP_R600) {
		sq_gpr_resource_mgmt_1 = (NUM_PS_GPRS(124) |
					  NUM_VS_GPRS(124) |
					  NUM_CLAUSE_TEMP_GPRS(4));
		sq_gpr_resource_mgmt_2 = (NUM_GS_GPRS(0) |
					  NUM_ES_GPRS(0));
		sq_thread_resource_mgmt = (NUM_PS_THREADS(136) |
					   NUM_VS_THREADS(48) |
					   NUM_GS_THREADS(4) |
					   NUM_ES_THREADS(4));
		sq_stack_resource_mgmt_1 = (NUM_PS_STACK_ENTRIES(128) |
					    NUM_VS_STACK_ENTRIES(128));
		sq_stack_resource_mgmt_2 = (NUM_GS_STACK_ENTRIES(0) |
					    NUM_ES_STACK_ENTRIES(0));
	} else if (((rdev->family) == CHIP_RV610) ||
		   ((rdev->family) == CHIP_RV620) ||
		   ((rdev->family) == CHIP_RS780) ||
		   ((rdev->family) == CHIP_RS880)) {
		/* no vertex cache */
		sq_config &= ~VC_ENABLE;

		sq_gpr_resource_mgmt_1 = (NUM_PS_GPRS(44) |
					  NUM_VS_GPRS(44) |
					  NUM_CLAUSE_TEMP_GPRS(2));
		sq_gpr_resource_mgmt_2 = (NUM_GS_GPRS(17) |
					  NUM_ES_GPRS(17));
		sq_thread_resource_mgmt = (NUM_PS_THREADS(79) |
					   NUM_VS_THREADS(78) |
					   NUM_GS_THREADS(4) |
					   NUM_ES_THREADS(31));
		sq_stack_resource_mgmt_1 = (NUM_PS_STACK_ENTRIES(40) |
					    NUM_VS_STACK_ENTRIES(40));
		sq_stack_resource_mgmt_2 = (NUM_GS_STACK_ENTRIES(32) |
					    NUM_ES_STACK_ENTRIES(16));
	} else if (((rdev->family) == CHIP_RV630) ||
		   ((rdev->family) == CHIP_RV635)) {
		sq_gpr_resource_mgmt_1 = (NUM_PS_GPRS(44) |
					  NUM_VS_GPRS(44) |
					  NUM_CLAUSE_TEMP_GPRS(2));
		sq_gpr_resource_mgmt_2 = (NUM_GS_GPRS(18) |
					  NUM_ES_GPRS(18));
		sq_thread_resource_mgmt = (NUM_PS_THREADS(79) |
					   NUM_VS_THREADS(78) |
					   NUM_GS_THREADS(4) |
					   NUM_ES_THREADS(31));
		sq_stack_resource_mgmt_1 = (NUM_PS_STACK_ENTRIES(40) |
					    NUM_VS_STACK_ENTRIES(40));
		sq_stack_resource_mgmt_2 = (NUM_GS_STACK_ENTRIES(32) |
					    NUM_ES_STACK_ENTRIES(16));
	} else if ((rdev->family) == CHIP_RV670) {
		sq_gpr_resource_mgmt_1 = (NUM_PS_GPRS(44) |
					  NUM_VS_GPRS(44) |
					  NUM_CLAUSE_TEMP_GPRS(2));
		sq_gpr_resource_mgmt_2 = (NUM_GS_GPRS(17) |
					  NUM_ES_GPRS(17));
		sq_thread_resource_mgmt = (NUM_PS_THREADS(79) |
					   NUM_VS_THREADS(78) |
					   NUM_GS_THREADS(4) |
					   NUM_ES_THREADS(31));
		sq_stack_resource_mgmt_1 = (NUM_PS_STACK_ENTRIES(64) |
					    NUM_VS_STACK_ENTRIES(64));
		sq_stack_resource_mgmt_2 = (NUM_GS_STACK_ENTRIES(64) |
					    NUM_ES_STACK_ENTRIES(64));
	}

	WREG32(SQ_CONFIG, sq_config);
	WREG32(SQ_GPR_RESOURCE_MGMT_1,  sq_gpr_resource_mgmt_1);
	WREG32(SQ_GPR_RESOURCE_MGMT_2,  sq_gpr_resource_mgmt_2);
	WREG32(SQ_THREAD_RESOURCE_MGMT, sq_thread_resource_mgmt);
	WREG32(SQ_STACK_RESOURCE_MGMT_1, sq_stack_resource_mgmt_1);
	WREG32(SQ_STACK_RESOURCE_MGMT_2, sq_stack_resource_mgmt_2);

	if (((rdev->family) == CHIP_RV610) ||
	    ((rdev->family) == CHIP_RV620) ||
	    ((rdev->family) == CHIP_RS780) ||
	    ((rdev->family) == CHIP_RS880)) {
		WREG32(VGT_CACHE_INVALIDATION, CACHE_INVALIDATION(TC_ONLY));
	} else {
		WREG32(VGT_CACHE_INVALIDATION, CACHE_INVALIDATION(VC_AND_TC));
	}

	/* More default values. 2D/3D driver should adjust as needed */
	WREG32(PA_SC_AA_SAMPLE_LOCS_2S, (S0_X(0xc) | S0_Y(0x4) |
					 S1_X(0x4) | S1_Y(0xc)));
	WREG32(PA_SC_AA_SAMPLE_LOCS_4S, (S0_X(0xe) | S0_Y(0xe) |
					 S1_X(0x2) | S1_Y(0x2) |
					 S2_X(0xa) | S2_Y(0x6) |
					 S3_X(0x6) | S3_Y(0xa)));
	WREG32(PA_SC_AA_SAMPLE_LOCS_8S_WD0, (S0_X(0xe) | S0_Y(0xb) |
					     S1_X(0x4) | S1_Y(0xc) |
					     S2_X(0x1) | S2_Y(0x6) |
					     S3_X(0xa) | S3_Y(0xe)));
	WREG32(PA_SC_AA_SAMPLE_LOCS_8S_WD1, (S4_X(0x6) | S4_Y(0x1) |
					     S5_X(0x0) | S5_Y(0x0) |
					     S6_X(0xb) | S6_Y(0x4) |
					     S7_X(0x7) | S7_Y(0x8)));

	WREG32(VGT_STRMOUT_EN, 0);
	tmp = rdev->config.r600.max_pipes * 16;
	switch (rdev->family) {
	case CHIP_RV610:
	case CHIP_RV620:
	case CHIP_RS780:
	case CHIP_RS880:
		tmp += 32;
		break;
	case CHIP_RV670:
		tmp += 128;
		break;
	default:
		break;
	}
	if (tmp > 256) {
		tmp = 256;
	}
	WREG32(VGT_ES_PER_GS, 128);
	WREG32(VGT_GS_PER_ES, tmp);
	WREG32(VGT_GS_PER_VS, 2);
	WREG32(VGT_GS_VERTEX_REUSE, 16);

	/* more default values. 2D/3D driver should adjust as needed */
	WREG32(PA_SC_LINE_STIPPLE_STATE, 0);
	WREG32(VGT_STRMOUT_EN, 0);
	WREG32(SX_MISC, 0);
	WREG32(PA_SC_MODE_CNTL, 0);
	WREG32(PA_SC_AA_CONFIG, 0);
	WREG32(PA_SC_LINE_STIPPLE, 0);
	WREG32(SPI_INPUT_Z, 0);
	WREG32(SPI_PS_IN_CONTROL_0, NUM_INTERP(2));
	WREG32(CB_COLOR7_FRAG, 0);

	/* Clear render buffer base addresses */
	WREG32(CB_COLOR0_BASE, 0);
	WREG32(CB_COLOR1_BASE, 0);
	WREG32(CB_COLOR2_BASE, 0);
	WREG32(CB_COLOR3_BASE, 0);
	WREG32(CB_COLOR4_BASE, 0);
	WREG32(CB_COLOR5_BASE, 0);
	WREG32(CB_COLOR6_BASE, 0);
	WREG32(CB_COLOR7_BASE, 0);
	WREG32(CB_COLOR7_FRAG, 0);

	switch (rdev->family) {
	case CHIP_RV610:
	case CHIP_RV620:
	case CHIP_RS780:
	case CHIP_RS880:
		tmp = TC_L2_SIZE(8);
		break;
	case CHIP_RV630:
	case CHIP_RV635:
		tmp = TC_L2_SIZE(4);
		break;
	case CHIP_R600:
		tmp = TC_L2_SIZE(0) | L2_DISABLE_LATE_HIT;
		break;
	default:
		tmp = TC_L2_SIZE(0);
		break;
	}
	WREG32(TC_CNTL, tmp);

	tmp = RREG32(HDP_HOST_PATH_CNTL);
	WREG32(HDP_HOST_PATH_CNTL, tmp);

	tmp = RREG32(ARB_POP);
	tmp |= ENABLE_TC128;
	WREG32(ARB_POP, tmp);

	WREG32(PA_SC_MULTI_CHIP_CNTL, 0);
	WREG32(PA_CL_ENHANCE, (CLIP_VTX_REORDER_ENA |
			       NUM_CLIP_SEQ(3)));
	WREG32(PA_SC_ENHANCE, FORCE_EOV_MAX_CLK_CNT(4095));
}


/*
 * Indirect registers accessor
 */
u32 r600_pciep_rreg(struct radeon_device *rdev, u32 reg)
{
	u32 r;

	WREG32(PCIE_PORT_INDEX, ((reg) & 0xff));
	(void)RREG32(PCIE_PORT_INDEX);
	r = RREG32(PCIE_PORT_DATA);
	return r;
}

void r600_pciep_wreg(struct radeon_device *rdev, u32 reg, u32 v)
{
	WREG32(PCIE_PORT_INDEX, ((reg) & 0xff));
	(void)RREG32(PCIE_PORT_INDEX);
	WREG32(PCIE_PORT_DATA, (v));
	(void)RREG32(PCIE_PORT_DATA);
}

/*
 * CP & Ring
 */
void r600_cp_stop(struct radeon_device *rdev)
{
	radeon_ttm_set_active_vram_size(rdev, rdev->mc.visible_vram_size);
	WREG32(R_0086D8_CP_ME_CNTL, S_0086D8_CP_ME_HALT(1));
	WREG32(SCRATCH_UMSK, 0);
}

int r600_init_microcode(struct radeon_device *rdev)
{
	struct platform_device *pdev;
	const char *chip_name;
	const char *rlc_chip_name;
	size_t pfp_req_size, me_req_size, rlc_req_size;
	char fw_name[30];
	int err;

	DRM_DEBUG("\n");

	pdev = platform_device_register_simple("radeon_cp", 0, NULL, 0);
	err = IS_ERR(pdev);
	if (err) {
		printk(KERN_ERR "radeon_cp: Failed to register firmware\n");
		return -EINVAL;
	}

	switch (rdev->family) {
	case CHIP_R600:
		chip_name = "R600";
		rlc_chip_name = "R600";
		break;
	case CHIP_RV610:
		chip_name = "RV610";
		rlc_chip_name = "R600";
		break;
	case CHIP_RV630:
		chip_name = "RV630";
		rlc_chip_name = "R600";
		break;
	case CHIP_RV620:
		chip_name = "RV620";
		rlc_chip_name = "R600";
		break;
	case CHIP_RV635:
		chip_name = "RV635";
		rlc_chip_name = "R600";
		break;
	case CHIP_RV670:
		chip_name = "RV670";
		rlc_chip_name = "R600";
		break;
	case CHIP_RS780:
	case CHIP_RS880:
		chip_name = "RS780";
		rlc_chip_name = "R600";
		break;
	case CHIP_RV770:
		chip_name = "RV770";
		rlc_chip_name = "R700";
		break;
	case CHIP_RV730:
	case CHIP_RV740:
		chip_name = "RV730";
		rlc_chip_name = "R700";
		break;
	case CHIP_RV710:
		chip_name = "RV710";
		rlc_chip_name = "R700";
		break;
	case CHIP_CEDAR:
		chip_name = "CEDAR";
		rlc_chip_name = "CEDAR";
		break;
	case CHIP_REDWOOD:
		chip_name = "REDWOOD";
		rlc_chip_name = "REDWOOD";
		break;
	case CHIP_JUNIPER:
		chip_name = "JUNIPER";
		rlc_chip_name = "JUNIPER";
		break;
	case CHIP_CYPRESS:
	case CHIP_HEMLOCK:
		chip_name = "CYPRESS";
		rlc_chip_name = "CYPRESS";
		break;
	case CHIP_PALM:
		chip_name = "PALM";
		rlc_chip_name = "SUMO";
		break;
	case CHIP_SUMO:
		chip_name = "SUMO";
		rlc_chip_name = "SUMO";
		break;
	case CHIP_SUMO2:
		chip_name = "SUMO2";
		rlc_chip_name = "SUMO";
		break;
	default: BUG();
	}

	if (rdev->family >= CHIP_CEDAR) {
		pfp_req_size = EVERGREEN_PFP_UCODE_SIZE * 4;
		me_req_size = EVERGREEN_PM4_UCODE_SIZE * 4;
		rlc_req_size = EVERGREEN_RLC_UCODE_SIZE * 4;
	} else if (rdev->family >= CHIP_RV770) {
		pfp_req_size = R700_PFP_UCODE_SIZE * 4;
		me_req_size = R700_PM4_UCODE_SIZE * 4;
		rlc_req_size = R700_RLC_UCODE_SIZE * 4;
	} else {
		pfp_req_size = PFP_UCODE_SIZE * 4;
		me_req_size = PM4_UCODE_SIZE * 12;
		rlc_req_size = RLC_UCODE_SIZE * 4;
	}

	DRM_INFO("Loading %s Microcode\n", chip_name);

	snprintf(fw_name, sizeof(fw_name), "radeon/%s_pfp.bin", chip_name);
	err = request_firmware(&rdev->pfp_fw, fw_name, &pdev->dev);
	if (err)
		goto out;
	if (rdev->pfp_fw->size != pfp_req_size) {
		printk(KERN_ERR
		       "r600_cp: Bogus length %zu in firmware \"%s\"\n",
		       rdev->pfp_fw->size, fw_name);
		err = -EINVAL;
		goto out;
	}

	snprintf(fw_name, sizeof(fw_name), "radeon/%s_me.bin", chip_name);
	err = request_firmware(&rdev->me_fw, fw_name, &pdev->dev);
	if (err)
		goto out;
	if (rdev->me_fw->size != me_req_size) {
		printk(KERN_ERR
		       "r600_cp: Bogus length %zu in firmware \"%s\"\n",
		       rdev->me_fw->size, fw_name);
		err = -EINVAL;
	}

	snprintf(fw_name, sizeof(fw_name), "radeon/%s_rlc.bin", rlc_chip_name);
	err = request_firmware(&rdev->rlc_fw, fw_name, &pdev->dev);
	if (err)
		goto out;
	if (rdev->rlc_fw->size != rlc_req_size) {
		printk(KERN_ERR
		       "r600_rlc: Bogus length %zu in firmware \"%s\"\n",
		       rdev->rlc_fw->size, fw_name);
		err = -EINVAL;
	}

out:
	platform_device_unregister(pdev);

	if (err) {
		if (err != -EINVAL)
			printk(KERN_ERR
			       "r600_cp: Failed to load firmware \"%s\"\n",
			       fw_name);
		release_firmware(rdev->pfp_fw);
		rdev->pfp_fw = NULL;
		release_firmware(rdev->me_fw);
		rdev->me_fw = NULL;
		release_firmware(rdev->rlc_fw);
		rdev->rlc_fw = NULL;
	}
	return err;
}

static int r600_cp_load_microcode(struct radeon_device *rdev)
{
	const __be32 *fw_data;
	int i;

	if (!rdev->me_fw || !rdev->pfp_fw)
		return -EINVAL;

	r600_cp_stop(rdev);

	WREG32(CP_RB_CNTL,
#ifdef __BIG_ENDIAN
	       BUF_SWAP_32BIT |
#endif
	       RB_NO_UPDATE | RB_BLKSZ(15) | RB_BUFSZ(3));

	/* Reset cp */
	WREG32(GRBM_SOFT_RESET, SOFT_RESET_CP);
	RREG32(GRBM_SOFT_RESET);
	mdelay(15);
	WREG32(GRBM_SOFT_RESET, 0);

	WREG32(CP_ME_RAM_WADDR, 0);

	fw_data = (const __be32 *)rdev->me_fw->data;
	WREG32(CP_ME_RAM_WADDR, 0);
	for (i = 0; i < PM4_UCODE_SIZE * 3; i++)
		WREG32(CP_ME_RAM_DATA,
		       be32_to_cpup(fw_data++));

	fw_data = (const __be32 *)rdev->pfp_fw->data;
	WREG32(CP_PFP_UCODE_ADDR, 0);
	for (i = 0; i < PFP_UCODE_SIZE; i++)
		WREG32(CP_PFP_UCODE_DATA,
		       be32_to_cpup(fw_data++));

	WREG32(CP_PFP_UCODE_ADDR, 0);
	WREG32(CP_ME_RAM_WADDR, 0);
	WREG32(CP_ME_RAM_RADDR, 0);
	return 0;
}

int r600_cp_start(struct radeon_device *rdev)
{
	int r;
	uint32_t cp_me;

	r = radeon_ring_lock(rdev, 7);
	if (r) {
		DRM_ERROR("radeon: cp failed to lock ring (%d).\n", r);
		return r;
	}
	radeon_ring_write(rdev, PACKET3(PACKET3_ME_INITIALIZE, 5));
	radeon_ring_write(rdev, 0x1);
	if (rdev->family >= CHIP_RV770) {
		radeon_ring_write(rdev, 0x0);
		radeon_ring_write(rdev, rdev->config.rv770.max_hw_contexts - 1);
	} else {
		radeon_ring_write(rdev, 0x3);
		radeon_ring_write(rdev, rdev->config.r600.max_hw_contexts - 1);
	}
	radeon_ring_write(rdev, PACKET3_ME_INITIALIZE_DEVICE_ID(1));
	radeon_ring_write(rdev, 0);
	radeon_ring_write(rdev, 0);
	radeon_ring_unlock_commit(rdev);

	cp_me = 0xff;
	WREG32(R_0086D8_CP_ME_CNTL, cp_me);
	return 0;
}

int r600_cp_resume(struct radeon_device *rdev)
{
	u32 tmp;
	u32 rb_bufsz;
	int r;

	/* Reset cp */
	WREG32(GRBM_SOFT_RESET, SOFT_RESET_CP);
	RREG32(GRBM_SOFT_RESET);
	mdelay(15);
	WREG32(GRBM_SOFT_RESET, 0);

	/* Set ring buffer size */
	rb_bufsz = drm_order(rdev->cp.ring_size / 8);
	tmp = (drm_order(RADEON_GPU_PAGE_SIZE/8) << 8) | rb_bufsz;
#ifdef __BIG_ENDIAN
	tmp |= BUF_SWAP_32BIT;
#endif
	WREG32(CP_RB_CNTL, tmp);
	WREG32(CP_SEM_WAIT_TIMER, 0x4);

	/* Set the write pointer delay */
	WREG32(CP_RB_WPTR_DELAY, 0);

	/* Initialize the ring buffer's read and write pointers */
	WREG32(CP_RB_CNTL, tmp | RB_RPTR_WR_ENA);
	WREG32(CP_RB_RPTR_WR, 0);
	rdev->cp.wptr = 0;
	WREG32(CP_RB_WPTR, rdev->cp.wptr);

	/* set the wb address whether it's enabled or not */
	WREG32(CP_RB_RPTR_ADDR,
#ifdef __BIG_ENDIAN
	       RB_RPTR_SWAP(2) |
#endif
	       ((rdev->wb.gpu_addr + RADEON_WB_CP_RPTR_OFFSET) & 0xFFFFFFFC));
	WREG32(CP_RB_RPTR_ADDR_HI, upper_32_bits(rdev->wb.gpu_addr + RADEON_WB_CP_RPTR_OFFSET) & 0xFF);
	WREG32(SCRATCH_ADDR, ((rdev->wb.gpu_addr + RADEON_WB_SCRATCH_OFFSET) >> 8) & 0xFFFFFFFF);

	if (rdev->wb.enabled)
		WREG32(SCRATCH_UMSK, 0xff);
	else {
		tmp |= RB_NO_UPDATE;
		WREG32(SCRATCH_UMSK, 0);
	}

	mdelay(1);
	WREG32(CP_RB_CNTL, tmp);

	WREG32(CP_RB_BASE, rdev->cp.gpu_addr >> 8);
	WREG32(CP_DEBUG, (1 << 27) | (1 << 28));

	rdev->cp.rptr = RREG32(CP_RB_RPTR);

	r600_cp_start(rdev);
	rdev->cp.ready = true;
	r = radeon_ring_test(rdev);
	if (r) {
		rdev->cp.ready = false;
		return r;
	}
	return 0;
}

void r600_cp_commit(struct radeon_device *rdev)
{
	WREG32(CP_RB_WPTR, rdev->cp.wptr);
	(void)RREG32(CP_RB_WPTR);
}

void r600_ring_init(struct radeon_device *rdev, unsigned ring_size)
{
	u32 rb_bufsz;

	/* Align ring size */
	rb_bufsz = drm_order(ring_size / 8);
	ring_size = (1 << (rb_bufsz + 1)) * 4;
	rdev->cp.ring_size = ring_size;
	rdev->cp.align_mask = 16 - 1;
}

void r600_cp_fini(struct radeon_device *rdev)
{
	r600_cp_stop(rdev);
	radeon_ring_fini(rdev);
}


/*
 * GPU scratch registers helpers function.
 */
void r600_scratch_init(struct radeon_device *rdev)
{
	int i;

	rdev->scratch.num_reg = 7;
	rdev->scratch.reg_base = SCRATCH_REG0;
	for (i = 0; i < rdev->scratch.num_reg; i++) {
		rdev->scratch.free[i] = true;
		rdev->scratch.reg[i] = rdev->scratch.reg_base + (i * 4);
	}
}

int r600_ring_test(struct radeon_device *rdev)
{
	uint32_t scratch;
	uint32_t tmp = 0;
	unsigned i;
	int r;

	r = radeon_scratch_get(rdev, &scratch);
	if (r) {
		DRM_ERROR("radeon: cp failed to get scratch reg (%d).\n", r);
		return r;
	}
	WREG32(scratch, 0xCAFEDEAD);
	r = radeon_ring_lock(rdev, 3);
	if (r) {
		DRM_ERROR("radeon: cp failed to lock ring (%d).\n", r);
		radeon_scratch_free(rdev, scratch);
		return r;
	}
	radeon_ring_write(rdev, PACKET3(PACKET3_SET_CONFIG_REG, 1));
	radeon_ring_write(rdev, ((scratch - PACKET3_SET_CONFIG_REG_OFFSET) >> 2));
	radeon_ring_write(rdev, 0xDEADBEEF);
	radeon_ring_unlock_commit(rdev);
	for (i = 0; i < rdev->usec_timeout; i++) {
		tmp = RREG32(scratch);
		if (tmp == 0xDEADBEEF)
			break;
		DRM_UDELAY(1);
	}
	if (i < rdev->usec_timeout) {
		DRM_INFO("ring test succeeded in %d usecs\n", i);
	} else {
		DRM_ERROR("radeon: ring test failed (scratch(0x%04X)=0x%08X)\n",
			  scratch, tmp);
		r = -EINVAL;
	}
	radeon_scratch_free(rdev, scratch);
	return r;
}

void r600_fence_ring_emit(struct radeon_device *rdev,
			  struct radeon_fence *fence)
{
	if (rdev->wb.use_event) {
		u64 addr = rdev->wb.gpu_addr + R600_WB_EVENT_OFFSET +
			(u64)(rdev->fence_drv.scratch_reg - rdev->scratch.reg_base);
		/* EVENT_WRITE_EOP - flush caches, send int */
		radeon_ring_write(rdev, PACKET3(PACKET3_EVENT_WRITE_EOP, 4));
		radeon_ring_write(rdev, EVENT_TYPE(CACHE_FLUSH_AND_INV_EVENT_TS) | EVENT_INDEX(5));
		radeon_ring_write(rdev, addr & 0xffffffff);
		radeon_ring_write(rdev, (upper_32_bits(addr) & 0xff) | DATA_SEL(1) | INT_SEL(2));
		radeon_ring_write(rdev, fence->seq);
		radeon_ring_write(rdev, 0);
	} else {
		radeon_ring_write(rdev, PACKET3(PACKET3_EVENT_WRITE, 0));
		radeon_ring_write(rdev, EVENT_TYPE(CACHE_FLUSH_AND_INV_EVENT) | EVENT_INDEX(0));
		/* wait for 3D idle clean */
		radeon_ring_write(rdev, PACKET3(PACKET3_SET_CONFIG_REG, 1));
		radeon_ring_write(rdev, (WAIT_UNTIL - PACKET3_SET_CONFIG_REG_OFFSET) >> 2);
		radeon_ring_write(rdev, WAIT_3D_IDLE_bit | WAIT_3D_IDLECLEAN_bit);
		/* Emit fence sequence & fire IRQ */
		radeon_ring_write(rdev, PACKET3(PACKET3_SET_CONFIG_REG, 1));
		radeon_ring_write(rdev, ((rdev->fence_drv.scratch_reg - PACKET3_SET_CONFIG_REG_OFFSET) >> 2));
		radeon_ring_write(rdev, fence->seq);
		/* CP_INTERRUPT packet 3 no longer exists, use packet 0 */
		radeon_ring_write(rdev, PACKET0(CP_INT_STATUS, 0));
		radeon_ring_write(rdev, RB_INT_STAT);
	}
}

int r600_copy_blit(struct radeon_device *rdev,
		   uint64_t src_offset,
		   uint64_t dst_offset,
		   unsigned num_gpu_pages,
		   struct radeon_fence *fence)
{
	int r;

	mutex_lock(&rdev->r600_blit.mutex);
	rdev->r600_blit.vb_ib = NULL;
	r = r600_blit_prepare_copy(rdev, num_gpu_pages * RADEON_GPU_PAGE_SIZE);
	if (r) {
		if (rdev->r600_blit.vb_ib)
			radeon_ib_free(rdev, &rdev->r600_blit.vb_ib);
		mutex_unlock(&rdev->r600_blit.mutex);
		return r;
	}
	r600_kms_blit_copy(rdev, src_offset, dst_offset, num_gpu_pages * RADEON_GPU_PAGE_SIZE);
	r600_blit_done_copy(rdev, fence);
	mutex_unlock(&rdev->r600_blit.mutex);
	return 0;
}

int r600_set_surface_reg(struct radeon_device *rdev, int reg,
			 uint32_t tiling_flags, uint32_t pitch,
			 uint32_t offset, uint32_t obj_size)
{
	/* FIXME: implement */
	return 0;
}

void r600_clear_surface_reg(struct radeon_device *rdev, int reg)
{
	/* FIXME: implement */
}

int r600_startup(struct radeon_device *rdev)
{
	int r;

	/* enable pcie gen2 link */
	r600_pcie_gen2_enable(rdev);

	if (!rdev->me_fw || !rdev->pfp_fw || !rdev->rlc_fw) {
		r = r600_init_microcode(rdev);
		if (r) {
			DRM_ERROR("Failed to load firmware!\n");
			return r;
		}
	}

	r600_mc_program(rdev);
	if (rdev->flags & RADEON_IS_AGP) {
		r600_agp_enable(rdev);
	} else {
		r = r600_pcie_gart_enable(rdev);
		if (r)
			return r;
	}
	r600_gpu_init(rdev);
	r = r600_blit_init(rdev);
	if (r) {
		r600_blit_fini(rdev);
		rdev->asic->copy = NULL;
		dev_warn(rdev->dev, "failed blitter (%d) falling back to memcpy\n", r);
	}

	/* allocate wb buffer */
	r = radeon_wb_init(rdev);
	if (r)
		return r;

	/* Enable IRQ */
	r = r600_irq_init(rdev);
	if (r) {
		DRM_ERROR("radeon: IH init failed (%d).\n", r);
		radeon_irq_kms_fini(rdev);
		return r;
	}
	r600_irq_set(rdev);

	r = radeon_ring_init(rdev, rdev->cp.ring_size);
	if (r)
		return r;
	r = r600_cp_load_microcode(rdev);
	if (r)
		return r;
	r = r600_cp_resume(rdev);
	if (r)
		return r;

	return 0;
}

void r600_vga_set_state(struct radeon_device *rdev, bool state)
{
	uint32_t temp;

	temp = RREG32(CONFIG_CNTL);
	if (state == false) {
		temp &= ~(1<<0);
		temp |= (1<<1);
	} else {
		temp &= ~(1<<1);
	}
	WREG32(CONFIG_CNTL, temp);
}

int r600_resume(struct radeon_device *rdev)
{
	int r;

	/* Do not reset GPU before posting, on r600 hw unlike on r500 hw,
	 * posting will perform necessary task to bring back GPU into good
	 * shape.
	 */
	/* post card */
	atom_asic_init(rdev->mode_info.atom_context);

	r = r600_startup(rdev);
	if (r) {
		DRM_ERROR("r600 startup failed on resume\n");
		return r;
	}

	r = r600_ib_test(rdev);
	if (r) {
		DRM_ERROR("radeon: failed testing IB (%d).\n", r);
		return r;
	}

	r = r600_audio_init(rdev);
	if (r) {
		DRM_ERROR("radeon: audio resume failed\n");
		return r;
	}

	return r;
}

int r600_suspend(struct radeon_device *rdev)
{
	int r;

	r600_audio_fini(rdev);
	/* FIXME: we should wait for ring to be empty */
	r600_cp_stop(rdev);
	rdev->cp.ready = false;
	r600_irq_suspend(rdev);
	radeon_wb_disable(rdev);
	r600_pcie_gart_disable(rdev);
	/* unpin shaders bo */
	if (rdev->r600_blit.shader_obj) {
		r = radeon_bo_reserve(rdev->r600_blit.shader_obj, false);
		if (!r) {
			radeon_bo_unpin(rdev->r600_blit.shader_obj);
			radeon_bo_unreserve(rdev->r600_blit.shader_obj);
		}
	}
	return 0;
}

/* Plan is to move initialization in that function and use
 * helper function so that radeon_device_init pretty much
 * do nothing more than calling asic specific function. This
 * should also allow to remove a bunch of callback function
 * like vram_info.
 */
int r600_init(struct radeon_device *rdev)
{
	int r;

	if (r600_debugfs_mc_info_init(rdev)) {
		DRM_ERROR("Failed to register debugfs file for mc !\n");
	}
	/* This don't do much */
	r = radeon_gem_init(rdev);
	if (r)
		return r;
	/* Read BIOS */
	if (!radeon_get_bios(rdev)) {
		if (ASIC_IS_AVIVO(rdev))
			return -EINVAL;
	}
	/* Must be an ATOMBIOS */
	if (!rdev->is_atom_bios) {
		dev_err(rdev->dev, "Expecting atombios for R600 GPU\n");
		return -EINVAL;
	}
	r = radeon_atombios_init(rdev);
	if (r)
		return r;
	/* Post card if necessary */
	if (!radeon_card_posted(rdev)) {
		if (!rdev->bios) {
			dev_err(rdev->dev, "Card not posted and no BIOS - ignoring\n");
			return -EINVAL;
		}
		DRM_INFO("GPU not posted. posting now...\n");
		atom_asic_init(rdev->mode_info.atom_context);
	}
	/* Initialize scratch registers */
	r600_scratch_init(rdev);
	/* Initialize surface registers */
	radeon_surface_init(rdev);
	/* Initialize clocks */
	radeon_get_clock_info(rdev->ddev);
	/* Fence driver */
	r = radeon_fence_driver_init(rdev);
	if (r)
		return r;
	if (rdev->flags & RADEON_IS_AGP) {
		r = radeon_agp_init(rdev);
		if (r)
			radeon_agp_disable(rdev);
	}
	r = r600_mc_init(rdev);
	if (r)
		return r;
	/* Memory manager */
	r = radeon_bo_init(rdev);
	if (r)
		return r;

	r = radeon_irq_kms_init(rdev);
	if (r)
		return r;

	rdev->cp.ring_obj = NULL;
	r600_ring_init(rdev, 1024 * 1024);

	rdev->ih.ring_obj = NULL;
	r600_ih_ring_init(rdev, 64 * 1024);

	r = r600_pcie_gart_init(rdev);
	if (r)
		return r;

	rdev->accel_working = true;
	r = r600_startup(rdev);
	if (r) {
		dev_err(rdev->dev, "disabling GPU acceleration\n");
		r600_cp_fini(rdev);
		r600_irq_fini(rdev);
		radeon_wb_fini(rdev);
		radeon_irq_kms_fini(rdev);
		r600_pcie_gart_fini(rdev);
		rdev->accel_working = false;
	}
	if (rdev->accel_working) {
		r = radeon_ib_pool_init(rdev);
		if (r) {
			dev_err(rdev->dev, "IB initialization failed (%d).\n", r);
			rdev->accel_working = false;
		} else {
			r = r600_ib_test(rdev);
			if (r) {
				dev_err(rdev->dev, "IB test failed (%d).\n", r);
				rdev->accel_working = false;
			}
		}
	}

	r = r600_audio_init(rdev);
	if (r)
		return r; /* TODO error handling */
	return 0;
}

void r600_fini(struct radeon_device *rdev)
{
	r600_audio_fini(rdev);
	r600_blit_fini(rdev);
	r600_cp_fini(rdev);
	r600_irq_fini(rdev);
	radeon_wb_fini(rdev);
	radeon_ib_pool_fini(rdev);
	radeon_irq_kms_fini(rdev);
	r600_pcie_gart_fini(rdev);
	radeon_agp_fini(rdev);
	radeon_gem_fini(rdev);
	radeon_fence_driver_fini(rdev);
	radeon_bo_fini(rdev);
	radeon_atombios_fini(rdev);
	kfree(rdev->bios);
	rdev->bios = NULL;
}


/*
 * CS stuff
 */
void r600_ring_ib_execute(struct radeon_device *rdev, struct radeon_ib *ib)
{
	/* FIXME: implement */
	radeon_ring_write(rdev, PACKET3(PACKET3_INDIRECT_BUFFER, 2));
	radeon_ring_write(rdev,
#ifdef __BIG_ENDIAN
			  (2 << 0) |
#endif
			  (ib->gpu_addr & 0xFFFFFFFC));
	radeon_ring_write(rdev, upper_32_bits(ib->gpu_addr) & 0xFF);
	radeon_ring_write(rdev, ib->length_dw);
}

int r600_ib_test(struct radeon_device *rdev)
{
	struct radeon_ib *ib;
	uint32_t scratch;
	uint32_t tmp = 0;
	unsigned i;
	int r;

	r = radeon_scratch_get(rdev, &scratch);
	if (r) {
		DRM_ERROR("radeon: failed to get scratch reg (%d).\n", r);
		return r;
	}
	WREG32(scratch, 0xCAFEDEAD);
	r = radeon_ib_get(rdev, &ib);
	if (r) {
		DRM_ERROR("radeon: failed to get ib (%d).\n", r);
		return r;
	}
	ib->ptr[0] = PACKET3(PACKET3_SET_CONFIG_REG, 1);
	ib->ptr[1] = ((scratch - PACKET3_SET_CONFIG_REG_OFFSET) >> 2);
	ib->ptr[2] = 0xDEADBEEF;
	ib->ptr[3] = PACKET2(0);
	ib->ptr[4] = PACKET2(0);
	ib->ptr[5] = PACKET2(0);
	ib->ptr[6] = PACKET2(0);
	ib->ptr[7] = PACKET2(0);
	ib->ptr[8] = PACKET2(0);
	ib->ptr[9] = PACKET2(0);
	ib->ptr[10] = PACKET2(0);
	ib->ptr[11] = PACKET2(0);
	ib->ptr[12] = PACKET2(0);
	ib->ptr[13] = PACKET2(0);
	ib->ptr[14] = PACKET2(0);
	ib->ptr[15] = PACKET2(0);
	ib->length_dw = 16;
	r = radeon_ib_schedule(rdev, ib);
	if (r) {
		radeon_scratch_free(rdev, scratch);
		radeon_ib_free(rdev, &ib);
		DRM_ERROR("radeon: failed to schedule ib (%d).\n", r);
		return r;
	}
	r = radeon_fence_wait(ib->fence, false);
	if (r) {
		DRM_ERROR("radeon: fence wait failed (%d).\n", r);
		return r;
	}
	for (i = 0; i < rdev->usec_timeout; i++) {
		tmp = RREG32(scratch);
		if (tmp == 0xDEADBEEF)
			break;
		DRM_UDELAY(1);
	}
	if (i < rdev->usec_timeout) {
		DRM_INFO("ib test succeeded in %u usecs\n", i);
	} else {
		DRM_ERROR("radeon: ib test failed (scratch(0x%04X)=0x%08X)\n",
			  scratch, tmp);
		r = -EINVAL;
	}
	radeon_scratch_free(rdev, scratch);
	radeon_ib_free(rdev, &ib);
	return r;
}

/*
 * Interrupts
 *
 * Interrupts use a ring buffer on r6xx/r7xx hardware.  It works pretty
 * the same as the CP ring buffer, but in reverse.  Rather than the CPU
 * writing to the ring and the GPU consuming, the GPU writes to the ring
 * and host consumes.  As the host irq handler processes interrupts, it
 * increments the rptr.  When the rptr catches up with the wptr, all the
 * current interrupts have been processed.
 */

void r600_ih_ring_init(struct radeon_device *rdev, unsigned ring_size)
{
	u32 rb_bufsz;

	/* Align ring size */
	rb_bufsz = drm_order(ring_size / 4);
	ring_size = (1 << rb_bufsz) * 4;
	rdev->ih.ring_size = ring_size;
	rdev->ih.ptr_mask = rdev->ih.ring_size - 1;
	rdev->ih.rptr = 0;
}

static int r600_ih_ring_alloc(struct radeon_device *rdev)
{
	int r;

	/* Allocate ring buffer */
	if (rdev->ih.ring_obj == NULL) {
		r = radeon_bo_create(rdev, rdev->ih.ring_size,
				     PAGE_SIZE, true,
				     RADEON_GEM_DOMAIN_GTT,
				     &rdev->ih.ring_obj);
		if (r) {
			DRM_ERROR("radeon: failed to create ih ring buffer (%d).\n", r);
			return r;
		}
		r = radeon_bo_reserve(rdev->ih.ring_obj, false);
		if (unlikely(r != 0))
			return r;
		r = radeon_bo_pin(rdev->ih.ring_obj,
				  RADEON_GEM_DOMAIN_GTT,
				  &rdev->ih.gpu_addr);
		if (r) {
			radeon_bo_unreserve(rdev->ih.ring_obj);
			DRM_ERROR("radeon: failed to pin ih ring buffer (%d).\n", r);
			return r;
		}
		r = radeon_bo_kmap(rdev->ih.ring_obj,
				   (void **)&rdev->ih.ring);
		radeon_bo_unreserve(rdev->ih.ring_obj);
		if (r) {
			DRM_ERROR("radeon: failed to map ih ring buffer (%d).\n", r);
			return r;
		}
	}
	return 0;
}

static void r600_ih_ring_fini(struct radeon_device *rdev)
{
	int r;
	if (rdev->ih.ring_obj) {
		r = radeon_bo_reserve(rdev->ih.ring_obj, false);
		if (likely(r == 0)) {
			radeon_bo_kunmap(rdev->ih.ring_obj);
			radeon_bo_unpin(rdev->ih.ring_obj);
			radeon_bo_unreserve(rdev->ih.ring_obj);
		}
		radeon_bo_unref(&rdev->ih.ring_obj);
		rdev->ih.ring = NULL;
		rdev->ih.ring_obj = NULL;
	}
}

void r600_rlc_stop(struct radeon_device *rdev)
{

	if ((rdev->family >= CHIP_RV770) &&
	    (rdev->family <= CHIP_RV740)) {
		/* r7xx asics need to soft reset RLC before halting */
		WREG32(SRBM_SOFT_RESET, SOFT_RESET_RLC);
		RREG32(SRBM_SOFT_RESET);
		udelay(15000);
		WREG32(SRBM_SOFT_RESET, 0);
		RREG32(SRBM_SOFT_RESET);
	}

	WREG32(RLC_CNTL, 0);
}

static void r600_rlc_start(struct radeon_device *rdev)
{
	WREG32(RLC_CNTL, RLC_ENABLE);
}

static int r600_rlc_init(struct radeon_device *rdev)
{
	u32 i;
	const __be32 *fw_data;

	if (!rdev->rlc_fw)
		return -EINVAL;

	r600_rlc_stop(rdev);

	WREG32(RLC_HB_BASE, 0);
	WREG32(RLC_HB_CNTL, 0);
	WREG32(RLC_HB_RPTR, 0);
	WREG32(RLC_HB_WPTR, 0);
	if (rdev->family <= CHIP_CAICOS) {
		WREG32(RLC_HB_WPTR_LSB_ADDR, 0);
		WREG32(RLC_HB_WPTR_MSB_ADDR, 0);
	}
	WREG32(RLC_MC_CNTL, 0);
	WREG32(RLC_UCODE_CNTL, 0);

	fw_data = (const __be32 *)rdev->rlc_fw->data;
	if (rdev->family >= CHIP_CAYMAN) {
		for (i = 0; i < CAYMAN_RLC_UCODE_SIZE; i++) {
			WREG32(RLC_UCODE_ADDR, i);
			WREG32(RLC_UCODE_DATA, be32_to_cpup(fw_data++));
		}
	} else if (rdev->family >= CHIP_CEDAR) {
		for (i = 0; i < EVERGREEN_RLC_UCODE_SIZE; i++) {
			WREG32(RLC_UCODE_ADDR, i);
			WREG32(RLC_UCODE_DATA, be32_to_cpup(fw_data++));
		}
	} else if (rdev->family >= CHIP_RV770) {
		for (i = 0; i < R700_RLC_UCODE_SIZE; i++) {
			WREG32(RLC_UCODE_ADDR, i);
			WREG32(RLC_UCODE_DATA, be32_to_cpup(fw_data++));
		}
	} else {
		for (i = 0; i < RLC_UCODE_SIZE; i++) {
			WREG32(RLC_UCODE_ADDR, i);
			WREG32(RLC_UCODE_DATA, be32_to_cpup(fw_data++));
		}
	}
	WREG32(RLC_UCODE_ADDR, 0);

	r600_rlc_start(rdev);

	return 0;
}

static void r600_enable_interrupts(struct radeon_device *rdev)
{
	u32 ih_cntl = RREG32(IH_CNTL);
	u32 ih_rb_cntl = RREG32(IH_RB_CNTL);

	ih_cntl |= ENABLE_INTR;
	ih_rb_cntl |= IH_RB_ENABLE;
	WREG32(IH_CNTL, ih_cntl);
	WREG32(IH_RB_CNTL, ih_rb_cntl);
	rdev->ih.enabled = true;
}

void r600_disable_interrupts(struct radeon_device *rdev)
{
	u32 ih_rb_cntl = RREG32(IH_RB_CNTL);
	u32 ih_cntl = RREG32(IH_CNTL);

	ih_rb_cntl &= ~IH_RB_ENABLE;
	ih_cntl &= ~ENABLE_INTR;
	WREG32(IH_RB_CNTL, ih_rb_cntl);
	WREG32(IH_CNTL, ih_cntl);
	/* set rptr, wptr to 0 */
	WREG32(IH_RB_RPTR, 0);
	WREG32(IH_RB_WPTR, 0);
	rdev->ih.enabled = false;
	rdev->ih.wptr = 0;
	rdev->ih.rptr = 0;
}

static void r600_disable_interrupt_state(struct radeon_device *rdev)
{
	u32 tmp;

	WREG32(CP_INT_CNTL, CNTX_BUSY_INT_ENABLE | CNTX_EMPTY_INT_ENABLE);
	WREG32(GRBM_INT_CNTL, 0);
	WREG32(DxMODE_INT_MASK, 0);
	WREG32(D1GRPH_INTERRUPT_CONTROL, 0);
	WREG32(D2GRPH_INTERRUPT_CONTROL, 0);
	if (ASIC_IS_DCE3(rdev)) {
		WREG32(DCE3_DACA_AUTODETECT_INT_CONTROL, 0);
		WREG32(DCE3_DACB_AUTODETECT_INT_CONTROL, 0);
		tmp = RREG32(DC_HPD1_INT_CONTROL) & DC_HPDx_INT_POLARITY;
		WREG32(DC_HPD1_INT_CONTROL, tmp);
		tmp = RREG32(DC_HPD2_INT_CONTROL) & DC_HPDx_INT_POLARITY;
		WREG32(DC_HPD2_INT_CONTROL, tmp);
		tmp = RREG32(DC_HPD3_INT_CONTROL) & DC_HPDx_INT_POLARITY;
		WREG32(DC_HPD3_INT_CONTROL, tmp);
		tmp = RREG32(DC_HPD4_INT_CONTROL) & DC_HPDx_INT_POLARITY;
		WREG32(DC_HPD4_INT_CONTROL, tmp);
		if (ASIC_IS_DCE32(rdev)) {
			tmp = RREG32(DC_HPD5_INT_CONTROL) & DC_HPDx_INT_POLARITY;
			WREG32(DC_HPD5_INT_CONTROL, tmp);
			tmp = RREG32(DC_HPD6_INT_CONTROL) & DC_HPDx_INT_POLARITY;
			WREG32(DC_HPD6_INT_CONTROL, tmp);
		}
	} else {
		WREG32(DACA_AUTODETECT_INT_CONTROL, 0);
		WREG32(DACB_AUTODETECT_INT_CONTROL, 0);
		tmp = RREG32(DC_HOT_PLUG_DETECT1_INT_CONTROL) & DC_HOT_PLUG_DETECTx_INT_POLARITY;
		WREG32(DC_HOT_PLUG_DETECT1_INT_CONTROL, tmp);
		tmp = RREG32(DC_HOT_PLUG_DETECT2_INT_CONTROL) & DC_HOT_PLUG_DETECTx_INT_POLARITY;
		WREG32(DC_HOT_PLUG_DETECT2_INT_CONTROL, tmp);
		tmp = RREG32(DC_HOT_PLUG_DETECT3_INT_CONTROL) & DC_HOT_PLUG_DETECTx_INT_POLARITY;
		WREG32(DC_HOT_PLUG_DETECT3_INT_CONTROL, tmp);
	}
}

int r600_irq_init(struct radeon_device *rdev)
{
	int ret = 0;
	int rb_bufsz;
	u32 interrupt_cntl, ih_cntl, ih_rb_cntl;

	/* allocate ring */
	ret = r600_ih_ring_alloc(rdev);
	if (ret)
		return ret;

	/* disable irqs */
	r600_disable_interrupts(rdev);

	/* init rlc */
	ret = r600_rlc_init(rdev);
	if (ret) {
		r600_ih_ring_fini(rdev);
		return ret;
	}

	/* setup interrupt control */
	/* set dummy read address to ring address */
	WREG32(INTERRUPT_CNTL2, rdev->ih.gpu_addr >> 8);
	interrupt_cntl = RREG32(INTERRUPT_CNTL);
	/* IH_DUMMY_RD_OVERRIDE=0 - dummy read disabled with msi, enabled without msi
	 * IH_DUMMY_RD_OVERRIDE=1 - dummy read controlled by IH_DUMMY_RD_EN
	 */
	interrupt_cntl &= ~IH_DUMMY_RD_OVERRIDE;
	/* IH_REQ_NONSNOOP_EN=1 if ring is in non-cacheable memory, e.g., vram */
	interrupt_cntl &= ~IH_REQ_NONSNOOP_EN;
	WREG32(INTERRUPT_CNTL, interrupt_cntl);

	WREG32(IH_RB_BASE, rdev->ih.gpu_addr >> 8);
	rb_bufsz = drm_order(rdev->ih.ring_size / 4);

	ih_rb_cntl = (IH_WPTR_OVERFLOW_ENABLE |
		      IH_WPTR_OVERFLOW_CLEAR |
		      (rb_bufsz << 1));

	if (rdev->wb.enabled)
		ih_rb_cntl |= IH_WPTR_WRITEBACK_ENABLE;

	/* set the writeback address whether it's enabled or not */
	WREG32(IH_RB_WPTR_ADDR_LO, (rdev->wb.gpu_addr + R600_WB_IH_WPTR_OFFSET) & 0xFFFFFFFC);
	WREG32(IH_RB_WPTR_ADDR_HI, upper_32_bits(rdev->wb.gpu_addr + R600_WB_IH_WPTR_OFFSET) & 0xFF);

	WREG32(IH_RB_CNTL, ih_rb_cntl);

	/* set rptr, wptr to 0 */
	WREG32(IH_RB_RPTR, 0);
	WREG32(IH_RB_WPTR, 0);

	/* Default settings for IH_CNTL (disabled at first) */
	ih_cntl = MC_WRREQ_CREDIT(0x10) | MC_WR_CLEAN_CNT(0x10);
	/* RPTR_REARM only works if msi's are enabled */
	if (rdev->msi_enabled)
		ih_cntl |= RPTR_REARM;

#ifdef __BIG_ENDIAN
	ih_cntl |= IH_MC_SWAP(IH_MC_SWAP_32BIT);
#endif
	WREG32(IH_CNTL, ih_cntl);

	/* force the active interrupt state to all disabled */
	if (rdev->family >= CHIP_CEDAR)
		evergreen_disable_interrupt_state(rdev);
	else
		r600_disable_interrupt_state(rdev);

	/* enable irqs */
	r600_enable_interrupts(rdev);

	return ret;
}

void r600_irq_suspend(struct radeon_device *rdev)
{
	r600_irq_disable(rdev);
	r600_rlc_stop(rdev);
}

void r600_irq_fini(struct radeon_device *rdev)
{
	r600_irq_suspend(rdev);
	r600_ih_ring_fini(rdev);
}

int r600_irq_set(struct radeon_device *rdev)
{
	u32 cp_int_cntl = CNTX_BUSY_INT_ENABLE | CNTX_EMPTY_INT_ENABLE;
	u32 mode_int = 0;
	u32 hpd1, hpd2, hpd3, hpd4 = 0, hpd5 = 0, hpd6 = 0;
	u32 grbm_int_cntl = 0;
	u32 hdmi1, hdmi2;
	u32 d1grph = 0, d2grph = 0;

	if (!rdev->irq.installed) {
		WARN(1, "Can't enable IRQ/MSI because no handler is installed\n");
		return -EINVAL;
	}
	/* don't enable anything if the ih is disabled */
	if (!rdev->ih.enabled) {
		r600_disable_interrupts(rdev);
		/* force the active interrupt state to all disabled */
		r600_disable_interrupt_state(rdev);
		return 0;
	}

	hdmi1 = RREG32(R600_HDMI_BLOCK1 + R600_HDMI_CNTL) & ~R600_HDMI_INT_EN;
	if (ASIC_IS_DCE3(rdev)) {
		hdmi2 = RREG32(R600_HDMI_BLOCK3 + R600_HDMI_CNTL) & ~R600_HDMI_INT_EN;
		hpd1 = RREG32(DC_HPD1_INT_CONTROL) & ~DC_HPDx_INT_EN;
		hpd2 = RREG32(DC_HPD2_INT_CONTROL) & ~DC_HPDx_INT_EN;
		hpd3 = RREG32(DC_HPD3_INT_CONTROL) & ~DC_HPDx_INT_EN;
		hpd4 = RREG32(DC_HPD4_INT_CONTROL) & ~DC_HPDx_INT_EN;
		if (ASIC_IS_DCE32(rdev)) {
			hpd5 = RREG32(DC_HPD5_INT_CONTROL) & ~DC_HPDx_INT_EN;
			hpd6 = RREG32(DC_HPD6_INT_CONTROL) & ~DC_HPDx_INT_EN;
		}
	} else {
		hdmi2 = RREG32(R600_HDMI_BLOCK2 + R600_HDMI_CNTL) & ~R600_HDMI_INT_EN;
		hpd1 = RREG32(DC_HOT_PLUG_DETECT1_INT_CONTROL) & ~DC_HPDx_INT_EN;
		hpd2 = RREG32(DC_HOT_PLUG_DETECT2_INT_CONTROL) & ~DC_HPDx_INT_EN;
		hpd3 = RREG32(DC_HOT_PLUG_DETECT3_INT_CONTROL) & ~DC_HPDx_INT_EN;
	}

	if (rdev->irq.sw_int) {
		DRM_DEBUG("r600_irq_set: sw int\n");
		cp_int_cntl |= RB_INT_ENABLE;
		cp_int_cntl |= TIME_STAMP_INT_ENABLE;
	}
	if (rdev->irq.crtc_vblank_int[0] ||
	    rdev->irq.pflip[0]) {
		DRM_DEBUG("r600_irq_set: vblank 0\n");
		mode_int |= D1MODE_VBLANK_INT_MASK;
	}
	if (rdev->irq.crtc_vblank_int[1] ||
	    rdev->irq.pflip[1]) {
		DRM_DEBUG("r600_irq_set: vblank 1\n");
		mode_int |= D2MODE_VBLANK_INT_MASK;
	}
	if (rdev->irq.hpd[0]) {
		DRM_DEBUG("r600_irq_set: hpd 1\n");
		hpd1 |= DC_HPDx_INT_EN;
	}
	if (rdev->irq.hpd[1]) {
		DRM_DEBUG("r600_irq_set: hpd 2\n");
		hpd2 |= DC_HPDx_INT_EN;
	}
	if (rdev->irq.hpd[2]) {
		DRM_DEBUG("r600_irq_set: hpd 3\n");
		hpd3 |= DC_HPDx_INT_EN;
	}
	if (rdev->irq.hpd[3]) {
		DRM_DEBUG("r600_irq_set: hpd 4\n");
		hpd4 |= DC_HPDx_INT_EN;
	}
	if (rdev->irq.hpd[4]) {
		DRM_DEBUG("r600_irq_set: hpd 5\n");
		hpd5 |= DC_HPDx_INT_EN;
	}
	if (rdev->irq.hpd[5]) {
		DRM_DEBUG("r600_irq_set: hpd 6\n");
		hpd6 |= DC_HPDx_INT_EN;
	}
	if (rdev->irq.hdmi[0]) {
		DRM_DEBUG("r600_irq_set: hdmi 1\n");
		hdmi1 |= R600_HDMI_INT_EN;
	}
	if (rdev->irq.hdmi[1]) {
		DRM_DEBUG("r600_irq_set: hdmi 2\n");
		hdmi2 |= R600_HDMI_INT_EN;
	}
	if (rdev->irq.gui_idle) {
		DRM_DEBUG("gui idle\n");
		grbm_int_cntl |= GUI_IDLE_INT_ENABLE;
	}

	WREG32(CP_INT_CNTL, cp_int_cntl);
	WREG32(DxMODE_INT_MASK, mode_int);
	WREG32(D1GRPH_INTERRUPT_CONTROL, d1grph);
	WREG32(D2GRPH_INTERRUPT_CONTROL, d2grph);
	WREG32(GRBM_INT_CNTL, grbm_int_cntl);
	WREG32(R600_HDMI_BLOCK1 + R600_HDMI_CNTL, hdmi1);
	if (ASIC_IS_DCE3(rdev)) {
		WREG32(R600_HDMI_BLOCK3 + R600_HDMI_CNTL, hdmi2);
		WREG32(DC_HPD1_INT_CONTROL, hpd1);
		WREG32(DC_HPD2_INT_CONTROL, hpd2);
		WREG32(DC_HPD3_INT_CONTROL, hpd3);
		WREG32(DC_HPD4_INT_CONTROL, hpd4);
		if (ASIC_IS_DCE32(rdev)) {
			WREG32(DC_HPD5_INT_CONTROL, hpd5);
			WREG32(DC_HPD6_INT_CONTROL, hpd6);
		}
	} else {
		WREG32(R600_HDMI_BLOCK2 + R600_HDMI_CNTL, hdmi2);
		WREG32(DC_HOT_PLUG_DETECT1_INT_CONTROL, hpd1);
		WREG32(DC_HOT_PLUG_DETECT2_INT_CONTROL, hpd2);
		WREG32(DC_HOT_PLUG_DETECT3_INT_CONTROL, hpd3);
	}

	return 0;
}

static inline void r600_irq_ack(struct radeon_device *rdev)
{
	u32 tmp;

	if (ASIC_IS_DCE3(rdev)) {
		rdev->irq.stat_regs.r600.disp_int = RREG32(DCE3_DISP_INTERRUPT_STATUS);
		rdev->irq.stat_regs.r600.disp_int_cont = RREG32(DCE3_DISP_INTERRUPT_STATUS_CONTINUE);
		rdev->irq.stat_regs.r600.disp_int_cont2 = RREG32(DCE3_DISP_INTERRUPT_STATUS_CONTINUE2);
	} else {
		rdev->irq.stat_regs.r600.disp_int = RREG32(DISP_INTERRUPT_STATUS);
		rdev->irq.stat_regs.r600.disp_int_cont = RREG32(DISP_INTERRUPT_STATUS_CONTINUE);
		rdev->irq.stat_regs.r600.disp_int_cont2 = 0;
	}
	rdev->irq.stat_regs.r600.d1grph_int = RREG32(D1GRPH_INTERRUPT_STATUS);
	rdev->irq.stat_regs.r600.d2grph_int = RREG32(D2GRPH_INTERRUPT_STATUS);

	if (rdev->irq.stat_regs.r600.d1grph_int & DxGRPH_PFLIP_INT_OCCURRED)
		WREG32(D1GRPH_INTERRUPT_STATUS, DxGRPH_PFLIP_INT_CLEAR);
	if (rdev->irq.stat_regs.r600.d2grph_int & DxGRPH_PFLIP_INT_OCCURRED)
		WREG32(D2GRPH_INTERRUPT_STATUS, DxGRPH_PFLIP_INT_CLEAR);
	if (rdev->irq.stat_regs.r600.disp_int & LB_D1_VBLANK_INTERRUPT)
		WREG32(D1MODE_VBLANK_STATUS, DxMODE_VBLANK_ACK);
	if (rdev->irq.stat_regs.r600.disp_int & LB_D1_VLINE_INTERRUPT)
		WREG32(D1MODE_VLINE_STATUS, DxMODE_VLINE_ACK);
	if (rdev->irq.stat_regs.r600.disp_int & LB_D2_VBLANK_INTERRUPT)
		WREG32(D2MODE_VBLANK_STATUS, DxMODE_VBLANK_ACK);
	if (rdev->irq.stat_regs.r600.disp_int & LB_D2_VLINE_INTERRUPT)
		WREG32(D2MODE_VLINE_STATUS, DxMODE_VLINE_ACK);
	if (rdev->irq.stat_regs.r600.disp_int & DC_HPD1_INTERRUPT) {
		if (ASIC_IS_DCE3(rdev)) {
			tmp = RREG32(DC_HPD1_INT_CONTROL);
			tmp |= DC_HPDx_INT_ACK;
			WREG32(DC_HPD1_INT_CONTROL, tmp);
		} else {
			tmp = RREG32(DC_HOT_PLUG_DETECT1_INT_CONTROL);
			tmp |= DC_HPDx_INT_ACK;
			WREG32(DC_HOT_PLUG_DETECT1_INT_CONTROL, tmp);
		}
	}
	if (rdev->irq.stat_regs.r600.disp_int & DC_HPD2_INTERRUPT) {
		if (ASIC_IS_DCE3(rdev)) {
			tmp = RREG32(DC_HPD2_INT_CONTROL);
			tmp |= DC_HPDx_INT_ACK;
			WREG32(DC_HPD2_INT_CONTROL, tmp);
		} else {
			tmp = RREG32(DC_HOT_PLUG_DETECT2_INT_CONTROL);
			tmp |= DC_HPDx_INT_ACK;
			WREG32(DC_HOT_PLUG_DETECT2_INT_CONTROL, tmp);
		}
	}
	if (rdev->irq.stat_regs.r600.disp_int_cont & DC_HPD3_INTERRUPT) {
		if (ASIC_IS_DCE3(rdev)) {
			tmp = RREG32(DC_HPD3_INT_CONTROL);
			tmp |= DC_HPDx_INT_ACK;
			WREG32(DC_HPD3_INT_CONTROL, tmp);
		} else {
			tmp = RREG32(DC_HOT_PLUG_DETECT3_INT_CONTROL);
			tmp |= DC_HPDx_INT_ACK;
			WREG32(DC_HOT_PLUG_DETECT3_INT_CONTROL, tmp);
		}
	}
	if (rdev->irq.stat_regs.r600.disp_int_cont & DC_HPD4_INTERRUPT) {
		tmp = RREG32(DC_HPD4_INT_CONTROL);
		tmp |= DC_HPDx_INT_ACK;
		WREG32(DC_HPD4_INT_CONTROL, tmp);
	}
	if (ASIC_IS_DCE32(rdev)) {
		if (rdev->irq.stat_regs.r600.disp_int_cont2 & DC_HPD5_INTERRUPT) {
			tmp = RREG32(DC_HPD5_INT_CONTROL);
			tmp |= DC_HPDx_INT_ACK;
			WREG32(DC_HPD5_INT_CONTROL, tmp);
		}
		if (rdev->irq.stat_regs.r600.disp_int_cont2 & DC_HPD6_INTERRUPT) {
			tmp = RREG32(DC_HPD5_INT_CONTROL);
			tmp |= DC_HPDx_INT_ACK;
			WREG32(DC_HPD6_INT_CONTROL, tmp);
		}
	}
	if (RREG32(R600_HDMI_BLOCK1 + R600_HDMI_STATUS) & R600_HDMI_INT_PENDING) {
		WREG32_P(R600_HDMI_BLOCK1 + R600_HDMI_CNTL, R600_HDMI_INT_ACK, ~R600_HDMI_INT_ACK);
	}
	if (ASIC_IS_DCE3(rdev)) {
		if (RREG32(R600_HDMI_BLOCK3 + R600_HDMI_STATUS) & R600_HDMI_INT_PENDING) {
			WREG32_P(R600_HDMI_BLOCK3 + R600_HDMI_CNTL, R600_HDMI_INT_ACK, ~R600_HDMI_INT_ACK);
		}
	} else {
		if (RREG32(R600_HDMI_BLOCK2 + R600_HDMI_STATUS) & R600_HDMI_INT_PENDING) {
			WREG32_P(R600_HDMI_BLOCK2 + R600_HDMI_CNTL, R600_HDMI_INT_ACK, ~R600_HDMI_INT_ACK);
		}
	}
}

void r600_irq_disable(struct radeon_device *rdev)
{
	r600_disable_interrupts(rdev);
	/* Wait and acknowledge irq */
	mdelay(1);
	r600_irq_ack(rdev);
	r600_disable_interrupt_state(rdev);
}

static inline u32 r600_get_ih_wptr(struct radeon_device *rdev)
{
	u32 wptr, tmp;

	if (rdev->wb.enabled)
		wptr = le32_to_cpu(rdev->wb.wb[R600_WB_IH_WPTR_OFFSET/4]);
	else
		wptr = RREG32(IH_RB_WPTR);

	if (wptr & RB_OVERFLOW) {
		/* When a ring buffer overflow happen start parsing interrupt
		 * from the last not overwritten vector (wptr + 16). Hopefully
		 * this should allow us to catchup.
		 */
		dev_warn(rdev->dev, "IH ring buffer overflow (0x%08X, %d, %d)\n",
			wptr, rdev->ih.rptr, (wptr + 16) + rdev->ih.ptr_mask);
		rdev->ih.rptr = (wptr + 16) & rdev->ih.ptr_mask;
		tmp = RREG32(IH_RB_CNTL);
		tmp |= IH_WPTR_OVERFLOW_CLEAR;
		WREG32(IH_RB_CNTL, tmp);
	}
	return (wptr & rdev->ih.ptr_mask);
}

/*        r600 IV Ring
 * Each IV ring entry is 128 bits:
 * [7:0]    - interrupt source id
 * [31:8]   - reserved
 * [59:32]  - interrupt source data
 * [127:60]  - reserved
 *
 * The basic interrupt vector entries
 * are decoded as follows:
 * src_id  src_data  description
 *      1         0  D1 Vblank
 *      1         1  D1 Vline
 *      5         0  D2 Vblank
 *      5         1  D2 Vline
 *     19         0  FP Hot plug detection A
 *     19         1  FP Hot plug detection B
 *     19         2  DAC A auto-detection
 *     19         3  DAC B auto-detection
 *     21         4  HDMI block A
 *     21         5  HDMI block B
 *    176         -  CP_INT RB
 *    177         -  CP_INT IB1
 *    178         -  CP_INT IB2
 *    181         -  EOP Interrupt
 *    233         -  GUI Idle
 *
 * Note, these are based on r600 and may need to be
 * adjusted or added to on newer asics
 */

int r600_irq_process(struct radeon_device *rdev)
{
	u32 wptr;
	u32 rptr;
	u32 src_id, src_data;
	u32 ring_index;
	unsigned long flags;
	bool queue_hotplug = false;

	if (!rdev->ih.enabled || rdev->shutdown)
		return IRQ_NONE;

	wptr = r600_get_ih_wptr(rdev);
	rptr = rdev->ih.rptr;
	DRM_DEBUG("r600_irq_process start: rptr %d, wptr %d\n", rptr, wptr);

	spin_lock_irqsave(&rdev->ih.lock, flags);

	if (rptr == wptr) {
		spin_unlock_irqrestore(&rdev->ih.lock, flags);
		return IRQ_NONE;
	}

restart_ih:
	/* display interrupts */
	r600_irq_ack(rdev);

	rdev->ih.wptr = wptr;
	while (rptr != wptr) {
		/* wptr/rptr are in bytes! */
		ring_index = rptr / 4;
		src_id = le32_to_cpu(rdev->ih.ring[ring_index]) & 0xff;
		src_data = le32_to_cpu(rdev->ih.ring[ring_index + 1]) & 0xfffffff;

		switch (src_id) {
		case 1: /* D1 vblank/vline */
			switch (src_data) {
			case 0: /* D1 vblank */
				if (rdev->irq.stat_regs.r600.disp_int & LB_D1_VBLANK_INTERRUPT) {
					if (rdev->irq.crtc_vblank_int[0]) {
						drm_handle_vblank(rdev->ddev, 0);
						rdev->pm.vblank_sync = true;
						wake_up(&rdev->irq.vblank_queue);
					}
					if (rdev->irq.pflip[0])
						radeon_crtc_handle_flip(rdev, 0);
					rdev->irq.stat_regs.r600.disp_int &= ~LB_D1_VBLANK_INTERRUPT;
					DRM_DEBUG("IH: D1 vblank\n");
				}
				break;
			case 1: /* D1 vline */
				if (rdev->irq.stat_regs.r600.disp_int & LB_D1_VLINE_INTERRUPT) {
					rdev->irq.stat_regs.r600.disp_int &= ~LB_D1_VLINE_INTERRUPT;
					DRM_DEBUG("IH: D1 vline\n");
				}
				break;
			default:
				DRM_DEBUG("Unhandled interrupt: %d %d\n", src_id, src_data);
				break;
			}
			break;
		case 5: /* D2 vblank/vline */
			switch (src_data) {
			case 0: /* D2 vblank */
				if (rdev->irq.stat_regs.r600.disp_int & LB_D2_VBLANK_INTERRUPT) {
					if (rdev->irq.crtc_vblank_int[1]) {
						drm_handle_vblank(rdev->ddev, 1);
						rdev->pm.vblank_sync = true;
						wake_up(&rdev->irq.vblank_queue);
					}
					if (rdev->irq.pflip[1])
						radeon_crtc_handle_flip(rdev, 1);
					rdev->irq.stat_regs.r600.disp_int &= ~LB_D2_VBLANK_INTERRUPT;
					DRM_DEBUG("IH: D2 vblank\n");
				}
				break;
			case 1: /* D1 vline */
				if (rdev->irq.stat_regs.r600.disp_int & LB_D2_VLINE_INTERRUPT) {
					rdev->irq.stat_regs.r600.disp_int &= ~LB_D2_VLINE_INTERRUPT;
					DRM_DEBUG("IH: D2 vline\n");
				}
				break;
			default:
				DRM_DEBUG("Unhandled interrupt: %d %d\n", src_id, src_data);
				break;
			}
			break;
		case 19: /* HPD/DAC hotplug */
			switch (src_data) {
			case 0:
				if (rdev->irq.stat_regs.r600.disp_int & DC_HPD1_INTERRUPT) {
					rdev->irq.stat_regs.r600.disp_int &= ~DC_HPD1_INTERRUPT;
					queue_hotplug = true;
					DRM_DEBUG("IH: HPD1\n");
				}
				break;
			case 1:
				if (rdev->irq.stat_regs.r600.disp_int & DC_HPD2_INTERRUPT) {
					rdev->irq.stat_regs.r600.disp_int &= ~DC_HPD2_INTERRUPT;
					queue_hotplug = true;
					DRM_DEBUG("IH: HPD2\n");
				}
				break;
			case 4:
				if (rdev->irq.stat_regs.r600.disp_int_cont & DC_HPD3_INTERRUPT) {
					rdev->irq.stat_regs.r600.disp_int_cont &= ~DC_HPD3_INTERRUPT;
					queue_hotplug = true;
					DRM_DEBUG("IH: HPD3\n");
				}
				break;
			case 5:
				if (rdev->irq.stat_regs.r600.disp_int_cont & DC_HPD4_INTERRUPT) {
					rdev->irq.stat_regs.r600.disp_int_cont &= ~DC_HPD4_INTERRUPT;
					queue_hotplug = true;
					DRM_DEBUG("IH: HPD4\n");
				}
				break;
			case 10:
				if (rdev->irq.stat_regs.r600.disp_int_cont2 & DC_HPD5_INTERRUPT) {
					rdev->irq.stat_regs.r600.disp_int_cont2 &= ~DC_HPD5_INTERRUPT;
					queue_hotplug = true;
					DRM_DEBUG("IH: HPD5\n");
				}
				break;
			case 12:
				if (rdev->irq.stat_regs.r600.disp_int_cont2 & DC_HPD6_INTERRUPT) {
					rdev->irq.stat_regs.r600.disp_int_cont2 &= ~DC_HPD6_INTERRUPT;
					queue_hotplug = true;
					DRM_DEBUG("IH: HPD6\n");
				}
				break;
			default:
				DRM_DEBUG("Unhandled interrupt: %d %d\n", src_id, src_data);
				break;
			}
			break;
		case 21: /* HDMI */
			DRM_DEBUG("IH: HDMI: 0x%x\n", src_data);
			r600_audio_schedule_polling(rdev);
			break;
		case 176: /* CP_INT in ring buffer */
		case 177: /* CP_INT in IB1 */
		case 178: /* CP_INT in IB2 */
			DRM_DEBUG("IH: CP int: 0x%08x\n", src_data);
			radeon_fence_process(rdev);
			break;
		case 181: /* CP EOP event */
			DRM_DEBUG("IH: CP EOP\n");
			radeon_fence_process(rdev);
			break;
		case 233: /* GUI IDLE */
			DRM_DEBUG("IH: GUI idle\n");
			rdev->pm.gui_idle = true;
			wake_up(&rdev->irq.idle_queue);
			break;
		default:
			DRM_DEBUG("Unhandled interrupt: %d %d\n", src_id, src_data);
			break;
		}

		/* wptr/rptr are in bytes! */
		rptr += 16;
		rptr &= rdev->ih.ptr_mask;
	}
	/* make sure wptr hasn't changed while processing */
	wptr = r600_get_ih_wptr(rdev);
	if (wptr != rdev->ih.wptr)
		goto restart_ih;
	if (queue_hotplug)
		schedule_work(&rdev->hotplug_work);
	rdev->ih.rptr = rptr;
	WREG32(IH_RB_RPTR, rdev->ih.rptr);
	spin_unlock_irqrestore(&rdev->ih.lock, flags);
	return IRQ_HANDLED;
}

/*
 * Debugfs info
 */
#if defined(CONFIG_DEBUG_FS)

static int r600_debugfs_cp_ring_info(struct seq_file *m, void *data)
{
	struct drm_info_node *node = (struct drm_info_node *) m->private;
	struct drm_device *dev = node->minor->dev;
	struct radeon_device *rdev = dev->dev_private;
	unsigned count, i, j;

	radeon_ring_free_size(rdev);
	count = (rdev->cp.ring_size / 4) - rdev->cp.ring_free_dw;
	seq_printf(m, "CP_STAT 0x%08x\n", RREG32(CP_STAT));
	seq_printf(m, "CP_RB_WPTR 0x%08x\n", RREG32(CP_RB_WPTR));
	seq_printf(m, "CP_RB_RPTR 0x%08x\n", RREG32(CP_RB_RPTR));
	seq_printf(m, "driver's copy of the CP_RB_WPTR 0x%08x\n", rdev->cp.wptr);
	seq_printf(m, "driver's copy of the CP_RB_RPTR 0x%08x\n", rdev->cp.rptr);
	seq_printf(m, "%u free dwords in ring\n", rdev->cp.ring_free_dw);
	seq_printf(m, "%u dwords in ring\n", count);
	i = rdev->cp.rptr;
	for (j = 0; j <= count; j++) {
		seq_printf(m, "r[%04d]=0x%08x\n", i, rdev->cp.ring[i]);
		i = (i + 1) & rdev->cp.ptr_mask;
	}
	return 0;
}

static int r600_debugfs_mc_info(struct seq_file *m, void *data)
{
	struct drm_info_node *node = (struct drm_info_node *) m->private;
	struct drm_device *dev = node->minor->dev;
	struct radeon_device *rdev = dev->dev_private;

	DREG32_SYS(m, rdev, R_000E50_SRBM_STATUS);
	DREG32_SYS(m, rdev, VM_L2_STATUS);
	return 0;
}

static struct drm_info_list r600_mc_info_list[] = {
	{"r600_mc_info", r600_debugfs_mc_info, 0, NULL},
	{"r600_ring_info", r600_debugfs_cp_ring_info, 0, NULL},
};
#endif

int r600_debugfs_mc_info_init(struct radeon_device *rdev)
{
#if defined(CONFIG_DEBUG_FS)
	return radeon_debugfs_add_files(rdev, r600_mc_info_list, ARRAY_SIZE(r600_mc_info_list));
#else
	return 0;
#endif
}

/**
 * r600_ioctl_wait_idle - flush host path cache on wait idle ioctl
 * rdev: radeon device structure
 * bo: buffer object struct which userspace is waiting for idle
 *
 * Some R6XX/R7XX doesn't seems to take into account HDP flush performed
 * through ring buffer, this leads to corruption in rendering, see
 * http://bugzilla.kernel.org/show_bug.cgi?id=15186 to avoid this we
 * directly perform HDP flush by writing register through MMIO.
 */
void r600_ioctl_wait_idle(struct radeon_device *rdev, struct radeon_bo *bo)
{
	/* r7xx hw bug.  write to HDP_DEBUG1 followed by fb read
<<<<<<< HEAD
	 * rather than write to HDP_REG_COHERENCY_FLUSH_CNTL
	 */
	if ((rdev->family >= CHIP_RV770) && (rdev->family <= CHIP_RV740)) {
=======
	 * rather than write to HDP_REG_COHERENCY_FLUSH_CNTL.
	 * This seems to cause problems on some AGP cards. Just use the old
	 * method for them.
	 */
	if ((rdev->family >= CHIP_RV770) && (rdev->family <= CHIP_RV740) &&
	    rdev->vram_scratch.ptr && !(rdev->flags & RADEON_IS_AGP)) {
>>>>>>> b55e9ac4
		void __iomem *ptr = (void *)rdev->vram_scratch.ptr;
		u32 tmp;

		WREG32(HDP_DEBUG1, 0);
		tmp = readl((void __iomem *)ptr);
	} else
		WREG32(R_005480_HDP_MEM_COHERENCY_FLUSH_CNTL, 0x1);
<<<<<<< HEAD
=======
}

void r600_set_pcie_lanes(struct radeon_device *rdev, int lanes)
{
	u32 link_width_cntl, mask, target_reg;

	if (rdev->flags & RADEON_IS_IGP)
		return;

	if (!(rdev->flags & RADEON_IS_PCIE))
		return;

	/* x2 cards have a special sequence */
	if (ASIC_IS_X2(rdev))
		return;

	/* FIXME wait for idle */

	switch (lanes) {
	case 0:
		mask = RADEON_PCIE_LC_LINK_WIDTH_X0;
		break;
	case 1:
		mask = RADEON_PCIE_LC_LINK_WIDTH_X1;
		break;
	case 2:
		mask = RADEON_PCIE_LC_LINK_WIDTH_X2;
		break;
	case 4:
		mask = RADEON_PCIE_LC_LINK_WIDTH_X4;
		break;
	case 8:
		mask = RADEON_PCIE_LC_LINK_WIDTH_X8;
		break;
	case 12:
		mask = RADEON_PCIE_LC_LINK_WIDTH_X12;
		break;
	case 16:
	default:
		mask = RADEON_PCIE_LC_LINK_WIDTH_X16;
		break;
	}

	link_width_cntl = RREG32_PCIE_P(RADEON_PCIE_LC_LINK_WIDTH_CNTL);

	if ((link_width_cntl & RADEON_PCIE_LC_LINK_WIDTH_RD_MASK) ==
	    (mask << RADEON_PCIE_LC_LINK_WIDTH_RD_SHIFT))
		return;

	if (link_width_cntl & R600_PCIE_LC_UPCONFIGURE_DIS)
		return;

	link_width_cntl &= ~(RADEON_PCIE_LC_LINK_WIDTH_MASK |
			     RADEON_PCIE_LC_RECONFIG_NOW |
			     R600_PCIE_LC_RENEGOTIATE_EN |
			     R600_PCIE_LC_RECONFIG_ARC_MISSING_ESCAPE);
	link_width_cntl |= mask;

	WREG32_PCIE_P(RADEON_PCIE_LC_LINK_WIDTH_CNTL, link_width_cntl);

        /* some northbridges can renegotiate the link rather than requiring                                  
         * a complete re-config.                                                                             
         * e.g., AMD 780/790 northbridges (pci ids: 0x5956, 0x5957, 0x5958, etc.)                            
         */
        if (link_width_cntl & R600_PCIE_LC_RENEGOTIATION_SUPPORT)
		link_width_cntl |= R600_PCIE_LC_RENEGOTIATE_EN | R600_PCIE_LC_UPCONFIGURE_SUPPORT;
        else
		link_width_cntl |= R600_PCIE_LC_RECONFIG_ARC_MISSING_ESCAPE;

	WREG32_PCIE_P(RADEON_PCIE_LC_LINK_WIDTH_CNTL, (link_width_cntl |
						       RADEON_PCIE_LC_RECONFIG_NOW));

        if (rdev->family >= CHIP_RV770)
		target_reg = R700_TARGET_AND_CURRENT_PROFILE_INDEX;
        else
		target_reg = R600_TARGET_AND_CURRENT_PROFILE_INDEX;

        /* wait for lane set to complete */
        link_width_cntl = RREG32(target_reg);
        while (link_width_cntl == 0xffffffff)
		link_width_cntl = RREG32(target_reg);

}

int r600_get_pcie_lanes(struct radeon_device *rdev)
{
	u32 link_width_cntl;

	if (rdev->flags & RADEON_IS_IGP)
		return 0;

	if (!(rdev->flags & RADEON_IS_PCIE))
		return 0;

	/* x2 cards have a special sequence */
	if (ASIC_IS_X2(rdev))
		return 0;

	/* FIXME wait for idle */

	link_width_cntl = RREG32_PCIE_P(RADEON_PCIE_LC_LINK_WIDTH_CNTL);

	switch ((link_width_cntl & RADEON_PCIE_LC_LINK_WIDTH_RD_MASK) >> RADEON_PCIE_LC_LINK_WIDTH_RD_SHIFT) {
	case RADEON_PCIE_LC_LINK_WIDTH_X0:
		return 0;
	case RADEON_PCIE_LC_LINK_WIDTH_X1:
		return 1;
	case RADEON_PCIE_LC_LINK_WIDTH_X2:
		return 2;
	case RADEON_PCIE_LC_LINK_WIDTH_X4:
		return 4;
	case RADEON_PCIE_LC_LINK_WIDTH_X8:
		return 8;
	case RADEON_PCIE_LC_LINK_WIDTH_X16:
	default:
		return 16;
	}
}

static void r600_pcie_gen2_enable(struct radeon_device *rdev)
{
	u32 link_width_cntl, lanes, speed_cntl, training_cntl, tmp;
	u16 link_cntl2;

	if (radeon_pcie_gen2 == 0)
		return;

	if (rdev->flags & RADEON_IS_IGP)
		return;

	if (!(rdev->flags & RADEON_IS_PCIE))
		return;

	/* x2 cards have a special sequence */
	if (ASIC_IS_X2(rdev))
		return;

	/* only RV6xx+ chips are supported */
	if (rdev->family <= CHIP_R600)
		return;

	/* 55 nm r6xx asics */
	if ((rdev->family == CHIP_RV670) ||
	    (rdev->family == CHIP_RV620) ||
	    (rdev->family == CHIP_RV635)) {
		/* advertise upconfig capability */
		link_width_cntl = RREG32_PCIE_P(PCIE_LC_LINK_WIDTH_CNTL);
		link_width_cntl &= ~LC_UPCONFIGURE_DIS;
		WREG32_PCIE_P(PCIE_LC_LINK_WIDTH_CNTL, link_width_cntl);
		link_width_cntl = RREG32_PCIE_P(PCIE_LC_LINK_WIDTH_CNTL);
		if (link_width_cntl & LC_RENEGOTIATION_SUPPORT) {
			lanes = (link_width_cntl & LC_LINK_WIDTH_RD_MASK) >> LC_LINK_WIDTH_RD_SHIFT;
			link_width_cntl &= ~(LC_LINK_WIDTH_MASK |
					     LC_RECONFIG_ARC_MISSING_ESCAPE);
			link_width_cntl |= lanes | LC_RECONFIG_NOW | LC_RENEGOTIATE_EN;
			WREG32_PCIE_P(PCIE_LC_LINK_WIDTH_CNTL, link_width_cntl);
		} else {
			link_width_cntl |= LC_UPCONFIGURE_DIS;
			WREG32_PCIE_P(PCIE_LC_LINK_WIDTH_CNTL, link_width_cntl);
		}
	}

	speed_cntl = RREG32_PCIE_P(PCIE_LC_SPEED_CNTL);
	if ((speed_cntl & LC_OTHER_SIDE_EVER_SENT_GEN2) &&
	    (speed_cntl & LC_OTHER_SIDE_SUPPORTS_GEN2)) {

		/* 55 nm r6xx asics */
		if ((rdev->family == CHIP_RV670) ||
		    (rdev->family == CHIP_RV620) ||
		    (rdev->family == CHIP_RV635)) {
			WREG32(MM_CFGREGS_CNTL, 0x8);
			link_cntl2 = RREG32(0x4088);
			WREG32(MM_CFGREGS_CNTL, 0);
			/* not supported yet */
			if (link_cntl2 & SELECTABLE_DEEMPHASIS)
				return;
		}

		speed_cntl &= ~LC_SPEED_CHANGE_ATTEMPTS_ALLOWED_MASK;
		speed_cntl |= (0x3 << LC_SPEED_CHANGE_ATTEMPTS_ALLOWED_SHIFT);
		speed_cntl &= ~LC_VOLTAGE_TIMER_SEL_MASK;
		speed_cntl &= ~LC_FORCE_DIS_HW_SPEED_CHANGE;
		speed_cntl |= LC_FORCE_EN_HW_SPEED_CHANGE;
		WREG32_PCIE_P(PCIE_LC_SPEED_CNTL, speed_cntl);

		tmp = RREG32(0x541c);
		WREG32(0x541c, tmp | 0x8);
		WREG32(MM_CFGREGS_CNTL, MM_WR_TO_CFG_EN);
		link_cntl2 = RREG16(0x4088);
		link_cntl2 &= ~TARGET_LINK_SPEED_MASK;
		link_cntl2 |= 0x2;
		WREG16(0x4088, link_cntl2);
		WREG32(MM_CFGREGS_CNTL, 0);

		if ((rdev->family == CHIP_RV670) ||
		    (rdev->family == CHIP_RV620) ||
		    (rdev->family == CHIP_RV635)) {
			training_cntl = RREG32_PCIE_P(PCIE_LC_TRAINING_CNTL);
			training_cntl &= ~LC_POINT_7_PLUS_EN;
			WREG32_PCIE_P(PCIE_LC_TRAINING_CNTL, training_cntl);
		} else {
			speed_cntl = RREG32_PCIE_P(PCIE_LC_SPEED_CNTL);
			speed_cntl &= ~LC_TARGET_LINK_SPEED_OVERRIDE_EN;
			WREG32_PCIE_P(PCIE_LC_SPEED_CNTL, speed_cntl);
		}

		speed_cntl = RREG32_PCIE_P(PCIE_LC_SPEED_CNTL);
		speed_cntl |= LC_GEN2_EN_STRAP;
		WREG32_PCIE_P(PCIE_LC_SPEED_CNTL, speed_cntl);

	} else {
		link_width_cntl = RREG32_PCIE_P(PCIE_LC_LINK_WIDTH_CNTL);
		/* XXX: only disable it if gen1 bridge vendor == 0x111d or 0x1106 */
		if (1)
			link_width_cntl |= LC_UPCONFIGURE_DIS;
		else
			link_width_cntl &= ~LC_UPCONFIGURE_DIS;
		WREG32_PCIE_P(PCIE_LC_LINK_WIDTH_CNTL, link_width_cntl);
	}
>>>>>>> b55e9ac4
}<|MERGE_RESOLUTION|>--- conflicted
+++ resolved
@@ -894,22 +894,15 @@
 	u32 tmp;
 
 	/* flush hdp cache so updates hit vram */
-<<<<<<< HEAD
-	if ((rdev->family >= CHIP_RV770) && (rdev->family <= CHIP_RV740)) {
-=======
 	if ((rdev->family >= CHIP_RV770) && (rdev->family <= CHIP_RV740) &&
 	    !(rdev->flags & RADEON_IS_AGP)) {
->>>>>>> b55e9ac4
 		void __iomem *ptr = (void *)rdev->gart.table.vram.ptr;
 		u32 tmp;
 
 		/* r7xx hw bug.  write to HDP_DEBUG1 followed by fb read
 		 * rather than write to HDP_REG_COHERENCY_FLUSH_CNTL
-<<<<<<< HEAD
-=======
 		 * This seems to cause problems on some AGP cards. Just use the old
 		 * method for them.
->>>>>>> b55e9ac4
 		 */
 		WREG32(HDP_DEBUG1, 0);
 		tmp = readl((void __iomem *)ptr);
@@ -3549,18 +3542,12 @@
 void r600_ioctl_wait_idle(struct radeon_device *rdev, struct radeon_bo *bo)
 {
 	/* r7xx hw bug.  write to HDP_DEBUG1 followed by fb read
-<<<<<<< HEAD
-	 * rather than write to HDP_REG_COHERENCY_FLUSH_CNTL
-	 */
-	if ((rdev->family >= CHIP_RV770) && (rdev->family <= CHIP_RV740)) {
-=======
 	 * rather than write to HDP_REG_COHERENCY_FLUSH_CNTL.
 	 * This seems to cause problems on some AGP cards. Just use the old
 	 * method for them.
 	 */
 	if ((rdev->family >= CHIP_RV770) && (rdev->family <= CHIP_RV740) &&
 	    rdev->vram_scratch.ptr && !(rdev->flags & RADEON_IS_AGP)) {
->>>>>>> b55e9ac4
 		void __iomem *ptr = (void *)rdev->vram_scratch.ptr;
 		u32 tmp;
 
@@ -3568,8 +3555,6 @@
 		tmp = readl((void __iomem *)ptr);
 	} else
 		WREG32(R_005480_HDP_MEM_COHERENCY_FLUSH_CNTL, 0x1);
-<<<<<<< HEAD
-=======
 }
 
 void r600_set_pcie_lanes(struct radeon_device *rdev, int lanes)
@@ -3789,5 +3774,4 @@
 			link_width_cntl &= ~LC_UPCONFIGURE_DIS;
 		WREG32_PCIE_P(PCIE_LC_LINK_WIDTH_CNTL, link_width_cntl);
 	}
->>>>>>> b55e9ac4
 }