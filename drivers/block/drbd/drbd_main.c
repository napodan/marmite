/*
   drbd.c

   This file is part of DRBD by Philipp Reisner and Lars Ellenberg.

   Copyright (C) 2001-2008, LINBIT Information Technologies GmbH.
   Copyright (C) 1999-2008, Philipp Reisner <philipp.reisner@linbit.com>.
   Copyright (C) 2002-2008, Lars Ellenberg <lars.ellenberg@linbit.com>.

   Thanks to Carter Burden, Bart Grantham and Gennadiy Nerubayev
   from Logicworks, Inc. for making SDP replication support possible.

   drbd is free software; you can redistribute it and/or modify
   it under the terms of the GNU General Public License as published by
   the Free Software Foundation; either version 2, or (at your option)
   any later version.

   drbd is distributed in the hope that it will be useful,
   but WITHOUT ANY WARRANTY; without even the implied warranty of
   MERCHANTABILITY or FITNESS FOR A PARTICULAR PURPOSE.  See the
   GNU General Public License for more details.

   You should have received a copy of the GNU General Public License
   along with drbd; see the file COPYING.  If not, write to
   the Free Software Foundation, 675 Mass Ave, Cambridge, MA 02139, USA.

 */

#include <linux/module.h>
#include <linux/drbd.h>
#include <asm/uaccess.h>
#include <asm/types.h>
#include <net/sock.h>
#include <linux/ctype.h>
#include <linux/mutex.h>
#include <linux/fs.h>
#include <linux/file.h>
#include <linux/proc_fs.h>
#include <linux/init.h>
#include <linux/mm.h>
#include <linux/memcontrol.h>
#include <linux/mm_inline.h>
#include <linux/slab.h>
#include <linux/random.h>
#include <linux/reboot.h>
#include <linux/notifier.h>
#include <linux/kthread.h>

#define __KERNEL_SYSCALLS__
#include <linux/unistd.h>
#include <linux/vmalloc.h>

#include <linux/drbd_limits.h>
#include "drbd_int.h"
#include "drbd_req.h" /* only for _req_mod in tl_release and tl_clear */

#include "drbd_vli.h"

struct after_state_chg_work {
	struct drbd_work w;
	union drbd_state os;
	union drbd_state ns;
	enum chg_state_flags flags;
	struct completion *done;
};

static DEFINE_MUTEX(drbd_main_mutex);
int drbdd_init(struct drbd_thread *);
int drbd_worker(struct drbd_thread *);
int drbd_asender(struct drbd_thread *);

int drbd_init(void);
static int drbd_open(struct block_device *bdev, fmode_t mode);
static int drbd_release(struct gendisk *gd, fmode_t mode);
static int w_after_state_ch(struct drbd_conf *mdev, struct drbd_work *w, int unused);
static void after_state_ch(struct drbd_conf *mdev, union drbd_state os,
			   union drbd_state ns, enum chg_state_flags flags);
static int w_md_sync(struct drbd_conf *mdev, struct drbd_work *w, int unused);
static void md_sync_timer_fn(unsigned long data);
static int w_bitmap_io(struct drbd_conf *mdev, struct drbd_work *w, int unused);
static int w_go_diskless(struct drbd_conf *mdev, struct drbd_work *w, int unused);

MODULE_AUTHOR("Philipp Reisner <phil@linbit.com>, "
	      "Lars Ellenberg <lars@linbit.com>");
MODULE_DESCRIPTION("drbd - Distributed Replicated Block Device v" REL_VERSION);
MODULE_VERSION(REL_VERSION);
MODULE_LICENSE("GPL");
MODULE_PARM_DESC(minor_count, "Maximum number of drbd devices ("
		 __stringify(DRBD_MINOR_COUNT_MIN) "-" __stringify(DRBD_MINOR_COUNT_MAX) ")");
MODULE_ALIAS_BLOCKDEV_MAJOR(DRBD_MAJOR);

#include <linux/moduleparam.h>
/* allow_open_on_secondary */
MODULE_PARM_DESC(allow_oos, "DONT USE!");
/* thanks to these macros, if compiled into the kernel (not-module),
 * this becomes the boot parameter drbd.minor_count */
module_param(minor_count, uint, 0444);
module_param(disable_sendpage, bool, 0644);
module_param(allow_oos, bool, 0);
module_param(cn_idx, uint, 0444);
module_param(proc_details, int, 0644);

#ifdef CONFIG_DRBD_FAULT_INJECTION
int enable_faults;
int fault_rate;
static int fault_count;
int fault_devs;
/* bitmap of enabled faults */
module_param(enable_faults, int, 0664);
/* fault rate % value - applies to all enabled faults */
module_param(fault_rate, int, 0664);
/* count of faults inserted */
module_param(fault_count, int, 0664);
/* bitmap of devices to insert faults on */
module_param(fault_devs, int, 0644);
#endif

/* module parameter, defined */
unsigned int minor_count = DRBD_MINOR_COUNT_DEF;
int disable_sendpage;
int allow_oos;
unsigned int cn_idx = CN_IDX_DRBD;
int proc_details;       /* Detail level in proc drbd*/

/* Module parameter for setting the user mode helper program
 * to run. Default is /sbin/drbdadm */
char usermode_helper[80] = "/sbin/drbdadm";

module_param_string(usermode_helper, usermode_helper, sizeof(usermode_helper), 0644);

/* in 2.6.x, our device mapping and config info contains our virtual gendisks
 * as member "struct gendisk *vdisk;"
 */
struct drbd_conf **minor_table;

struct kmem_cache *drbd_request_cache;
struct kmem_cache *drbd_ee_cache;	/* epoch entries */
struct kmem_cache *drbd_bm_ext_cache;	/* bitmap extents */
struct kmem_cache *drbd_al_ext_cache;	/* activity log extents */
mempool_t *drbd_request_mempool;
mempool_t *drbd_ee_mempool;

/* I do not use a standard mempool, because:
   1) I want to hand out the pre-allocated objects first.
   2) I want to be able to interrupt sleeping allocation with a signal.
   Note: This is a single linked list, the next pointer is the private
	 member of struct page.
 */
struct page *drbd_pp_pool;
spinlock_t   drbd_pp_lock;
int          drbd_pp_vacant;
wait_queue_head_t drbd_pp_wait;

DEFINE_RATELIMIT_STATE(drbd_ratelimit_state, 5 * HZ, 5);

static const struct block_device_operations drbd_ops = {
	.owner =   THIS_MODULE,
	.open =    drbd_open,
	.release = drbd_release,
};

#define ARRY_SIZE(A) (sizeof(A)/sizeof(A[0]))

#ifdef __CHECKER__
/* When checking with sparse, and this is an inline function, sparse will
   give tons of false positives. When this is a real functions sparse works.
 */
int _get_ldev_if_state(struct drbd_conf *mdev, enum drbd_disk_state mins)
{
	int io_allowed;

	atomic_inc(&mdev->local_cnt);
	io_allowed = (mdev->state.disk >= mins);
	if (!io_allowed) {
		if (atomic_dec_and_test(&mdev->local_cnt))
			wake_up(&mdev->misc_wait);
	}
	return io_allowed;
}

#endif

/**
 * DOC: The transfer log
 *
 * The transfer log is a single linked list of &struct drbd_tl_epoch objects.
 * mdev->newest_tle points to the head, mdev->oldest_tle points to the tail
 * of the list. There is always at least one &struct drbd_tl_epoch object.
 *
 * Each &struct drbd_tl_epoch has a circular double linked list of requests
 * attached.
 */
static int tl_init(struct drbd_conf *mdev)
{
	struct drbd_tl_epoch *b;

	/* during device minor initialization, we may well use GFP_KERNEL */
	b = kmalloc(sizeof(struct drbd_tl_epoch), GFP_KERNEL);
	if (!b)
		return 0;
	INIT_LIST_HEAD(&b->requests);
	INIT_LIST_HEAD(&b->w.list);
	b->next = NULL;
	b->br_number = 4711;
	b->n_writes = 0;
	b->w.cb = NULL; /* if this is != NULL, we need to dec_ap_pending in tl_clear */

	mdev->oldest_tle = b;
	mdev->newest_tle = b;
	INIT_LIST_HEAD(&mdev->out_of_sequence_requests);

	mdev->tl_hash = NULL;
	mdev->tl_hash_s = 0;

	return 1;
}

static void tl_cleanup(struct drbd_conf *mdev)
{
	D_ASSERT(mdev->oldest_tle == mdev->newest_tle);
	D_ASSERT(list_empty(&mdev->out_of_sequence_requests));
	kfree(mdev->oldest_tle);
	mdev->oldest_tle = NULL;
	kfree(mdev->unused_spare_tle);
	mdev->unused_spare_tle = NULL;
	kfree(mdev->tl_hash);
	mdev->tl_hash = NULL;
	mdev->tl_hash_s = 0;
}

/**
 * _tl_add_barrier() - Adds a barrier to the transfer log
 * @mdev:	DRBD device.
 * @new:	Barrier to be added before the current head of the TL.
 *
 * The caller must hold the req_lock.
 */
void _tl_add_barrier(struct drbd_conf *mdev, struct drbd_tl_epoch *new)
{
	struct drbd_tl_epoch *newest_before;

	INIT_LIST_HEAD(&new->requests);
	INIT_LIST_HEAD(&new->w.list);
	new->w.cb = NULL; /* if this is != NULL, we need to dec_ap_pending in tl_clear */
	new->next = NULL;
	new->n_writes = 0;

	newest_before = mdev->newest_tle;
	/* never send a barrier number == 0, because that is special-cased
	 * when using TCQ for our write ordering code */
	new->br_number = (newest_before->br_number+1) ?: 1;
	if (mdev->newest_tle != new) {
		mdev->newest_tle->next = new;
		mdev->newest_tle = new;
	}
}

/**
 * tl_release() - Free or recycle the oldest &struct drbd_tl_epoch object of the TL
 * @mdev:	DRBD device.
 * @barrier_nr:	Expected identifier of the DRBD write barrier packet.
 * @set_size:	Expected number of requests before that barrier.
 *
 * In case the passed barrier_nr or set_size does not match the oldest
 * &struct drbd_tl_epoch objects this function will cause a termination
 * of the connection.
 */
void tl_release(struct drbd_conf *mdev, unsigned int barrier_nr,
		       unsigned int set_size)
{
	struct drbd_tl_epoch *b, *nob; /* next old barrier */
	struct list_head *le, *tle;
	struct drbd_request *r;

	spin_lock_irq(&mdev->req_lock);

	b = mdev->oldest_tle;

	/* first some paranoia code */
	if (b == NULL) {
		dev_err(DEV, "BAD! BarrierAck #%u received, but no epoch in tl!?\n",
			barrier_nr);
		goto bail;
	}
	if (b->br_number != barrier_nr) {
		dev_err(DEV, "BAD! BarrierAck #%u received, expected #%u!\n",
			barrier_nr, b->br_number);
		goto bail;
	}
	if (b->n_writes != set_size) {
		dev_err(DEV, "BAD! BarrierAck #%u received with n_writes=%u, expected n_writes=%u!\n",
			barrier_nr, set_size, b->n_writes);
		goto bail;
	}

	/* Clean up list of requests processed during current epoch */
	list_for_each_safe(le, tle, &b->requests) {
		r = list_entry(le, struct drbd_request, tl_requests);
		_req_mod(r, barrier_acked);
	}
	/* There could be requests on the list waiting for completion
	   of the write to the local disk. To avoid corruptions of
	   slab's data structures we have to remove the lists head.

	   Also there could have been a barrier ack out of sequence, overtaking
	   the write acks - which would be a bug and violating write ordering.
	   To not deadlock in case we lose connection while such requests are
	   still pending, we need some way to find them for the
	   _req_mode(connection_lost_while_pending).

	   These have been list_move'd to the out_of_sequence_requests list in
	   _req_mod(, barrier_acked) above.
	   */
	list_del_init(&b->requests);

	nob = b->next;
	if (test_and_clear_bit(CREATE_BARRIER, &mdev->flags)) {
		_tl_add_barrier(mdev, b);
		if (nob)
			mdev->oldest_tle = nob;
		/* if nob == NULL b was the only barrier, and becomes the new
		   barrier. Therefore mdev->oldest_tle points already to b */
	} else {
		D_ASSERT(nob != NULL);
		mdev->oldest_tle = nob;
		kfree(b);
	}

	spin_unlock_irq(&mdev->req_lock);
	dec_ap_pending(mdev);

	return;

bail:
	spin_unlock_irq(&mdev->req_lock);
	drbd_force_state(mdev, NS(conn, C_PROTOCOL_ERROR));
}


/**
 * _tl_restart() - Walks the transfer log, and applies an action to all requests
 * @mdev:	DRBD device.
 * @what:       The action/event to perform with all request objects
 *
 * @what might be one of connection_lost_while_pending, resend, fail_frozen_disk_io,
 * restart_frozen_disk_io.
 */
static void _tl_restart(struct drbd_conf *mdev, enum drbd_req_event what)
{
	struct drbd_tl_epoch *b, *tmp, **pn;
	struct list_head *le, *tle, carry_reads;
	struct drbd_request *req;
	int rv, n_writes, n_reads;

	b = mdev->oldest_tle;
	pn = &mdev->oldest_tle;
	while (b) {
		n_writes = 0;
		n_reads = 0;
		INIT_LIST_HEAD(&carry_reads);
		list_for_each_safe(le, tle, &b->requests) {
			req = list_entry(le, struct drbd_request, tl_requests);
			rv = _req_mod(req, what);

			n_writes += (rv & MR_WRITE) >> MR_WRITE_SHIFT;
			n_reads  += (rv & MR_READ) >> MR_READ_SHIFT;
		}
		tmp = b->next;

		if (n_writes) {
			if (what == resend) {
				b->n_writes = n_writes;
				if (b->w.cb == NULL) {
					b->w.cb = w_send_barrier;
					inc_ap_pending(mdev);
					set_bit(CREATE_BARRIER, &mdev->flags);
				}

				drbd_queue_work(&mdev->data.work, &b->w);
			}
			pn = &b->next;
		} else {
			if (n_reads)
				list_add(&carry_reads, &b->requests);
			/* there could still be requests on that ring list,
			 * in case local io is still pending */
			list_del(&b->requests);

			/* dec_ap_pending corresponding to queue_barrier.
			 * the newest barrier may not have been queued yet,
			 * in which case w.cb is still NULL. */
			if (b->w.cb != NULL)
				dec_ap_pending(mdev);

			if (b == mdev->newest_tle) {
				/* recycle, but reinit! */
				D_ASSERT(tmp == NULL);
				INIT_LIST_HEAD(&b->requests);
				list_splice(&carry_reads, &b->requests);
				INIT_LIST_HEAD(&b->w.list);
				b->w.cb = NULL;
				b->br_number = net_random();
				b->n_writes = 0;

				*pn = b;
				break;
			}
			*pn = tmp;
			kfree(b);
		}
		b = tmp;
		list_splice(&carry_reads, &b->requests);
	}
}


/**
 * tl_clear() - Clears all requests and &struct drbd_tl_epoch objects out of the TL
 * @mdev:	DRBD device.
 *
 * This is called after the connection to the peer was lost. The storage covered
 * by the requests on the transfer gets marked as our of sync. Called from the
 * receiver thread and the worker thread.
 */
void tl_clear(struct drbd_conf *mdev)
{
	struct list_head *le, *tle;
	struct drbd_request *r;

	spin_lock_irq(&mdev->req_lock);

	_tl_restart(mdev, connection_lost_while_pending);

	/* we expect this list to be empty. */
	D_ASSERT(list_empty(&mdev->out_of_sequence_requests));

	/* but just in case, clean it up anyways! */
	list_for_each_safe(le, tle, &mdev->out_of_sequence_requests) {
		r = list_entry(le, struct drbd_request, tl_requests);
		/* It would be nice to complete outside of spinlock.
		 * But this is easier for now. */
		_req_mod(r, connection_lost_while_pending);
	}

	/* ensure bit indicating barrier is required is clear */
	clear_bit(CREATE_BARRIER, &mdev->flags);

	memset(mdev->app_reads_hash, 0, APP_R_HSIZE*sizeof(void *));

	spin_unlock_irq(&mdev->req_lock);
}

void tl_restart(struct drbd_conf *mdev, enum drbd_req_event what)
{
	spin_lock_irq(&mdev->req_lock);
	_tl_restart(mdev, what);
	spin_unlock_irq(&mdev->req_lock);
}

/**
 * cl_wide_st_chg() - true if the state change is a cluster wide one
 * @mdev:	DRBD device.
 * @os:		old (current) state.
 * @ns:		new (wanted) state.
 */
static int cl_wide_st_chg(struct drbd_conf *mdev,
			  union drbd_state os, union drbd_state ns)
{
	return (os.conn >= C_CONNECTED && ns.conn >= C_CONNECTED &&
		 ((os.role != R_PRIMARY && ns.role == R_PRIMARY) ||
		  (os.conn != C_STARTING_SYNC_T && ns.conn == C_STARTING_SYNC_T) ||
		  (os.conn != C_STARTING_SYNC_S && ns.conn == C_STARTING_SYNC_S) ||
		  (os.disk != D_DISKLESS && ns.disk == D_DISKLESS))) ||
		(os.conn >= C_CONNECTED && ns.conn == C_DISCONNECTING) ||
		(os.conn == C_CONNECTED && ns.conn == C_VERIFY_S);
}

enum drbd_state_rv
drbd_change_state(struct drbd_conf *mdev, enum chg_state_flags f,
		  union drbd_state mask, union drbd_state val)
{
	unsigned long flags;
	union drbd_state os, ns;
	enum drbd_state_rv rv;

	spin_lock_irqsave(&mdev->req_lock, flags);
	os = mdev->state;
	ns.i = (os.i & ~mask.i) | val.i;
	rv = _drbd_set_state(mdev, ns, f, NULL);
	ns = mdev->state;
	spin_unlock_irqrestore(&mdev->req_lock, flags);

	return rv;
}

/**
 * drbd_force_state() - Impose a change which happens outside our control on our state
 * @mdev:	DRBD device.
 * @mask:	mask of state bits to change.
 * @val:	value of new state bits.
 */
void drbd_force_state(struct drbd_conf *mdev,
	union drbd_state mask, union drbd_state val)
{
	drbd_change_state(mdev, CS_HARD, mask, val);
}

static enum drbd_state_rv is_valid_state(struct drbd_conf *, union drbd_state);
static enum drbd_state_rv is_valid_state_transition(struct drbd_conf *,
						    union drbd_state,
						    union drbd_state);
static union drbd_state sanitize_state(struct drbd_conf *mdev, union drbd_state os,
				       union drbd_state ns, const char **warn_sync_abort);
int drbd_send_state_req(struct drbd_conf *,
			union drbd_state, union drbd_state);

static enum drbd_state_rv
_req_st_cond(struct drbd_conf *mdev, union drbd_state mask,
	     union drbd_state val)
{
	union drbd_state os, ns;
	unsigned long flags;
	enum drbd_state_rv rv;

	if (test_and_clear_bit(CL_ST_CHG_SUCCESS, &mdev->flags))
		return SS_CW_SUCCESS;

	if (test_and_clear_bit(CL_ST_CHG_FAIL, &mdev->flags))
		return SS_CW_FAILED_BY_PEER;

	rv = 0;
	spin_lock_irqsave(&mdev->req_lock, flags);
	os = mdev->state;
	ns.i = (os.i & ~mask.i) | val.i;
	ns = sanitize_state(mdev, os, ns, NULL);

	if (!cl_wide_st_chg(mdev, os, ns))
		rv = SS_CW_NO_NEED;
	if (!rv) {
		rv = is_valid_state(mdev, ns);
		if (rv == SS_SUCCESS) {
			rv = is_valid_state_transition(mdev, ns, os);
			if (rv == SS_SUCCESS)
				rv = SS_UNKNOWN_ERROR; /* cont waiting, otherwise fail. */
		}
	}
	spin_unlock_irqrestore(&mdev->req_lock, flags);

	return rv;
}

/**
 * drbd_req_state() - Perform an eventually cluster wide state change
 * @mdev:	DRBD device.
 * @mask:	mask of state bits to change.
 * @val:	value of new state bits.
 * @f:		flags
 *
 * Should not be called directly, use drbd_request_state() or
 * _drbd_request_state().
 */
static enum drbd_state_rv
drbd_req_state(struct drbd_conf *mdev, union drbd_state mask,
	       union drbd_state val, enum chg_state_flags f)
{
	struct completion done;
	unsigned long flags;
	union drbd_state os, ns;
	enum drbd_state_rv rv;

	init_completion(&done);

	if (f & CS_SERIALIZE)
		mutex_lock(&mdev->state_mutex);

	spin_lock_irqsave(&mdev->req_lock, flags);
	os = mdev->state;
	ns.i = (os.i & ~mask.i) | val.i;
	ns = sanitize_state(mdev, os, ns, NULL);

	if (cl_wide_st_chg(mdev, os, ns)) {
		rv = is_valid_state(mdev, ns);
		if (rv == SS_SUCCESS)
			rv = is_valid_state_transition(mdev, ns, os);
		spin_unlock_irqrestore(&mdev->req_lock, flags);

		if (rv < SS_SUCCESS) {
			if (f & CS_VERBOSE)
				print_st_err(mdev, os, ns, rv);
			goto abort;
		}

		drbd_state_lock(mdev);
		if (!drbd_send_state_req(mdev, mask, val)) {
			drbd_state_unlock(mdev);
			rv = SS_CW_FAILED_BY_PEER;
			if (f & CS_VERBOSE)
				print_st_err(mdev, os, ns, rv);
			goto abort;
		}

		wait_event(mdev->state_wait,
			(rv = _req_st_cond(mdev, mask, val)));

		if (rv < SS_SUCCESS) {
			drbd_state_unlock(mdev);
			if (f & CS_VERBOSE)
				print_st_err(mdev, os, ns, rv);
			goto abort;
		}
		spin_lock_irqsave(&mdev->req_lock, flags);
		os = mdev->state;
		ns.i = (os.i & ~mask.i) | val.i;
		rv = _drbd_set_state(mdev, ns, f, &done);
		drbd_state_unlock(mdev);
	} else {
		rv = _drbd_set_state(mdev, ns, f, &done);
	}

	spin_unlock_irqrestore(&mdev->req_lock, flags);

	if (f & CS_WAIT_COMPLETE && rv == SS_SUCCESS) {
		D_ASSERT(current != mdev->worker.task);
		wait_for_completion(&done);
	}

abort:
	if (f & CS_SERIALIZE)
		mutex_unlock(&mdev->state_mutex);

	return rv;
}

/**
 * _drbd_request_state() - Request a state change (with flags)
 * @mdev:	DRBD device.
 * @mask:	mask of state bits to change.
 * @val:	value of new state bits.
 * @f:		flags
 *
 * Cousin of drbd_request_state(), useful with the CS_WAIT_COMPLETE
 * flag, or when logging of failed state change requests is not desired.
 */
enum drbd_state_rv
_drbd_request_state(struct drbd_conf *mdev, union drbd_state mask,
		    union drbd_state val, enum chg_state_flags f)
{
	enum drbd_state_rv rv;

	wait_event(mdev->state_wait,
		   (rv = drbd_req_state(mdev, mask, val, f)) != SS_IN_TRANSIENT_STATE);

	return rv;
}

static void print_st(struct drbd_conf *mdev, char *name, union drbd_state ns)
{
	dev_err(DEV, " %s = { cs:%s ro:%s/%s ds:%s/%s %c%c%c%c }\n",
	    name,
	    drbd_conn_str(ns.conn),
	    drbd_role_str(ns.role),
	    drbd_role_str(ns.peer),
	    drbd_disk_str(ns.disk),
	    drbd_disk_str(ns.pdsk),
	    is_susp(ns) ? 's' : 'r',
	    ns.aftr_isp ? 'a' : '-',
	    ns.peer_isp ? 'p' : '-',
	    ns.user_isp ? 'u' : '-'
	    );
}

void print_st_err(struct drbd_conf *mdev, union drbd_state os,
	          union drbd_state ns, enum drbd_state_rv err)
{
	if (err == SS_IN_TRANSIENT_STATE)
		return;
	dev_err(DEV, "State change failed: %s\n", drbd_set_st_err_str(err));
	print_st(mdev, " state", os);
	print_st(mdev, "wanted", ns);
}


/**
 * is_valid_state() - Returns an SS_ error code if ns is not valid
 * @mdev:	DRBD device.
 * @ns:		State to consider.
 */
static enum drbd_state_rv
is_valid_state(struct drbd_conf *mdev, union drbd_state ns)
{
	/* See drbd_state_sw_errors in drbd_strings.c */

	enum drbd_fencing_p fp;
	enum drbd_state_rv rv = SS_SUCCESS;

	fp = FP_DONT_CARE;
	if (get_ldev(mdev)) {
		fp = mdev->ldev->dc.fencing;
		put_ldev(mdev);
	}

	if (get_net_conf(mdev)) {
		if (!mdev->net_conf->two_primaries &&
		    ns.role == R_PRIMARY && ns.peer == R_PRIMARY)
			rv = SS_TWO_PRIMARIES;
		put_net_conf(mdev);
	}

	if (rv <= 0)
		/* already found a reason to abort */;
	else if (ns.role == R_SECONDARY && mdev->open_cnt)
		rv = SS_DEVICE_IN_USE;

	else if (ns.role == R_PRIMARY && ns.conn < C_CONNECTED && ns.disk < D_UP_TO_DATE)
		rv = SS_NO_UP_TO_DATE_DISK;

	else if (fp >= FP_RESOURCE &&
		 ns.role == R_PRIMARY && ns.conn < C_CONNECTED && ns.pdsk >= D_UNKNOWN)
		rv = SS_PRIMARY_NOP;

	else if (ns.role == R_PRIMARY && ns.disk <= D_INCONSISTENT && ns.pdsk <= D_INCONSISTENT)
		rv = SS_NO_UP_TO_DATE_DISK;

	else if (ns.conn > C_CONNECTED && ns.disk < D_INCONSISTENT)
		rv = SS_NO_LOCAL_DISK;

	else if (ns.conn > C_CONNECTED && ns.pdsk < D_INCONSISTENT)
		rv = SS_NO_REMOTE_DISK;

	else if (ns.conn > C_CONNECTED && ns.disk < D_UP_TO_DATE && ns.pdsk < D_UP_TO_DATE)
		rv = SS_NO_UP_TO_DATE_DISK;

	else if ((ns.conn == C_CONNECTED ||
		  ns.conn == C_WF_BITMAP_S ||
		  ns.conn == C_SYNC_SOURCE ||
		  ns.conn == C_PAUSED_SYNC_S) &&
		  ns.disk == D_OUTDATED)
		rv = SS_CONNECTED_OUTDATES;

	else if ((ns.conn == C_VERIFY_S || ns.conn == C_VERIFY_T) &&
		 (mdev->sync_conf.verify_alg[0] == 0))
		rv = SS_NO_VERIFY_ALG;

	else if ((ns.conn == C_VERIFY_S || ns.conn == C_VERIFY_T) &&
		  mdev->agreed_pro_version < 88)
		rv = SS_NOT_SUPPORTED;

	else if (ns.conn >= C_CONNECTED && ns.pdsk == D_UNKNOWN)
		rv = SS_CONNECTED_OUTDATES;

	return rv;
}

/**
 * is_valid_state_transition() - Returns an SS_ error code if the state transition is not possible
 * @mdev:	DRBD device.
 * @ns:		new state.
 * @os:		old state.
 */
static enum drbd_state_rv
is_valid_state_transition(struct drbd_conf *mdev, union drbd_state ns,
			  union drbd_state os)
{
	enum drbd_state_rv rv = SS_SUCCESS;

	if ((ns.conn == C_STARTING_SYNC_T || ns.conn == C_STARTING_SYNC_S) &&
	    os.conn > C_CONNECTED)
		rv = SS_RESYNC_RUNNING;

	if (ns.conn == C_DISCONNECTING && os.conn == C_STANDALONE)
		rv = SS_ALREADY_STANDALONE;

	if (ns.disk > D_ATTACHING && os.disk == D_DISKLESS)
		rv = SS_IS_DISKLESS;

	if (ns.conn == C_WF_CONNECTION && os.conn < C_UNCONNECTED)
		rv = SS_NO_NET_CONFIG;

	if (ns.disk == D_OUTDATED && os.disk < D_OUTDATED && os.disk != D_ATTACHING)
		rv = SS_LOWER_THAN_OUTDATED;

	if (ns.conn == C_DISCONNECTING && os.conn == C_UNCONNECTED)
		rv = SS_IN_TRANSIENT_STATE;

	if (ns.conn == os.conn && ns.conn == C_WF_REPORT_PARAMS)
		rv = SS_IN_TRANSIENT_STATE;

	if ((ns.conn == C_VERIFY_S || ns.conn == C_VERIFY_T) && os.conn < C_CONNECTED)
		rv = SS_NEED_CONNECTION;

	if ((ns.conn == C_VERIFY_S || ns.conn == C_VERIFY_T) &&
	    ns.conn != os.conn && os.conn > C_CONNECTED)
		rv = SS_RESYNC_RUNNING;

	if ((ns.conn == C_STARTING_SYNC_S || ns.conn == C_STARTING_SYNC_T) &&
	    os.conn < C_CONNECTED)
		rv = SS_NEED_CONNECTION;

	if ((ns.conn == C_SYNC_TARGET || ns.conn == C_SYNC_SOURCE)
	    && os.conn < C_WF_REPORT_PARAMS)
		rv = SS_NEED_CONNECTION; /* No NetworkFailure -> SyncTarget etc... */

	return rv;
}

/**
 * sanitize_state() - Resolves implicitly necessary additional changes to a state transition
 * @mdev:	DRBD device.
 * @os:		old state.
 * @ns:		new state.
 * @warn_sync_abort:
 *
 * When we loose connection, we have to set the state of the peers disk (pdsk)
 * to D_UNKNOWN. This rule and many more along those lines are in this function.
 */
static union drbd_state sanitize_state(struct drbd_conf *mdev, union drbd_state os,
				       union drbd_state ns, const char **warn_sync_abort)
{
	enum drbd_fencing_p fp;
	enum drbd_disk_state disk_min, disk_max, pdsk_min, pdsk_max;

	fp = FP_DONT_CARE;
	if (get_ldev(mdev)) {
		fp = mdev->ldev->dc.fencing;
		put_ldev(mdev);
	}

	/* Disallow Network errors to configure a device's network part */
	if ((ns.conn >= C_TIMEOUT && ns.conn <= C_TEAR_DOWN) &&
	    os.conn <= C_DISCONNECTING)
		ns.conn = os.conn;

	/* After a network error (+C_TEAR_DOWN) only C_UNCONNECTED or C_DISCONNECTING can follow.
	 * If you try to go into some Sync* state, that shall fail (elsewhere). */
	if (os.conn >= C_TIMEOUT && os.conn <= C_TEAR_DOWN &&
	    ns.conn != C_UNCONNECTED && ns.conn != C_DISCONNECTING && ns.conn <= C_TEAR_DOWN)
		ns.conn = os.conn;

	/* we cannot fail (again) if we already detached */
	if (ns.disk == D_FAILED && os.disk == D_DISKLESS)
		ns.disk = D_DISKLESS;

	/* if we are only D_ATTACHING yet,
	 * we can (and should) go directly to D_DISKLESS. */
	if (ns.disk == D_FAILED && os.disk == D_ATTACHING)
		ns.disk = D_DISKLESS;

	/* After C_DISCONNECTING only C_STANDALONE may follow */
	if (os.conn == C_DISCONNECTING && ns.conn != C_STANDALONE)
		ns.conn = os.conn;

	if (ns.conn < C_CONNECTED) {
		ns.peer_isp = 0;
		ns.peer = R_UNKNOWN;
		if (ns.pdsk > D_UNKNOWN || ns.pdsk < D_INCONSISTENT)
			ns.pdsk = D_UNKNOWN;
	}

	/* Clear the aftr_isp when becoming unconfigured */
	if (ns.conn == C_STANDALONE && ns.disk == D_DISKLESS && ns.role == R_SECONDARY)
		ns.aftr_isp = 0;

	/* Abort resync if a disk fails/detaches */
	if (os.conn > C_CONNECTED && ns.conn > C_CONNECTED &&
	    (ns.disk <= D_FAILED || ns.pdsk <= D_FAILED)) {
		if (warn_sync_abort)
			*warn_sync_abort =
				os.conn == C_VERIFY_S || os.conn == C_VERIFY_T ?
				"Online-verify" : "Resync";
		ns.conn = C_CONNECTED;
	}

	/* Connection breaks down before we finished "Negotiating" */
	if (ns.conn < C_CONNECTED && ns.disk == D_NEGOTIATING &&
	    get_ldev_if_state(mdev, D_NEGOTIATING)) {
		if (mdev->ed_uuid == mdev->ldev->md.uuid[UI_CURRENT]) {
			ns.disk = mdev->new_state_tmp.disk;
			ns.pdsk = mdev->new_state_tmp.pdsk;
		} else {
			dev_alert(DEV, "Connection lost while negotiating, no data!\n");
			ns.disk = D_DISKLESS;
			ns.pdsk = D_UNKNOWN;
		}
		put_ldev(mdev);
	}

	/* D_CONSISTENT and D_OUTDATED vanish when we get connected */
	if (ns.conn >= C_CONNECTED && ns.conn < C_AHEAD) {
		if (ns.disk == D_CONSISTENT || ns.disk == D_OUTDATED)
			ns.disk = D_UP_TO_DATE;
		if (ns.pdsk == D_CONSISTENT || ns.pdsk == D_OUTDATED)
			ns.pdsk = D_UP_TO_DATE;
	}

	/* Implications of the connection stat on the disk states */
	disk_min = D_DISKLESS;
	disk_max = D_UP_TO_DATE;
	pdsk_min = D_INCONSISTENT;
	pdsk_max = D_UNKNOWN;
	switch ((enum drbd_conns)ns.conn) {
	case C_WF_BITMAP_T:
	case C_PAUSED_SYNC_T:
	case C_STARTING_SYNC_T:
	case C_WF_SYNC_UUID:
	case C_BEHIND:
		disk_min = D_INCONSISTENT;
		disk_max = D_OUTDATED;
		pdsk_min = D_UP_TO_DATE;
		pdsk_max = D_UP_TO_DATE;
		break;
	case C_VERIFY_S:
	case C_VERIFY_T:
		disk_min = D_UP_TO_DATE;
		disk_max = D_UP_TO_DATE;
		pdsk_min = D_UP_TO_DATE;
		pdsk_max = D_UP_TO_DATE;
		break;
	case C_CONNECTED:
		disk_min = D_DISKLESS;
		disk_max = D_UP_TO_DATE;
		pdsk_min = D_DISKLESS;
		pdsk_max = D_UP_TO_DATE;
		break;
	case C_WF_BITMAP_S:
	case C_PAUSED_SYNC_S:
	case C_STARTING_SYNC_S:
	case C_AHEAD:
		disk_min = D_UP_TO_DATE;
		disk_max = D_UP_TO_DATE;
		pdsk_min = D_INCONSISTENT;
		pdsk_max = D_CONSISTENT; /* D_OUTDATED would be nice. But explicit outdate necessary*/
		break;
	case C_SYNC_TARGET:
		disk_min = D_INCONSISTENT;
		disk_max = D_INCONSISTENT;
		pdsk_min = D_UP_TO_DATE;
		pdsk_max = D_UP_TO_DATE;
		break;
	case C_SYNC_SOURCE:
		disk_min = D_UP_TO_DATE;
		disk_max = D_UP_TO_DATE;
		pdsk_min = D_INCONSISTENT;
		pdsk_max = D_INCONSISTENT;
		break;
	case C_STANDALONE:
	case C_DISCONNECTING:
	case C_UNCONNECTED:
	case C_TIMEOUT:
	case C_BROKEN_PIPE:
	case C_NETWORK_FAILURE:
	case C_PROTOCOL_ERROR:
	case C_TEAR_DOWN:
	case C_WF_CONNECTION:
	case C_WF_REPORT_PARAMS:
	case C_MASK:
		break;
	}
	if (ns.disk > disk_max)
		ns.disk = disk_max;

	if (ns.disk < disk_min) {
		dev_warn(DEV, "Implicitly set disk from %s to %s\n",
			 drbd_disk_str(ns.disk), drbd_disk_str(disk_min));
		ns.disk = disk_min;
	}
	if (ns.pdsk > pdsk_max)
		ns.pdsk = pdsk_max;

	if (ns.pdsk < pdsk_min) {
		dev_warn(DEV, "Implicitly set pdsk from %s to %s\n",
			 drbd_disk_str(ns.pdsk), drbd_disk_str(pdsk_min));
		ns.pdsk = pdsk_min;
	}

	if (fp == FP_STONITH &&
	    (ns.role == R_PRIMARY && ns.conn < C_CONNECTED && ns.pdsk > D_OUTDATED) &&
	    !(os.role == R_PRIMARY && os.conn < C_CONNECTED && os.pdsk > D_OUTDATED))
		ns.susp_fen = 1; /* Suspend IO while fence-peer handler runs (peer lost) */

	if (mdev->sync_conf.on_no_data == OND_SUSPEND_IO &&
	    (ns.role == R_PRIMARY && ns.disk < D_UP_TO_DATE && ns.pdsk < D_UP_TO_DATE) &&
	    !(os.role == R_PRIMARY && os.disk < D_UP_TO_DATE && os.pdsk < D_UP_TO_DATE))
		ns.susp_nod = 1; /* Suspend IO while no data available (no accessible data available) */

	if (ns.aftr_isp || ns.peer_isp || ns.user_isp) {
		if (ns.conn == C_SYNC_SOURCE)
			ns.conn = C_PAUSED_SYNC_S;
		if (ns.conn == C_SYNC_TARGET)
			ns.conn = C_PAUSED_SYNC_T;
	} else {
		if (ns.conn == C_PAUSED_SYNC_S)
			ns.conn = C_SYNC_SOURCE;
		if (ns.conn == C_PAUSED_SYNC_T)
			ns.conn = C_SYNC_TARGET;
	}

	return ns;
}

/* helper for __drbd_set_state */
static void set_ov_position(struct drbd_conf *mdev, enum drbd_conns cs)
{
	if (mdev->agreed_pro_version < 90)
		mdev->ov_start_sector = 0;
	mdev->rs_total = drbd_bm_bits(mdev);
	mdev->ov_position = 0;
	if (cs == C_VERIFY_T) {
		/* starting online verify from an arbitrary position
		 * does not fit well into the existing protocol.
		 * on C_VERIFY_T, we initialize ov_left and friends
		 * implicitly in receive_DataRequest once the
		 * first P_OV_REQUEST is received */
		mdev->ov_start_sector = ~(sector_t)0;
	} else {
		unsigned long bit = BM_SECT_TO_BIT(mdev->ov_start_sector);
		if (bit >= mdev->rs_total) {
			mdev->ov_start_sector =
				BM_BIT_TO_SECT(mdev->rs_total - 1);
			mdev->rs_total = 1;
		} else
			mdev->rs_total -= bit;
		mdev->ov_position = mdev->ov_start_sector;
	}
	mdev->ov_left = mdev->rs_total;
}

static void drbd_resume_al(struct drbd_conf *mdev)
{
	if (test_and_clear_bit(AL_SUSPENDED, &mdev->flags))
		dev_info(DEV, "Resumed AL updates\n");
}

/**
 * __drbd_set_state() - Set a new DRBD state
 * @mdev:	DRBD device.
 * @ns:		new state.
 * @flags:	Flags
 * @done:	Optional completion, that will get completed after the after_state_ch() finished
 *
 * Caller needs to hold req_lock, and global_state_lock. Do not call directly.
 */
enum drbd_state_rv
__drbd_set_state(struct drbd_conf *mdev, union drbd_state ns,
	         enum chg_state_flags flags, struct completion *done)
{
	union drbd_state os;
	enum drbd_state_rv rv = SS_SUCCESS;
	const char *warn_sync_abort = NULL;
	struct after_state_chg_work *ascw;

	os = mdev->state;

	ns = sanitize_state(mdev, os, ns, &warn_sync_abort);

	if (ns.i == os.i)
		return SS_NOTHING_TO_DO;

	if (!(flags & CS_HARD)) {
		/*  pre-state-change checks ; only look at ns  */
		/* See drbd_state_sw_errors in drbd_strings.c */

		rv = is_valid_state(mdev, ns);
		if (rv < SS_SUCCESS) {
			/* If the old state was illegal as well, then let
			   this happen...*/

			if (is_valid_state(mdev, os) == rv)
				rv = is_valid_state_transition(mdev, ns, os);
		} else
			rv = is_valid_state_transition(mdev, ns, os);
	}

	if (rv < SS_SUCCESS) {
		if (flags & CS_VERBOSE)
			print_st_err(mdev, os, ns, rv);
		return rv;
	}

	if (warn_sync_abort)
		dev_warn(DEV, "%s aborted.\n", warn_sync_abort);

	{
	char *pbp, pb[300];
	pbp = pb;
	*pbp = 0;
	if (ns.role != os.role)
		pbp += sprintf(pbp, "role( %s -> %s ) ",
			       drbd_role_str(os.role),
			       drbd_role_str(ns.role));
	if (ns.peer != os.peer)
		pbp += sprintf(pbp, "peer( %s -> %s ) ",
			       drbd_role_str(os.peer),
			       drbd_role_str(ns.peer));
	if (ns.conn != os.conn)
		pbp += sprintf(pbp, "conn( %s -> %s ) ",
			       drbd_conn_str(os.conn),
			       drbd_conn_str(ns.conn));
	if (ns.disk != os.disk)
		pbp += sprintf(pbp, "disk( %s -> %s ) ",
			       drbd_disk_str(os.disk),
			       drbd_disk_str(ns.disk));
	if (ns.pdsk != os.pdsk)
		pbp += sprintf(pbp, "pdsk( %s -> %s ) ",
			       drbd_disk_str(os.pdsk),
			       drbd_disk_str(ns.pdsk));
	if (is_susp(ns) != is_susp(os))
		pbp += sprintf(pbp, "susp( %d -> %d ) ",
			       is_susp(os),
			       is_susp(ns));
	if (ns.aftr_isp != os.aftr_isp)
		pbp += sprintf(pbp, "aftr_isp( %d -> %d ) ",
			       os.aftr_isp,
			       ns.aftr_isp);
	if (ns.peer_isp != os.peer_isp)
		pbp += sprintf(pbp, "peer_isp( %d -> %d ) ",
			       os.peer_isp,
			       ns.peer_isp);
	if (ns.user_isp != os.user_isp)
		pbp += sprintf(pbp, "user_isp( %d -> %d ) ",
			       os.user_isp,
			       ns.user_isp);
	dev_info(DEV, "%s\n", pb);
	}

	/* solve the race between becoming unconfigured,
	 * worker doing the cleanup, and
	 * admin reconfiguring us:
	 * on (re)configure, first set CONFIG_PENDING,
	 * then wait for a potentially exiting worker,
	 * start the worker, and schedule one no_op.
	 * then proceed with configuration.
	 */
	if (ns.disk == D_DISKLESS &&
	    ns.conn == C_STANDALONE &&
	    ns.role == R_SECONDARY &&
	    !test_and_set_bit(CONFIG_PENDING, &mdev->flags))
		set_bit(DEVICE_DYING, &mdev->flags);

	/* if we are going -> D_FAILED or D_DISKLESS, grab one extra reference
	 * on the ldev here, to be sure the transition -> D_DISKLESS resp.
	 * drbd_ldev_destroy() won't happen before our corresponding
	 * after_state_ch works run, where we put_ldev again. */
	if ((os.disk != D_FAILED && ns.disk == D_FAILED) ||
	    (os.disk != D_DISKLESS && ns.disk == D_DISKLESS))
		atomic_inc(&mdev->local_cnt);

	mdev->state = ns;

	if (os.disk == D_ATTACHING && ns.disk >= D_NEGOTIATING)
		drbd_print_uuids(mdev, "attached to UUIDs");

	wake_up(&mdev->misc_wait);
	wake_up(&mdev->state_wait);

	/* aborted verify run. log the last position */
	if ((os.conn == C_VERIFY_S || os.conn == C_VERIFY_T) &&
	    ns.conn < C_CONNECTED) {
		mdev->ov_start_sector =
			BM_BIT_TO_SECT(drbd_bm_bits(mdev) - mdev->ov_left);
		dev_info(DEV, "Online Verify reached sector %llu\n",
			(unsigned long long)mdev->ov_start_sector);
	}

	if ((os.conn == C_PAUSED_SYNC_T || os.conn == C_PAUSED_SYNC_S) &&
	    (ns.conn == C_SYNC_TARGET  || ns.conn == C_SYNC_SOURCE)) {
		dev_info(DEV, "Syncer continues.\n");
		mdev->rs_paused += (long)jiffies
				  -(long)mdev->rs_mark_time[mdev->rs_last_mark];
		if (ns.conn == C_SYNC_TARGET)
			mod_timer(&mdev->resync_timer, jiffies);
	}

	if ((os.conn == C_SYNC_TARGET  || os.conn == C_SYNC_SOURCE) &&
	    (ns.conn == C_PAUSED_SYNC_T || ns.conn == C_PAUSED_SYNC_S)) {
		dev_info(DEV, "Resync suspended\n");
		mdev->rs_mark_time[mdev->rs_last_mark] = jiffies;
	}

	if (os.conn == C_CONNECTED &&
	    (ns.conn == C_VERIFY_S || ns.conn == C_VERIFY_T)) {
		unsigned long now = jiffies;
		int i;

		set_ov_position(mdev, ns.conn);
		mdev->rs_start = now;
		mdev->rs_last_events = 0;
		mdev->rs_last_sect_ev = 0;
		mdev->ov_last_oos_size = 0;
		mdev->ov_last_oos_start = 0;

		for (i = 0; i < DRBD_SYNC_MARKS; i++) {
			mdev->rs_mark_left[i] = mdev->ov_left;
			mdev->rs_mark_time[i] = now;
		}

		drbd_rs_controller_reset(mdev);

		if (ns.conn == C_VERIFY_S) {
			dev_info(DEV, "Starting Online Verify from sector %llu\n",
					(unsigned long long)mdev->ov_position);
			mod_timer(&mdev->resync_timer, jiffies);
		}
	}

	if (get_ldev(mdev)) {
		u32 mdf = mdev->ldev->md.flags & ~(MDF_CONSISTENT|MDF_PRIMARY_IND|
						 MDF_CONNECTED_IND|MDF_WAS_UP_TO_DATE|
						 MDF_PEER_OUT_DATED|MDF_CRASHED_PRIMARY);

		if (test_bit(CRASHED_PRIMARY, &mdev->flags))
			mdf |= MDF_CRASHED_PRIMARY;
		if (mdev->state.role == R_PRIMARY ||
		    (mdev->state.pdsk < D_INCONSISTENT && mdev->state.peer == R_PRIMARY))
			mdf |= MDF_PRIMARY_IND;
		if (mdev->state.conn > C_WF_REPORT_PARAMS)
			mdf |= MDF_CONNECTED_IND;
		if (mdev->state.disk > D_INCONSISTENT)
			mdf |= MDF_CONSISTENT;
		if (mdev->state.disk > D_OUTDATED)
			mdf |= MDF_WAS_UP_TO_DATE;
		if (mdev->state.pdsk <= D_OUTDATED && mdev->state.pdsk >= D_INCONSISTENT)
			mdf |= MDF_PEER_OUT_DATED;
		if (mdf != mdev->ldev->md.flags) {
			mdev->ldev->md.flags = mdf;
			drbd_md_mark_dirty(mdev);
		}
		if (os.disk < D_CONSISTENT && ns.disk >= D_CONSISTENT)
			drbd_set_ed_uuid(mdev, mdev->ldev->md.uuid[UI_CURRENT]);
		put_ldev(mdev);
	}

	/* Peer was forced D_UP_TO_DATE & R_PRIMARY, consider to resync */
	if (os.disk == D_INCONSISTENT && os.pdsk == D_INCONSISTENT &&
	    os.peer == R_SECONDARY && ns.peer == R_PRIMARY)
		set_bit(CONSIDER_RESYNC, &mdev->flags);

	/* Receiver should clean up itself */
	if (os.conn != C_DISCONNECTING && ns.conn == C_DISCONNECTING)
		drbd_thread_stop_nowait(&mdev->receiver);

	/* Now the receiver finished cleaning up itself, it should die */
	if (os.conn != C_STANDALONE && ns.conn == C_STANDALONE)
		drbd_thread_stop_nowait(&mdev->receiver);

	/* Upon network failure, we need to restart the receiver. */
	if (os.conn > C_TEAR_DOWN &&
	    ns.conn <= C_TEAR_DOWN && ns.conn >= C_TIMEOUT)
		drbd_thread_restart_nowait(&mdev->receiver);

	/* Resume AL writing if we get a connection */
	if (os.conn < C_CONNECTED && ns.conn >= C_CONNECTED)
		drbd_resume_al(mdev);

	ascw = kmalloc(sizeof(*ascw), GFP_ATOMIC);
	if (ascw) {
		ascw->os = os;
		ascw->ns = ns;
		ascw->flags = flags;
		ascw->w.cb = w_after_state_ch;
		ascw->done = done;
		drbd_queue_work(&mdev->data.work, &ascw->w);
	} else {
		dev_warn(DEV, "Could not kmalloc an ascw\n");
	}

	return rv;
}

static int w_after_state_ch(struct drbd_conf *mdev, struct drbd_work *w, int unused)
{
	struct after_state_chg_work *ascw =
		container_of(w, struct after_state_chg_work, w);
	after_state_ch(mdev, ascw->os, ascw->ns, ascw->flags);
	if (ascw->flags & CS_WAIT_COMPLETE) {
		D_ASSERT(ascw->done != NULL);
		complete(ascw->done);
	}
	kfree(ascw);

	return 1;
}

static void abw_start_sync(struct drbd_conf *mdev, int rv)
{
	if (rv) {
		dev_err(DEV, "Writing the bitmap failed not starting resync.\n");
		_drbd_request_state(mdev, NS(conn, C_CONNECTED), CS_VERBOSE);
		return;
	}

	switch (mdev->state.conn) {
	case C_STARTING_SYNC_T:
		_drbd_request_state(mdev, NS(conn, C_WF_SYNC_UUID), CS_VERBOSE);
		break;
	case C_STARTING_SYNC_S:
		drbd_start_resync(mdev, C_SYNC_SOURCE);
		break;
	}
}

int drbd_bitmap_io_from_worker(struct drbd_conf *mdev,
		int (*io_fn)(struct drbd_conf *),
		char *why, enum bm_flag flags)
{
	int rv;

	D_ASSERT(current == mdev->worker.task);

	/* open coded non-blocking drbd_suspend_io(mdev); */
	set_bit(SUSPEND_IO, &mdev->flags);

	drbd_bm_lock(mdev, why, flags);
	rv = io_fn(mdev);
	drbd_bm_unlock(mdev);

	drbd_resume_io(mdev);

	return rv;
}

/**
 * after_state_ch() - Perform after state change actions that may sleep
 * @mdev:	DRBD device.
 * @os:		old state.
 * @ns:		new state.
 * @flags:	Flags
 */
static void after_state_ch(struct drbd_conf *mdev, union drbd_state os,
			   union drbd_state ns, enum chg_state_flags flags)
{
	enum drbd_fencing_p fp;
	enum drbd_req_event what = nothing;
	union drbd_state nsm = (union drbd_state){ .i = -1 };

	if (os.conn != C_CONNECTED && ns.conn == C_CONNECTED) {
		clear_bit(CRASHED_PRIMARY, &mdev->flags);
		if (mdev->p_uuid)
			mdev->p_uuid[UI_FLAGS] &= ~((u64)2);
	}

	fp = FP_DONT_CARE;
	if (get_ldev(mdev)) {
		fp = mdev->ldev->dc.fencing;
		put_ldev(mdev);
	}

	/* Inform userspace about the change... */
	drbd_bcast_state(mdev, ns);

	if (!(os.role == R_PRIMARY && os.disk < D_UP_TO_DATE && os.pdsk < D_UP_TO_DATE) &&
	    (ns.role == R_PRIMARY && ns.disk < D_UP_TO_DATE && ns.pdsk < D_UP_TO_DATE))
		drbd_khelper(mdev, "pri-on-incon-degr");

	/* Here we have the actions that are performed after a
	   state change. This function might sleep */

	nsm.i = -1;
	if (ns.susp_nod) {
		if (os.conn < C_CONNECTED && ns.conn >= C_CONNECTED)
			what = resend;

		if (os.disk == D_ATTACHING && ns.disk > D_ATTACHING)
			what = restart_frozen_disk_io;

		if (what != nothing)
			nsm.susp_nod = 0;
	}

	if (ns.susp_fen) {
		/* case1: The outdate peer handler is successful: */
		if (os.pdsk > D_OUTDATED  && ns.pdsk <= D_OUTDATED) {
			tl_clear(mdev);
			if (test_bit(NEW_CUR_UUID, &mdev->flags)) {
				drbd_uuid_new_current(mdev);
				clear_bit(NEW_CUR_UUID, &mdev->flags);
			}
			spin_lock_irq(&mdev->req_lock);
			_drbd_set_state(_NS(mdev, susp_fen, 0), CS_VERBOSE, NULL);
			spin_unlock_irq(&mdev->req_lock);
		}
		/* case2: The connection was established again: */
		if (os.conn < C_CONNECTED && ns.conn >= C_CONNECTED) {
			clear_bit(NEW_CUR_UUID, &mdev->flags);
			what = resend;
			nsm.susp_fen = 0;
		}
	}

	if (what != nothing) {
		spin_lock_irq(&mdev->req_lock);
		_tl_restart(mdev, what);
		nsm.i &= mdev->state.i;
		_drbd_set_state(mdev, nsm, CS_VERBOSE, NULL);
		spin_unlock_irq(&mdev->req_lock);
	}

	/* Became sync source.  With protocol >= 96, we still need to send out
	 * the sync uuid now. Need to do that before any drbd_send_state, or
	 * the other side may go "paused sync" before receiving the sync uuids,
	 * which is unexpected. */
	if ((os.conn != C_SYNC_SOURCE && os.conn != C_PAUSED_SYNC_S) &&
	    (ns.conn == C_SYNC_SOURCE || ns.conn == C_PAUSED_SYNC_S) &&
	    mdev->agreed_pro_version >= 96 && get_ldev(mdev)) {
		drbd_gen_and_send_sync_uuid(mdev);
		put_ldev(mdev);
	}

	/* Do not change the order of the if above and the two below... */
	if (os.pdsk == D_DISKLESS && ns.pdsk > D_DISKLESS) {      /* attach on the peer */
		drbd_send_uuids(mdev);
		drbd_send_state(mdev);
	}
	/* No point in queuing send_bitmap if we don't have a connection
	 * anymore, so check also the _current_ state, not only the new state
	 * at the time this work was queued. */
	if (os.conn != C_WF_BITMAP_S && ns.conn == C_WF_BITMAP_S &&
	    mdev->state.conn == C_WF_BITMAP_S)
		drbd_queue_bitmap_io(mdev, &drbd_send_bitmap, NULL,
				"send_bitmap (WFBitMapS)",
				BM_LOCKED_TEST_ALLOWED);

	/* Lost contact to peer's copy of the data */
	if ((os.pdsk >= D_INCONSISTENT &&
	     os.pdsk != D_UNKNOWN &&
	     os.pdsk != D_OUTDATED)
	&&  (ns.pdsk < D_INCONSISTENT ||
	     ns.pdsk == D_UNKNOWN ||
	     ns.pdsk == D_OUTDATED)) {
		if (get_ldev(mdev)) {
			if ((ns.role == R_PRIMARY || ns.peer == R_PRIMARY) &&
			    mdev->ldev->md.uuid[UI_BITMAP] == 0 && ns.disk >= D_UP_TO_DATE) {
				if (is_susp(mdev->state)) {
					set_bit(NEW_CUR_UUID, &mdev->flags);
				} else {
					drbd_uuid_new_current(mdev);
					drbd_send_uuids(mdev);
				}
			}
			put_ldev(mdev);
		}
	}

	if (ns.pdsk < D_INCONSISTENT && get_ldev(mdev)) {
		if (ns.peer == R_PRIMARY && mdev->ldev->md.uuid[UI_BITMAP] == 0) {
			drbd_uuid_new_current(mdev);
			drbd_send_uuids(mdev);
		}

		/* D_DISKLESS Peer becomes secondary */
		if (os.peer == R_PRIMARY && ns.peer == R_SECONDARY)
			/* We may still be Primary ourselves.
			 * No harm done if the bitmap still changes,
			 * redirtied pages will follow later. */
			drbd_bitmap_io_from_worker(mdev, &drbd_bm_write,
				"demote diskless peer", BM_LOCKED_SET_ALLOWED);
		put_ldev(mdev);
	}

	/* Write out all changed bits on demote.
	 * Though, no need to da that just yet
	 * if there is a resync going on still */
	if (os.role == R_PRIMARY && ns.role == R_SECONDARY &&
		mdev->state.conn <= C_CONNECTED && get_ldev(mdev)) {
		/* No changes to the bitmap expected this time, so assert that,
		 * even though no harm was done if it did change. */
		drbd_bitmap_io_from_worker(mdev, &drbd_bm_write,
				"demote", BM_LOCKED_TEST_ALLOWED);
		put_ldev(mdev);
	}

	/* Last part of the attaching process ... */
	if (ns.conn >= C_CONNECTED &&
	    os.disk == D_ATTACHING && ns.disk == D_NEGOTIATING) {
		drbd_send_sizes(mdev, 0, 0);  /* to start sync... */
		drbd_send_uuids(mdev);
		drbd_send_state(mdev);
	}

	/* We want to pause/continue resync, tell peer. */
	if (ns.conn >= C_CONNECTED &&
	     ((os.aftr_isp != ns.aftr_isp) ||
	      (os.user_isp != ns.user_isp)))
		drbd_send_state(mdev);

	/* In case one of the isp bits got set, suspend other devices. */
	if ((!os.aftr_isp && !os.peer_isp && !os.user_isp) &&
	    (ns.aftr_isp || ns.peer_isp || ns.user_isp))
		suspend_other_sg(mdev);

	/* Make sure the peer gets informed about eventual state
	   changes (ISP bits) while we were in WFReportParams. */
	if (os.conn == C_WF_REPORT_PARAMS && ns.conn >= C_CONNECTED)
		drbd_send_state(mdev);

	if (os.conn != C_AHEAD && ns.conn == C_AHEAD)
		drbd_send_state(mdev);

	/* We are in the progress to start a full sync... */
	if ((os.conn != C_STARTING_SYNC_T && ns.conn == C_STARTING_SYNC_T) ||
	    (os.conn != C_STARTING_SYNC_S && ns.conn == C_STARTING_SYNC_S))
		/* no other bitmap changes expected during this phase */
		drbd_queue_bitmap_io(mdev,
			&drbd_bmio_set_n_write, &abw_start_sync,
			"set_n_write from StartingSync", BM_LOCKED_TEST_ALLOWED);

	/* We are invalidating our self... */
	if (os.conn < C_CONNECTED && ns.conn < C_CONNECTED &&
	    os.disk > D_INCONSISTENT && ns.disk == D_INCONSISTENT)
		/* other bitmap operation expected during this phase */
		drbd_queue_bitmap_io(mdev, &drbd_bmio_set_n_write, NULL,
			"set_n_write from invalidate", BM_LOCKED_MASK);

	/* first half of local IO error, failure to attach,
	 * or administrative detach */
	if (os.disk != D_FAILED && ns.disk == D_FAILED) {
		enum drbd_io_error_p eh;
		int was_io_error;
		/* corresponding get_ldev was in __drbd_set_state, to serialize
		 * our cleanup here with the transition to D_DISKLESS,
		 * so it is safe to dreference ldev here. */
		eh = mdev->ldev->dc.on_io_error;
		was_io_error = test_and_clear_bit(WAS_IO_ERROR, &mdev->flags);

		/* current state still has to be D_FAILED,
		 * there is only one way out: to D_DISKLESS,
		 * and that may only happen after our put_ldev below. */
		if (mdev->state.disk != D_FAILED)
			dev_err(DEV,
				"ASSERT FAILED: disk is %s during detach\n",
				drbd_disk_str(mdev->state.disk));

		if (drbd_send_state(mdev))
			dev_warn(DEV, "Notified peer that I am detaching my disk\n");
		else
			dev_err(DEV, "Sending state for detaching disk failed\n");

		drbd_rs_cancel_all(mdev);

		/* In case we want to get something to stable storage still,
		 * this may be the last chance.
		 * Following put_ldev may transition to D_DISKLESS. */
		drbd_md_sync(mdev);
		put_ldev(mdev);

		if (was_io_error && eh == EP_CALL_HELPER)
			drbd_khelper(mdev, "local-io-error");
	}

        /* second half of local IO error, failure to attach,
         * or administrative detach,
         * after local_cnt references have reached zero again */
        if (os.disk != D_DISKLESS && ns.disk == D_DISKLESS) {
                /* We must still be diskless,
                 * re-attach has to be serialized with this! */
                if (mdev->state.disk != D_DISKLESS)
                        dev_err(DEV,
                                "ASSERT FAILED: disk is %s while going diskless\n",
                                drbd_disk_str(mdev->state.disk));

                mdev->rs_total = 0;
                mdev->rs_failed = 0;
                atomic_set(&mdev->rs_pending_cnt, 0);

		if (drbd_send_state(mdev))
			dev_warn(DEV, "Notified peer that I'm now diskless.\n");
		/* corresponding get_ldev in __drbd_set_state
		 * this may finally trigger drbd_ldev_destroy. */
		put_ldev(mdev);
	}

	/* Notify peer that I had a local IO error, and did not detached.. */
	if (os.disk == D_UP_TO_DATE && ns.disk == D_INCONSISTENT)
		drbd_send_state(mdev);

	/* Disks got bigger while they were detached */
	if (ns.disk > D_NEGOTIATING && ns.pdsk > D_NEGOTIATING &&
	    test_and_clear_bit(RESYNC_AFTER_NEG, &mdev->flags)) {
		if (ns.conn == C_CONNECTED)
			resync_after_online_grow(mdev);
	}

	/* A resync finished or aborted, wake paused devices... */
	if ((os.conn > C_CONNECTED && ns.conn <= C_CONNECTED) ||
	    (os.peer_isp && !ns.peer_isp) ||
	    (os.user_isp && !ns.user_isp))
		resume_next_sg(mdev);

	/* sync target done with resync.  Explicitly notify peer, even though
	 * it should (at least for non-empty resyncs) already know itself. */
	if (os.disk < D_UP_TO_DATE && os.conn >= C_SYNC_SOURCE && ns.conn == C_CONNECTED)
		drbd_send_state(mdev);

	/* This triggers bitmap writeout of potentially still unwritten pages
	 * if the resync finished cleanly, or aborted because of peer disk
	 * failure, or because of connection loss.
	 * For resync aborted because of local disk failure, we cannot do
	 * any bitmap writeout anymore.
	 * No harm done if some bits change during this phase.
	 */
	if (os.conn > C_CONNECTED && ns.conn <= C_CONNECTED && get_ldev(mdev)) {
		drbd_queue_bitmap_io(mdev, &drbd_bm_write, NULL,
			"write from resync_finished", BM_LOCKED_SET_ALLOWED);
		put_ldev(mdev);
	}

	/* free tl_hash if we Got thawed and are C_STANDALONE */
	if (ns.conn == C_STANDALONE && !is_susp(ns) && mdev->tl_hash)
		drbd_free_tl_hash(mdev);

	/* Upon network connection, we need to start the receiver */
	if (os.conn == C_STANDALONE && ns.conn == C_UNCONNECTED)
		drbd_thread_start(&mdev->receiver);

	/* Terminate worker thread if we are unconfigured - it will be
	   restarted as needed... */
	if (ns.disk == D_DISKLESS &&
	    ns.conn == C_STANDALONE &&
	    ns.role == R_SECONDARY) {
		if (os.aftr_isp != ns.aftr_isp)
			resume_next_sg(mdev);
		/* set in __drbd_set_state, unless CONFIG_PENDING was set */
		if (test_bit(DEVICE_DYING, &mdev->flags))
			drbd_thread_stop_nowait(&mdev->worker);
	}

	drbd_md_sync(mdev);
}


static int drbd_thread_setup(void *arg)
{
	struct drbd_thread *thi = (struct drbd_thread *) arg;
	struct drbd_conf *mdev = thi->mdev;
	unsigned long flags;
	int retval;

restart:
	retval = thi->function(thi);

	spin_lock_irqsave(&thi->t_lock, flags);

	/* if the receiver has been "Exiting", the last thing it did
	 * was set the conn state to "StandAlone",
	 * if now a re-connect request comes in, conn state goes C_UNCONNECTED,
	 * and receiver thread will be "started".
	 * drbd_thread_start needs to set "Restarting" in that case.
	 * t_state check and assignment needs to be within the same spinlock,
	 * so either thread_start sees Exiting, and can remap to Restarting,
	 * or thread_start see None, and can proceed as normal.
	 */

	if (thi->t_state == Restarting) {
		dev_info(DEV, "Restarting %s\n", current->comm);
		thi->t_state = Running;
		spin_unlock_irqrestore(&thi->t_lock, flags);
		goto restart;
	}

	thi->task = NULL;
	thi->t_state = None;
	smp_mb();
	complete(&thi->stop);
	spin_unlock_irqrestore(&thi->t_lock, flags);

	dev_info(DEV, "Terminating %s\n", current->comm);

	/* Release mod reference taken when thread was started */
	module_put(THIS_MODULE);
	return retval;
}

static void drbd_thread_init(struct drbd_conf *mdev, struct drbd_thread *thi,
		      int (*func) (struct drbd_thread *))
{
	spin_lock_init(&thi->t_lock);
	thi->task    = NULL;
	thi->t_state = None;
	thi->function = func;
	thi->mdev = mdev;
}

int drbd_thread_start(struct drbd_thread *thi)
{
	struct drbd_conf *mdev = thi->mdev;
	struct task_struct *nt;
	unsigned long flags;

	const char *me =
		thi == &mdev->receiver ? "receiver" :
		thi == &mdev->asender  ? "asender"  :
		thi == &mdev->worker   ? "worker"   : "NONSENSE";

	/* is used from state engine doing drbd_thread_stop_nowait,
	 * while holding the req lock irqsave */
	spin_lock_irqsave(&thi->t_lock, flags);

	switch (thi->t_state) {
	case None:
		dev_info(DEV, "Starting %s thread (from %s [%d])\n",
				me, current->comm, current->pid);

		/* Get ref on module for thread - this is released when thread exits */
		if (!try_module_get(THIS_MODULE)) {
			dev_err(DEV, "Failed to get module reference in drbd_thread_start\n");
			spin_unlock_irqrestore(&thi->t_lock, flags);
			return false;
		}

		init_completion(&thi->stop);
		D_ASSERT(thi->task == NULL);
		thi->reset_cpu_mask = 1;
		thi->t_state = Running;
		spin_unlock_irqrestore(&thi->t_lock, flags);
		flush_signals(current); /* otherw. may get -ERESTARTNOINTR */

		nt = kthread_create(drbd_thread_setup, (void *) thi,
				    "drbd%d_%s", mdev_to_minor(mdev), me);

		if (IS_ERR(nt)) {
			dev_err(DEV, "Couldn't start thread\n");

			module_put(THIS_MODULE);
			return false;
		}
		spin_lock_irqsave(&thi->t_lock, flags);
		thi->task = nt;
		thi->t_state = Running;
		spin_unlock_irqrestore(&thi->t_lock, flags);
		wake_up_process(nt);
		break;
	case Exiting:
		thi->t_state = Restarting;
		dev_info(DEV, "Restarting %s thread (from %s [%d])\n",
				me, current->comm, current->pid);
		/* fall through */
	case Running:
	case Restarting:
	default:
		spin_unlock_irqrestore(&thi->t_lock, flags);
		break;
	}

	return true;
}


void _drbd_thread_stop(struct drbd_thread *thi, int restart, int wait)
{
	unsigned long flags;

	enum drbd_thread_state ns = restart ? Restarting : Exiting;

	/* may be called from state engine, holding the req lock irqsave */
	spin_lock_irqsave(&thi->t_lock, flags);

	if (thi->t_state == None) {
		spin_unlock_irqrestore(&thi->t_lock, flags);
		if (restart)
			drbd_thread_start(thi);
		return;
	}

	if (thi->t_state != ns) {
		if (thi->task == NULL) {
			spin_unlock_irqrestore(&thi->t_lock, flags);
			return;
		}

		thi->t_state = ns;
		smp_mb();
		init_completion(&thi->stop);
		if (thi->task != current)
			force_sig(DRBD_SIGKILL, thi->task);

	}

	spin_unlock_irqrestore(&thi->t_lock, flags);

	if (wait)
		wait_for_completion(&thi->stop);
}

#ifdef CONFIG_SMP
/**
 * drbd_calc_cpu_mask() - Generate CPU masks, spread over all CPUs
 * @mdev:	DRBD device.
 *
 * Forces all threads of a device onto the same CPU. This is beneficial for
 * DRBD's performance. May be overwritten by user's configuration.
 */
void drbd_calc_cpu_mask(struct drbd_conf *mdev)
{
	int ord, cpu;

	/* user override. */
	if (cpumask_weight(mdev->cpu_mask))
		return;

	ord = mdev_to_minor(mdev) % cpumask_weight(cpu_online_mask);
	for_each_online_cpu(cpu) {
		if (ord-- == 0) {
			cpumask_set_cpu(cpu, mdev->cpu_mask);
			return;
		}
	}
	/* should not be reached */
	cpumask_setall(mdev->cpu_mask);
}

/**
 * drbd_thread_current_set_cpu() - modifies the cpu mask of the _current_ thread
 * @mdev:	DRBD device.
 *
 * call in the "main loop" of _all_ threads, no need for any mutex, current won't die
 * prematurely.
 */
void drbd_thread_current_set_cpu(struct drbd_conf *mdev)
{
	struct task_struct *p = current;
	struct drbd_thread *thi =
		p == mdev->asender.task  ? &mdev->asender  :
		p == mdev->receiver.task ? &mdev->receiver :
		p == mdev->worker.task   ? &mdev->worker   :
		NULL;
	ERR_IF(thi == NULL)
		return;
	if (!thi->reset_cpu_mask)
		return;
	thi->reset_cpu_mask = 0;
	set_cpus_allowed_ptr(p, mdev->cpu_mask);
}
#endif

/* the appropriate socket mutex must be held already */
int _drbd_send_cmd(struct drbd_conf *mdev, struct socket *sock,
			  enum drbd_packets cmd, struct p_header80 *h,
			  size_t size, unsigned msg_flags)
{
	int sent, ok;

	ERR_IF(!h) return false;
	ERR_IF(!size) return false;

	h->magic   = BE_DRBD_MAGIC;
	h->command = cpu_to_be16(cmd);
	h->length  = cpu_to_be16(size-sizeof(struct p_header80));

	sent = drbd_send(mdev, sock, h, size, msg_flags);

	ok = (sent == size);
	if (!ok && !signal_pending(current))
		dev_warn(DEV, "short sent %s size=%d sent=%d\n",
		    cmdname(cmd), (int)size, sent);
	return ok;
}

/* don't pass the socket. we may only look at it
 * when we hold the appropriate socket mutex.
 */
int drbd_send_cmd(struct drbd_conf *mdev, int use_data_socket,
		  enum drbd_packets cmd, struct p_header80 *h, size_t size)
{
	int ok = 0;
	struct socket *sock;

	if (use_data_socket) {
		mutex_lock(&mdev->data.mutex);
		sock = mdev->data.socket;
	} else {
		mutex_lock(&mdev->meta.mutex);
		sock = mdev->meta.socket;
	}

	/* drbd_disconnect() could have called drbd_free_sock()
	 * while we were waiting in down()... */
	if (likely(sock != NULL))
		ok = _drbd_send_cmd(mdev, sock, cmd, h, size, 0);

	if (use_data_socket)
		mutex_unlock(&mdev->data.mutex);
	else
		mutex_unlock(&mdev->meta.mutex);
	return ok;
}

int drbd_send_cmd2(struct drbd_conf *mdev, enum drbd_packets cmd, char *data,
		   size_t size)
{
	struct p_header80 h;
	int ok;

	h.magic   = BE_DRBD_MAGIC;
	h.command = cpu_to_be16(cmd);
	h.length  = cpu_to_be16(size);

	if (!drbd_get_data_sock(mdev))
		return 0;

	ok = (sizeof(h) ==
		drbd_send(mdev, mdev->data.socket, &h, sizeof(h), 0));
	ok = ok && (size ==
		drbd_send(mdev, mdev->data.socket, data, size, 0));

	drbd_put_data_sock(mdev);

	return ok;
}

int drbd_send_sync_param(struct drbd_conf *mdev, struct syncer_conf *sc)
{
	struct p_rs_param_95 *p;
	struct socket *sock;
	int size, rv;
	const int apv = mdev->agreed_pro_version;

	size = apv <= 87 ? sizeof(struct p_rs_param)
		: apv == 88 ? sizeof(struct p_rs_param)
			+ strlen(mdev->sync_conf.verify_alg) + 1
		: apv <= 94 ? sizeof(struct p_rs_param_89)
		: /* apv >= 95 */ sizeof(struct p_rs_param_95);

	/* used from admin command context and receiver/worker context.
	 * to avoid kmalloc, grab the socket right here,
	 * then use the pre-allocated sbuf there */
	mutex_lock(&mdev->data.mutex);
	sock = mdev->data.socket;

	if (likely(sock != NULL)) {
		enum drbd_packets cmd = apv >= 89 ? P_SYNC_PARAM89 : P_SYNC_PARAM;

		p = &mdev->data.sbuf.rs_param_95;

		/* initialize verify_alg and csums_alg */
		memset(p->verify_alg, 0, 2 * SHARED_SECRET_MAX);

		p->rate = cpu_to_be32(sc->rate);
		p->c_plan_ahead = cpu_to_be32(sc->c_plan_ahead);
		p->c_delay_target = cpu_to_be32(sc->c_delay_target);
		p->c_fill_target = cpu_to_be32(sc->c_fill_target);
		p->c_max_rate = cpu_to_be32(sc->c_max_rate);

		if (apv >= 88)
			strcpy(p->verify_alg, mdev->sync_conf.verify_alg);
		if (apv >= 89)
			strcpy(p->csums_alg, mdev->sync_conf.csums_alg);

		rv = _drbd_send_cmd(mdev, sock, cmd, &p->head, size, 0);
	} else
		rv = 0; /* not ok */

	mutex_unlock(&mdev->data.mutex);

	return rv;
}

int drbd_send_protocol(struct drbd_conf *mdev)
{
	struct p_protocol *p;
	int size, cf, rv;

	size = sizeof(struct p_protocol);

	if (mdev->agreed_pro_version >= 87)
		size += strlen(mdev->net_conf->integrity_alg) + 1;

	/* we must not recurse into our own queue,
	 * as that is blocked during handshake */
	p = kmalloc(size, GFP_NOIO);
	if (p == NULL)
		return 0;

	p->protocol      = cpu_to_be32(mdev->net_conf->wire_protocol);
	p->after_sb_0p   = cpu_to_be32(mdev->net_conf->after_sb_0p);
	p->after_sb_1p   = cpu_to_be32(mdev->net_conf->after_sb_1p);
	p->after_sb_2p   = cpu_to_be32(mdev->net_conf->after_sb_2p);
	p->two_primaries = cpu_to_be32(mdev->net_conf->two_primaries);

	cf = 0;
	if (mdev->net_conf->want_lose)
		cf |= CF_WANT_LOSE;
	if (mdev->net_conf->dry_run) {
		if (mdev->agreed_pro_version >= 92)
			cf |= CF_DRY_RUN;
		else {
			dev_err(DEV, "--dry-run is not supported by peer");
			kfree(p);
			return -1;
		}
	}
	p->conn_flags    = cpu_to_be32(cf);

	if (mdev->agreed_pro_version >= 87)
		strcpy(p->integrity_alg, mdev->net_conf->integrity_alg);

	rv = drbd_send_cmd(mdev, USE_DATA_SOCKET, P_PROTOCOL,
			   (struct p_header80 *)p, size);
	kfree(p);
	return rv;
}

int _drbd_send_uuids(struct drbd_conf *mdev, u64 uuid_flags)
{
	struct p_uuids p;
	int i;

	if (!get_ldev_if_state(mdev, D_NEGOTIATING))
		return 1;

	for (i = UI_CURRENT; i < UI_SIZE; i++)
		p.uuid[i] = mdev->ldev ? cpu_to_be64(mdev->ldev->md.uuid[i]) : 0;

	mdev->comm_bm_set = drbd_bm_total_weight(mdev);
	p.uuid[UI_SIZE] = cpu_to_be64(mdev->comm_bm_set);
	uuid_flags |= mdev->net_conf->want_lose ? 1 : 0;
	uuid_flags |= test_bit(CRASHED_PRIMARY, &mdev->flags) ? 2 : 0;
	uuid_flags |= mdev->new_state_tmp.disk == D_INCONSISTENT ? 4 : 0;
	p.uuid[UI_FLAGS] = cpu_to_be64(uuid_flags);

	put_ldev(mdev);

	return drbd_send_cmd(mdev, USE_DATA_SOCKET, P_UUIDS,
			     (struct p_header80 *)&p, sizeof(p));
}

int drbd_send_uuids(struct drbd_conf *mdev)
{
	return _drbd_send_uuids(mdev, 0);
}

int drbd_send_uuids_skip_initial_sync(struct drbd_conf *mdev)
{
	return _drbd_send_uuids(mdev, 8);
}

void drbd_print_uuids(struct drbd_conf *mdev, const char *text)
{
	if (get_ldev_if_state(mdev, D_NEGOTIATING)) {
		u64 *uuid = mdev->ldev->md.uuid;
		dev_info(DEV, "%s %016llX:%016llX:%016llX:%016llX\n",
		     text,
		     (unsigned long long)uuid[UI_CURRENT],
		     (unsigned long long)uuid[UI_BITMAP],
		     (unsigned long long)uuid[UI_HISTORY_START],
		     (unsigned long long)uuid[UI_HISTORY_END]);
		put_ldev(mdev);
	} else {
		dev_info(DEV, "%s effective data uuid: %016llX\n",
				text,
				(unsigned long long)mdev->ed_uuid);
	}
}

int drbd_gen_and_send_sync_uuid(struct drbd_conf *mdev)
{
	struct p_rs_uuid p;
	u64 uuid;

	D_ASSERT(mdev->state.disk == D_UP_TO_DATE);

	uuid = mdev->ldev->md.uuid[UI_BITMAP] + UUID_NEW_BM_OFFSET;
	drbd_uuid_set(mdev, UI_BITMAP, uuid);
	drbd_print_uuids(mdev, "updated sync UUID");
	drbd_md_sync(mdev);
	p.uuid = cpu_to_be64(uuid);

	return drbd_send_cmd(mdev, USE_DATA_SOCKET, P_SYNC_UUID,
			     (struct p_header80 *)&p, sizeof(p));
}

int drbd_send_sizes(struct drbd_conf *mdev, int trigger_reply, enum dds_flags flags)
{
	struct p_sizes p;
	sector_t d_size, u_size;
	int q_order_type, max_bio_size;
	int ok;

	if (get_ldev_if_state(mdev, D_NEGOTIATING)) {
		D_ASSERT(mdev->ldev->backing_bdev);
		d_size = drbd_get_max_capacity(mdev->ldev);
		u_size = mdev->ldev->dc.disk_size;
		q_order_type = drbd_queue_order_type(mdev);
		max_bio_size = queue_max_hw_sectors(mdev->ldev->backing_bdev->bd_disk->queue) << 9;
		max_bio_size = min_t(int, max_bio_size, DRBD_MAX_BIO_SIZE);
		put_ldev(mdev);
	} else {
		d_size = 0;
		u_size = 0;
		q_order_type = QUEUE_ORDERED_NONE;
		max_bio_size = DRBD_MAX_BIO_SIZE; /* ... multiple BIOs per peer_request */
	}

	p.d_size = cpu_to_be64(d_size);
	p.u_size = cpu_to_be64(u_size);
	p.c_size = cpu_to_be64(trigger_reply ? 0 : drbd_get_capacity(mdev->this_bdev));
	p.max_bio_size = cpu_to_be32(max_bio_size);
	p.queue_order_type = cpu_to_be16(q_order_type);
	p.dds_flags = cpu_to_be16(flags);

	ok = drbd_send_cmd(mdev, USE_DATA_SOCKET, P_SIZES,
			   (struct p_header80 *)&p, sizeof(p));
	return ok;
}

/**
 * drbd_send_state() - Sends the drbd state to the peer
 * @mdev:	DRBD device.
 */
int drbd_send_state(struct drbd_conf *mdev)
{
	struct socket *sock;
	struct p_state p;
	int ok = 0;

	/* Grab state lock so we wont send state if we're in the middle
	 * of a cluster wide state change on another thread */
	drbd_state_lock(mdev);

	mutex_lock(&mdev->data.mutex);

	p.state = cpu_to_be32(mdev->state.i); /* Within the send mutex */
	sock = mdev->data.socket;

	if (likely(sock != NULL)) {
		ok = _drbd_send_cmd(mdev, sock, P_STATE,
				    (struct p_header80 *)&p, sizeof(p), 0);
	}

	mutex_unlock(&mdev->data.mutex);

	drbd_state_unlock(mdev);
	return ok;
}

int drbd_send_state_req(struct drbd_conf *mdev,
	union drbd_state mask, union drbd_state val)
{
	struct p_req_state p;

	p.mask    = cpu_to_be32(mask.i);
	p.val     = cpu_to_be32(val.i);

	return drbd_send_cmd(mdev, USE_DATA_SOCKET, P_STATE_CHG_REQ,
			     (struct p_header80 *)&p, sizeof(p));
}

int drbd_send_sr_reply(struct drbd_conf *mdev, enum drbd_state_rv retcode)
{
	struct p_req_state_reply p;

	p.retcode    = cpu_to_be32(retcode);

	return drbd_send_cmd(mdev, USE_META_SOCKET, P_STATE_CHG_REPLY,
			     (struct p_header80 *)&p, sizeof(p));
}

int fill_bitmap_rle_bits(struct drbd_conf *mdev,
	struct p_compressed_bm *p,
	struct bm_xfer_ctx *c)
{
	struct bitstream bs;
	unsigned long plain_bits;
	unsigned long tmp;
	unsigned long rl;
	unsigned len;
	unsigned toggle;
	int bits;

	/* may we use this feature? */
	if ((mdev->sync_conf.use_rle == 0) ||
		(mdev->agreed_pro_version < 90))
			return 0;

	if (c->bit_offset >= c->bm_bits)
		return 0; /* nothing to do. */

	/* use at most thus many bytes */
	bitstream_init(&bs, p->code, BM_PACKET_VLI_BYTES_MAX, 0);
	memset(p->code, 0, BM_PACKET_VLI_BYTES_MAX);
	/* plain bits covered in this code string */
	plain_bits = 0;

	/* p->encoding & 0x80 stores whether the first run length is set.
	 * bit offset is implicit.
	 * start with toggle == 2 to be able to tell the first iteration */
	toggle = 2;

	/* see how much plain bits we can stuff into one packet
	 * using RLE and VLI. */
	do {
		tmp = (toggle == 0) ? _drbd_bm_find_next_zero(mdev, c->bit_offset)
				    : _drbd_bm_find_next(mdev, c->bit_offset);
		if (tmp == -1UL)
			tmp = c->bm_bits;
		rl = tmp - c->bit_offset;

		if (toggle == 2) { /* first iteration */
			if (rl == 0) {
				/* the first checked bit was set,
				 * store start value, */
				DCBP_set_start(p, 1);
				/* but skip encoding of zero run length */
				toggle = !toggle;
				continue;
			}
			DCBP_set_start(p, 0);
		}

		/* paranoia: catch zero runlength.
		 * can only happen if bitmap is modified while we scan it. */
		if (rl == 0) {
			dev_err(DEV, "unexpected zero runlength while encoding bitmap "
			    "t:%u bo:%lu\n", toggle, c->bit_offset);
			return -1;
		}

		bits = vli_encode_bits(&bs, rl);
		if (bits == -ENOBUFS) /* buffer full */
			break;
		if (bits <= 0) {
			dev_err(DEV, "error while encoding bitmap: %d\n", bits);
			return 0;
		}

		toggle = !toggle;
		plain_bits += rl;
		c->bit_offset = tmp;
	} while (c->bit_offset < c->bm_bits);

	len = bs.cur.b - p->code + !!bs.cur.bit;

	if (plain_bits < (len << 3)) {
		/* incompressible with this method.
		 * we need to rewind both word and bit position. */
		c->bit_offset -= plain_bits;
		bm_xfer_ctx_bit_to_word_offset(c);
		c->bit_offset = c->word_offset * BITS_PER_LONG;
		return 0;
	}

	/* RLE + VLI was able to compress it just fine.
	 * update c->word_offset. */
	bm_xfer_ctx_bit_to_word_offset(c);

	/* store pad_bits */
	DCBP_set_pad_bits(p, (8 - bs.cur.bit) & 0x7);

	return len;
}

/**
 * send_bitmap_rle_or_plain
 *
 * Return 0 when done, 1 when another iteration is needed, and a negative error
 * code upon failure.
 */
static int
send_bitmap_rle_or_plain(struct drbd_conf *mdev,
			 struct p_header80 *h, struct bm_xfer_ctx *c)
{
	struct p_compressed_bm *p = (void*)h;
	unsigned long num_words;
	int len;
	int ok;

	len = fill_bitmap_rle_bits(mdev, p, c);

	if (len < 0)
		return -EIO;

	if (len) {
		DCBP_set_code(p, RLE_VLI_Bits);
		ok = _drbd_send_cmd(mdev, mdev->data.socket, P_COMPRESSED_BITMAP, h,
			sizeof(*p) + len, 0);

		c->packets[0]++;
		c->bytes[0] += sizeof(*p) + len;

		if (c->bit_offset >= c->bm_bits)
			len = 0; /* DONE */
	} else {
		/* was not compressible.
		 * send a buffer full of plain text bits instead. */
		num_words = min_t(size_t, BM_PACKET_WORDS, c->bm_words - c->word_offset);
		len = num_words * sizeof(long);
		if (len)
			drbd_bm_get_lel(mdev, c->word_offset, num_words, (unsigned long*)h->payload);
		ok = _drbd_send_cmd(mdev, mdev->data.socket, P_BITMAP,
				   h, sizeof(struct p_header80) + len, 0);
		c->word_offset += num_words;
		c->bit_offset = c->word_offset * BITS_PER_LONG;

		c->packets[1]++;
		c->bytes[1] += sizeof(struct p_header80) + len;

		if (c->bit_offset > c->bm_bits)
			c->bit_offset = c->bm_bits;
	}
	if (ok) {
		if (len == 0) {
			INFO_bm_xfer_stats(mdev, "send", c);
			return 0;
		} else
			return 1;
	}
	return -EIO;
}

/* See the comment at receive_bitmap() */
int _drbd_send_bitmap(struct drbd_conf *mdev)
{
	struct bm_xfer_ctx c;
	struct p_header80 *p;
	int err;

	ERR_IF(!mdev->bitmap) return false;

	/* maybe we should use some per thread scratch page,
	 * and allocate that during initial device creation? */
	p = (struct p_header80 *) __get_free_page(GFP_NOIO);
	if (!p) {
		dev_err(DEV, "failed to allocate one page buffer in %s\n", __func__);
		return false;
	}

	if (get_ldev(mdev)) {
		if (drbd_md_test_flag(mdev->ldev, MDF_FULL_SYNC)) {
			dev_info(DEV, "Writing the whole bitmap, MDF_FullSync was set.\n");
			drbd_bm_set_all(mdev);
			if (drbd_bm_write(mdev)) {
				/* write_bm did fail! Leave full sync flag set in Meta P_DATA
				 * but otherwise process as per normal - need to tell other
				 * side that a full resync is required! */
				dev_err(DEV, "Failed to write bitmap to disk!\n");
			} else {
				drbd_md_clear_flag(mdev, MDF_FULL_SYNC);
				drbd_md_sync(mdev);
			}
		}
		put_ldev(mdev);
	}

	c = (struct bm_xfer_ctx) {
		.bm_bits = drbd_bm_bits(mdev),
		.bm_words = drbd_bm_words(mdev),
	};

	do {
		err = send_bitmap_rle_or_plain(mdev, p, &c);
	} while (err > 0);

	free_page((unsigned long) p);
	return err == 0;
}

int drbd_send_bitmap(struct drbd_conf *mdev)
{
	int err;

	if (!drbd_get_data_sock(mdev))
		return -1;
	err = !_drbd_send_bitmap(mdev);
	drbd_put_data_sock(mdev);
	return err;
}

int drbd_send_b_ack(struct drbd_conf *mdev, u32 barrier_nr, u32 set_size)
{
	int ok;
	struct p_barrier_ack p;

	p.barrier  = barrier_nr;
	p.set_size = cpu_to_be32(set_size);

	if (mdev->state.conn < C_CONNECTED)
		return false;
	ok = drbd_send_cmd(mdev, USE_META_SOCKET, P_BARRIER_ACK,
			(struct p_header80 *)&p, sizeof(p));
	return ok;
}

/**
 * _drbd_send_ack() - Sends an ack packet
 * @mdev:	DRBD device.
 * @cmd:	Packet command code.
 * @sector:	sector, needs to be in big endian byte order
 * @blksize:	size in byte, needs to be in big endian byte order
 * @block_id:	Id, big endian byte order
 */
static int _drbd_send_ack(struct drbd_conf *mdev, enum drbd_packets cmd,
			  u64 sector,
			  u32 blksize,
			  u64 block_id)
{
	int ok;
	struct p_block_ack p;

	p.sector   = sector;
	p.block_id = block_id;
	p.blksize  = blksize;
	p.seq_num  = cpu_to_be32(atomic_add_return(1, &mdev->packet_seq));

	if (!mdev->meta.socket || mdev->state.conn < C_CONNECTED)
		return false;
	ok = drbd_send_cmd(mdev, USE_META_SOCKET, cmd,
				(struct p_header80 *)&p, sizeof(p));
	return ok;
}

/* dp->sector and dp->block_id already/still in network byte order,
 * data_size is payload size according to dp->head,
 * and may need to be corrected for digest size. */
int drbd_send_ack_dp(struct drbd_conf *mdev, enum drbd_packets cmd,
		     struct p_data *dp, int data_size)
{
	data_size -= (mdev->agreed_pro_version >= 87 && mdev->integrity_r_tfm) ?
		crypto_hash_digestsize(mdev->integrity_r_tfm) : 0;
	return _drbd_send_ack(mdev, cmd, dp->sector, cpu_to_be32(data_size),
			      dp->block_id);
}

int drbd_send_ack_rp(struct drbd_conf *mdev, enum drbd_packets cmd,
		     struct p_block_req *rp)
{
	return _drbd_send_ack(mdev, cmd, rp->sector, rp->blksize, rp->block_id);
}

/**
 * drbd_send_ack() - Sends an ack packet
 * @mdev:	DRBD device.
 * @cmd:	Packet command code.
 * @e:		Epoch entry.
 */
int drbd_send_ack(struct drbd_conf *mdev,
	enum drbd_packets cmd, struct drbd_epoch_entry *e)
{
	return _drbd_send_ack(mdev, cmd,
			      cpu_to_be64(e->sector),
			      cpu_to_be32(e->size),
			      e->block_id);
}

/* This function misuses the block_id field to signal if the blocks
 * are is sync or not. */
int drbd_send_ack_ex(struct drbd_conf *mdev, enum drbd_packets cmd,
		     sector_t sector, int blksize, u64 block_id)
{
	return _drbd_send_ack(mdev, cmd,
			      cpu_to_be64(sector),
			      cpu_to_be32(blksize),
			      cpu_to_be64(block_id));
}

int drbd_send_drequest(struct drbd_conf *mdev, int cmd,
		       sector_t sector, int size, u64 block_id)
{
	int ok;
	struct p_block_req p;

	p.sector   = cpu_to_be64(sector);
	p.block_id = block_id;
	p.blksize  = cpu_to_be32(size);

	ok = drbd_send_cmd(mdev, USE_DATA_SOCKET, cmd,
				(struct p_header80 *)&p, sizeof(p));
	return ok;
}

int drbd_send_drequest_csum(struct drbd_conf *mdev,
			    sector_t sector, int size,
			    void *digest, int digest_size,
			    enum drbd_packets cmd)
{
	int ok;
	struct p_block_req p;

	p.sector   = cpu_to_be64(sector);
	p.block_id = BE_DRBD_MAGIC + 0xbeef;
	p.blksize  = cpu_to_be32(size);

	p.head.magic   = BE_DRBD_MAGIC;
	p.head.command = cpu_to_be16(cmd);
	p.head.length  = cpu_to_be16(sizeof(p) - sizeof(struct p_header80) + digest_size);

	mutex_lock(&mdev->data.mutex);

	ok = (sizeof(p) == drbd_send(mdev, mdev->data.socket, &p, sizeof(p), 0));
	ok = ok && (digest_size == drbd_send(mdev, mdev->data.socket, digest, digest_size, 0));

	mutex_unlock(&mdev->data.mutex);

	return ok;
}

int drbd_send_ov_request(struct drbd_conf *mdev, sector_t sector, int size)
{
	int ok;
	struct p_block_req p;

	p.sector   = cpu_to_be64(sector);
	p.block_id = BE_DRBD_MAGIC + 0xbabe;
	p.blksize  = cpu_to_be32(size);

	ok = drbd_send_cmd(mdev, USE_DATA_SOCKET, P_OV_REQUEST,
			   (struct p_header80 *)&p, sizeof(p));
	return ok;
}

/* called on sndtimeo
 * returns false if we should retry,
 * true if we think connection is dead
 */
static int we_should_drop_the_connection(struct drbd_conf *mdev, struct socket *sock)
{
	int drop_it;
	/* long elapsed = (long)(jiffies - mdev->last_received); */

	drop_it =   mdev->meta.socket == sock
		|| !mdev->asender.task
		|| get_t_state(&mdev->asender) != Running
		|| mdev->state.conn < C_CONNECTED;

	if (drop_it)
		return true;

	drop_it = !--mdev->ko_count;
	if (!drop_it) {
		dev_err(DEV, "[%s/%d] sock_sendmsg time expired, ko = %u\n",
		       current->comm, current->pid, mdev->ko_count);
		request_ping(mdev);
	}

	return drop_it; /* && (mdev->state == R_PRIMARY) */;
}

/* The idea of sendpage seems to be to put some kind of reference
 * to the page into the skb, and to hand it over to the NIC. In
 * this process get_page() gets called.
 *
 * As soon as the page was really sent over the network put_page()
 * gets called by some part of the network layer. [ NIC driver? ]
 *
 * [ get_page() / put_page() increment/decrement the count. If count
 *   reaches 0 the page will be freed. ]
 *
 * This works nicely with pages from FSs.
 * But this means that in protocol A we might signal IO completion too early!
 *
 * In order not to corrupt data during a resync we must make sure
 * that we do not reuse our own buffer pages (EEs) to early, therefore
 * we have the net_ee list.
 *
 * XFS seems to have problems, still, it submits pages with page_count == 0!
 * As a workaround, we disable sendpage on pages
 * with page_count == 0 or PageSlab.
 */
static int _drbd_no_send_page(struct drbd_conf *mdev, struct page *page,
		   int offset, size_t size, unsigned msg_flags)
{
	int sent = drbd_send(mdev, mdev->data.socket, kmap(page) + offset, size, msg_flags);
	kunmap(page);
	if (sent == size)
		mdev->send_cnt += size>>9;
	return sent == size;
}

static int _drbd_send_page(struct drbd_conf *mdev, struct page *page,
		    int offset, size_t size, unsigned msg_flags)
{
	mm_segment_t oldfs = get_fs();
	int sent, ok;
	int len = size;

	/* e.g. XFS meta- & log-data is in slab pages, which have a
	 * page_count of 0 and/or have PageSlab() set.
	 * we cannot use send_page for those, as that does get_page();
	 * put_page(); and would cause either a VM_BUG directly, or
	 * __page_cache_release a page that would actually still be referenced
	 * by someone, leading to some obscure delayed Oops somewhere else. */
	if (disable_sendpage || (page_count(page) < 1) || PageSlab(page))
		return _drbd_no_send_page(mdev, page, offset, size, msg_flags);

	msg_flags |= MSG_NOSIGNAL;
	drbd_update_congested(mdev);
	set_fs(KERNEL_DS);
	do {
		sent = mdev->data.socket->ops->sendpage(mdev->data.socket, page,
							offset, len,
							msg_flags);
		if (sent == -EAGAIN) {
			if (we_should_drop_the_connection(mdev,
							  mdev->data.socket))
				break;
			else
				continue;
		}
		if (sent <= 0) {
			dev_warn(DEV, "%s: size=%d len=%d sent=%d\n",
			     __func__, (int)size, len, sent);
			break;
		}
		len    -= sent;
		offset += sent;
	} while (len > 0 /* THINK && mdev->cstate >= C_CONNECTED*/);
	set_fs(oldfs);
	clear_bit(NET_CONGESTED, &mdev->flags);

	ok = (len == 0);
	if (likely(ok))
		mdev->send_cnt += size>>9;
	return ok;
}

static int _drbd_send_bio(struct drbd_conf *mdev, struct bio *bio)
{
	struct bio_vec *bvec;
	int i;
	/* hint all but last page with MSG_MORE */
	__bio_for_each_segment(bvec, bio, i, 0) {
		if (!_drbd_no_send_page(mdev, bvec->bv_page,
				     bvec->bv_offset, bvec->bv_len,
				     i == bio->bi_vcnt -1 ? 0 : MSG_MORE))
			return 0;
	}
	return 1;
}

static int _drbd_send_zc_bio(struct drbd_conf *mdev, struct bio *bio)
{
	struct bio_vec *bvec;
	int i;
	/* hint all but last page with MSG_MORE */
	__bio_for_each_segment(bvec, bio, i, 0) {
		if (!_drbd_send_page(mdev, bvec->bv_page,
				     bvec->bv_offset, bvec->bv_len,
				     i == bio->bi_vcnt -1 ? 0 : MSG_MORE))
			return 0;
	}
	return 1;
}

static int _drbd_send_zc_ee(struct drbd_conf *mdev, struct drbd_epoch_entry *e)
{
	struct page *page = e->pages;
	unsigned len = e->size;
	/* hint all but last page with MSG_MORE */
	page_chain_for_each(page) {
		unsigned l = min_t(unsigned, len, PAGE_SIZE);
		if (!_drbd_send_page(mdev, page, 0, l,
				page_chain_next(page) ? MSG_MORE : 0))
			return 0;
		len -= l;
	}
	return 1;
}

<<<<<<< HEAD
static void consider_delay_probes(struct drbd_conf *mdev)
{
	return;
}

static int w_delay_probes(struct drbd_conf *mdev, struct drbd_work *w, int cancel)
{
	if (!cancel && mdev->state.conn == C_SYNC_SOURCE)
		drbd_send_delay_probes(mdev);

	return 1;
}

static void delay_probe_timer_fn(unsigned long data)
=======
static u32 bio_flags_to_wire(struct drbd_conf *mdev, unsigned long bi_rw)
>>>>>>> b55e9ac4
{
	if (mdev->agreed_pro_version >= 95)
		return  (bi_rw & REQ_SYNC ? DP_RW_SYNC : 0) |
			(bi_rw & REQ_FUA ? DP_FUA : 0) |
			(bi_rw & REQ_FLUSH ? DP_FLUSH : 0) |
			(bi_rw & REQ_DISCARD ? DP_DISCARD : 0);
	else
		return bi_rw & REQ_SYNC ? DP_RW_SYNC : 0;
}

/* Used to send write requests
 * R_PRIMARY -> Peer	(P_DATA)
 */
int drbd_send_dblock(struct drbd_conf *mdev, struct drbd_request *req)
{
	int ok = 1;
	struct p_data p;
	unsigned int dp_flags = 0;
	void *dgb;
	int dgs;

	if (!drbd_get_data_sock(mdev))
		return 0;

	dgs = (mdev->agreed_pro_version >= 87 && mdev->integrity_w_tfm) ?
		crypto_hash_digestsize(mdev->integrity_w_tfm) : 0;

	if (req->size <= DRBD_MAX_SIZE_H80_PACKET) {
		p.head.h80.magic   = BE_DRBD_MAGIC;
		p.head.h80.command = cpu_to_be16(P_DATA);
		p.head.h80.length  =
			cpu_to_be16(sizeof(p) - sizeof(union p_header) + dgs + req->size);
	} else {
		p.head.h95.magic   = BE_DRBD_MAGIC_BIG;
		p.head.h95.command = cpu_to_be16(P_DATA);
		p.head.h95.length  =
			cpu_to_be32(sizeof(p) - sizeof(union p_header) + dgs + req->size);
	}

	p.sector   = cpu_to_be64(req->sector);
	p.block_id = (unsigned long)req;
	p.seq_num  = cpu_to_be32(req->seq_num =
				 atomic_add_return(1, &mdev->packet_seq));

	dp_flags = bio_flags_to_wire(mdev, req->master_bio->bi_rw);

	if (mdev->state.conn >= C_SYNC_SOURCE &&
	    mdev->state.conn <= C_PAUSED_SYNC_T)
		dp_flags |= DP_MAY_SET_IN_SYNC;

	p.dp_flags = cpu_to_be32(dp_flags);
	set_bit(UNPLUG_REMOTE, &mdev->flags);
	ok = (sizeof(p) ==
		drbd_send(mdev, mdev->data.socket, &p, sizeof(p), dgs ? MSG_MORE : 0));
	if (ok && dgs) {
		dgb = mdev->int_dig_out;
		drbd_csum_bio(mdev, mdev->integrity_w_tfm, req->master_bio, dgb);
		ok = dgs == drbd_send(mdev, mdev->data.socket, dgb, dgs, 0);
	}
	if (ok) {
		/* For protocol A, we have to memcpy the payload into
		 * socket buffers, as we may complete right away
		 * as soon as we handed it over to tcp, at which point the data
		 * pages may become invalid.
		 *
		 * For data-integrity enabled, we copy it as well, so we can be
		 * sure that even if the bio pages may still be modified, it
		 * won't change the data on the wire, thus if the digest checks
		 * out ok after sending on this side, but does not fit on the
		 * receiving side, we sure have detected corruption elsewhere.
		 */
		if (mdev->net_conf->wire_protocol == DRBD_PROT_A || dgs)
			ok = _drbd_send_bio(mdev, req->master_bio);
		else
			ok = _drbd_send_zc_bio(mdev, req->master_bio);

		/* double check digest, sometimes buffers have been modified in flight. */
		if (dgs > 0 && dgs <= 64) {
			/* 64 byte, 512 bit, is the largest digest size
			 * currently supported in kernel crypto. */
			unsigned char digest[64];
			drbd_csum_bio(mdev, mdev->integrity_w_tfm, req->master_bio, digest);
			if (memcmp(mdev->int_dig_out, digest, dgs)) {
				dev_warn(DEV,
					"Digest mismatch, buffer modified by upper layers during write: %llus +%u\n",
					(unsigned long long)req->sector, req->size);
			}
		} /* else if (dgs > 64) {
		     ... Be noisy about digest too large ...
		} */
	}

	drbd_put_data_sock(mdev);

	return ok;
}

/* answer packet, used to send data back for read requests:
 *  Peer       -> (diskless) R_PRIMARY   (P_DATA_REPLY)
 *  C_SYNC_SOURCE -> C_SYNC_TARGET         (P_RS_DATA_REPLY)
 */
int drbd_send_block(struct drbd_conf *mdev, enum drbd_packets cmd,
		    struct drbd_epoch_entry *e)
{
	int ok;
	struct p_data p;
	void *dgb;
	int dgs;

	dgs = (mdev->agreed_pro_version >= 87 && mdev->integrity_w_tfm) ?
		crypto_hash_digestsize(mdev->integrity_w_tfm) : 0;

	if (e->size <= DRBD_MAX_SIZE_H80_PACKET) {
		p.head.h80.magic   = BE_DRBD_MAGIC;
		p.head.h80.command = cpu_to_be16(cmd);
		p.head.h80.length  =
			cpu_to_be16(sizeof(p) - sizeof(struct p_header80) + dgs + e->size);
	} else {
		p.head.h95.magic   = BE_DRBD_MAGIC_BIG;
		p.head.h95.command = cpu_to_be16(cmd);
		p.head.h95.length  =
			cpu_to_be32(sizeof(p) - sizeof(struct p_header80) + dgs + e->size);
	}

	p.sector   = cpu_to_be64(e->sector);
	p.block_id = e->block_id;
	/* p.seq_num  = 0;    No sequence numbers here.. */

	/* Only called by our kernel thread.
	 * This one may be interrupted by DRBD_SIG and/or DRBD_SIGKILL
	 * in response to admin command or module unload.
	 */
	if (!drbd_get_data_sock(mdev))
		return 0;

	ok = sizeof(p) == drbd_send(mdev, mdev->data.socket, &p, sizeof(p), dgs ? MSG_MORE : 0);
	if (ok && dgs) {
		dgb = mdev->int_dig_out;
		drbd_csum_ee(mdev, mdev->integrity_w_tfm, e, dgb);
		ok = dgs == drbd_send(mdev, mdev->data.socket, dgb, dgs, 0);
	}
	if (ok)
		ok = _drbd_send_zc_ee(mdev, e);

	drbd_put_data_sock(mdev);

	return ok;
}

int drbd_send_oos(struct drbd_conf *mdev, struct drbd_request *req)
{
	struct p_block_desc p;

	p.sector  = cpu_to_be64(req->sector);
	p.blksize = cpu_to_be32(req->size);

	return drbd_send_cmd(mdev, USE_DATA_SOCKET, P_OUT_OF_SYNC, &p.head, sizeof(p));
}

/*
  drbd_send distinguishes two cases:

  Packets sent via the data socket "sock"
  and packets sent via the meta data socket "msock"

		    sock                      msock
  -----------------+-------------------------+------------------------------
  timeout           conf.timeout / 2          conf.timeout / 2
  timeout action    send a ping via msock     Abort communication
					      and close all sockets
*/

/*
 * you must have down()ed the appropriate [m]sock_mutex elsewhere!
 */
int drbd_send(struct drbd_conf *mdev, struct socket *sock,
	      void *buf, size_t size, unsigned msg_flags)
{
	struct kvec iov;
	struct msghdr msg;
	int rv, sent = 0;

	if (!sock)
		return -1000;

	/* THINK  if (signal_pending) return ... ? */

	iov.iov_base = buf;
	iov.iov_len  = size;

	msg.msg_name       = NULL;
	msg.msg_namelen    = 0;
	msg.msg_control    = NULL;
	msg.msg_controllen = 0;
	msg.msg_flags      = msg_flags | MSG_NOSIGNAL;

	if (sock == mdev->data.socket) {
		mdev->ko_count = mdev->net_conf->ko_count;
		drbd_update_congested(mdev);
	}
	do {
		/* STRANGE
		 * tcp_sendmsg does _not_ use its size parameter at all ?
		 *
		 * -EAGAIN on timeout, -EINTR on signal.
		 */
/* THINK
 * do we need to block DRBD_SIG if sock == &meta.socket ??
 * otherwise wake_asender() might interrupt some send_*Ack !
 */
		rv = kernel_sendmsg(sock, &msg, &iov, 1, size);
		if (rv == -EAGAIN) {
			if (we_should_drop_the_connection(mdev, sock))
				break;
			else
				continue;
		}
		D_ASSERT(rv != 0);
		if (rv == -EINTR) {
			flush_signals(current);
			rv = 0;
		}
		if (rv < 0)
			break;
		sent += rv;
		iov.iov_base += rv;
		iov.iov_len  -= rv;
	} while (sent < size);

	if (sock == mdev->data.socket)
		clear_bit(NET_CONGESTED, &mdev->flags);

	if (rv <= 0) {
		if (rv != -EAGAIN) {
			dev_err(DEV, "%s_sendmsg returned %d\n",
			    sock == mdev->meta.socket ? "msock" : "sock",
			    rv);
			drbd_force_state(mdev, NS(conn, C_BROKEN_PIPE));
		} else
			drbd_force_state(mdev, NS(conn, C_TIMEOUT));
	}

	return sent;
}

static int drbd_open(struct block_device *bdev, fmode_t mode)
{
	struct drbd_conf *mdev = bdev->bd_disk->private_data;
	unsigned long flags;
	int rv = 0;

	mutex_lock(&drbd_main_mutex);
	spin_lock_irqsave(&mdev->req_lock, flags);
	/* to have a stable mdev->state.role
	 * and no race with updating open_cnt */

	if (mdev->state.role != R_PRIMARY) {
		if (mode & FMODE_WRITE)
			rv = -EROFS;
		else if (!allow_oos)
			rv = -EMEDIUMTYPE;
	}

	if (!rv)
		mdev->open_cnt++;
	spin_unlock_irqrestore(&mdev->req_lock, flags);
	mutex_unlock(&drbd_main_mutex);

	return rv;
}

static int drbd_release(struct gendisk *gd, fmode_t mode)
{
	struct drbd_conf *mdev = gd->private_data;
	mutex_lock(&drbd_main_mutex);
	mdev->open_cnt--;
	mutex_unlock(&drbd_main_mutex);
	return 0;
}

static void drbd_set_defaults(struct drbd_conf *mdev)
{
	/* This way we get a compile error when sync_conf grows,
	   and we forgot to initialize it here */
	mdev->sync_conf = (struct syncer_conf) {
		/* .rate = */		DRBD_RATE_DEF,
		/* .after = */		DRBD_AFTER_DEF,
		/* .al_extents = */	DRBD_AL_EXTENTS_DEF,
<<<<<<< HEAD
		/* .dp_volume = */	DRBD_DP_VOLUME_DEF,
		/* .dp_interval = */	DRBD_DP_INTERVAL_DEF,
		/* .throttle_th = */	DRBD_RS_THROTTLE_TH_DEF,
		/* .hold_off_th = */	DRBD_RS_HOLD_OFF_TH_DEF,
		/* .verify_alg = */	{}, 0,
		/* .cpu_mask = */	{}, 0,
		/* .csums_alg = */	{}, 0,
		/* .use_rle = */	0
=======
		/* .verify_alg = */	{}, 0,
		/* .cpu_mask = */	{}, 0,
		/* .csums_alg = */	{}, 0,
		/* .use_rle = */	0,
		/* .on_no_data = */	DRBD_ON_NO_DATA_DEF,
		/* .c_plan_ahead = */	DRBD_C_PLAN_AHEAD_DEF,
		/* .c_delay_target = */	DRBD_C_DELAY_TARGET_DEF,
		/* .c_fill_target = */	DRBD_C_FILL_TARGET_DEF,
		/* .c_max_rate = */	DRBD_C_MAX_RATE_DEF,
		/* .c_min_rate = */	DRBD_C_MIN_RATE_DEF
>>>>>>> b55e9ac4
	};

	/* Have to use that way, because the layout differs between
	   big endian and little endian */
	mdev->state = (union drbd_state) {
		{ .role = R_SECONDARY,
		  .peer = R_UNKNOWN,
		  .conn = C_STANDALONE,
		  .disk = D_DISKLESS,
		  .pdsk = D_UNKNOWN,
		  .susp = 0,
		  .susp_nod = 0,
		  .susp_fen = 0
		} };
}

void drbd_init_set_defaults(struct drbd_conf *mdev)
{
	/* the memset(,0,) did most of this.
	 * note: only assignments, no allocation in here */

	drbd_set_defaults(mdev);

	atomic_set(&mdev->ap_bio_cnt, 0);
	atomic_set(&mdev->ap_pending_cnt, 0);
	atomic_set(&mdev->rs_pending_cnt, 0);
	atomic_set(&mdev->unacked_cnt, 0);
	atomic_set(&mdev->local_cnt, 0);
	atomic_set(&mdev->net_cnt, 0);
	atomic_set(&mdev->packet_seq, 0);
	atomic_set(&mdev->pp_in_use, 0);
	atomic_set(&mdev->pp_in_use_by_net, 0);
	atomic_set(&mdev->rs_sect_in, 0);
	atomic_set(&mdev->rs_sect_ev, 0);
	atomic_set(&mdev->ap_in_flight, 0);

	mutex_init(&mdev->md_io_mutex);
	mutex_init(&mdev->data.mutex);
	mutex_init(&mdev->meta.mutex);
	sema_init(&mdev->data.work.s, 0);
	sema_init(&mdev->meta.work.s, 0);
	mutex_init(&mdev->state_mutex);

	spin_lock_init(&mdev->data.work.q_lock);
	spin_lock_init(&mdev->meta.work.q_lock);

	spin_lock_init(&mdev->al_lock);
	spin_lock_init(&mdev->req_lock);
	spin_lock_init(&mdev->peer_seq_lock);
	spin_lock_init(&mdev->epoch_lock);

	INIT_LIST_HEAD(&mdev->active_ee);
	INIT_LIST_HEAD(&mdev->sync_ee);
	INIT_LIST_HEAD(&mdev->done_ee);
	INIT_LIST_HEAD(&mdev->read_ee);
	INIT_LIST_HEAD(&mdev->net_ee);
	INIT_LIST_HEAD(&mdev->resync_reads);
	INIT_LIST_HEAD(&mdev->data.work.q);
	INIT_LIST_HEAD(&mdev->meta.work.q);
	INIT_LIST_HEAD(&mdev->resync_work.list);
	INIT_LIST_HEAD(&mdev->unplug_work.list);
	INIT_LIST_HEAD(&mdev->go_diskless.list);
	INIT_LIST_HEAD(&mdev->md_sync_work.list);
	INIT_LIST_HEAD(&mdev->start_resync_work.list);
	INIT_LIST_HEAD(&mdev->bm_io_work.w.list);

	mdev->resync_work.cb  = w_resync_timer;
	mdev->unplug_work.cb  = w_send_write_hint;
	mdev->go_diskless.cb  = w_go_diskless;
	mdev->md_sync_work.cb = w_md_sync;
	mdev->bm_io_work.w.cb = w_bitmap_io;
	mdev->start_resync_work.cb = w_start_resync;
	init_timer(&mdev->resync_timer);
	init_timer(&mdev->md_sync_timer);
	init_timer(&mdev->start_resync_timer);
	init_timer(&mdev->request_timer);
	mdev->resync_timer.function = resync_timer_fn;
	mdev->resync_timer.data = (unsigned long) mdev;
	mdev->md_sync_timer.function = md_sync_timer_fn;
	mdev->md_sync_timer.data = (unsigned long) mdev;
	mdev->start_resync_timer.function = start_resync_timer_fn;
	mdev->start_resync_timer.data = (unsigned long) mdev;
	mdev->request_timer.function = request_timer_fn;
	mdev->request_timer.data = (unsigned long) mdev;

	init_waitqueue_head(&mdev->misc_wait);
	init_waitqueue_head(&mdev->state_wait);
	init_waitqueue_head(&mdev->net_cnt_wait);
	init_waitqueue_head(&mdev->ee_wait);
	init_waitqueue_head(&mdev->al_wait);
	init_waitqueue_head(&mdev->seq_wait);

	drbd_thread_init(mdev, &mdev->receiver, drbdd_init);
	drbd_thread_init(mdev, &mdev->worker, drbd_worker);
	drbd_thread_init(mdev, &mdev->asender, drbd_asender);

	mdev->agreed_pro_version = PRO_VERSION_MAX;
	mdev->write_ordering = WO_bdev_flush;
	mdev->resync_wenr = LC_FREE;
	mdev->peer_max_bio_size = DRBD_MAX_BIO_SIZE_SAFE;
	mdev->local_max_bio_size = DRBD_MAX_BIO_SIZE_SAFE;
}

void drbd_mdev_cleanup(struct drbd_conf *mdev)
{
	int i;
	if (mdev->receiver.t_state != None)
		dev_err(DEV, "ASSERT FAILED: receiver t_state == %d expected 0.\n",
				mdev->receiver.t_state);

	/* no need to lock it, I'm the only thread alive */
	if (atomic_read(&mdev->current_epoch->epoch_size) !=  0)
		dev_err(DEV, "epoch_size:%d\n", atomic_read(&mdev->current_epoch->epoch_size));
	mdev->al_writ_cnt  =
	mdev->bm_writ_cnt  =
	mdev->read_cnt     =
	mdev->recv_cnt     =
	mdev->send_cnt     =
	mdev->writ_cnt     =
	mdev->p_size       =
	mdev->rs_start     =
	mdev->rs_total     =
	mdev->rs_failed    = 0;
	mdev->rs_last_events = 0;
	mdev->rs_last_sect_ev = 0;
	for (i = 0; i < DRBD_SYNC_MARKS; i++) {
		mdev->rs_mark_left[i] = 0;
		mdev->rs_mark_time[i] = 0;
	}
	D_ASSERT(mdev->net_conf == NULL);

	drbd_set_my_capacity(mdev, 0);
	if (mdev->bitmap) {
		/* maybe never allocated. */
		drbd_bm_resize(mdev, 0, 1);
		drbd_bm_cleanup(mdev);
	}

	drbd_free_resources(mdev);
	clear_bit(AL_SUSPENDED, &mdev->flags);

	/*
	 * currently we drbd_init_ee only on module load, so
	 * we may do drbd_release_ee only on module unload!
	 */
	D_ASSERT(list_empty(&mdev->active_ee));
	D_ASSERT(list_empty(&mdev->sync_ee));
	D_ASSERT(list_empty(&mdev->done_ee));
	D_ASSERT(list_empty(&mdev->read_ee));
	D_ASSERT(list_empty(&mdev->net_ee));
	D_ASSERT(list_empty(&mdev->resync_reads));
	D_ASSERT(list_empty(&mdev->data.work.q));
	D_ASSERT(list_empty(&mdev->meta.work.q));
	D_ASSERT(list_empty(&mdev->resync_work.list));
	D_ASSERT(list_empty(&mdev->unplug_work.list));
	D_ASSERT(list_empty(&mdev->go_diskless.list));

	drbd_set_defaults(mdev);
}


static void drbd_destroy_mempools(void)
{
	struct page *page;

	while (drbd_pp_pool) {
		page = drbd_pp_pool;
		drbd_pp_pool = (struct page *)page_private(page);
		__free_page(page);
		drbd_pp_vacant--;
	}

	/* D_ASSERT(atomic_read(&drbd_pp_vacant)==0); */

	if (drbd_ee_mempool)
		mempool_destroy(drbd_ee_mempool);
	if (drbd_request_mempool)
		mempool_destroy(drbd_request_mempool);
	if (drbd_ee_cache)
		kmem_cache_destroy(drbd_ee_cache);
	if (drbd_request_cache)
		kmem_cache_destroy(drbd_request_cache);
	if (drbd_bm_ext_cache)
		kmem_cache_destroy(drbd_bm_ext_cache);
	if (drbd_al_ext_cache)
		kmem_cache_destroy(drbd_al_ext_cache);

	drbd_ee_mempool      = NULL;
	drbd_request_mempool = NULL;
	drbd_ee_cache        = NULL;
	drbd_request_cache   = NULL;
	drbd_bm_ext_cache    = NULL;
	drbd_al_ext_cache    = NULL;

	return;
}

static int drbd_create_mempools(void)
{
	struct page *page;
	const int number = (DRBD_MAX_BIO_SIZE/PAGE_SIZE) * minor_count;
	int i;

	/* prepare our caches and mempools */
	drbd_request_mempool = NULL;
	drbd_ee_cache        = NULL;
	drbd_request_cache   = NULL;
	drbd_bm_ext_cache    = NULL;
	drbd_al_ext_cache    = NULL;
	drbd_pp_pool         = NULL;

	/* caches */
	drbd_request_cache = kmem_cache_create(
		"drbd_req", sizeof(struct drbd_request), 0, 0, NULL);
	if (drbd_request_cache == NULL)
		goto Enomem;

	drbd_ee_cache = kmem_cache_create(
		"drbd_ee", sizeof(struct drbd_epoch_entry), 0, 0, NULL);
	if (drbd_ee_cache == NULL)
		goto Enomem;

	drbd_bm_ext_cache = kmem_cache_create(
		"drbd_bm", sizeof(struct bm_extent), 0, 0, NULL);
	if (drbd_bm_ext_cache == NULL)
		goto Enomem;

	drbd_al_ext_cache = kmem_cache_create(
		"drbd_al", sizeof(struct lc_element), 0, 0, NULL);
	if (drbd_al_ext_cache == NULL)
		goto Enomem;

	/* mempools */
	drbd_request_mempool = mempool_create(number,
		mempool_alloc_slab, mempool_free_slab, drbd_request_cache);
	if (drbd_request_mempool == NULL)
		goto Enomem;

	drbd_ee_mempool = mempool_create(number,
		mempool_alloc_slab, mempool_free_slab, drbd_ee_cache);
	if (drbd_ee_mempool == NULL)
		goto Enomem;

	/* drbd's page pool */
	spin_lock_init(&drbd_pp_lock);

	for (i = 0; i < number; i++) {
		page = alloc_page(GFP_HIGHUSER);
		if (!page)
			goto Enomem;
		set_page_private(page, (unsigned long)drbd_pp_pool);
		drbd_pp_pool = page;
	}
	drbd_pp_vacant = number;

	return 0;

Enomem:
	drbd_destroy_mempools(); /* in case we allocated some */
	return -ENOMEM;
}

static int drbd_notify_sys(struct notifier_block *this, unsigned long code,
	void *unused)
{
	/* just so we have it.  you never know what interesting things we
	 * might want to do here some day...
	 */

	return NOTIFY_DONE;
}

static struct notifier_block drbd_notifier = {
	.notifier_call = drbd_notify_sys,
};

static void drbd_release_ee_lists(struct drbd_conf *mdev)
{
	int rr;

	rr = drbd_release_ee(mdev, &mdev->active_ee);
	if (rr)
		dev_err(DEV, "%d EEs in active list found!\n", rr);

	rr = drbd_release_ee(mdev, &mdev->sync_ee);
	if (rr)
		dev_err(DEV, "%d EEs in sync list found!\n", rr);

	rr = drbd_release_ee(mdev, &mdev->read_ee);
	if (rr)
		dev_err(DEV, "%d EEs in read list found!\n", rr);

	rr = drbd_release_ee(mdev, &mdev->done_ee);
	if (rr)
		dev_err(DEV, "%d EEs in done list found!\n", rr);

	rr = drbd_release_ee(mdev, &mdev->net_ee);
	if (rr)
		dev_err(DEV, "%d EEs in net list found!\n", rr);
}

/* caution. no locking.
 * currently only used from module cleanup code. */
static void drbd_delete_device(unsigned int minor)
{
	struct drbd_conf *mdev = minor_to_mdev(minor);

	if (!mdev)
		return;

	/* paranoia asserts */
	if (mdev->open_cnt != 0)
		dev_err(DEV, "open_cnt = %d in %s:%u", mdev->open_cnt,
				__FILE__ , __LINE__);

	ERR_IF (!list_empty(&mdev->data.work.q)) {
		struct list_head *lp;
		list_for_each(lp, &mdev->data.work.q) {
			dev_err(DEV, "lp = %p\n", lp);
		}
	};
	/* end paranoia asserts */

	del_gendisk(mdev->vdisk);

	/* cleanup stuff that may have been allocated during
	 * device (re-)configuration or state changes */

	if (mdev->this_bdev)
		bdput(mdev->this_bdev);

	drbd_free_resources(mdev);

	drbd_release_ee_lists(mdev);

	/* should be freed on disconnect? */
	kfree(mdev->ee_hash);
	/*
	mdev->ee_hash_s = 0;
	mdev->ee_hash = NULL;
	*/

	lc_destroy(mdev->act_log);
	lc_destroy(mdev->resync);

	kfree(mdev->p_uuid);
	/* mdev->p_uuid = NULL; */

	kfree(mdev->int_dig_out);
	kfree(mdev->int_dig_in);
	kfree(mdev->int_dig_vv);

	/* cleanup the rest that has been
	 * allocated from drbd_new_device
	 * and actually free the mdev itself */
	drbd_free_mdev(mdev);
}

static void drbd_cleanup(void)
{
	unsigned int i;

	unregister_reboot_notifier(&drbd_notifier);

	/* first remove proc,
	 * drbdsetup uses it's presence to detect
	 * whether DRBD is loaded.
	 * If we would get stuck in proc removal,
	 * but have netlink already deregistered,
	 * some drbdsetup commands may wait forever
	 * for an answer.
	 */
	if (drbd_proc)
		remove_proc_entry("drbd", NULL);

	drbd_nl_cleanup();

	if (minor_table) {
		i = minor_count;
		while (i--)
			drbd_delete_device(i);
		drbd_destroy_mempools();
	}

	kfree(minor_table);

	unregister_blkdev(DRBD_MAJOR, "drbd");

	printk(KERN_INFO "drbd: module cleanup done.\n");
}

/**
 * drbd_congested() - Callback for pdflush
 * @congested_data:	User data
 * @bdi_bits:		Bits pdflush is currently interested in
 *
 * Returns 1<<BDI_async_congested and/or 1<<BDI_sync_congested if we are congested.
 */
static int drbd_congested(void *congested_data, int bdi_bits)
{
	struct drbd_conf *mdev = congested_data;
	struct request_queue *q;
	char reason = '-';
	int r = 0;

	if (!may_inc_ap_bio(mdev)) {
		/* DRBD has frozen IO */
		r = bdi_bits;
		reason = 'd';
		goto out;
	}

	if (get_ldev(mdev)) {
		q = bdev_get_queue(mdev->ldev->backing_bdev);
		r = bdi_congested(&q->backing_dev_info, bdi_bits);
		put_ldev(mdev);
		if (r)
			reason = 'b';
	}

	if (bdi_bits & (1 << BDI_async_congested) && test_bit(NET_CONGESTED, &mdev->flags)) {
		r |= (1 << BDI_async_congested);
		reason = reason == 'b' ? 'a' : 'n';
	}

out:
	mdev->congestion_reason = reason;
	return r;
}

struct drbd_conf *drbd_new_device(unsigned int minor)
{
	struct drbd_conf *mdev;
	struct gendisk *disk;
	struct request_queue *q;

	/* GFP_KERNEL, we are outside of all write-out paths */
	mdev = kzalloc(sizeof(struct drbd_conf), GFP_KERNEL);
	if (!mdev)
		return NULL;
	if (!zalloc_cpumask_var(&mdev->cpu_mask, GFP_KERNEL))
		goto out_no_cpumask;

	mdev->minor = minor;

	drbd_init_set_defaults(mdev);

	q = blk_alloc_queue(GFP_KERNEL);
	if (!q)
		goto out_no_q;
	mdev->rq_queue = q;
	q->queuedata   = mdev;

	disk = alloc_disk(1);
	if (!disk)
		goto out_no_disk;
	mdev->vdisk = disk;

	set_disk_ro(disk, true);

	disk->queue = q;
	disk->major = DRBD_MAJOR;
	disk->first_minor = minor;
	disk->fops = &drbd_ops;
	sprintf(disk->disk_name, "drbd%d", minor);
	disk->private_data = mdev;

	mdev->this_bdev = bdget(MKDEV(DRBD_MAJOR, minor));
	/* we have no partitions. we contain only ourselves. */
	mdev->this_bdev->bd_contains = mdev->this_bdev;

	q->backing_dev_info.congested_fn = drbd_congested;
	q->backing_dev_info.congested_data = mdev;

	blk_queue_make_request(q, drbd_make_request);
	/* Setting the max_hw_sectors to an odd value of 8kibyte here
	   This triggers a max_bio_size message upon first attach or connect */
	blk_queue_max_hw_sectors(q, DRBD_MAX_BIO_SIZE_SAFE >> 8);
	blk_queue_bounce_limit(q, BLK_BOUNCE_ANY);
	blk_queue_merge_bvec(q, drbd_merge_bvec);
	q->queue_lock = &mdev->req_lock;

	mdev->md_io_page = alloc_page(GFP_KERNEL);
	if (!mdev->md_io_page)
		goto out_no_io_page;

	if (drbd_bm_init(mdev))
		goto out_no_bitmap;
	/* no need to lock access, we are still initializing this minor device. */
	if (!tl_init(mdev))
		goto out_no_tl;

	mdev->app_reads_hash = kzalloc(APP_R_HSIZE*sizeof(void *), GFP_KERNEL);
	if (!mdev->app_reads_hash)
		goto out_no_app_reads;

	mdev->current_epoch = kzalloc(sizeof(struct drbd_epoch), GFP_KERNEL);
	if (!mdev->current_epoch)
		goto out_no_epoch;

	INIT_LIST_HEAD(&mdev->current_epoch->list);
	mdev->epochs = 1;

	return mdev;

/* out_whatever_else:
	kfree(mdev->current_epoch); */
out_no_epoch:
	kfree(mdev->app_reads_hash);
out_no_app_reads:
	tl_cleanup(mdev);
out_no_tl:
	drbd_bm_cleanup(mdev);
out_no_bitmap:
	__free_page(mdev->md_io_page);
out_no_io_page:
	put_disk(disk);
out_no_disk:
	blk_cleanup_queue(q);
out_no_q:
	free_cpumask_var(mdev->cpu_mask);
out_no_cpumask:
	kfree(mdev);
	return NULL;
}

/* counterpart of drbd_new_device.
 * last part of drbd_delete_device. */
void drbd_free_mdev(struct drbd_conf *mdev)
{
	kfree(mdev->current_epoch);
	kfree(mdev->app_reads_hash);
	tl_cleanup(mdev);
	if (mdev->bitmap) /* should no longer be there. */
		drbd_bm_cleanup(mdev);
	__free_page(mdev->md_io_page);
	put_disk(mdev->vdisk);
	blk_cleanup_queue(mdev->rq_queue);
	free_cpumask_var(mdev->cpu_mask);
	drbd_free_tl_hash(mdev);
	kfree(mdev);
}


int __init drbd_init(void)
{
	int err;

	if (sizeof(struct p_handshake) != 80) {
		printk(KERN_ERR
		       "drbd: never change the size or layout "
		       "of the HandShake packet.\n");
		return -EINVAL;
	}

	if (minor_count < DRBD_MINOR_COUNT_MIN || minor_count > DRBD_MINOR_COUNT_MAX) {
		printk(KERN_ERR
			"drbd: invalid minor_count (%d)\n", minor_count);
#ifdef MODULE
		return -EINVAL;
#else
		minor_count = 8;
#endif
	}

	err = drbd_nl_init();
	if (err)
		return err;

	err = register_blkdev(DRBD_MAJOR, "drbd");
	if (err) {
		printk(KERN_ERR
		       "drbd: unable to register block device major %d\n",
		       DRBD_MAJOR);
		return err;
	}

	register_reboot_notifier(&drbd_notifier);

	/*
	 * allocate all necessary structs
	 */
	err = -ENOMEM;

	init_waitqueue_head(&drbd_pp_wait);

	drbd_proc = NULL; /* play safe for drbd_cleanup */
	minor_table = kzalloc(sizeof(struct drbd_conf *)*minor_count,
				GFP_KERNEL);
	if (!minor_table)
		goto Enomem;

	err = drbd_create_mempools();
	if (err)
		goto Enomem;

	drbd_proc = proc_create_data("drbd", S_IFREG | S_IRUGO , NULL, &drbd_proc_fops, NULL);
	if (!drbd_proc)	{
		printk(KERN_ERR "drbd: unable to register proc file\n");
		goto Enomem;
	}

	rwlock_init(&global_state_lock);

	printk(KERN_INFO "drbd: initialized. "
	       "Version: " REL_VERSION " (api:%d/proto:%d-%d)\n",
	       API_VERSION, PRO_VERSION_MIN, PRO_VERSION_MAX);
	printk(KERN_INFO "drbd: %s\n", drbd_buildtag());
	printk(KERN_INFO "drbd: registered as block device major %d\n",
		DRBD_MAJOR);
	printk(KERN_INFO "drbd: minor_table @ 0x%p\n", minor_table);

	return 0; /* Success! */

Enomem:
	drbd_cleanup();
	if (err == -ENOMEM)
		/* currently always the case */
		printk(KERN_ERR "drbd: ran out of memory\n");
	else
		printk(KERN_ERR "drbd: initialization failure\n");
	return err;
}

void drbd_free_bc(struct drbd_backing_dev *ldev)
{
	if (ldev == NULL)
		return;

	blkdev_put(ldev->backing_bdev, FMODE_READ | FMODE_WRITE | FMODE_EXCL);
	blkdev_put(ldev->md_bdev, FMODE_READ | FMODE_WRITE | FMODE_EXCL);

	kfree(ldev);
}

void drbd_free_sock(struct drbd_conf *mdev)
{
	if (mdev->data.socket) {
		mutex_lock(&mdev->data.mutex);
		kernel_sock_shutdown(mdev->data.socket, SHUT_RDWR);
		sock_release(mdev->data.socket);
		mdev->data.socket = NULL;
		mutex_unlock(&mdev->data.mutex);
	}
	if (mdev->meta.socket) {
		mutex_lock(&mdev->meta.mutex);
		kernel_sock_shutdown(mdev->meta.socket, SHUT_RDWR);
		sock_release(mdev->meta.socket);
		mdev->meta.socket = NULL;
		mutex_unlock(&mdev->meta.mutex);
	}
}


void drbd_free_resources(struct drbd_conf *mdev)
{
	crypto_free_hash(mdev->csums_tfm);
	mdev->csums_tfm = NULL;
	crypto_free_hash(mdev->verify_tfm);
	mdev->verify_tfm = NULL;
	crypto_free_hash(mdev->cram_hmac_tfm);
	mdev->cram_hmac_tfm = NULL;
	crypto_free_hash(mdev->integrity_w_tfm);
	mdev->integrity_w_tfm = NULL;
	crypto_free_hash(mdev->integrity_r_tfm);
	mdev->integrity_r_tfm = NULL;

	drbd_free_sock(mdev);

	__no_warn(local,
		  drbd_free_bc(mdev->ldev);
		  mdev->ldev = NULL;);
}

/* meta data management */

struct meta_data_on_disk {
	u64 la_size;           /* last agreed size. */
	u64 uuid[UI_SIZE];   /* UUIDs. */
	u64 device_uuid;
	u64 reserved_u64_1;
	u32 flags;             /* MDF */
	u32 magic;
	u32 md_size_sect;
	u32 al_offset;         /* offset to this block */
	u32 al_nr_extents;     /* important for restoring the AL */
	      /* `-- act_log->nr_elements <-- sync_conf.al_extents */
	u32 bm_offset;         /* offset to the bitmap, from here */
	u32 bm_bytes_per_bit;  /* BM_BLOCK_SIZE */
	u32 la_peer_max_bio_size;   /* last peer max_bio_size */
	u32 reserved_u32[3];

} __packed;

/**
 * drbd_md_sync() - Writes the meta data super block if the MD_DIRTY flag bit is set
 * @mdev:	DRBD device.
 */
void drbd_md_sync(struct drbd_conf *mdev)
{
	struct meta_data_on_disk *buffer;
	sector_t sector;
	int i;

	del_timer(&mdev->md_sync_timer);
	/* timer may be rearmed by drbd_md_mark_dirty() now. */
	if (!test_and_clear_bit(MD_DIRTY, &mdev->flags))
		return;

	/* We use here D_FAILED and not D_ATTACHING because we try to write
	 * metadata even if we detach due to a disk failure! */
	if (!get_ldev_if_state(mdev, D_FAILED))
		return;

	mutex_lock(&mdev->md_io_mutex);
	buffer = (struct meta_data_on_disk *)page_address(mdev->md_io_page);
	memset(buffer, 0, 512);

	buffer->la_size = cpu_to_be64(drbd_get_capacity(mdev->this_bdev));
	for (i = UI_CURRENT; i < UI_SIZE; i++)
		buffer->uuid[i] = cpu_to_be64(mdev->ldev->md.uuid[i]);
	buffer->flags = cpu_to_be32(mdev->ldev->md.flags);
	buffer->magic = cpu_to_be32(DRBD_MD_MAGIC);

	buffer->md_size_sect  = cpu_to_be32(mdev->ldev->md.md_size_sect);
	buffer->al_offset     = cpu_to_be32(mdev->ldev->md.al_offset);
	buffer->al_nr_extents = cpu_to_be32(mdev->act_log->nr_elements);
	buffer->bm_bytes_per_bit = cpu_to_be32(BM_BLOCK_SIZE);
	buffer->device_uuid = cpu_to_be64(mdev->ldev->md.device_uuid);

	buffer->bm_offset = cpu_to_be32(mdev->ldev->md.bm_offset);
	buffer->la_peer_max_bio_size = cpu_to_be32(mdev->peer_max_bio_size);

	D_ASSERT(drbd_md_ss__(mdev, mdev->ldev) == mdev->ldev->md.md_offset);
	sector = mdev->ldev->md.md_offset;

	if (!drbd_md_sync_page_io(mdev, mdev->ldev, sector, WRITE)) {
		/* this was a try anyways ... */
		dev_err(DEV, "meta data update failed!\n");
		drbd_chk_io_error(mdev, 1, true);
	}

	/* Update mdev->ldev->md.la_size_sect,
	 * since we updated it on metadata. */
	mdev->ldev->md.la_size_sect = drbd_get_capacity(mdev->this_bdev);

	mutex_unlock(&mdev->md_io_mutex);
	put_ldev(mdev);
}

/**
 * drbd_md_read() - Reads in the meta data super block
 * @mdev:	DRBD device.
 * @bdev:	Device from which the meta data should be read in.
 *
 * Return 0 (NO_ERROR) on success, and an enum drbd_ret_code in case
 * something goes wrong.  Currently only: ERR_IO_MD_DISK, ERR_MD_INVALID.
 */
int drbd_md_read(struct drbd_conf *mdev, struct drbd_backing_dev *bdev)
{
	struct meta_data_on_disk *buffer;
	int i, rv = NO_ERROR;

	if (!get_ldev_if_state(mdev, D_ATTACHING))
		return ERR_IO_MD_DISK;

	mutex_lock(&mdev->md_io_mutex);
	buffer = (struct meta_data_on_disk *)page_address(mdev->md_io_page);

	if (!drbd_md_sync_page_io(mdev, bdev, bdev->md.md_offset, READ)) {
		/* NOTE: can't do normal error processing here as this is
		   called BEFORE disk is attached */
		dev_err(DEV, "Error while reading metadata.\n");
		rv = ERR_IO_MD_DISK;
		goto err;
	}

	if (be32_to_cpu(buffer->magic) != DRBD_MD_MAGIC) {
		dev_err(DEV, "Error while reading metadata, magic not found.\n");
		rv = ERR_MD_INVALID;
		goto err;
	}
	if (be32_to_cpu(buffer->al_offset) != bdev->md.al_offset) {
		dev_err(DEV, "unexpected al_offset: %d (expected %d)\n",
		    be32_to_cpu(buffer->al_offset), bdev->md.al_offset);
		rv = ERR_MD_INVALID;
		goto err;
	}
	if (be32_to_cpu(buffer->bm_offset) != bdev->md.bm_offset) {
		dev_err(DEV, "unexpected bm_offset: %d (expected %d)\n",
		    be32_to_cpu(buffer->bm_offset), bdev->md.bm_offset);
		rv = ERR_MD_INVALID;
		goto err;
	}
	if (be32_to_cpu(buffer->md_size_sect) != bdev->md.md_size_sect) {
		dev_err(DEV, "unexpected md_size: %u (expected %u)\n",
		    be32_to_cpu(buffer->md_size_sect), bdev->md.md_size_sect);
		rv = ERR_MD_INVALID;
		goto err;
	}

	if (be32_to_cpu(buffer->bm_bytes_per_bit) != BM_BLOCK_SIZE) {
		dev_err(DEV, "unexpected bm_bytes_per_bit: %u (expected %u)\n",
		    be32_to_cpu(buffer->bm_bytes_per_bit), BM_BLOCK_SIZE);
		rv = ERR_MD_INVALID;
		goto err;
	}

	bdev->md.la_size_sect = be64_to_cpu(buffer->la_size);
	for (i = UI_CURRENT; i < UI_SIZE; i++)
		bdev->md.uuid[i] = be64_to_cpu(buffer->uuid[i]);
	bdev->md.flags = be32_to_cpu(buffer->flags);
	mdev->sync_conf.al_extents = be32_to_cpu(buffer->al_nr_extents);
	bdev->md.device_uuid = be64_to_cpu(buffer->device_uuid);

	spin_lock_irq(&mdev->req_lock);
	if (mdev->state.conn < C_CONNECTED) {
		int peer;
		peer = be32_to_cpu(buffer->la_peer_max_bio_size);
		peer = max_t(int, peer, DRBD_MAX_BIO_SIZE_SAFE);
		mdev->peer_max_bio_size = peer;
	}
	spin_unlock_irq(&mdev->req_lock);

	if (mdev->sync_conf.al_extents < 7)
		mdev->sync_conf.al_extents = 127;

 err:
	mutex_unlock(&mdev->md_io_mutex);
	put_ldev(mdev);

	return rv;
}

/**
 * drbd_md_mark_dirty() - Mark meta data super block as dirty
 * @mdev:	DRBD device.
 *
 * Call this function if you change anything that should be written to
 * the meta-data super block. This function sets MD_DIRTY, and starts a
 * timer that ensures that within five seconds you have to call drbd_md_sync().
 */
#ifdef DEBUG
void drbd_md_mark_dirty_(struct drbd_conf *mdev, unsigned int line, const char *func)
{
	if (!test_and_set_bit(MD_DIRTY, &mdev->flags)) {
		mod_timer(&mdev->md_sync_timer, jiffies + HZ);
		mdev->last_md_mark_dirty.line = line;
		mdev->last_md_mark_dirty.func = func;
	}
}
#else
void drbd_md_mark_dirty(struct drbd_conf *mdev)
{
	if (!test_and_set_bit(MD_DIRTY, &mdev->flags))
		mod_timer(&mdev->md_sync_timer, jiffies + 5*HZ);
}
#endif

static void drbd_uuid_move_history(struct drbd_conf *mdev) __must_hold(local)
{
	int i;

	for (i = UI_HISTORY_START; i < UI_HISTORY_END; i++)
		mdev->ldev->md.uuid[i+1] = mdev->ldev->md.uuid[i];
}

void _drbd_uuid_set(struct drbd_conf *mdev, int idx, u64 val) __must_hold(local)
{
	if (idx == UI_CURRENT) {
		if (mdev->state.role == R_PRIMARY)
			val |= 1;
		else
			val &= ~((u64)1);

		drbd_set_ed_uuid(mdev, val);
	}

	mdev->ldev->md.uuid[idx] = val;
	drbd_md_mark_dirty(mdev);
}


void drbd_uuid_set(struct drbd_conf *mdev, int idx, u64 val) __must_hold(local)
{
	if (mdev->ldev->md.uuid[idx]) {
		drbd_uuid_move_history(mdev);
		mdev->ldev->md.uuid[UI_HISTORY_START] = mdev->ldev->md.uuid[idx];
	}
	_drbd_uuid_set(mdev, idx, val);
}

/**
 * drbd_uuid_new_current() - Creates a new current UUID
 * @mdev:	DRBD device.
 *
 * Creates a new current UUID, and rotates the old current UUID into
 * the bitmap slot. Causes an incremental resync upon next connect.
 */
void drbd_uuid_new_current(struct drbd_conf *mdev) __must_hold(local)
{
	u64 val;
	unsigned long long bm_uuid = mdev->ldev->md.uuid[UI_BITMAP];

	if (bm_uuid)
		dev_warn(DEV, "bm UUID was already set: %llX\n", bm_uuid);

	mdev->ldev->md.uuid[UI_BITMAP] = mdev->ldev->md.uuid[UI_CURRENT];

	get_random_bytes(&val, sizeof(u64));
	_drbd_uuid_set(mdev, UI_CURRENT, val);
	drbd_print_uuids(mdev, "new current UUID");
	/* get it to stable storage _now_ */
	drbd_md_sync(mdev);
}

void drbd_uuid_set_bm(struct drbd_conf *mdev, u64 val) __must_hold(local)
{
	if (mdev->ldev->md.uuid[UI_BITMAP] == 0 && val == 0)
		return;

	if (val == 0) {
		drbd_uuid_move_history(mdev);
		mdev->ldev->md.uuid[UI_HISTORY_START] = mdev->ldev->md.uuid[UI_BITMAP];
		mdev->ldev->md.uuid[UI_BITMAP] = 0;
	} else {
		unsigned long long bm_uuid = mdev->ldev->md.uuid[UI_BITMAP];
		if (bm_uuid)
			dev_warn(DEV, "bm UUID was already set: %llX\n", bm_uuid);

		mdev->ldev->md.uuid[UI_BITMAP] = val & ~((u64)1);
	}
	drbd_md_mark_dirty(mdev);
}

/**
 * drbd_bmio_set_n_write() - io_fn for drbd_queue_bitmap_io() or drbd_bitmap_io()
 * @mdev:	DRBD device.
 *
 * Sets all bits in the bitmap and writes the whole bitmap to stable storage.
 */
int drbd_bmio_set_n_write(struct drbd_conf *mdev)
{
	int rv = -EIO;

	if (get_ldev_if_state(mdev, D_ATTACHING)) {
		drbd_md_set_flag(mdev, MDF_FULL_SYNC);
		drbd_md_sync(mdev);
		drbd_bm_set_all(mdev);

		rv = drbd_bm_write(mdev);

		if (!rv) {
			drbd_md_clear_flag(mdev, MDF_FULL_SYNC);
			drbd_md_sync(mdev);
		}

		put_ldev(mdev);
	}

	return rv;
}

/**
 * drbd_bmio_clear_n_write() - io_fn for drbd_queue_bitmap_io() or drbd_bitmap_io()
 * @mdev:	DRBD device.
 *
 * Clears all bits in the bitmap and writes the whole bitmap to stable storage.
 */
int drbd_bmio_clear_n_write(struct drbd_conf *mdev)
{
	int rv = -EIO;

	drbd_resume_al(mdev);
	if (get_ldev_if_state(mdev, D_ATTACHING)) {
		drbd_bm_clear_all(mdev);
		rv = drbd_bm_write(mdev);
		put_ldev(mdev);
	}

	return rv;
}

static int w_bitmap_io(struct drbd_conf *mdev, struct drbd_work *w, int unused)
{
	struct bm_io_work *work = container_of(w, struct bm_io_work, w);
	int rv = -EIO;

	D_ASSERT(atomic_read(&mdev->ap_bio_cnt) == 0);

	if (get_ldev(mdev)) {
		drbd_bm_lock(mdev, work->why, work->flags);
		rv = work->io_fn(mdev);
		drbd_bm_unlock(mdev);
		put_ldev(mdev);
	}

	clear_bit(BITMAP_IO, &mdev->flags);
	smp_mb__after_clear_bit();
	wake_up(&mdev->misc_wait);

	if (work->done)
		work->done(mdev, rv);

	clear_bit(BITMAP_IO_QUEUED, &mdev->flags);
	work->why = NULL;
	work->flags = 0;

	return 1;
}

void drbd_ldev_destroy(struct drbd_conf *mdev)
{
	lc_destroy(mdev->resync);
	mdev->resync = NULL;
	lc_destroy(mdev->act_log);
	mdev->act_log = NULL;
	__no_warn(local,
		drbd_free_bc(mdev->ldev);
		mdev->ldev = NULL;);

	if (mdev->md_io_tmpp) {
		__free_page(mdev->md_io_tmpp);
		mdev->md_io_tmpp = NULL;
	}
	clear_bit(GO_DISKLESS, &mdev->flags);
}

static int w_go_diskless(struct drbd_conf *mdev, struct drbd_work *w, int unused)
{
	D_ASSERT(mdev->state.disk == D_FAILED);
	/* we cannot assert local_cnt == 0 here, as get_ldev_if_state will
	 * inc/dec it frequently. Once we are D_DISKLESS, no one will touch
	 * the protected members anymore, though, so once put_ldev reaches zero
	 * again, it will be safe to free them. */
	drbd_force_state(mdev, NS(disk, D_DISKLESS));
	return 1;
}

void drbd_go_diskless(struct drbd_conf *mdev)
{
	D_ASSERT(mdev->state.disk == D_FAILED);
	if (!test_and_set_bit(GO_DISKLESS, &mdev->flags))
		drbd_queue_work(&mdev->data.work, &mdev->go_diskless);
}

/**
 * drbd_queue_bitmap_io() - Queues an IO operation on the whole bitmap
 * @mdev:	DRBD device.
 * @io_fn:	IO callback to be called when bitmap IO is possible
 * @done:	callback to be called after the bitmap IO was performed
 * @why:	Descriptive text of the reason for doing the IO
 *
 * While IO on the bitmap happens we freeze application IO thus we ensure
 * that drbd_set_out_of_sync() can not be called. This function MAY ONLY be
 * called from worker context. It MUST NOT be used while a previous such
 * work is still pending!
 */
void drbd_queue_bitmap_io(struct drbd_conf *mdev,
			  int (*io_fn)(struct drbd_conf *),
			  void (*done)(struct drbd_conf *, int),
			  char *why, enum bm_flag flags)
{
	D_ASSERT(current == mdev->worker.task);

	D_ASSERT(!test_bit(BITMAP_IO_QUEUED, &mdev->flags));
	D_ASSERT(!test_bit(BITMAP_IO, &mdev->flags));
	D_ASSERT(list_empty(&mdev->bm_io_work.w.list));
	if (mdev->bm_io_work.why)
		dev_err(DEV, "FIXME going to queue '%s' but '%s' still pending?\n",
			why, mdev->bm_io_work.why);

	mdev->bm_io_work.io_fn = io_fn;
	mdev->bm_io_work.done = done;
	mdev->bm_io_work.why = why;
	mdev->bm_io_work.flags = flags;

	spin_lock_irq(&mdev->req_lock);
	set_bit(BITMAP_IO, &mdev->flags);
	if (atomic_read(&mdev->ap_bio_cnt) == 0) {
		if (!test_and_set_bit(BITMAP_IO_QUEUED, &mdev->flags))
			drbd_queue_work(&mdev->data.work, &mdev->bm_io_work.w);
	}
	spin_unlock_irq(&mdev->req_lock);
}

/**
 * drbd_bitmap_io() -  Does an IO operation on the whole bitmap
 * @mdev:	DRBD device.
 * @io_fn:	IO callback to be called when bitmap IO is possible
 * @why:	Descriptive text of the reason for doing the IO
 *
 * freezes application IO while that the actual IO operations runs. This
 * functions MAY NOT be called from worker context.
 */
int drbd_bitmap_io(struct drbd_conf *mdev, int (*io_fn)(struct drbd_conf *),
		char *why, enum bm_flag flags)
{
	int rv;

	D_ASSERT(current != mdev->worker.task);

	if ((flags & BM_LOCKED_SET_ALLOWED) == 0)
		drbd_suspend_io(mdev);

	drbd_bm_lock(mdev, why, flags);
	rv = io_fn(mdev);
	drbd_bm_unlock(mdev);

	if ((flags & BM_LOCKED_SET_ALLOWED) == 0)
		drbd_resume_io(mdev);

	return rv;
}

void drbd_md_set_flag(struct drbd_conf *mdev, int flag) __must_hold(local)
{
	if ((mdev->ldev->md.flags & flag) != flag) {
		drbd_md_mark_dirty(mdev);
		mdev->ldev->md.flags |= flag;
	}
}

void drbd_md_clear_flag(struct drbd_conf *mdev, int flag) __must_hold(local)
{
	if ((mdev->ldev->md.flags & flag) != 0) {
		drbd_md_mark_dirty(mdev);
		mdev->ldev->md.flags &= ~flag;
	}
}
int drbd_md_test_flag(struct drbd_backing_dev *bdev, int flag)
{
	return (bdev->md.flags & flag) != 0;
}

static void md_sync_timer_fn(unsigned long data)
{
	struct drbd_conf *mdev = (struct drbd_conf *) data;

	drbd_queue_work_front(&mdev->data.work, &mdev->md_sync_work);
}

static int w_md_sync(struct drbd_conf *mdev, struct drbd_work *w, int unused)
{
	dev_warn(DEV, "md_sync_timer expired! Worker calls drbd_md_sync().\n");
#ifdef DEBUG
	dev_warn(DEV, "last md_mark_dirty: %s:%u\n",
		mdev->last_md_mark_dirty.func, mdev->last_md_mark_dirty.line);
#endif
	drbd_md_sync(mdev);
	return 1;
}

#ifdef CONFIG_DRBD_FAULT_INJECTION
/* Fault insertion support including random number generator shamelessly
 * stolen from kernel/rcutorture.c */
struct fault_random_state {
	unsigned long state;
	unsigned long count;
};

#define FAULT_RANDOM_MULT 39916801  /* prime */
#define FAULT_RANDOM_ADD	479001701 /* prime */
#define FAULT_RANDOM_REFRESH 10000

/*
 * Crude but fast random-number generator.  Uses a linear congruential
 * generator, with occasional help from get_random_bytes().
 */
static unsigned long
_drbd_fault_random(struct fault_random_state *rsp)
{
	long refresh;

	if (!rsp->count--) {
		get_random_bytes(&refresh, sizeof(refresh));
		rsp->state += refresh;
		rsp->count = FAULT_RANDOM_REFRESH;
	}
	rsp->state = rsp->state * FAULT_RANDOM_MULT + FAULT_RANDOM_ADD;
	return swahw32(rsp->state);
}

static char *
_drbd_fault_str(unsigned int type) {
	static char *_faults[] = {
		[DRBD_FAULT_MD_WR] = "Meta-data write",
		[DRBD_FAULT_MD_RD] = "Meta-data read",
		[DRBD_FAULT_RS_WR] = "Resync write",
		[DRBD_FAULT_RS_RD] = "Resync read",
		[DRBD_FAULT_DT_WR] = "Data write",
		[DRBD_FAULT_DT_RD] = "Data read",
		[DRBD_FAULT_DT_RA] = "Data read ahead",
		[DRBD_FAULT_BM_ALLOC] = "BM allocation",
		[DRBD_FAULT_AL_EE] = "EE allocation",
		[DRBD_FAULT_RECEIVE] = "receive data corruption",
	};

	return (type < DRBD_FAULT_MAX) ? _faults[type] : "**Unknown**";
}

unsigned int
_drbd_insert_fault(struct drbd_conf *mdev, unsigned int type)
{
	static struct fault_random_state rrs = {0, 0};

	unsigned int ret = (
		(fault_devs == 0 ||
			((1 << mdev_to_minor(mdev)) & fault_devs) != 0) &&
		(((_drbd_fault_random(&rrs) % 100) + 1) <= fault_rate));

	if (ret) {
		fault_count++;

		if (__ratelimit(&drbd_ratelimit_state))
			dev_warn(DEV, "***Simulating %s failure\n",
				_drbd_fault_str(type));
	}

	return ret;
}
#endif

const char *drbd_buildtag(void)
{
	/* DRBD built from external sources has here a reference to the
	   git hash of the source code. */

	static char buildtag[38] = "\0uilt-in";

	if (buildtag[0] == 0) {
#ifdef CONFIG_MODULES
		if (THIS_MODULE != NULL)
			sprintf(buildtag, "srcversion: %-24s", THIS_MODULE->srcversion);
		else
#endif
			buildtag[0] = 'b';
	}

	return buildtag;
}

module_init(drbd_init)
module_exit(drbd_cleanup)

EXPORT_SYMBOL(drbd_conn_str);
EXPORT_SYMBOL(drbd_role_str);
EXPORT_SYMBOL(drbd_disk_str);
EXPORT_SYMBOL(drbd_set_st_err_str);<|MERGE_RESOLUTION|>--- conflicted
+++ resolved
@@ -2653,24 +2653,7 @@
 	return 1;
 }
 
-<<<<<<< HEAD
-static void consider_delay_probes(struct drbd_conf *mdev)
-{
-	return;
-}
-
-static int w_delay_probes(struct drbd_conf *mdev, struct drbd_work *w, int cancel)
-{
-	if (!cancel && mdev->state.conn == C_SYNC_SOURCE)
-		drbd_send_delay_probes(mdev);
-
-	return 1;
-}
-
-static void delay_probe_timer_fn(unsigned long data)
-=======
 static u32 bio_flags_to_wire(struct drbd_conf *mdev, unsigned long bi_rw)
->>>>>>> b55e9ac4
 {
 	if (mdev->agreed_pro_version >= 95)
 		return  (bi_rw & REQ_SYNC ? DP_RW_SYNC : 0) |
@@ -2959,16 +2942,6 @@
 		/* .rate = */		DRBD_RATE_DEF,
 		/* .after = */		DRBD_AFTER_DEF,
 		/* .al_extents = */	DRBD_AL_EXTENTS_DEF,
-<<<<<<< HEAD
-		/* .dp_volume = */	DRBD_DP_VOLUME_DEF,
-		/* .dp_interval = */	DRBD_DP_INTERVAL_DEF,
-		/* .throttle_th = */	DRBD_RS_THROTTLE_TH_DEF,
-		/* .hold_off_th = */	DRBD_RS_HOLD_OFF_TH_DEF,
-		/* .verify_alg = */	{}, 0,
-		/* .cpu_mask = */	{}, 0,
-		/* .csums_alg = */	{}, 0,
-		/* .use_rle = */	0
-=======
 		/* .verify_alg = */	{}, 0,
 		/* .cpu_mask = */	{}, 0,
 		/* .csums_alg = */	{}, 0,
@@ -2979,7 +2952,6 @@
 		/* .c_fill_target = */	DRBD_C_FILL_TARGET_DEF,
 		/* .c_max_rate = */	DRBD_C_MAX_RATE_DEF,
 		/* .c_min_rate = */	DRBD_C_MIN_RATE_DEF
->>>>>>> b55e9ac4
 	};
 
 	/* Have to use that way, because the layout differs between
