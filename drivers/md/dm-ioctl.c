/*
 * Copyright (C) 2001, 2002 Sistina Software (UK) Limited.
 * Copyright (C) 2004 - 2006 Red Hat, Inc. All rights reserved.
 *
 * This file is released under the GPL.
 */

#include "dm.h"

#include <linux/module.h>
#include <linux/vmalloc.h>
#include <linux/miscdevice.h>
#include <linux/init.h>
#include <linux/wait.h>
#include <linux/slab.h>
#include <linux/dm-ioctl.h>
#include <linux/hdreg.h>
#include <linux/compat.h>

#include <asm/uaccess.h>

#define DM_MSG_PREFIX "ioctl"
#define DM_DRIVER_EMAIL "dm-devel@redhat.com"

/*-----------------------------------------------------------------
 * The ioctl interface needs to be able to look up devices by
 * name or uuid.
 *---------------------------------------------------------------*/
struct hash_cell {
	struct list_head name_list;
	struct list_head uuid_list;

	char *name;
	char *uuid;
	struct mapped_device *md;
	struct dm_table *new_map;
};

struct vers_iter {
    size_t param_size;
    struct dm_target_versions *vers, *old_vers;
    char *end;
    uint32_t flags;
};


#define NUM_BUCKETS 64
#define MASK_BUCKETS (NUM_BUCKETS - 1)
static struct list_head _name_buckets[NUM_BUCKETS];
static struct list_head _uuid_buckets[NUM_BUCKETS];

static void dm_hash_remove_all(int keep_open_devices);

/*
 * Guards access to both hash tables.
 */
static DECLARE_RWSEM(_hash_lock);

/*
 * Protects use of mdptr to obtain hash cell name and uuid from mapped device.
 */
static DEFINE_MUTEX(dm_hash_cells_mutex);

static void init_buckets(struct list_head *buckets)
{
	unsigned int i;

	for (i = 0; i < NUM_BUCKETS; i++)
		INIT_LIST_HEAD(buckets + i);
}

static int dm_hash_init(void)
{
	init_buckets(_name_buckets);
	init_buckets(_uuid_buckets);
	return 0;
}

static void dm_hash_exit(void)
{
	dm_hash_remove_all(0);
}

/*-----------------------------------------------------------------
 * Hash function:
 * We're not really concerned with the str hash function being
 * fast since it's only used by the ioctl interface.
 *---------------------------------------------------------------*/
static unsigned int hash_str(const char *str)
{
	const unsigned int hash_mult = 2654435387U;
	unsigned int h = 0;

	while (*str)
		h = (h + (unsigned int) *str++) * hash_mult;

	return h & MASK_BUCKETS;
}

/*-----------------------------------------------------------------
 * Code for looking up a device by name
 *---------------------------------------------------------------*/
static struct hash_cell *__get_name_cell(const char *str)
{
	struct hash_cell *hc;
	unsigned int h = hash_str(str);

	list_for_each_entry (hc, _name_buckets + h, name_list)
		if (!strcmp(hc->name, str)) {
			dm_get(hc->md);
			return hc;
		}

	return NULL;
}

static struct hash_cell *__get_uuid_cell(const char *str)
{
	struct hash_cell *hc;
	unsigned int h = hash_str(str);

	list_for_each_entry (hc, _uuid_buckets + h, uuid_list)
		if (!strcmp(hc->uuid, str)) {
			dm_get(hc->md);
			return hc;
		}

	return NULL;
}

/*-----------------------------------------------------------------
 * Inserting, removing and renaming a device.
 *---------------------------------------------------------------*/
static struct hash_cell *alloc_cell(const char *name, const char *uuid,
				    struct mapped_device *md)
{
	struct hash_cell *hc;

	hc = kmalloc(sizeof(*hc), GFP_KERNEL);
	if (!hc)
		return NULL;

	hc->name = kstrdup(name, GFP_KERNEL);
	if (!hc->name) {
		kfree(hc);
		return NULL;
	}

	if (!uuid)
		hc->uuid = NULL;

	else {
		hc->uuid = kstrdup(uuid, GFP_KERNEL);
		if (!hc->uuid) {
			kfree(hc->name);
			kfree(hc);
			return NULL;
		}
	}

	INIT_LIST_HEAD(&hc->name_list);
	INIT_LIST_HEAD(&hc->uuid_list);
	hc->md = md;
	hc->new_map = NULL;
	return hc;
}

static void free_cell(struct hash_cell *hc)
{
	if (hc) {
		kfree(hc->name);
		kfree(hc->uuid);
		kfree(hc);
	}
}

/*
 * The kdev_t and uuid of a device can never change once it is
 * initially inserted.
 */
static int dm_hash_insert(const char *name, const char *uuid, struct mapped_device *md)
{
	struct hash_cell *cell, *hc;

	/*
	 * Allocate the new cells.
	 */
	cell = alloc_cell(name, uuid, md);
	if (!cell)
		return -ENOMEM;

	/*
	 * Insert the cell into both hash tables.
	 */
	down_write(&_hash_lock);
	hc = __get_name_cell(name);
	if (hc) {
		dm_put(hc->md);
		goto bad;
	}

	list_add(&cell->name_list, _name_buckets + hash_str(name));

	if (uuid) {
		hc = __get_uuid_cell(uuid);
		if (hc) {
			list_del(&cell->name_list);
			dm_put(hc->md);
			goto bad;
		}
		list_add(&cell->uuid_list, _uuid_buckets + hash_str(uuid));
	}
	dm_get(md);
	mutex_lock(&dm_hash_cells_mutex);
	dm_set_mdptr(md, cell);
	mutex_unlock(&dm_hash_cells_mutex);
	up_write(&_hash_lock);

	return 0;

 bad:
	up_write(&_hash_lock);
	free_cell(cell);
	return -EBUSY;
}

static void __hash_remove(struct hash_cell *hc)
{
	struct dm_table *table;

	/* remove from the dev hash */
	list_del(&hc->uuid_list);
	list_del(&hc->name_list);
	mutex_lock(&dm_hash_cells_mutex);
	dm_set_mdptr(hc->md, NULL);
	mutex_unlock(&dm_hash_cells_mutex);

	table = dm_get_live_table(hc->md);
	if (table) {
		dm_table_event(table);
		dm_table_put(table);
	}

	if (hc->new_map)
		dm_table_destroy(hc->new_map);
	dm_put(hc->md);
	free_cell(hc);
}

static void dm_hash_remove_all(int keep_open_devices)
{
	int i, dev_skipped;
	struct hash_cell *hc;
	struct mapped_device *md;

retry:
	dev_skipped = 0;

	down_write(&_hash_lock);

	for (i = 0; i < NUM_BUCKETS; i++) {
		list_for_each_entry(hc, _name_buckets + i, name_list) {
			md = hc->md;
			dm_get(md);

			if (keep_open_devices && dm_lock_for_deletion(md)) {
				dm_put(md);
				dev_skipped++;
				continue;
			}

			__hash_remove(hc);
<<<<<<< HEAD

			up_write(&_hash_lock);

			dm_put(md);
			if (likely(keep_open_devices))
				dm_destroy(md);
			else
				dm_destroy_immediate(md);

			/*
			 * Some mapped devices may be using other mapped
			 * devices, so repeat until we make no further
			 * progress.  If a new mapped device is created
			 * here it will also get removed.
			 */
			goto retry;
		}
	}

	up_write(&_hash_lock);

	if (dev_skipped)
		DMWARN("remove_all left %d open device(s)", dev_skipped);
=======

			up_write(&_hash_lock);

			dm_put(md);
			if (likely(keep_open_devices))
				dm_destroy(md);
			else
				dm_destroy_immediate(md);

			/*
			 * Some mapped devices may be using other mapped
			 * devices, so repeat until we make no further
			 * progress.  If a new mapped device is created
			 * here it will also get removed.
			 */
			goto retry;
		}
	}

	up_write(&_hash_lock);

	if (dev_skipped)
		DMWARN("remove_all left %d open device(s)", dev_skipped);
}

/*
 * Set the uuid of a hash_cell that isn't already set.
 */
static void __set_cell_uuid(struct hash_cell *hc, char *new_uuid)
{
	mutex_lock(&dm_hash_cells_mutex);
	hc->uuid = new_uuid;
	mutex_unlock(&dm_hash_cells_mutex);

	list_add(&hc->uuid_list, _uuid_buckets + hash_str(new_uuid));
}

/*
 * Changes the name of a hash_cell and returns the old name for
 * the caller to free.
 */
static char *__change_cell_name(struct hash_cell *hc, char *new_name)
{
	char *old_name;

	/*
	 * Rename and move the name cell.
	 */
	list_del(&hc->name_list);
	old_name = hc->name;

	mutex_lock(&dm_hash_cells_mutex);
	hc->name = new_name;
	mutex_unlock(&dm_hash_cells_mutex);

	list_add(&hc->name_list, _name_buckets + hash_str(new_name));

	return old_name;
>>>>>>> b55e9ac4
}

static struct mapped_device *dm_hash_rename(struct dm_ioctl *param,
					    const char *new)
{
	char *new_data, *old_name = NULL;
	struct hash_cell *hc;
	struct dm_table *table;
	struct mapped_device *md;
	unsigned change_uuid = (param->flags & DM_UUID_FLAG) ? 1 : 0;

	/*
	 * duplicate new.
	 */
	new_data = kstrdup(new, GFP_KERNEL);
	if (!new_data)
		return ERR_PTR(-ENOMEM);

	down_write(&_hash_lock);

	/*
	 * Is new free ?
	 */
	if (change_uuid)
		hc = __get_uuid_cell(new);
	else
		hc = __get_name_cell(new);

	if (hc) {
		DMWARN("Unable to change %s on mapped device %s to one that "
		       "already exists: %s",
		       change_uuid ? "uuid" : "name",
		       param->name, new);
		dm_put(hc->md);
		up_write(&_hash_lock);
		kfree(new_data);
		return ERR_PTR(-EBUSY);
	}

	/*
	 * Is there such a device as 'old' ?
	 */
	hc = __get_name_cell(param->name);
	if (!hc) {
		DMWARN("Unable to rename non-existent device, %s to %s%s",
		       param->name, change_uuid ? "uuid " : "", new);
		up_write(&_hash_lock);
		kfree(new_data);
		return ERR_PTR(-ENXIO);
	}

	/*
	 * Does this device already have a uuid?
	 */
	if (change_uuid && hc->uuid) {
		DMWARN("Unable to change uuid of mapped device %s to %s "
		       "because uuid is already set to %s",
		       param->name, new, hc->uuid);
		dm_put(hc->md);
		up_write(&_hash_lock);
		kfree(new_data);
		return ERR_PTR(-EINVAL);
	}

	if (change_uuid)
		__set_cell_uuid(hc, new_data);
	else
		old_name = __change_cell_name(hc, new_data);

	/*
	 * Wake up any dm event waiters.
	 */
	table = dm_get_live_table(hc->md);
	if (table) {
		dm_table_event(table);
		dm_table_put(table);
	}

	if (!dm_kobject_uevent(hc->md, KOBJ_CHANGE, param->event_nr))
		param->flags |= DM_UEVENT_GENERATED_FLAG;

	md = hc->md;
	up_write(&_hash_lock);
	kfree(old_name);

	return md;
}

/*-----------------------------------------------------------------
 * Implementation of the ioctl commands
 *---------------------------------------------------------------*/
/*
 * All the ioctl commands get dispatched to functions with this
 * prototype.
 */
typedef int (*ioctl_fn)(struct dm_ioctl *param, size_t param_size);

static int remove_all(struct dm_ioctl *param, size_t param_size)
{
	dm_hash_remove_all(1);
	param->data_size = 0;
	return 0;
}

/*
 * Round up the ptr to an 8-byte boundary.
 */
#define ALIGN_MASK 7
static inline void *align_ptr(void *ptr)
{
	return (void *) (((size_t) (ptr + ALIGN_MASK)) & ~ALIGN_MASK);
}

/*
 * Retrieves the data payload buffer from an already allocated
 * struct dm_ioctl.
 */
static void *get_result_buffer(struct dm_ioctl *param, size_t param_size,
			       size_t *len)
{
	param->data_start = align_ptr(param + 1) - (void *) param;

	if (param->data_start < param_size)
		*len = param_size - param->data_start;
	else
		*len = 0;

	return ((void *) param) + param->data_start;
}

static int list_devices(struct dm_ioctl *param, size_t param_size)
{
	unsigned int i;
	struct hash_cell *hc;
	size_t len, needed = 0;
	struct gendisk *disk;
	struct dm_name_list *nl, *old_nl = NULL;

	down_write(&_hash_lock);

	/*
	 * Loop through all the devices working out how much
	 * space we need.
	 */
	for (i = 0; i < NUM_BUCKETS; i++) {
		list_for_each_entry (hc, _name_buckets + i, name_list) {
			needed += sizeof(struct dm_name_list);
			needed += strlen(hc->name) + 1;
			needed += ALIGN_MASK;
		}
	}

	/*
	 * Grab our output buffer.
	 */
	nl = get_result_buffer(param, param_size, &len);
	if (len < needed) {
		param->flags |= DM_BUFFER_FULL_FLAG;
		goto out;
	}
	param->data_size = param->data_start + needed;

	nl->dev = 0;	/* Flags no data */

	/*
	 * Now loop through filling out the names.
	 */
	for (i = 0; i < NUM_BUCKETS; i++) {
		list_for_each_entry (hc, _name_buckets + i, name_list) {
			if (old_nl)
				old_nl->next = (uint32_t) ((void *) nl -
							   (void *) old_nl);
			disk = dm_disk(hc->md);
			nl->dev = huge_encode_dev(disk_devt(disk));
			nl->next = 0;
			strcpy(nl->name, hc->name);

			old_nl = nl;
			nl = align_ptr(((void *) ++nl) + strlen(hc->name) + 1);
		}
	}

 out:
	up_write(&_hash_lock);
	return 0;
}

static void list_version_get_needed(struct target_type *tt, void *needed_param)
{
    size_t *needed = needed_param;

    *needed += sizeof(struct dm_target_versions);
    *needed += strlen(tt->name);
    *needed += ALIGN_MASK;
}

static void list_version_get_info(struct target_type *tt, void *param)
{
    struct vers_iter *info = param;

    /* Check space - it might have changed since the first iteration */
    if ((char *)info->vers + sizeof(tt->version) + strlen(tt->name) + 1 >
	info->end) {

	info->flags = DM_BUFFER_FULL_FLAG;
	return;
    }

    if (info->old_vers)
	info->old_vers->next = (uint32_t) ((void *)info->vers -
					   (void *)info->old_vers);
    info->vers->version[0] = tt->version[0];
    info->vers->version[1] = tt->version[1];
    info->vers->version[2] = tt->version[2];
    info->vers->next = 0;
    strcpy(info->vers->name, tt->name);

    info->old_vers = info->vers;
    info->vers = align_ptr(((void *) ++info->vers) + strlen(tt->name) + 1);
}

static int list_versions(struct dm_ioctl *param, size_t param_size)
{
	size_t len, needed = 0;
	struct dm_target_versions *vers;
	struct vers_iter iter_info;

	/*
	 * Loop through all the devices working out how much
	 * space we need.
	 */
	dm_target_iterate(list_version_get_needed, &needed);

	/*
	 * Grab our output buffer.
	 */
	vers = get_result_buffer(param, param_size, &len);
	if (len < needed) {
		param->flags |= DM_BUFFER_FULL_FLAG;
		goto out;
	}
	param->data_size = param->data_start + needed;

	iter_info.param_size = param_size;
	iter_info.old_vers = NULL;
	iter_info.vers = vers;
	iter_info.flags = 0;
	iter_info.end = (char *)vers+len;

	/*
	 * Now loop through filling out the names & versions.
	 */
	dm_target_iterate(list_version_get_info, &iter_info);
	param->flags |= iter_info.flags;

 out:
	return 0;
}

static int check_name(const char *name)
{
	if (strchr(name, '/')) {
		DMWARN("invalid device name");
		return -EINVAL;
	}

	return 0;
}

/*
 * On successful return, the caller must not attempt to acquire
 * _hash_lock without first calling dm_table_put, because dm_table_destroy
 * waits for this dm_table_put and could be called under this lock.
 */
static struct dm_table *dm_get_inactive_table(struct mapped_device *md)
{
	struct hash_cell *hc;
	struct dm_table *table = NULL;

	down_read(&_hash_lock);
	hc = dm_get_mdptr(md);
	if (!hc || hc->md != md) {
		DMWARN("device has been removed from the dev hash table.");
		goto out;
	}

	table = hc->new_map;
	if (table)
		dm_table_get(table);

out:
	up_read(&_hash_lock);

	return table;
}

static struct dm_table *dm_get_live_or_inactive_table(struct mapped_device *md,
						      struct dm_ioctl *param)
{
	return (param->flags & DM_QUERY_INACTIVE_TABLE_FLAG) ?
		dm_get_inactive_table(md) : dm_get_live_table(md);
}

/*
 * Fills in a dm_ioctl structure, ready for sending back to
 * userland.
 */
static void __dev_status(struct mapped_device *md, struct dm_ioctl *param)
{
	struct gendisk *disk = dm_disk(md);
	struct dm_table *table;

	param->flags &= ~(DM_SUSPEND_FLAG | DM_READONLY_FLAG |
			  DM_ACTIVE_PRESENT_FLAG);

	if (dm_suspended_md(md))
		param->flags |= DM_SUSPEND_FLAG;

	param->dev = huge_encode_dev(disk_devt(disk));

	/*
	 * Yes, this will be out of date by the time it gets back
	 * to userland, but it is still very useful for
	 * debugging.
	 */
	param->open_count = dm_open_count(md);

	param->event_nr = dm_get_event_nr(md);
	param->target_count = 0;

	table = dm_get_live_table(md);
	if (table) {
		if (!(param->flags & DM_QUERY_INACTIVE_TABLE_FLAG)) {
			if (get_disk_ro(disk))
				param->flags |= DM_READONLY_FLAG;
			param->target_count = dm_table_get_num_targets(table);
		}
		dm_table_put(table);

		param->flags |= DM_ACTIVE_PRESENT_FLAG;
	}

	if (param->flags & DM_QUERY_INACTIVE_TABLE_FLAG) {
		table = dm_get_inactive_table(md);
		if (table) {
			if (!(dm_table_get_mode(table) & FMODE_WRITE))
				param->flags |= DM_READONLY_FLAG;
			param->target_count = dm_table_get_num_targets(table);
			dm_table_put(table);
		}
	}
}

static int dev_create(struct dm_ioctl *param, size_t param_size)
{
	int r, m = DM_ANY_MINOR;
	struct mapped_device *md;

	r = check_name(param->name);
	if (r)
		return r;

	if (param->flags & DM_PERSISTENT_DEV_FLAG)
		m = MINOR(huge_decode_dev(param->dev));

	r = dm_create(m, &md);
	if (r)
		return r;

	r = dm_hash_insert(param->name, *param->uuid ? param->uuid : NULL, md);
	if (r) {
		dm_put(md);
		dm_destroy(md);
		return r;
	}

	param->flags &= ~DM_INACTIVE_PRESENT_FLAG;

	__dev_status(md, param);

	dm_put(md);

	return 0;
}

/*
 * Always use UUID for lookups if it's present, otherwise use name or dev.
 */
static struct hash_cell *__find_device_hash_cell(struct dm_ioctl *param)
{
	struct mapped_device *md;
	void *mdptr = NULL;

	if (*param->uuid)
		return __get_uuid_cell(param->uuid);

	if (*param->name)
		return __get_name_cell(param->name);

	md = dm_get_md(huge_decode_dev(param->dev));
	if (!md)
		goto out;

	mdptr = dm_get_mdptr(md);
	if (!mdptr)
		dm_put(md);

out:
	return mdptr;
}

static struct mapped_device *find_device(struct dm_ioctl *param)
{
	struct hash_cell *hc;
	struct mapped_device *md = NULL;

	down_read(&_hash_lock);
	hc = __find_device_hash_cell(param);
	if (hc) {
		md = hc->md;

		/*
		 * Sneakily write in both the name and the uuid
		 * while we have the cell.
		 */
		strlcpy(param->name, hc->name, sizeof(param->name));
		if (hc->uuid)
			strlcpy(param->uuid, hc->uuid, sizeof(param->uuid));
		else
			param->uuid[0] = '\0';

		if (hc->new_map)
			param->flags |= DM_INACTIVE_PRESENT_FLAG;
		else
			param->flags &= ~DM_INACTIVE_PRESENT_FLAG;
	}
	up_read(&_hash_lock);

	return md;
}

static int dev_remove(struct dm_ioctl *param, size_t param_size)
{
	struct hash_cell *hc;
	struct mapped_device *md;
	int r;

	down_write(&_hash_lock);
	hc = __find_device_hash_cell(param);

	if (!hc) {
		DMDEBUG_LIMIT("device doesn't appear to be in the dev hash table.");
		up_write(&_hash_lock);
		return -ENXIO;
	}

	md = hc->md;

	/*
	 * Ensure the device is not open and nothing further can open it.
	 */
	r = dm_lock_for_deletion(md);
	if (r) {
		DMDEBUG_LIMIT("unable to remove open device %s", hc->name);
		up_write(&_hash_lock);
		dm_put(md);
		return r;
	}

	__hash_remove(hc);
	up_write(&_hash_lock);

	if (!dm_kobject_uevent(md, KOBJ_REMOVE, param->event_nr))
		param->flags |= DM_UEVENT_GENERATED_FLAG;

	dm_put(md);
	dm_destroy(md);
	return 0;
}

/*
 * Check a string doesn't overrun the chunk of
 * memory we copied from userland.
 */
static int invalid_str(char *str, void *end)
{
	while ((void *) str < end)
		if (!*str++)
			return 0;

	return -EINVAL;
}

static int dev_rename(struct dm_ioctl *param, size_t param_size)
{
	int r;
	char *new_data = (char *) param + param->data_start;
	struct mapped_device *md;
	unsigned change_uuid = (param->flags & DM_UUID_FLAG) ? 1 : 0;

	if (new_data < param->data ||
	    invalid_str(new_data, (void *) param + param_size) ||
	    strlen(new_data) > (change_uuid ? DM_UUID_LEN - 1 : DM_NAME_LEN - 1)) {
		DMWARN("Invalid new mapped device name or uuid string supplied.");
		return -EINVAL;
	}

	if (!change_uuid) {
		r = check_name(new_data);
		if (r)
			return r;
	}

	md = dm_hash_rename(param, new_data);
	if (IS_ERR(md))
		return PTR_ERR(md);

	__dev_status(md, param);
	dm_put(md);

	return 0;
}

static int dev_set_geometry(struct dm_ioctl *param, size_t param_size)
{
	int r = -EINVAL, x;
	struct mapped_device *md;
	struct hd_geometry geometry;
	unsigned long indata[4];
	char *geostr = (char *) param + param->data_start;

	md = find_device(param);
	if (!md)
		return -ENXIO;

	if (geostr < param->data ||
	    invalid_str(geostr, (void *) param + param_size)) {
		DMWARN("Invalid geometry supplied.");
		goto out;
	}

	x = sscanf(geostr, "%lu %lu %lu %lu", indata,
		   indata + 1, indata + 2, indata + 3);

	if (x != 4) {
		DMWARN("Unable to interpret geometry settings.");
		goto out;
	}

	if (indata[0] > 65535 || indata[1] > 255 ||
	    indata[2] > 255 || indata[3] > ULONG_MAX) {
		DMWARN("Geometry exceeds range limits.");
		goto out;
	}

	geometry.cylinders = indata[0];
	geometry.heads = indata[1];
	geometry.sectors = indata[2];
	geometry.start = indata[3];

	r = dm_set_geometry(md, &geometry);

	param->data_size = 0;

out:
	dm_put(md);
	return r;
}

static int do_suspend(struct dm_ioctl *param)
{
	int r = 0;
	unsigned suspend_flags = DM_SUSPEND_LOCKFS_FLAG;
	struct mapped_device *md;

	md = find_device(param);
	if (!md)
		return -ENXIO;

	if (param->flags & DM_SKIP_LOCKFS_FLAG)
		suspend_flags &= ~DM_SUSPEND_LOCKFS_FLAG;
	if (param->flags & DM_NOFLUSH_FLAG)
		suspend_flags |= DM_SUSPEND_NOFLUSH_FLAG;

	if (!dm_suspended_md(md)) {
		r = dm_suspend(md, suspend_flags);
		if (r)
			goto out;
	}

	__dev_status(md, param);

out:
	dm_put(md);

	return r;
}

static int do_resume(struct dm_ioctl *param)
{
	int r = 0;
	unsigned suspend_flags = DM_SUSPEND_LOCKFS_FLAG;
	struct hash_cell *hc;
	struct mapped_device *md;
	struct dm_table *new_map, *old_map = NULL;

	down_write(&_hash_lock);

	hc = __find_device_hash_cell(param);
	if (!hc) {
		DMDEBUG_LIMIT("device doesn't appear to be in the dev hash table.");
		up_write(&_hash_lock);
		return -ENXIO;
	}

	md = hc->md;

	new_map = hc->new_map;
	hc->new_map = NULL;
	param->flags &= ~DM_INACTIVE_PRESENT_FLAG;

	up_write(&_hash_lock);

	/* Do we need to load a new map ? */
	if (new_map) {
		/* Suspend if it isn't already suspended */
		if (param->flags & DM_SKIP_LOCKFS_FLAG)
			suspend_flags &= ~DM_SUSPEND_LOCKFS_FLAG;
		if (param->flags & DM_NOFLUSH_FLAG)
			suspend_flags |= DM_SUSPEND_NOFLUSH_FLAG;
		if (!dm_suspended_md(md))
			dm_suspend(md, suspend_flags);

		old_map = dm_swap_table(md, new_map);
		if (IS_ERR(old_map)) {
			dm_table_destroy(new_map);
			dm_put(md);
			return PTR_ERR(old_map);
		}

		if (dm_table_get_mode(new_map) & FMODE_WRITE)
			set_disk_ro(dm_disk(md), 0);
		else
			set_disk_ro(dm_disk(md), 1);
	}

	if (dm_suspended_md(md)) {
		r = dm_resume(md);
		if (!r && !dm_kobject_uevent(md, KOBJ_CHANGE, param->event_nr))
			param->flags |= DM_UEVENT_GENERATED_FLAG;
	}

	if (old_map)
		dm_table_destroy(old_map);

	if (!r)
		__dev_status(md, param);

	dm_put(md);
	return r;
}

/*
 * Set or unset the suspension state of a device.
 * If the device already is in the requested state we just return its status.
 */
static int dev_suspend(struct dm_ioctl *param, size_t param_size)
{
	if (param->flags & DM_SUSPEND_FLAG)
		return do_suspend(param);

	return do_resume(param);
}

/*
 * Copies device info back to user space, used by
 * the create and info ioctls.
 */
static int dev_status(struct dm_ioctl *param, size_t param_size)
{
	struct mapped_device *md;

	md = find_device(param);
	if (!md)
		return -ENXIO;

	__dev_status(md, param);
	dm_put(md);

	return 0;
}

/*
 * Build up the status struct for each target
 */
static void retrieve_status(struct dm_table *table,
			    struct dm_ioctl *param, size_t param_size)
{
	unsigned int i, num_targets;
	struct dm_target_spec *spec;
	char *outbuf, *outptr;
	status_type_t type;
	size_t remaining, len, used = 0;

	outptr = outbuf = get_result_buffer(param, param_size, &len);

	if (param->flags & DM_STATUS_TABLE_FLAG)
		type = STATUSTYPE_TABLE;
	else
		type = STATUSTYPE_INFO;

	/* Get all the target info */
	num_targets = dm_table_get_num_targets(table);
	for (i = 0; i < num_targets; i++) {
		struct dm_target *ti = dm_table_get_target(table, i);

		remaining = len - (outptr - outbuf);
		if (remaining <= sizeof(struct dm_target_spec)) {
			param->flags |= DM_BUFFER_FULL_FLAG;
			break;
		}

		spec = (struct dm_target_spec *) outptr;

		spec->status = 0;
		spec->sector_start = ti->begin;
		spec->length = ti->len;
		strncpy(spec->target_type, ti->type->name,
			sizeof(spec->target_type));

		outptr += sizeof(struct dm_target_spec);
		remaining = len - (outptr - outbuf);
		if (remaining <= 0) {
			param->flags |= DM_BUFFER_FULL_FLAG;
			break;
		}

		/* Get the status/table string from the target driver */
		if (ti->type->status) {
			if (ti->type->status(ti, type, outptr, remaining)) {
				param->flags |= DM_BUFFER_FULL_FLAG;
				break;
			}
		} else
			outptr[0] = '\0';

		outptr += strlen(outptr) + 1;
		used = param->data_start + (outptr - outbuf);

		outptr = align_ptr(outptr);
		spec->next = outptr - outbuf;
	}

	if (used)
		param->data_size = used;

	param->target_count = num_targets;
}

/*
 * Wait for a device to report an event
 */
static int dev_wait(struct dm_ioctl *param, size_t param_size)
{
	int r = 0;
	struct mapped_device *md;
	struct dm_table *table;

	md = find_device(param);
	if (!md)
		return -ENXIO;

	/*
	 * Wait for a notification event
	 */
	if (dm_wait_event(md, param->event_nr)) {
		r = -ERESTARTSYS;
		goto out;
	}

	/*
	 * The userland program is going to want to know what
	 * changed to trigger the event, so we may as well tell
	 * him and save an ioctl.
	 */
	__dev_status(md, param);

	table = dm_get_live_or_inactive_table(md, param);
	if (table) {
		retrieve_status(table, param, param_size);
		dm_table_put(table);
	}

out:
	dm_put(md);

	return r;
}

static inline fmode_t get_mode(struct dm_ioctl *param)
{
	fmode_t mode = FMODE_READ | FMODE_WRITE;

	if (param->flags & DM_READONLY_FLAG)
		mode = FMODE_READ;

	return mode;
}

static int next_target(struct dm_target_spec *last, uint32_t next, void *end,
		       struct dm_target_spec **spec, char **target_params)
{
	*spec = (struct dm_target_spec *) ((unsigned char *) last + next);
	*target_params = (char *) (*spec + 1);

	if (*spec < (last + 1))
		return -EINVAL;

	return invalid_str(*target_params, end);
}

static int populate_table(struct dm_table *table,
			  struct dm_ioctl *param, size_t param_size)
{
	int r;
	unsigned int i = 0;
	struct dm_target_spec *spec = (struct dm_target_spec *) param;
	uint32_t next = param->data_start;
	void *end = (void *) param + param_size;
	char *target_params;

	if (!param->target_count) {
		DMWARN("populate_table: no targets specified");
		return -EINVAL;
	}

	for (i = 0; i < param->target_count; i++) {

		r = next_target(spec, next, end, &spec, &target_params);
		if (r) {
			DMWARN("unable to find target");
			return r;
		}

		r = dm_table_add_target(table, spec->target_type,
					(sector_t) spec->sector_start,
					(sector_t) spec->length,
					target_params);
		if (r) {
			DMWARN("error adding target to table");
			return r;
		}

		next = spec->next;
	}

	return dm_table_complete(table);
}

static int table_load(struct dm_ioctl *param, size_t param_size)
{
	int r;
	struct hash_cell *hc;
	struct dm_table *t;
	struct mapped_device *md;

	md = find_device(param);
	if (!md)
		return -ENXIO;

	r = dm_table_create(&t, get_mode(param), param->target_count, md);
	if (r)
		goto out;

	r = populate_table(t, param, param_size);
	if (r) {
		dm_table_destroy(t);
		goto out;
	}

	/* Protect md->type and md->queue against concurrent table loads. */
	dm_lock_md_type(md);
	if (dm_get_md_type(md) == DM_TYPE_NONE)
		/* Initial table load: acquire type of table. */
		dm_set_md_type(md, dm_table_get_type(t));
	else if (dm_get_md_type(md) != dm_table_get_type(t)) {
		DMWARN("can't change device type after initial table load.");
		dm_table_destroy(t);
		dm_unlock_md_type(md);
		r = -EINVAL;
		goto out;
	}

	/* setup md->queue to reflect md's type (may block) */
	r = dm_setup_md_queue(md);
	if (r) {
		DMWARN("unable to set up device queue for new table.");
		dm_table_destroy(t);
		dm_unlock_md_type(md);
		goto out;
	}
	dm_unlock_md_type(md);

	/* stage inactive table */
	down_write(&_hash_lock);
	hc = dm_get_mdptr(md);
	if (!hc || hc->md != md) {
		DMWARN("device has been removed from the dev hash table.");
		dm_table_destroy(t);
		up_write(&_hash_lock);
		r = -ENXIO;
		goto out;
	}

	if (hc->new_map)
		dm_table_destroy(hc->new_map);
	hc->new_map = t;
	up_write(&_hash_lock);

	param->flags |= DM_INACTIVE_PRESENT_FLAG;
	__dev_status(md, param);

out:
	dm_put(md);

	return r;
}

static int table_clear(struct dm_ioctl *param, size_t param_size)
{
	struct hash_cell *hc;
	struct mapped_device *md;

	down_write(&_hash_lock);

	hc = __find_device_hash_cell(param);
	if (!hc) {
		DMDEBUG_LIMIT("device doesn't appear to be in the dev hash table.");
		up_write(&_hash_lock);
		return -ENXIO;
	}

	if (hc->new_map) {
		dm_table_destroy(hc->new_map);
		hc->new_map = NULL;
	}

	param->flags &= ~DM_INACTIVE_PRESENT_FLAG;

	__dev_status(hc->md, param);
	md = hc->md;
	up_write(&_hash_lock);
	dm_put(md);

	return 0;
}

/*
 * Retrieves a list of devices used by a particular dm device.
 */
static void retrieve_deps(struct dm_table *table,
			  struct dm_ioctl *param, size_t param_size)
{
	unsigned int count = 0;
	struct list_head *tmp;
	size_t len, needed;
	struct dm_dev_internal *dd;
	struct dm_target_deps *deps;

	deps = get_result_buffer(param, param_size, &len);

	/*
	 * Count the devices.
	 */
	list_for_each (tmp, dm_table_get_devices(table))
		count++;

	/*
	 * Check we have enough space.
	 */
	needed = sizeof(*deps) + (sizeof(*deps->dev) * count);
	if (len < needed) {
		param->flags |= DM_BUFFER_FULL_FLAG;
		return;
	}

	/*
	 * Fill in the devices.
	 */
	deps->count = count;
	count = 0;
	list_for_each_entry (dd, dm_table_get_devices(table), list)
		deps->dev[count++] = huge_encode_dev(dd->dm_dev.bdev->bd_dev);

	param->data_size = param->data_start + needed;
}

static int table_deps(struct dm_ioctl *param, size_t param_size)
{
	struct mapped_device *md;
	struct dm_table *table;

	md = find_device(param);
	if (!md)
		return -ENXIO;

	__dev_status(md, param);

	table = dm_get_live_or_inactive_table(md, param);
	if (table) {
		retrieve_deps(table, param, param_size);
		dm_table_put(table);
	}

	dm_put(md);

	return 0;
}

/*
 * Return the status of a device as a text string for each
 * target.
 */
static int table_status(struct dm_ioctl *param, size_t param_size)
{
	struct mapped_device *md;
	struct dm_table *table;

	md = find_device(param);
	if (!md)
		return -ENXIO;

	__dev_status(md, param);

	table = dm_get_live_or_inactive_table(md, param);
	if (table) {
		retrieve_status(table, param, param_size);
		dm_table_put(table);
	}

	dm_put(md);

	return 0;
}

/*
 * Pass a message to the target that's at the supplied device offset.
 */
static int target_message(struct dm_ioctl *param, size_t param_size)
{
	int r, argc;
	char **argv;
	struct mapped_device *md;
	struct dm_table *table;
	struct dm_target *ti;
	struct dm_target_msg *tmsg = (void *) param + param->data_start;

	md = find_device(param);
	if (!md)
		return -ENXIO;

	if (tmsg < (struct dm_target_msg *) param->data ||
	    invalid_str(tmsg->message, (void *) param + param_size)) {
		DMWARN("Invalid target message parameters.");
		r = -EINVAL;
		goto out;
	}

	r = dm_split_args(&argc, &argv, tmsg->message);
	if (r) {
		DMWARN("Failed to split target message parameters");
		goto out;
	}

	table = dm_get_live_table(md);
	if (!table)
		goto out_argv;

	if (dm_deleting_md(md)) {
		r = -ENXIO;
		goto out_table;
	}

	ti = dm_table_find_target(table, tmsg->sector);
	if (!dm_target_is_valid(ti)) {
		DMWARN("Target message sector outside device.");
		r = -EINVAL;
	} else if (ti->type->message)
		r = ti->type->message(ti, argc, argv);
	else {
		DMWARN("Target type does not support messages");
		r = -EINVAL;
	}

 out_table:
	dm_table_put(table);
 out_argv:
	kfree(argv);
 out:
	param->data_size = 0;
	dm_put(md);
	return r;
}

/*-----------------------------------------------------------------
 * Implementation of open/close/ioctl on the special char
 * device.
 *---------------------------------------------------------------*/
static ioctl_fn lookup_ioctl(unsigned int cmd)
{
	static struct {
		int cmd;
		ioctl_fn fn;
	} _ioctls[] = {
		{DM_VERSION_CMD, NULL},	/* version is dealt with elsewhere */
		{DM_REMOVE_ALL_CMD, remove_all},
		{DM_LIST_DEVICES_CMD, list_devices},

		{DM_DEV_CREATE_CMD, dev_create},
		{DM_DEV_REMOVE_CMD, dev_remove},
		{DM_DEV_RENAME_CMD, dev_rename},
		{DM_DEV_SUSPEND_CMD, dev_suspend},
		{DM_DEV_STATUS_CMD, dev_status},
		{DM_DEV_WAIT_CMD, dev_wait},

		{DM_TABLE_LOAD_CMD, table_load},
		{DM_TABLE_CLEAR_CMD, table_clear},
		{DM_TABLE_DEPS_CMD, table_deps},
		{DM_TABLE_STATUS_CMD, table_status},

		{DM_LIST_VERSIONS_CMD, list_versions},

		{DM_TARGET_MSG_CMD, target_message},
		{DM_DEV_SET_GEOMETRY_CMD, dev_set_geometry}
	};

	return (cmd >= ARRAY_SIZE(_ioctls)) ? NULL : _ioctls[cmd].fn;
}

/*
 * As well as checking the version compatibility this always
 * copies the kernel interface version out.
 */
static int check_version(unsigned int cmd, struct dm_ioctl __user *user)
{
	uint32_t version[3];
	int r = 0;

	if (copy_from_user(version, user->version, sizeof(version)))
		return -EFAULT;

	if ((DM_VERSION_MAJOR != version[0]) ||
	    (DM_VERSION_MINOR < version[1])) {
		DMWARN("ioctl interface mismatch: "
		       "kernel(%u.%u.%u), user(%u.%u.%u), cmd(%d)",
		       DM_VERSION_MAJOR, DM_VERSION_MINOR,
		       DM_VERSION_PATCHLEVEL,
		       version[0], version[1], version[2], cmd);
		r = -EINVAL;
	}

	/*
	 * Fill in the kernel version.
	 */
	version[0] = DM_VERSION_MAJOR;
	version[1] = DM_VERSION_MINOR;
	version[2] = DM_VERSION_PATCHLEVEL;
	if (copy_to_user(user->version, version, sizeof(version)))
		return -EFAULT;

	return r;
}

static int copy_params(struct dm_ioctl __user *user, struct dm_ioctl **param)
{
	struct dm_ioctl tmp, *dmi;
	int secure_data;

	if (copy_from_user(&tmp, user, sizeof(tmp) - sizeof(tmp.data)))
		return -EFAULT;

	if (tmp.data_size < (sizeof(tmp) - sizeof(tmp.data)))
		return -EINVAL;

	secure_data = tmp.flags & DM_SECURE_DATA_FLAG;

	dmi = vmalloc(tmp.data_size);
	if (!dmi) {
		if (secure_data && clear_user(user, tmp.data_size))
			return -EFAULT;
		return -ENOMEM;
	}

	if (copy_from_user(dmi, user, tmp.data_size))
		goto bad;

	/* Wipe the user buffer so we do not return it to userspace */
	if (secure_data && clear_user(user, tmp.data_size))
		goto bad;

	*param = dmi;
	return 0;

bad:
	if (secure_data)
		memset(dmi, 0, tmp.data_size);
	vfree(dmi);
	return -EFAULT;
}

static int validate_params(uint cmd, struct dm_ioctl *param)
{
	/* Always clear this flag */
	param->flags &= ~DM_BUFFER_FULL_FLAG;
	param->flags &= ~DM_UEVENT_GENERATED_FLAG;
	param->flags &= ~DM_SECURE_DATA_FLAG;

	/* Ignores parameters */
	if (cmd == DM_REMOVE_ALL_CMD ||
	    cmd == DM_LIST_DEVICES_CMD ||
	    cmd == DM_LIST_VERSIONS_CMD)
		return 0;

	if ((cmd == DM_DEV_CREATE_CMD)) {
		if (!*param->name) {
			DMWARN("name not supplied when creating device");
			return -EINVAL;
		}
	} else if ((*param->uuid && *param->name)) {
		DMWARN("only supply one of name or uuid, cmd(%u)", cmd);
		return -EINVAL;
	}

	/* Ensure strings are terminated */
	param->name[DM_NAME_LEN - 1] = '\0';
	param->uuid[DM_UUID_LEN - 1] = '\0';

	return 0;
}

static int ctl_ioctl(uint command, struct dm_ioctl __user *user)
{
	int r = 0;
	int wipe_buffer;
	unsigned int cmd;
	struct dm_ioctl *uninitialized_var(param);
	ioctl_fn fn = NULL;
	size_t input_param_size;

	/* only root can play with this */
	if (!capable(CAP_SYS_ADMIN))
		return -EACCES;

	if (_IOC_TYPE(command) != DM_IOCTL)
		return -ENOTTY;

	cmd = _IOC_NR(command);

	/*
	 * Check the interface version passed in.  This also
	 * writes out the kernel's interface version.
	 */
	r = check_version(cmd, user);
	if (r)
		return r;

	/*
	 * Nothing more to do for the version command.
	 */
	if (cmd == DM_VERSION_CMD)
		return 0;

	fn = lookup_ioctl(cmd);
	if (!fn) {
		DMWARN("dm_ctl_ioctl: unknown command 0x%x", command);
		return -ENOTTY;
	}

	/*
	 * Trying to avoid low memory issues when a device is
	 * suspended.
	 */
	current->flags |= PF_MEMALLOC;

	/*
	 * Copy the parameters into kernel space.
	 */
	r = copy_params(user, &param);

	current->flags &= ~PF_MEMALLOC;

	if (r)
		return r;

	input_param_size = param->data_size;
	wipe_buffer = param->flags & DM_SECURE_DATA_FLAG;

	r = validate_params(cmd, param);
	if (r)
		goto out;

	param->data_size = sizeof(*param);
	r = fn(param, input_param_size);

	/*
	 * Copy the results back to userland.
	 */
	if (!r && copy_to_user(user, param, param->data_size))
		r = -EFAULT;

out:
	if (wipe_buffer)
		memset(param, 0, input_param_size);

	vfree(param);
	return r;
}

static long dm_ctl_ioctl(struct file *file, uint command, ulong u)
{
	return (long)ctl_ioctl(command, (struct dm_ioctl __user *)u);
}

#ifdef CONFIG_COMPAT
static long dm_compat_ctl_ioctl(struct file *file, uint command, ulong u)
{
	return (long)dm_ctl_ioctl(file, command, (ulong) compat_ptr(u));
}
#else
#define dm_compat_ctl_ioctl NULL
#endif

static const struct file_operations _ctl_fops = {
	.open = nonseekable_open,
	.unlocked_ioctl	 = dm_ctl_ioctl,
	.compat_ioctl = dm_compat_ctl_ioctl,
	.owner	 = THIS_MODULE,
	.llseek  = noop_llseek,
};

static struct miscdevice _dm_misc = {
	.minor		= MAPPER_CTRL_MINOR,
	.name  		= DM_NAME,
	.nodename	= DM_DIR "/" DM_CONTROL_NODE,
	.fops  		= &_ctl_fops
};

MODULE_ALIAS_MISCDEV(MAPPER_CTRL_MINOR);
MODULE_ALIAS("devname:" DM_DIR "/" DM_CONTROL_NODE);

/*
 * Create misc character device and link to DM_DIR/control.
 */
int __init dm_interface_init(void)
{
	int r;

	r = dm_hash_init();
	if (r)
		return r;

	r = misc_register(&_dm_misc);
	if (r) {
		DMERR("misc_register failed for control device");
		dm_hash_exit();
		return r;
	}

	DMINFO("%d.%d.%d%s initialised: %s", DM_VERSION_MAJOR,
	       DM_VERSION_MINOR, DM_VERSION_PATCHLEVEL, DM_VERSION_EXTRA,
	       DM_DRIVER_EMAIL);
	return 0;
}

void dm_interface_exit(void)
{
	if (misc_deregister(&_dm_misc) < 0)
		DMERR("misc_deregister failed for control device");

	dm_hash_exit();
}

/**
 * dm_copy_name_and_uuid - Copy mapped device name & uuid into supplied buffers
 * @md: Pointer to mapped_device
 * @name: Buffer (size DM_NAME_LEN) for name
 * @uuid: Buffer (size DM_UUID_LEN) for uuid or empty string if uuid not defined
 */
int dm_copy_name_and_uuid(struct mapped_device *md, char *name, char *uuid)
{
	int r = 0;
	struct hash_cell *hc;

	if (!md)
		return -ENXIO;

	mutex_lock(&dm_hash_cells_mutex);
	hc = dm_get_mdptr(md);
	if (!hc || hc->md != md) {
		r = -ENXIO;
		goto out;
	}

	if (name)
		strcpy(name, hc->name);
	if (uuid)
		strcpy(uuid, hc->uuid ? : "");

out:
	mutex_unlock(&dm_hash_cells_mutex);

	return r;
}<|MERGE_RESOLUTION|>--- conflicted
+++ resolved
@@ -270,7 +270,6 @@
 			}
 
 			__hash_remove(hc);
-<<<<<<< HEAD
 
 			up_write(&_hash_lock);
 
@@ -294,30 +293,6 @@
 
 	if (dev_skipped)
 		DMWARN("remove_all left %d open device(s)", dev_skipped);
-=======
-
-			up_write(&_hash_lock);
-
-			dm_put(md);
-			if (likely(keep_open_devices))
-				dm_destroy(md);
-			else
-				dm_destroy_immediate(md);
-
-			/*
-			 * Some mapped devices may be using other mapped
-			 * devices, so repeat until we make no further
-			 * progress.  If a new mapped device is created
-			 * here it will also get removed.
-			 */
-			goto retry;
-		}
-	}
-
-	up_write(&_hash_lock);
-
-	if (dev_skipped)
-		DMWARN("remove_all left %d open device(s)", dev_skipped);
 }
 
 /*
@@ -353,7 +328,6 @@
 	list_add(&hc->name_list, _name_buckets + hash_str(new_name));
 
 	return old_name;
->>>>>>> b55e9ac4
 }
 
 static struct mapped_device *dm_hash_rename(struct dm_ioctl *param,
