/*
 *  linux/fs/super.c
 *
 *  Copyright (C) 1991, 1992  Linus Torvalds
 *
 *  super.c contains code to handle: - mount structures
 *                                   - super-block tables
 *                                   - filesystem drivers list
 *                                   - mount system call
 *                                   - umount system call
 *                                   - ustat system call
 *
 * GK 2/5/95  -  Changed to support mounting the root fs via NFS
 *
 *  Added kerneld support: Jacques Gelinas and Bjorn Ekwall
 *  Added change_root: Werner Almesberger & Hans Lermen, Feb '96
 *  Added options to /proc/mounts:
 *    Torbjörn Lindh (torbjorn.lindh@gopta.se), April 14, 1996.
 *  Added devfs support: Richard Gooch <rgooch@atnf.csiro.au>, 13-JAN-1998
 *  Heavily rewritten for 'one fs - one tree' dcache architecture. AV, Mar 2000
 */

#include <linux/module.h>
#include <linux/slab.h>
#include <linux/acct.h>
#include <linux/blkdev.h>
#include <linux/mount.h>
#include <linux/security.h>
#include <linux/writeback.h>		/* for the emergency remount stuff */
#include <linux/idr.h>
#include <linux/mutex.h>
#include <linux/backing-dev.h>
#include <linux/rculist_bl.h>
#include <linux/cleancache.h>
#include "internal.h"


LIST_HEAD(super_blocks);
DEFINE_SPINLOCK(sb_lock);

/**
 *	alloc_super	-	create new superblock
 *	@type:	filesystem type superblock should belong to
 *
 *	Allocates and initializes a new &struct super_block.  alloc_super()
 *	returns a pointer new superblock or %NULL if allocation had failed.
 */
static struct super_block *alloc_super(struct file_system_type *type)
{
	struct super_block *s = kzalloc(sizeof(struct super_block),  GFP_USER);
	static const struct super_operations default_op;

	if (s) {
		if (security_sb_alloc(s)) {
			kfree(s);
			s = NULL;
			goto out;
		}
#ifdef CONFIG_SMP
		s->s_files = alloc_percpu(struct list_head);
		if (!s->s_files) {
			security_sb_free(s);
			kfree(s);
			s = NULL;
			goto out;
		} else {
			int i;

			for_each_possible_cpu(i)
				INIT_LIST_HEAD(per_cpu_ptr(s->s_files, i));
		}
#else
		INIT_LIST_HEAD(&s->s_files);
#endif
		s->s_bdi = &default_backing_dev_info;
		INIT_LIST_HEAD(&s->s_instances);
		INIT_HLIST_BL_HEAD(&s->s_anon);
		INIT_LIST_HEAD(&s->s_inodes);
		INIT_LIST_HEAD(&s->s_dentry_lru);
		init_rwsem(&s->s_umount);
		mutex_init(&s->s_lock);
		lockdep_set_class(&s->s_umount, &type->s_umount_key);
		/*
		 * The locking rules for s_lock are up to the
		 * filesystem. For example ext3fs has different
		 * lock ordering than usbfs:
		 */
		lockdep_set_class(&s->s_lock, &type->s_lock_key);
		/*
		 * sget() can have s_umount recursion.
		 *
		 * When it cannot find a suitable sb, it allocates a new
		 * one (this one), and tries again to find a suitable old
		 * one.
		 *
		 * In case that succeeds, it will acquire the s_umount
		 * lock of the old one. Since these are clearly distrinct
		 * locks, and this object isn't exposed yet, there's no
		 * risk of deadlocks.
		 *
		 * Annotate this by putting this lock in a different
		 * subclass.
		 */
		down_write_nested(&s->s_umount, SINGLE_DEPTH_NESTING);
		s->s_count = 1;
		atomic_set(&s->s_active, 1);
		mutex_init(&s->s_vfs_rename_mutex);
		lockdep_set_class(&s->s_vfs_rename_mutex, &type->s_vfs_rename_key);
		mutex_init(&s->s_dquot.dqio_mutex);
		mutex_init(&s->s_dquot.dqonoff_mutex);
		init_rwsem(&s->s_dquot.dqptr_sem);
		init_waitqueue_head(&s->s_wait_unfrozen);
		s->s_maxbytes = MAX_NON_LFS;
		s->s_op = &default_op;
		s->s_time_gran = 1000000000;
		s->cleancache_poolid = -1;
	}
out:
	return s;
}

/**
 *	destroy_super	-	frees a superblock
 *	@s: superblock to free
 *
 *	Frees a superblock.
 */
static inline void destroy_super(struct super_block *s)
{
#ifdef CONFIG_SMP
	free_percpu(s->s_files);
#endif
	security_sb_free(s);
	kfree(s->s_subtype);
	kfree(s->s_options);
	kfree(s);
}

/* Superblock refcounting  */

/*
 * Drop a superblock's refcount.  The caller must hold sb_lock.
 */
void __put_super(struct super_block *sb)
{
	if (!--sb->s_count) {
		list_del_init(&sb->s_list);
		destroy_super(sb);
	}
}

/**
 *	put_super	-	drop a temporary reference to superblock
 *	@sb: superblock in question
 *
 *	Drops a temporary reference, frees superblock if there's no
 *	references left.
 */
void put_super(struct super_block *sb)
{
	spin_lock(&sb_lock);
	__put_super(sb);
	spin_unlock(&sb_lock);
}


/**
 *	deactivate_locked_super	-	drop an active reference to superblock
 *	@s: superblock to deactivate
 *
 *	Drops an active reference to superblock, converting it into a temprory
 *	one if there is no other active references left.  In that case we
 *	tell fs driver to shut it down and drop the temporary reference we
 *	had just acquired.
 *
 *	Caller holds exclusive lock on superblock; that lock is released.
 */
void deactivate_locked_super(struct super_block *s)
{
	struct file_system_type *fs = s->s_type;
	if (atomic_dec_and_test(&s->s_active)) {
		cleancache_flush_fs(s);
		fs->kill_sb(s);
		/*
		 * We need to call rcu_barrier so all the delayed rcu free
		 * inodes are flushed before we release the fs module.
		 */
		rcu_barrier();
		put_filesystem(fs);
		put_super(s);
	} else {
		up_write(&s->s_umount);
	}
}

EXPORT_SYMBOL(deactivate_locked_super);

/**
 *	deactivate_super	-	drop an active reference to superblock
 *	@s: superblock to deactivate
 *
 *	Variant of deactivate_locked_super(), except that superblock is *not*
 *	locked by caller.  If we are going to drop the final active reference,
 *	lock will be acquired prior to that.
 */
void deactivate_super(struct super_block *s)
{
        if (!atomic_add_unless(&s->s_active, -1, 1)) {
		down_write(&s->s_umount);
		deactivate_locked_super(s);
	}
}

EXPORT_SYMBOL(deactivate_super);

/**
 *	grab_super - acquire an active reference
 *	@s: reference we are trying to make active
 *
 *	Tries to acquire an active reference.  grab_super() is used when we
 * 	had just found a superblock in super_blocks or fs_type->fs_supers
 *	and want to turn it into a full-blown active reference.  grab_super()
 *	is called with sb_lock held and drops it.  Returns 1 in case of
 *	success, 0 if we had failed (superblock contents was already dead or
 *	dying when grab_super() had been called).
 */
static int grab_super(struct super_block *s) __releases(sb_lock)
{
	if (atomic_inc_not_zero(&s->s_active)) {
		spin_unlock(&sb_lock);
		return 1;
	}
	/* it's going away */
	s->s_count++;
	spin_unlock(&sb_lock);
	/* wait for it to die */
	down_write(&s->s_umount);
	up_write(&s->s_umount);
	put_super(s);
	return 0;
}

/*
 * Superblock locking.  We really ought to get rid of these two.
 */
void lock_super(struct super_block * sb)
{
	get_fs_excl();
	mutex_lock(&sb->s_lock);
}

void unlock_super(struct super_block * sb)
{
	put_fs_excl();
	mutex_unlock(&sb->s_lock);
}

EXPORT_SYMBOL(lock_super);
EXPORT_SYMBOL(unlock_super);

/**
 *	generic_shutdown_super	-	common helper for ->kill_sb()
 *	@sb: superblock to kill
 *
 *	generic_shutdown_super() does all fs-independent work on superblock
 *	shutdown.  Typical ->kill_sb() should pick all fs-specific objects
 *	that need destruction out of superblock, call generic_shutdown_super()
 *	and release aforementioned objects.  Note: dentries and inodes _are_
 *	taken care of and do not need specific handling.
 *
 *	Upon calling this function, the filesystem may no longer alter or
 *	rearrange the set of dentries belonging to this super_block, nor may it
 *	change the attachments of dentries to inodes.
 */
void generic_shutdown_super(struct super_block *sb)
{
	const struct super_operations *sop = sb->s_op;


	if (sb->s_root) {
		shrink_dcache_for_umount(sb);
		sync_filesystem(sb);
		get_fs_excl();
		sb->s_flags &= ~MS_ACTIVE;

		fsnotify_unmount_inodes(&sb->s_inodes);

		evict_inodes(sb);

		if (sop->put_super)
			sop->put_super(sb);

		if (!list_empty(&sb->s_inodes)) {
			printk("VFS: Busy inodes after unmount of %s. "
			   "Self-destruct in 5 seconds.  Have a nice day...\n",
			   sb->s_id);
		}
		put_fs_excl();
	}
	spin_lock(&sb_lock);
	/* should be initialized for __put_super_and_need_restart() */
	list_del_init(&sb->s_instances);
	spin_unlock(&sb_lock);
	up_write(&sb->s_umount);
}

EXPORT_SYMBOL(generic_shutdown_super);

/**
 *	sget	-	find or create a superblock
 *	@type:	filesystem type superblock should belong to
 *	@test:	comparison callback
 *	@set:	setup callback
 *	@data:	argument to each of them
 */
struct super_block *sget(struct file_system_type *type,
			int (*test)(struct super_block *,void *),
			int (*set)(struct super_block *,void *),
			void *data)
{
	struct super_block *s = NULL;
	struct super_block *old;
	int err;

retry:
	spin_lock(&sb_lock);
	if (test) {
		list_for_each_entry(old, &type->fs_supers, s_instances) {
			if (!test(old, data))
				continue;
			if (!grab_super(old))
				goto retry;
			if (s) {
				up_write(&s->s_umount);
				destroy_super(s);
				s = NULL;
			}
			down_write(&old->s_umount);
			if (unlikely(!(old->s_flags & MS_BORN))) {
				deactivate_locked_super(old);
				goto retry;
			}
			return old;
		}
	}
	if (!s) {
		spin_unlock(&sb_lock);
		s = alloc_super(type);
		if (!s)
			return ERR_PTR(-ENOMEM);
		goto retry;
	}
		
	err = set(s, data);
	if (err) {
		spin_unlock(&sb_lock);
		up_write(&s->s_umount);
		destroy_super(s);
		return ERR_PTR(err);
	}
	s->s_type = type;
	strlcpy(s->s_id, type->name, sizeof(s->s_id));
	list_add_tail(&s->s_list, &super_blocks);
	list_add(&s->s_instances, &type->fs_supers);
	spin_unlock(&sb_lock);
	get_filesystem(type);
	return s;
}

EXPORT_SYMBOL(sget);

void drop_super(struct super_block *sb)
{
	up_read(&sb->s_umount);
	put_super(sb);
}

EXPORT_SYMBOL(drop_super);

/**
 * sync_supers - helper for periodic superblock writeback
 *
 * Call the write_super method if present on all dirty superblocks in
 * the system.  This is for the periodic writeback used by most older
 * filesystems.  For data integrity superblock writeback use
 * sync_filesystems() instead.
 *
 * Note: check the dirty flag before waiting, so we don't
 * hold up the sync while mounting a device. (The newly
 * mounted device won't need syncing.)
 */
void sync_supers(void)
{
	struct super_block *sb, *p = NULL;

	spin_lock(&sb_lock);
	list_for_each_entry(sb, &super_blocks, s_list) {
		if (list_empty(&sb->s_instances))
			continue;
		if (sb->s_op->write_super && sb->s_dirt) {
			sb->s_count++;
			spin_unlock(&sb_lock);

			down_read(&sb->s_umount);
			if (sb->s_root && sb->s_dirt)
				sb->s_op->write_super(sb);
			up_read(&sb->s_umount);

			spin_lock(&sb_lock);
			if (p)
				__put_super(p);
			p = sb;
		}
	}
	if (p)
		__put_super(p);
	spin_unlock(&sb_lock);
}

/**
 *	iterate_supers - call function for all active superblocks
 *	@f: function to call
 *	@arg: argument to pass to it
 *
 *	Scans the superblock list and calls given function, passing it
 *	locked superblock and given argument.
 */
void iterate_supers(void (*f)(struct super_block *, void *), void *arg)
{
	struct super_block *sb, *p = NULL;

	spin_lock(&sb_lock);
	list_for_each_entry(sb, &super_blocks, s_list) {
		if (list_empty(&sb->s_instances))
			continue;
		sb->s_count++;
		spin_unlock(&sb_lock);

		down_read(&sb->s_umount);
		if (sb->s_root)
			f(sb, arg);
		up_read(&sb->s_umount);

		spin_lock(&sb_lock);
		if (p)
			__put_super(p);
		p = sb;
	}
	if (p)
		__put_super(p);
	spin_unlock(&sb_lock);
}

/**
 *	get_super - get the superblock of a device
 *	@bdev: device to get the superblock for
 *	
 *	Scans the superblock list and finds the superblock of the file system
 *	mounted on the device given. %NULL is returned if no match is found.
 */

struct super_block *get_super(struct block_device *bdev)
{
	struct super_block *sb;

	if (!bdev)
		return NULL;

	spin_lock(&sb_lock);
rescan:
	list_for_each_entry(sb, &super_blocks, s_list) {
		if (list_empty(&sb->s_instances))
			continue;
		if (sb->s_bdev == bdev) {
			sb->s_count++;
			spin_unlock(&sb_lock);
			down_read(&sb->s_umount);
			/* still alive? */
			if (sb->s_root)
				return sb;
			up_read(&sb->s_umount);
			/* nope, got unmounted */
			spin_lock(&sb_lock);
			__put_super(sb);
			goto rescan;
		}
	}
	spin_unlock(&sb_lock);
	return NULL;
}

EXPORT_SYMBOL(get_super);

/**
 * get_active_super - get an active reference to the superblock of a device
 * @bdev: device to get the superblock for
 *
 * Scans the superblock list and finds the superblock of the file system
 * mounted on the device given.  Returns the superblock with an active
 * reference or %NULL if none was found.
 */
struct super_block *get_active_super(struct block_device *bdev)
{
	struct super_block *sb;

	if (!bdev)
		return NULL;

restart:
	spin_lock(&sb_lock);
	list_for_each_entry(sb, &super_blocks, s_list) {
		if (list_empty(&sb->s_instances))
			continue;
		if (sb->s_bdev == bdev) {
			if (grab_super(sb)) /* drops sb_lock */
				return sb;
			else
				goto restart;
		}
	}
	spin_unlock(&sb_lock);
	return NULL;
}
 
struct super_block *user_get_super(dev_t dev)
{
	struct super_block *sb;

	spin_lock(&sb_lock);
rescan:
	list_for_each_entry(sb, &super_blocks, s_list) {
		if (list_empty(&sb->s_instances))
			continue;
		if (sb->s_dev ==  dev) {
			sb->s_count++;
			spin_unlock(&sb_lock);
			down_read(&sb->s_umount);
			/* still alive? */
			if (sb->s_root)
				return sb;
			up_read(&sb->s_umount);
			/* nope, got unmounted */
			spin_lock(&sb_lock);
			__put_super(sb);
			goto rescan;
		}
	}
	spin_unlock(&sb_lock);
	return NULL;
}

/**
 *	do_remount_sb - asks filesystem to change mount options.
 *	@sb:	superblock in question
 *	@flags:	numeric part of options
 *	@data:	the rest of options
 *      @force: whether or not to force the change
 *
 *	Alters the mount options of a mounted file system.
 */
int do_remount_sb(struct super_block *sb, int flags, void *data, int force)
{
	int retval;
	int remount_ro;

	if (sb->s_frozen != SB_UNFROZEN)
		return -EBUSY;

#ifdef CONFIG_BLOCK
	if (!(flags & MS_RDONLY) && bdev_read_only(sb->s_bdev))
		return -EACCES;
#endif

	if (flags & MS_RDONLY)
		acct_auto_close(sb);
	shrink_dcache_sb(sb);
	sync_filesystem(sb);

	remount_ro = (flags & MS_RDONLY) && !(sb->s_flags & MS_RDONLY);

	/* If we are remounting RDONLY and current sb is read/write,
	   make sure there are no rw files opened */
	if (remount_ro) {
		if (force)
			mark_files_ro(sb);
		else if (!fs_may_remount_ro(sb))
			return -EBUSY;
	}

	if (sb->s_op->remount_fs) {
		retval = sb->s_op->remount_fs(sb, &flags, data);
		if (retval)
			return retval;
	}
	sb->s_flags = (sb->s_flags & ~MS_RMT_MASK) | (flags & MS_RMT_MASK);

	/*
	 * Some filesystems modify their metadata via some other path than the
	 * bdev buffer cache (eg. use a private mapping, or directories in
	 * pagecache, etc). Also file data modifications go via their own
	 * mappings. So If we try to mount readonly then copy the filesystem
	 * from bdev, we could get stale data, so invalidate it to give a best
	 * effort at coherency.
	 */
	if (remount_ro && sb->s_bdev)
		invalidate_bdev(sb->s_bdev);
	return 0;
}

static void do_emergency_remount(struct work_struct *work)
{
	struct super_block *sb, *p = NULL;

	spin_lock(&sb_lock);
	list_for_each_entry(sb, &super_blocks, s_list) {
		if (list_empty(&sb->s_instances))
			continue;
		sb->s_count++;
		spin_unlock(&sb_lock);
		down_write(&sb->s_umount);
		if (sb->s_root && sb->s_bdev && !(sb->s_flags & MS_RDONLY)) {
			/*
			 * What lock protects sb->s_flags??
			 */
			do_remount_sb(sb, MS_RDONLY, NULL, 1);
		}
		up_write(&sb->s_umount);
		spin_lock(&sb_lock);
		if (p)
			__put_super(p);
		p = sb;
	}
	if (p)
		__put_super(p);
	spin_unlock(&sb_lock);
	kfree(work);
	printk("Emergency Remount complete\n");
}

void emergency_remount(void)
{
	struct work_struct *work;

	work = kmalloc(sizeof(*work), GFP_ATOMIC);
	if (work) {
		INIT_WORK(work, do_emergency_remount);
		schedule_work(work);
	}
}

/*
 * Unnamed block devices are dummy devices used by virtual
 * filesystems which don't use real block-devices.  -- jrs
 */

static DEFINE_IDA(unnamed_dev_ida);
static DEFINE_SPINLOCK(unnamed_dev_lock);/* protects the above */
static int unnamed_dev_start = 0; /* don't bother trying below it */

int set_anon_super(struct super_block *s, void *data)
{
	int dev;
	int error;

 retry:
	if (ida_pre_get(&unnamed_dev_ida, GFP_ATOMIC) == 0)
		return -ENOMEM;
	spin_lock(&unnamed_dev_lock);
	error = ida_get_new_above(&unnamed_dev_ida, unnamed_dev_start, &dev);
	if (!error)
		unnamed_dev_start = dev + 1;
	spin_unlock(&unnamed_dev_lock);
	if (error == -EAGAIN)
		/* We raced and lost with another CPU. */
		goto retry;
	else if (error)
		return -EAGAIN;

	if ((dev & MAX_ID_MASK) == (1 << MINORBITS)) {
		spin_lock(&unnamed_dev_lock);
		ida_remove(&unnamed_dev_ida, dev);
		if (unnamed_dev_start > dev)
			unnamed_dev_start = dev;
		spin_unlock(&unnamed_dev_lock);
		return -EMFILE;
	}
	s->s_dev = MKDEV(0, dev & MINORMASK);
	s->s_bdi = &noop_backing_dev_info;
	return 0;
}

EXPORT_SYMBOL(set_anon_super);

void kill_anon_super(struct super_block *sb)
{
	int slot = MINOR(sb->s_dev);

	generic_shutdown_super(sb);
	spin_lock(&unnamed_dev_lock);
	ida_remove(&unnamed_dev_ida, slot);
	if (slot < unnamed_dev_start)
		unnamed_dev_start = slot;
	spin_unlock(&unnamed_dev_lock);
}

EXPORT_SYMBOL(kill_anon_super);

void kill_litter_super(struct super_block *sb)
{
	if (sb->s_root)
		d_genocide(sb->s_root);
	kill_anon_super(sb);
}

EXPORT_SYMBOL(kill_litter_super);

static int ns_test_super(struct super_block *sb, void *data)
{
	return sb->s_fs_info == data;
}

static int ns_set_super(struct super_block *sb, void *data)
{
	sb->s_fs_info = data;
	return set_anon_super(sb, NULL);
}

struct dentry *mount_ns(struct file_system_type *fs_type, int flags,
	void *data, int (*fill_super)(struct super_block *, void *, int))
{
	struct super_block *sb;

	sb = sget(fs_type, ns_test_super, ns_set_super, data);
	if (IS_ERR(sb))
		return ERR_CAST(sb);

	if (!sb->s_root) {
		int err;
		sb->s_flags = flags;
		err = fill_super(sb, data, flags & MS_SILENT ? 1 : 0);
		if (err) {
			deactivate_locked_super(sb);
			return ERR_PTR(err);
		}

		sb->s_flags |= MS_ACTIVE;
	}

	return dget(sb->s_root);
}

EXPORT_SYMBOL(mount_ns);

#ifdef CONFIG_BLOCK
static int set_bdev_super(struct super_block *s, void *data)
{
	s->s_bdev = data;
	s->s_dev = s->s_bdev->bd_dev;

	/*
	 * We set the bdi here to the queue backing, file systems can
	 * overwrite this in ->fill_super()
	 */
	s->s_bdi = &bdev_get_queue(s->s_bdev)->backing_dev_info;
	return 0;
}

static int test_bdev_super(struct super_block *s, void *data)
{
	return (void *)s->s_bdev == data;
}

struct dentry *mount_bdev(struct file_system_type *fs_type,
	int flags, const char *dev_name, void *data,
	int (*fill_super)(struct super_block *, void *, int))
{
	struct block_device *bdev;
	struct super_block *s;
	fmode_t mode = FMODE_READ | FMODE_EXCL;
	int error = 0;

	if (!(flags & MS_RDONLY))
		mode |= FMODE_WRITE;

	bdev = blkdev_get_by_path(dev_name, mode, fs_type);
	if (IS_ERR(bdev))
		return ERR_CAST(bdev);

	/*
	 * once the super is inserted into the list by sget, s_umount
	 * will protect the lockfs code from trying to start a snapshot
	 * while we are mounting
	 */
	mutex_lock(&bdev->bd_fsfreeze_mutex);
	if (bdev->bd_fsfreeze_count > 0) {
		mutex_unlock(&bdev->bd_fsfreeze_mutex);
		error = -EBUSY;
		goto error_bdev;
	}
	s = sget(fs_type, test_bdev_super, set_bdev_super, bdev);
	mutex_unlock(&bdev->bd_fsfreeze_mutex);
	if (IS_ERR(s))
		goto error_s;

	if (s->s_root) {
		if ((flags ^ s->s_flags) & MS_RDONLY) {
			deactivate_locked_super(s);
			error = -EBUSY;
			goto error_bdev;
		}

		/*
		 * s_umount nests inside bd_mutex during
		 * __invalidate_device().  blkdev_put() acquires
		 * bd_mutex and can't be called under s_umount.  Drop
		 * s_umount temporarily.  This is safe as we're
		 * holding an active reference.
		 */
		up_write(&s->s_umount);
		blkdev_put(bdev, mode);
		down_write(&s->s_umount);
	} else {
		char b[BDEVNAME_SIZE];

		s->s_flags = flags | MS_NOSEC;
		s->s_mode = mode;
		strlcpy(s->s_id, bdevname(bdev, b), sizeof(s->s_id));
		sb_set_blocksize(s, block_size(bdev));
		error = fill_super(s, data, flags & MS_SILENT ? 1 : 0);
		if (error) {
			deactivate_locked_super(s);
			goto error;
		}

		s->s_flags |= MS_ACTIVE;
		bdev->bd_super = s;
	}

	return dget(s->s_root);

error_s:
	error = PTR_ERR(s);
error_bdev:
	blkdev_put(bdev, mode);
error:
	return ERR_PTR(error);
}
EXPORT_SYMBOL(mount_bdev);

void kill_block_super(struct super_block *sb)
{
	struct block_device *bdev = sb->s_bdev;
	fmode_t mode = sb->s_mode;

	bdev->bd_super = NULL;
	generic_shutdown_super(sb);
	sync_blockdev(bdev);
	WARN_ON_ONCE(!(mode & FMODE_EXCL));
	blkdev_put(bdev, mode | FMODE_EXCL);
}

EXPORT_SYMBOL(kill_block_super);
#endif

struct dentry *mount_nodev(struct file_system_type *fs_type,
	int flags, void *data,
	int (*fill_super)(struct super_block *, void *, int))
{
	int error;
	struct super_block *s = sget(fs_type, NULL, set_anon_super, NULL);

	if (IS_ERR(s))
		return ERR_CAST(s);

	s->s_flags = flags;

	error = fill_super(s, data, flags & MS_SILENT ? 1 : 0);
	if (error) {
		deactivate_locked_super(s);
		return ERR_PTR(error);
	}
	s->s_flags |= MS_ACTIVE;
	return dget(s->s_root);
}
EXPORT_SYMBOL(mount_nodev);

static int compare_single(struct super_block *s, void *p)
{
	return 1;
}

struct dentry *mount_single(struct file_system_type *fs_type,
	int flags, void *data,
	int (*fill_super)(struct super_block *, void *, int))
{
	struct super_block *s;
	int error;

	s = sget(fs_type, compare_single, set_anon_super, NULL);
	if (IS_ERR(s))
		return ERR_CAST(s);
	if (!s->s_root) {
		s->s_flags = flags;
		error = fill_super(s, data, flags & MS_SILENT ? 1 : 0);
		if (error) {
			deactivate_locked_super(s);
			return ERR_PTR(error);
		}
		s->s_flags |= MS_ACTIVE;
	} else {
		do_remount_sb(s, flags, data, 0);
	}
	return dget(s->s_root);
}
EXPORT_SYMBOL(mount_single);

struct dentry *
mount_fs(struct file_system_type *type, int flags, const char *name, void *data)
{
	struct dentry *root;
	struct super_block *sb;
	char *secdata = NULL;
	int error = -ENOMEM;

	if (data && !(type->fs_flags & FS_BINARY_MOUNTDATA)) {
		secdata = alloc_secdata();
		if (!secdata)
			goto out;

		error = security_sb_copy_data(data, secdata);
		if (error)
			goto out_free_secdata;
	}

	root = type->mount(type, flags, name, data);
	if (IS_ERR(root)) {
		error = PTR_ERR(root);
		goto out_free_secdata;
<<<<<<< HEAD
	BUG_ON(!mnt->mnt_sb);
	WARN_ON(!mnt->mnt_sb->s_bdi);
	mnt->mnt_sb->s_flags |= MS_BORN;
=======
	}
	sb = root->d_sb;
	BUG_ON(!sb);
	WARN_ON(!sb->s_bdi);
	WARN_ON(sb->s_bdi == &default_backing_dev_info);
	sb->s_flags |= MS_BORN;
>>>>>>> b55e9ac4

	error = security_sb_kern_mount(sb, flags, secdata);
	if (error)
		goto out_sb;

	/*
	 * filesystems should never set s_maxbytes larger than MAX_LFS_FILESIZE
	 * but s_maxbytes was an unsigned long long for many releases. Throw
	 * this warning for a little while to try and catch filesystems that
	 * violate this rule.
	 */
	WARN((sb->s_maxbytes < 0), "%s set sb->s_maxbytes to "
		"negative value (%lld)\n", type->name, sb->s_maxbytes);

	up_write(&sb->s_umount);
	free_secdata(secdata);
	return root;
out_sb:
	dput(root);
	deactivate_locked_super(sb);
out_free_secdata:
	free_secdata(secdata);
out:
	return ERR_PTR(error);
}

/**
 * freeze_super - lock the filesystem and force it into a consistent state
 * @sb: the super to lock
 *
 * Syncs the super to make sure the filesystem is consistent and calls the fs's
 * freeze_fs.  Subsequent calls to this without first thawing the fs will return
 * -EBUSY.
 */
int freeze_super(struct super_block *sb)
{
	int ret;

	atomic_inc(&sb->s_active);
	down_write(&sb->s_umount);
	if (sb->s_frozen) {
		deactivate_locked_super(sb);
		return -EBUSY;
	}

	if (sb->s_flags & MS_RDONLY) {
		sb->s_frozen = SB_FREEZE_TRANS;
		smp_wmb();
		up_write(&sb->s_umount);
		return 0;
	}

	sb->s_frozen = SB_FREEZE_WRITE;
	smp_wmb();

	sync_filesystem(sb);

	sb->s_frozen = SB_FREEZE_TRANS;
	smp_wmb();

	sync_blockdev(sb->s_bdev);
	if (sb->s_op->freeze_fs) {
		ret = sb->s_op->freeze_fs(sb);
		if (ret) {
			printk(KERN_ERR
				"VFS:Filesystem freeze failed\n");
			sb->s_frozen = SB_UNFROZEN;
			deactivate_locked_super(sb);
			return ret;
		}
	}
	up_write(&sb->s_umount);
	return 0;
}
EXPORT_SYMBOL(freeze_super);

/**
 * thaw_super -- unlock filesystem
 * @sb: the super to thaw
 *
 * Unlocks the filesystem and marks it writeable again after freeze_super().
 */
int thaw_super(struct super_block *sb)
{
	int error;

	down_write(&sb->s_umount);
	if (sb->s_frozen == SB_UNFROZEN) {
		up_write(&sb->s_umount);
		return -EINVAL;
	}

	if (sb->s_flags & MS_RDONLY)
		goto out;

	if (sb->s_op->unfreeze_fs) {
		error = sb->s_op->unfreeze_fs(sb);
		if (error) {
			printk(KERN_ERR
				"VFS:Filesystem thaw failed\n");
			sb->s_frozen = SB_FREEZE_TRANS;
			up_write(&sb->s_umount);
			return error;
		}
	}

out:
	sb->s_frozen = SB_UNFROZEN;
	smp_wmb();
	wake_up(&sb->s_wait_unfrozen);
	deactivate_locked_super(sb);

	return 0;
}
EXPORT_SYMBOL(thaw_super);<|MERGE_RESOLUTION|>--- conflicted
+++ resolved
@@ -936,18 +936,12 @@
 	if (IS_ERR(root)) {
 		error = PTR_ERR(root);
 		goto out_free_secdata;
-<<<<<<< HEAD
-	BUG_ON(!mnt->mnt_sb);
-	WARN_ON(!mnt->mnt_sb->s_bdi);
-	mnt->mnt_sb->s_flags |= MS_BORN;
-=======
 	}
 	sb = root->d_sb;
 	BUG_ON(!sb);
 	WARN_ON(!sb->s_bdi);
 	WARN_ON(sb->s_bdi == &default_backing_dev_info);
 	sb->s_flags |= MS_BORN;
->>>>>>> b55e9ac4
 
 	error = security_sb_kern_mount(sb, flags, secdata);
 	if (error)
