--- conflicted
+++ resolved
@@ -14,15 +14,9 @@
 #define __ASM_ARCH_MEMORY_H
 
 #if defined(CONFIG_MACH_SMDKV210)
-<<<<<<< HEAD
-#define PHYS_OFFSET		UL(0x20000000)
-#else
-#define PHYS_OFFSET		UL(0x30000000)
-=======
 #define PLAT_PHYS_OFFSET		UL(0x20000000)
 #else
 #define PLAT_PHYS_OFFSET		UL(0x30000000)
->>>>>>> b55e9ac4
 #endif
 
 #define CONSISTENT_DMA_SIZE	(SZ_8M + SZ_4M + SZ_2M)
