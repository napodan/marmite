--- conflicted
+++ resolved
@@ -190,12 +190,8 @@
 	/* Check for LOM (vs. NIC) or one of two valid mezzanine cards */
 	if (!((nvm_data & NVM_COMPAT_LOM) ||
 	      (hw->adapter->pdev->device == E1000_DEV_ID_82571EB_SERDES_DUAL) ||
-<<<<<<< HEAD
-	      (hw->adapter->pdev->device == E1000_DEV_ID_82571EB_SERDES_QUAD)))
-=======
 	      (hw->adapter->pdev->device == E1000_DEV_ID_82571EB_SERDES_QUAD) ||
 	      (hw->adapter->pdev->device == E1000_DEV_ID_82571EB_SERDES)))
->>>>>>> b55e9ac4
 		goto out;
 
 	ret_val = e1000_read_nvm(hw, NVM_ALT_MAC_ADDR_PTR, 1,
