--- conflicted
+++ resolved
@@ -447,11 +447,7 @@
 				goto err_i1;
 			}
 		} else
-<<<<<<< HEAD
-			memset(kdata, 0, _IOC_SIZE(cmd));
-=======
 			memset(kdata, 0, usize);
->>>>>>> b55e9ac4
 
 		if (ioctl->flags & DRM_UNLOCKED)
 			retcode = func(dev, kdata, file_priv);
