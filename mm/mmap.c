--- conflicted
+++ resolved
@@ -398,32 +398,6 @@
 	return vma;
 }
 
-<<<<<<< HEAD
-static inline void
-__vma_link_list(struct mm_struct *mm, struct vm_area_struct *vma,
-		struct vm_area_struct *prev, struct rb_node *rb_parent)
-{
-	struct vm_area_struct *next;
-
-	vma->vm_prev = prev;
-	if (prev) {
-		next = prev->vm_next;
-		prev->vm_next = vma;
-	} else {
-		mm->mmap = vma;
-		if (rb_parent)
-			next = rb_entry(rb_parent,
-					struct vm_area_struct, vm_rb);
-		else
-			next = NULL;
-	}
-	vma->vm_next = next;
-	if (next)
-		next->vm_prev = vma;
-}
-
-=======
->>>>>>> b55e9ac4
 void __vma_link_rb(struct mm_struct *mm, struct vm_area_struct *vma,
 		struct rb_node **rb_link, struct rb_node *rb_parent)
 {
