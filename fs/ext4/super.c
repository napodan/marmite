--- conflicted
+++ resolved
@@ -272,13 +272,6 @@
 	if (sb->s_flags & MS_RDONLY)
 		return ERR_PTR(-EROFS);
 
-<<<<<<< HEAD
-	vfs_check_frozen(sb, SB_FREEZE_TRANS);
-	/* Special case here: if the journal has aborted behind our
-	 * backs (eg. EIO in the commit thread), then we still need to
-	 * take the FS itself readonly cleanly. */
-=======
->>>>>>> b55e9ac4
 	journal = EXT4_SB(sb)->s_journal;
 	handle = ext4_journal_current_handle();
 
@@ -3454,13 +3447,10 @@
 	get_random_bytes(&sbi->s_next_generation, sizeof(u32));
 	spin_lock_init(&sbi->s_next_gen_lock);
 
-<<<<<<< HEAD
-=======
 	init_timer(&sbi->s_err_report);
 	sbi->s_err_report.function = print_daily_error_info;
 	sbi->s_err_report.data = (unsigned long) sb;
 
->>>>>>> b55e9ac4
 	err = percpu_counter_init(&sbi->s_freeblocks_counter,
 			ext4_count_free_blocks(sb));
 	if (!err) {
@@ -3596,28 +3586,12 @@
 	percpu_counter_set(&sbi->s_dirtyblocks_counter, 0);
 
 no_journal:
-<<<<<<< HEAD
-	if (test_opt(sb, NOBH)) {
-		if (!(test_opt(sb, DATA_FLAGS) == EXT4_MOUNT_WRITEBACK_DATA)) {
-			ext4_msg(sb, KERN_WARNING, "Ignoring nobh option - "
-				"its supported only with writeback mode");
-			clear_opt(sbi->s_mount_opt, NOBH);
-		}
-		if (test_opt(sb, DIOREAD_NOLOCK)) {
-			ext4_msg(sb, KERN_WARNING, "dioread_nolock option is "
-				"not supported with nobh mode");
-			goto failed_mount_wq;
-		}
-	}
-	EXT4_SB(sb)->dio_unwritten_wq = create_workqueue("ext4-dio-unwritten");
-=======
 	/*
 	 * The maximum number of concurrent works can be high and
 	 * concurrency isn't really necessary.  Limit it to 1.
 	 */
 	EXT4_SB(sb)->dio_unwritten_wq =
 		alloc_workqueue("ext4-dio-unwritten", WQ_MEM_RECLAIM | WQ_UNBOUND, 1);
->>>>>>> b55e9ac4
 	if (!EXT4_SB(sb)->dio_unwritten_wq) {
 		printk(KERN_ERR "EXT4-fs: failed to create DIO workqueue\n");
 		goto failed_mount_wq;
@@ -3776,11 +3750,8 @@
 	percpu_counter_destroy(&sbi->s_freeinodes_counter);
 	percpu_counter_destroy(&sbi->s_dirs_counter);
 	percpu_counter_destroy(&sbi->s_dirtyblocks_counter);
-<<<<<<< HEAD
-=======
 	if (sbi->s_mmp_tsk)
 		kthread_stop(sbi->s_mmp_tsk);
->>>>>>> b55e9ac4
 failed_mount2:
 	for (i = 0; i < db_count; i++)
 		brelse(sbi->s_group_desc[i]);
