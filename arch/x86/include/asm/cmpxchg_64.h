--- conflicted
+++ resolved
@@ -3,11 +3,6 @@
 
 #include <asm/alternative.h> /* Provides LOCK_PREFIX */
 
-<<<<<<< HEAD
-#define __xg(x) ((volatile long *)(x))
-
-=======
->>>>>>> b55e9ac4
 static inline void set_64bit(volatile u64 *ptr, u64 val)
 {
 	*ptr = val;
@@ -27,43 +22,28 @@
 	__typeof(*(ptr)) __x = (x);					\
 	switch (size) {							\
 	case 1:								\
-<<<<<<< HEAD
-		asm volatile("xchgb %b0,%1"				\
-			     : "=q" (__x), "+m" (*__xg(ptr))		\
-=======
 	{								\
 		volatile u8 *__ptr = (volatile u8 *)(ptr);		\
 		asm volatile("xchgb %0,%1"				\
 			     : "=q" (__x), "+m" (*__ptr)		\
->>>>>>> b55e9ac4
 			     : "0" (__x)				\
 			     : "memory");				\
 		break;							\
 	}								\
 	case 2:								\
-<<<<<<< HEAD
-		asm volatile("xchgw %w0,%1"				\
-			     : "=r" (__x), "+m" (*__xg(ptr))		\
-=======
 	{								\
 		volatile u16 *__ptr = (volatile u16 *)(ptr);		\
 		asm volatile("xchgw %0,%1"				\
 			     : "=r" (__x), "+m" (*__ptr)		\
->>>>>>> b55e9ac4
 			     : "0" (__x)				\
 			     : "memory");				\
 		break;							\
 	}								\
 	case 4:								\
-<<<<<<< HEAD
-		asm volatile("xchgl %k0,%1"				\
-			     : "=r" (__x), "+m" (*__xg(ptr))		\
-=======
 	{								\
 		volatile u32 *__ptr = (volatile u32 *)(ptr);		\
 		asm volatile("xchgl %0,%1"				\
 			     : "=r" (__x), "+m" (*__ptr)		\
->>>>>>> b55e9ac4
 			     : "0" (__x)				\
 			     : "memory");				\
 		break;							\
@@ -72,11 +52,7 @@
 	{								\
 		volatile u64 *__ptr = (volatile u64 *)(ptr);		\
 		asm volatile("xchgq %0,%1"				\
-<<<<<<< HEAD
-			     : "=r" (__x), "+m" (*__xg(ptr))		\
-=======
 			     : "=r" (__x), "+m" (*__ptr)		\
->>>>>>> b55e9ac4
 			     : "0" (__x)				\
 			     : "memory");				\
 		break;							\
@@ -104,57 +80,37 @@
 	__typeof__(*(ptr)) __new = (new);				\
 	switch (size) {							\
 	case 1:								\
-<<<<<<< HEAD
-		asm volatile(lock "cmpxchgb %b2,%1"			\
-			     : "=a" (__ret), "+m" (*__xg(ptr))		\
-=======
 	{								\
 		volatile u8 *__ptr = (volatile u8 *)(ptr);		\
 		asm volatile(lock "cmpxchgb %2,%1"			\
 			     : "=a" (__ret), "+m" (*__ptr)		\
->>>>>>> b55e9ac4
 			     : "q" (__new), "0" (__old)			\
 			     : "memory");				\
 		break;							\
 	}								\
 	case 2:								\
-<<<<<<< HEAD
-		asm volatile(lock "cmpxchgw %w2,%1"			\
-			     : "=a" (__ret), "+m" (*__xg(ptr))		\
-=======
 	{								\
 		volatile u16 *__ptr = (volatile u16 *)(ptr);		\
 		asm volatile(lock "cmpxchgw %2,%1"			\
 			     : "=a" (__ret), "+m" (*__ptr)		\
->>>>>>> b55e9ac4
 			     : "r" (__new), "0" (__old)			\
 			     : "memory");				\
 		break;							\
 	}								\
 	case 4:								\
-<<<<<<< HEAD
-		asm volatile(lock "cmpxchgl %k2,%1"			\
-			     : "=a" (__ret), "+m" (*__xg(ptr))		\
-=======
 	{								\
 		volatile u32 *__ptr = (volatile u32 *)(ptr);		\
 		asm volatile(lock "cmpxchgl %2,%1"			\
 			     : "=a" (__ret), "+m" (*__ptr)		\
->>>>>>> b55e9ac4
 			     : "r" (__new), "0" (__old)			\
 			     : "memory");				\
 		break;							\
 	}								\
 	case 8:								\
-<<<<<<< HEAD
-		asm volatile(lock "cmpxchgq %2,%1"			\
-			     : "=a" (__ret), "+m" (*__xg(ptr))		\
-=======
 	{								\
 		volatile u64 *__ptr = (volatile u64 *)(ptr);		\
 		asm volatile(lock "cmpxchgq %2,%1"			\
 			     : "=a" (__ret), "+m" (*__ptr)		\
->>>>>>> b55e9ac4
 			     : "r" (__new), "0" (__old)			\
 			     : "memory");				\
 		break;							\
