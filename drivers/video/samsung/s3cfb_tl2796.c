--- conflicted
+++ resolved
@@ -33,11 +33,7 @@
 #include <linux/earlysuspend.h>
 #ifdef CONFIG_FB_VOODOO
 #include <linux/miscdevice.h>
-<<<<<<< HEAD
-#define VOODOO_COLOR_VERSION 3
-=======
 #define VOODOO_COLOR_VERSION 2
->>>>>>> 1dc8c72e
 #endif
 
 #define SLEEPMSEC		0x1000
@@ -81,11 +77,7 @@
 u32 original_color_adj_mults[3];
 unsigned int panel_config_sequence = 0;
 
-<<<<<<< HEAD
-int hacky_v1_offset[3] = {0, 0, 0};
-=======
 int hacky_v1_offset[3] = {-26, -30, -33};
->>>>>>> 1dc8c72e
 
 static const u16 s6e63m0_SEQ_ETC_SETTING_SAMSUNG[] = {
 	/* ETC Condition Set Command  */
@@ -286,14 +278,7 @@
 		// terrible shameful hack allowing to get back standard
 		// colors without fixing the real thing properly (gamma table)
 		// it consist on a simple (negative) offset applied on v0
-<<<<<<< HEAD
-        int adj_hack = adj + ((hacky_v1_offset[c] * (int)adj) / 100);
-        if (adj_hack > 140)
-            adj_hack = 140;
-        gamma_regs[c] = adj_hack | 0x100;
-=======
 		gamma_regs[c] = (adj > hacky_v1_offset[c] && (adj <=255)) ? (adj - hacky_v1_offset[c]) | 0x100 : adj | 0x100;
->>>>>>> 1dc8c72e
 #else
 		gamma_regs[c] = adj | 0x100;
 #endif
@@ -1011,11 +996,7 @@
 
 static ssize_t red_v1_offset_store(struct device *dev, struct device_attribute *attr, const char *buf, size_t size)
 {
-<<<<<<< HEAD
-	u32 value;
-=======
 	int value;
->>>>>>> 1dc8c72e
 	if (sscanf(buf, "%d", &value) == 1)
 	{
 		hacky_v1_offset[0] = value;
@@ -1031,11 +1012,7 @@
 
 static ssize_t green_v1_offset_store(struct device *dev, struct device_attribute *attr, const char *buf, size_t size)
 {
-<<<<<<< HEAD
-	u32 value;
-=======
 	int value;
->>>>>>> 1dc8c72e
 	if (sscanf(buf, "%d", &value) == 1)
 	{
 		hacky_v1_offset[1] = value;
@@ -1102,11 +1079,7 @@
 
 static struct miscdevice voodoo_color_device = {
 	.minor = MISC_DYNAMIC_MINOR,
-<<<<<<< HEAD
-	.name = "samoled_color",
-=======
 	.name = "voodoo_color",
->>>>>>> 1dc8c72e
 };
 #endif
 
@@ -1166,7 +1139,7 @@
 	}
 
 	lcd->bl_dev->props.max_brightness = 255;
-	lcd->bl_dev->props.brightness = lcd->bl;
+	lcd->bl_dev->props.brightness = 255;
 
 	tl2796_ldi_enable(lcd);
 #ifdef CONFIG_HAS_EARLYSUSPEND
