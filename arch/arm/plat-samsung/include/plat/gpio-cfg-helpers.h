--- conflicted
+++ resolved
@@ -42,24 +42,18 @@
 	return (chip->config->set_pull)(chip, off, pull);
 }
 
-<<<<<<< HEAD
-=======
 static inline s3c_gpio_pull_t s3c_gpio_do_getpull(struct s3c_gpio_chip *chip,
 						  unsigned int off)
 {
 	return chip->config->get_pull(chip, off);
 }
 
->>>>>>> b55e9ac4
 static inline int s3c_gpio_do_setpin(struct s3c_gpio_chip *chip,
 				      unsigned int off, s3c_gpio_pull_t level)
 {
 	return (chip->config->set_pin)(chip, off, level);
 }
-<<<<<<< HEAD
-=======
-
->>>>>>> b55e9ac4
+
 /**
  * s3c_gpio_setcfg_s3c24xx - S3C24XX style GPIO configuration.
  * @chip: The gpio chip that is being configured.
