--- conflicted
+++ resolved
@@ -37,20 +37,6 @@
 	case 2:
 		s3c_gpio_cfgpin_range(S5PV210_GPC1(0), 5, S3C_GPIO_SFN(4));
 		break;
-<<<<<<< HEAD
-
-	case 0:
-		s3c_gpio_cfgpin(S5PV210_GPI(0), S3C_GPIO_SFN(2));
-		s3c_gpio_cfgpin(S5PV210_GPI(1), S3C_GPIO_SFN(2));
-		s3c_gpio_cfgpin(S5PV210_GPI(2), S3C_GPIO_SFN(2));
-		s3c_gpio_cfgpin(S5PV210_GPI(3), S3C_GPIO_SFN(2));
-		s3c_gpio_cfgpin(S5PV210_GPI(4), S3C_GPIO_SFN(2));
-		s3c_gpio_cfgpin(S5PV210_GPI(5), S3C_GPIO_SFN(2));
-		s3c_gpio_cfgpin(S5PV210_GPI(6), S3C_GPIO_SFN(2));
-		break;
-
-=======
->>>>>>> b55e9ac4
 	default:
 		printk(KERN_ERR "Invalid Device %d\n", pdev->id);
 		return -EINVAL;
@@ -94,11 +80,7 @@
 };
 
 struct platform_device s5pv210_device_iis0 = {
-<<<<<<< HEAD
-	.name		  = "s5pc1xx-iis",
-=======
 	.name		  = "samsung-i2s",
->>>>>>> b55e9ac4
 	.id		  = 0,
 	.num_resources	  = ARRAY_SIZE(s5pv210_iis0_resource),
 	.resource	  = s5pv210_iis0_resource,
