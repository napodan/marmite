--- conflicted
+++ resolved
@@ -135,12 +135,9 @@
 	unsigned int ideapad:1;
 	unsigned int thinkpad:1;
 	unsigned int hp_laptop:1;
-<<<<<<< HEAD
-=======
 	unsigned int asus:1;
 
 	unsigned int adc_switching:1;
->>>>>>> b55e9ac4
 
 	unsigned int ext_mic_present;
 	unsigned int recording;
@@ -2289,8 +2286,6 @@
 	}
 }
 
-<<<<<<< HEAD
-=======
 
 /* toggle input of built-in digital mic and mic jack appropriately */
 static void cxt5066_asus_automic(struct hda_codec *codec)
@@ -2304,7 +2299,6 @@
 }
 
 
->>>>>>> b55e9ac4
 /* toggle input of built-in digital mic and mic jack appropriately */
 static void cxt5066_hp_laptop_automic(struct hda_codec *codec)
 {
@@ -2428,36 +2422,6 @@
 	}
 }
 
-<<<<<<< HEAD
-/* unsolicited event for jack sensing */
-static void cxt5066_hp_laptop_event(struct hda_codec *codec, unsigned int res)
-{
-	snd_printdd("CXT5066_hp_laptop: unsol event %x (%x)\n", res, res >> 26);
-	switch (res >> 26) {
-	case CONEXANT_HP_EVENT:
-		cxt5066_hp_automute(codec);
-		break;
-	case CONEXANT_MIC_EVENT:
-		cxt5066_hp_laptop_automic(codec);
-		break;
-	}
-}
-
-/* unsolicited event for jack sensing */
-static void cxt5066_thinkpad_event(struct hda_codec *codec, unsigned int res)
-{
-	snd_printdd("CXT5066_thinkpad: unsol event %x (%x)\n", res, res >> 26);
-	switch (res >> 26) {
-	case CONEXANT_HP_EVENT:
-		cxt5066_hp_automute(codec);
-		break;
-	case CONEXANT_MIC_EVENT:
-		cxt5066_thinkpad_automic(codec);
-		break;
-	}
-}
-=======
->>>>>>> b55e9ac4
 
 static const struct hda_input_mux cxt5066_analog_mic_boost = {
 	.num_items = 5,
@@ -3049,11 +3013,7 @@
 };
 
 
-<<<<<<< HEAD
-static struct hda_verb cxt5066_init_verbs_hp_laptop[] = {
-=======
 static const struct hda_verb cxt5066_init_verbs_hp_laptop[] = {
->>>>>>> b55e9ac4
 	{0x14, AC_VERB_SET_CONNECT_SEL, 0x0},
 	{0x19, AC_VERB_SET_UNSOLICITED_ENABLE, AC_USRSP_EN | CONEXANT_HP_EVENT},
 	{0x1b, AC_VERB_SET_UNSOLICITED_ENABLE, AC_USRSP_EN | CONEXANT_MIC_EVENT},
@@ -3067,18 +3027,7 @@
 	conexant_init(codec);
 	if (codec->patch_ops.unsol_event) {
 		cxt5066_hp_automute(codec);
-<<<<<<< HEAD
-		if (spec->dell_vostro)
-			cxt5066_vostro_automic(codec);
-		else if (spec->ideapad)
-			cxt5066_ideapad_automic(codec);
-		else if (spec->thinkpad)
-			cxt5066_thinkpad_automic(codec);
-		else if (spec->hp_laptop)
-			cxt5066_hp_laptop_automic(codec);
-=======
 		cxt5066_automic(codec);
->>>>>>> b55e9ac4
 	}
 	cxt5066_set_mic_boost(codec);
 	return 0;
@@ -3106,13 +3055,9 @@
 	CXT5066_DELL_VOSTRO,	/* Dell Vostro 1015i */
 	CXT5066_IDEAPAD,	/* Lenovo IdeaPad U150 */
 	CXT5066_THINKPAD,	/* Lenovo ThinkPad T410s, others? */
-<<<<<<< HEAD
-	CXT5066_HP_LAPTOP,      /* HP Laptop */
-=======
 	CXT5066_ASUS,		/* Asus K52JU, Lenovo G560 - Int mic at 0x1a and Ext mic at 0x1b */
 	CXT5066_HP_LAPTOP,      /* HP Laptop */
 	CXT5066_AUTO,		/* BIOS auto-parser */
->>>>>>> b55e9ac4
 	CXT5066_MODELS
 };
 
@@ -3123,29 +3068,6 @@
 	[CXT5066_DELL_VOSTRO]	= "dell-vostro",
 	[CXT5066_IDEAPAD]	= "ideapad",
 	[CXT5066_THINKPAD]	= "thinkpad",
-<<<<<<< HEAD
-	[CXT5066_HP_LAPTOP]	= "hp-laptop",
-};
-
-static struct snd_pci_quirk cxt5066_cfg_tbl[] = {
-	SND_PCI_QUIRK(0x14f1, 0x0101, "Conexant Reference board",
-		      CXT5066_LAPTOP),
-	SND_PCI_QUIRK(0x1028, 0x02f5, "Dell",
-		      CXT5066_DELL_LAPTOP),
-	SND_PCI_QUIRK(0x152d, 0x0833, "OLPC XO-1.5", CXT5066_OLPC_XO_1_5),
-	SND_PCI_QUIRK(0x1028, 0x02d8, "Dell Vostro", CXT5066_DELL_VOSTO),
-	SND_PCI_QUIRK(0x1028, 0x0402, "Dell Vostro", CXT5066_DELL_VOSTO),
-	SND_PCI_QUIRK(0x1028, 0x0408, "Dell Inspiron One 19T", CXT5066_IDEAPAD),
-	SND_PCI_QUIRK(0x103c, 0x360b, "HP G60", CXT5066_HP_LAPTOP),
-	SND_PCI_QUIRK(0x1179, 0xff50, "Toshiba Satellite P500-PSPGSC-01800T", CXT5066_OLPC_XO_1_5),
-	SND_PCI_QUIRK(0x1179, 0xffe0, "Toshiba Satellite Pro T130-15F", CXT5066_OLPC_XO_1_5),
-	SND_PCI_QUIRK(0x17aa, 0x20f2, "Lenovo T400s", CXT5066_THINKPAD),
-	SND_PCI_QUIRK(0x17aa, 0x21b2, "Thinkpad X100e", CXT5066_IDEAPAD),
-	SND_PCI_QUIRK(0x17aa, 0x21b3, "Thinkpad Edge 13 (197)", CXT5066_IDEAPAD),
-	SND_PCI_QUIRK(0x17aa, 0x21b4, "Thinkpad Edge", CXT5066_IDEAPAD),
-	SND_PCI_QUIRK(0x17aa, 0x3a0d, "ideapad", CXT5066_IDEAPAD),
-	SND_PCI_QUIRK(0x17aa, 0x215e, "Lenovo Thinkpad", CXT5066_THINKPAD),
-=======
 	[CXT5066_ASUS]		= "asus",
 	[CXT5066_HP_LAPTOP]	= "hp-laptop",
 	[CXT5066_AUTO]		= "auto",
@@ -3183,7 +3105,6 @@
 	SND_PCI_QUIRK(0x17aa, 0x3938, "Lenovo G565", CXT5066_AUTO),
 	SND_PCI_QUIRK_VENDOR(0x17aa, "Lenovo", CXT5066_IDEAPAD), /* Fallback for Lenovos without dock mic */
 	SND_PCI_QUIRK(0x1b0a, 0x2092, "CyberpowerPC Gamer Xplorer N57001", CXT5066_AUTO),
->>>>>>> b55e9ac4
 	{}
 };
 
@@ -3246,19 +3167,6 @@
 		spec->num_init_verbs++;
 		spec->dell_automute = 1;
 		break;
-<<<<<<< HEAD
-	case CXT5066_HP_LAPTOP:
-		codec->patch_ops.init = cxt5066_init;
-		codec->patch_ops.unsol_event = cxt5066_hp_laptop_event;
-		spec->init_verbs[spec->num_init_verbs] =
-			cxt5066_init_verbs_hp_laptop;
-		spec->num_init_verbs++;
-		spec->hp_laptop = 1;
-		spec->mixers[spec->num_mixers++] = cxt5066_mixer_master;
-		spec->mixers[spec->num_mixers++] = cxt5066_mixers;
-		/* no S/PDIF out */
-		spec->multiout.dig_out_nid = 0;
-=======
 	case CXT5066_ASUS:
 	case CXT5066_HP_LAPTOP:
 		codec->patch_ops.init = cxt5066_init;
@@ -3273,7 +3181,6 @@
 		/* no S/PDIF out */
 		if (board_config == CXT5066_HP_LAPTOP)
 			spec->multiout.dig_out_nid = 0;
->>>>>>> b55e9ac4
 		/* input source automatically selected */
 		spec->input_mux = NULL;
 		spec->port_d_mode = 0;
