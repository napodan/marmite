/*
 * Algorithm testing framework and tests.
 *
 * Copyright (c) 2002 James Morris <jmorris@intercode.com.au>
 * Copyright (c) 2002 Jean-Francois Dive <jef@linuxbe.org>
 * Copyright (c) 2007 Nokia Siemens Networks
 * Copyright (c) 2008 Herbert Xu <herbert@gondor.apana.org.au>
 *
 * Updated RFC4106 AES-GCM testing.
 *    Authors: Aidan O'Mahony (aidan.o.mahony@intel.com)
 *             Adrian Hoban <adrian.hoban@intel.com>
 *             Gabriele Paoloni <gabriele.paoloni@intel.com>
 *             Tadeusz Struk (tadeusz.struk@intel.com)
 *    Copyright (c) 2010, Intel Corporation.
 *
 * This program is free software; you can redistribute it and/or modify it
 * under the terms of the GNU General Public License as published by the Free
 * Software Foundation; either version 2 of the License, or (at your option)
 * any later version.
 *
 */

#include <crypto/hash.h>
#include <linux/err.h>
#include <linux/module.h>
#include <linux/scatterlist.h>
#include <linux/slab.h>
#include <linux/string.h>
#include <crypto/rng.h>

#include "internal.h"

<<<<<<< HEAD
#ifndef CONFIG_CRYPTO_MANAGER_TESTS
=======
#ifdef CONFIG_CRYPTO_MANAGER_DISABLE_TESTS
>>>>>>> b55e9ac4

/* a perfect nop */
int alg_test(const char *driver, const char *alg, u32 type, u32 mask)
{
	return 0;
}

#else

#include "testmgr.h"

/*
 * Need slab memory for testing (size in number of pages).
 */
#define XBUFSIZE	8

/*
 * Indexes into the xbuf to simulate cross-page access.
 */
#define IDX1		32
#define IDX2		32400
#define IDX3		1
#define IDX4		8193
#define IDX5		22222
#define IDX6		17101
#define IDX7		27333
#define IDX8		3000

/*
* Used by test_cipher()
*/
#define ENCRYPT 1
#define DECRYPT 0

struct tcrypt_result {
	struct completion completion;
	int err;
};

struct aead_test_suite {
	struct {
		struct aead_testvec *vecs;
		unsigned int count;
	} enc, dec;
};

struct cipher_test_suite {
	struct {
		struct cipher_testvec *vecs;
		unsigned int count;
	} enc, dec;
};

struct comp_test_suite {
	struct {
		struct comp_testvec *vecs;
		unsigned int count;
	} comp, decomp;
};

struct pcomp_test_suite {
	struct {
		struct pcomp_testvec *vecs;
		unsigned int count;
	} comp, decomp;
};

struct hash_test_suite {
	struct hash_testvec *vecs;
	unsigned int count;
};

struct cprng_test_suite {
	struct cprng_testvec *vecs;
	unsigned int count;
};

struct alg_test_desc {
	const char *alg;
	int (*test)(const struct alg_test_desc *desc, const char *driver,
		    u32 type, u32 mask);
	int fips_allowed;	/* set if alg is allowed in fips mode */

	union {
		struct aead_test_suite aead;
		struct cipher_test_suite cipher;
		struct comp_test_suite comp;
		struct pcomp_test_suite pcomp;
		struct hash_test_suite hash;
		struct cprng_test_suite cprng;
	} suite;
};

static unsigned int IDX[8] = { IDX1, IDX2, IDX3, IDX4, IDX5, IDX6, IDX7, IDX8 };

static void hexdump(unsigned char *buf, unsigned int len)
{
	print_hex_dump(KERN_CONT, "", DUMP_PREFIX_OFFSET,
			16, 1,
			buf, len, false);
}

static void tcrypt_complete(struct crypto_async_request *req, int err)
{
	struct tcrypt_result *res = req->data;

	if (err == -EINPROGRESS)
		return;

	res->err = err;
	complete(&res->completion);
}

static int testmgr_alloc_buf(char *buf[XBUFSIZE])
{
	int i;

	for (i = 0; i < XBUFSIZE; i++) {
		buf[i] = (void *)__get_free_page(GFP_KERNEL);
		if (!buf[i])
			goto err_free_buf;
	}

	return 0;

err_free_buf:
	while (i-- > 0)
		free_page((unsigned long)buf[i]);

	return -ENOMEM;
}

static void testmgr_free_buf(char *buf[XBUFSIZE])
{
	int i;

	for (i = 0; i < XBUFSIZE; i++)
		free_page((unsigned long)buf[i]);
}

static int do_one_async_hash_op(struct ahash_request *req,
				struct tcrypt_result *tr,
				int ret)
{
	if (ret == -EINPROGRESS || ret == -EBUSY) {
		ret = wait_for_completion_interruptible(&tr->completion);
		if (!ret)
			ret = tr->err;
		INIT_COMPLETION(tr->completion);
	}
	return ret;
}

static int test_hash(struct crypto_ahash *tfm, struct hash_testvec *template,
		     unsigned int tcount, bool use_digest)
{
	const char *algo = crypto_tfm_alg_driver_name(crypto_ahash_tfm(tfm));
	unsigned int i, j, k, temp;
	struct scatterlist sg[8];
	char result[64];
	struct ahash_request *req;
	struct tcrypt_result tresult;
	void *hash_buff;
	char *xbuf[XBUFSIZE];
	int ret = -ENOMEM;

	if (testmgr_alloc_buf(xbuf))
		goto out_nobuf;

	init_completion(&tresult.completion);

	req = ahash_request_alloc(tfm, GFP_KERNEL);
	if (!req) {
		printk(KERN_ERR "alg: hash: Failed to allocate request for "
		       "%s\n", algo);
		goto out_noreq;
	}
	ahash_request_set_callback(req, CRYPTO_TFM_REQ_MAY_BACKLOG,
				   tcrypt_complete, &tresult);

	j = 0;
	for (i = 0; i < tcount; i++) {
		if (template[i].np)
			continue;

		j++;
		memset(result, 0, 64);

		hash_buff = xbuf[0];

		memcpy(hash_buff, template[i].plaintext, template[i].psize);
		sg_init_one(&sg[0], hash_buff, template[i].psize);

		if (template[i].ksize) {
			crypto_ahash_clear_flags(tfm, ~0);
			ret = crypto_ahash_setkey(tfm, template[i].key,
						  template[i].ksize);
			if (ret) {
				printk(KERN_ERR "alg: hash: setkey failed on "
				       "test %d for %s: ret=%d\n", j, algo,
				       -ret);
				goto out;
			}
		}

		ahash_request_set_crypt(req, sg, result, template[i].psize);
		if (use_digest) {
			ret = do_one_async_hash_op(req, &tresult,
						   crypto_ahash_digest(req));
			if (ret) {
				pr_err("alg: hash: digest failed on test %d "
				       "for %s: ret=%d\n", j, algo, -ret);
				goto out;
			}
		} else {
			ret = do_one_async_hash_op(req, &tresult,
						   crypto_ahash_init(req));
			if (ret) {
				pr_err("alt: hash: init failed on test %d "
				       "for %s: ret=%d\n", j, algo, -ret);
				goto out;
			}
			ret = do_one_async_hash_op(req, &tresult,
						   crypto_ahash_update(req));
			if (ret) {
				pr_err("alt: hash: update failed on test %d "
				       "for %s: ret=%d\n", j, algo, -ret);
				goto out;
			}
			ret = do_one_async_hash_op(req, &tresult,
						   crypto_ahash_final(req));
			if (ret) {
				pr_err("alt: hash: final failed on test %d "
				       "for %s: ret=%d\n", j, algo, -ret);
				goto out;
			}
		}

		if (memcmp(result, template[i].digest,
			   crypto_ahash_digestsize(tfm))) {
			printk(KERN_ERR "alg: hash: Test %d failed for %s\n",
			       j, algo);
			hexdump(result, crypto_ahash_digestsize(tfm));
			ret = -EINVAL;
			goto out;
		}
	}

	j = 0;
	for (i = 0; i < tcount; i++) {
		if (template[i].np) {
			j++;
			memset(result, 0, 64);

			temp = 0;
			sg_init_table(sg, template[i].np);
			ret = -EINVAL;
			for (k = 0; k < template[i].np; k++) {
				if (WARN_ON(offset_in_page(IDX[k]) +
					    template[i].tap[k] > PAGE_SIZE))
					goto out;
				sg_set_buf(&sg[k],
					   memcpy(xbuf[IDX[k] >> PAGE_SHIFT] +
						  offset_in_page(IDX[k]),
						  template[i].plaintext + temp,
						  template[i].tap[k]),
					   template[i].tap[k]);
				temp += template[i].tap[k];
			}

			if (template[i].ksize) {
				crypto_ahash_clear_flags(tfm, ~0);
				ret = crypto_ahash_setkey(tfm, template[i].key,
							  template[i].ksize);

				if (ret) {
					printk(KERN_ERR "alg: hash: setkey "
					       "failed on chunking test %d "
					       "for %s: ret=%d\n", j, algo,
					       -ret);
					goto out;
				}
			}

			ahash_request_set_crypt(req, sg, result,
						template[i].psize);
			ret = crypto_ahash_digest(req);
			switch (ret) {
			case 0:
				break;
			case -EINPROGRESS:
			case -EBUSY:
				ret = wait_for_completion_interruptible(
					&tresult.completion);
				if (!ret && !(ret = tresult.err)) {
					INIT_COMPLETION(tresult.completion);
					break;
				}
				/* fall through */
			default:
				printk(KERN_ERR "alg: hash: digest failed "
				       "on chunking test %d for %s: "
				       "ret=%d\n", j, algo, -ret);
				goto out;
			}

			if (memcmp(result, template[i].digest,
				   crypto_ahash_digestsize(tfm))) {
				printk(KERN_ERR "alg: hash: Chunking test %d "
				       "failed for %s\n", j, algo);
				hexdump(result, crypto_ahash_digestsize(tfm));
				ret = -EINVAL;
				goto out;
			}
		}
	}

	ret = 0;

out:
	ahash_request_free(req);
out_noreq:
	testmgr_free_buf(xbuf);
out_nobuf:
	return ret;
}

static int test_aead(struct crypto_aead *tfm, int enc,
		     struct aead_testvec *template, unsigned int tcount)
{
	const char *algo = crypto_tfm_alg_driver_name(crypto_aead_tfm(tfm));
	unsigned int i, j, k, n, temp;
	int ret = -ENOMEM;
	char *q;
	char *key;
	struct aead_request *req;
	struct scatterlist sg[8];
	struct scatterlist asg[8];
	const char *e;
	struct tcrypt_result result;
	unsigned int authsize;
	void *input;
	void *assoc;
	char iv[MAX_IVLEN];
	char *xbuf[XBUFSIZE];
	char *axbuf[XBUFSIZE];

	if (testmgr_alloc_buf(xbuf))
		goto out_noxbuf;
	if (testmgr_alloc_buf(axbuf))
		goto out_noaxbuf;

	if (enc == ENCRYPT)
		e = "encryption";
	else
		e = "decryption";

	init_completion(&result.completion);

	req = aead_request_alloc(tfm, GFP_KERNEL);
	if (!req) {
		printk(KERN_ERR "alg: aead: Failed to allocate request for "
		       "%s\n", algo);
		goto out;
	}

	aead_request_set_callback(req, CRYPTO_TFM_REQ_MAY_BACKLOG,
				  tcrypt_complete, &result);

	for (i = 0, j = 0; i < tcount; i++) {
		if (!template[i].np) {
			j++;

			/* some tepmplates have no input data but they will
			 * touch input
			 */
			input = xbuf[0];
			assoc = axbuf[0];

			ret = -EINVAL;
			if (WARN_ON(template[i].ilen > PAGE_SIZE ||
				    template[i].alen > PAGE_SIZE))
				goto out;

			memcpy(input, template[i].input, template[i].ilen);
			memcpy(assoc, template[i].assoc, template[i].alen);
			if (template[i].iv)
				memcpy(iv, template[i].iv, MAX_IVLEN);
			else
				memset(iv, 0, MAX_IVLEN);

			crypto_aead_clear_flags(tfm, ~0);
			if (template[i].wk)
				crypto_aead_set_flags(
					tfm, CRYPTO_TFM_REQ_WEAK_KEY);

			key = template[i].key;

			ret = crypto_aead_setkey(tfm, key,
						 template[i].klen);
			if (!ret == template[i].fail) {
				printk(KERN_ERR "alg: aead: setkey failed on "
				       "test %d for %s: flags=%x\n", j, algo,
				       crypto_aead_get_flags(tfm));
				goto out;
			} else if (ret)
				continue;

			authsize = abs(template[i].rlen - template[i].ilen);
			ret = crypto_aead_setauthsize(tfm, authsize);
			if (ret) {
				printk(KERN_ERR "alg: aead: Failed to set "
				       "authsize to %u on test %d for %s\n",
				       authsize, j, algo);
				goto out;
			}

			sg_init_one(&sg[0], input,
				    template[i].ilen + (enc ? authsize : 0));

			sg_init_one(&asg[0], assoc, template[i].alen);

			aead_request_set_crypt(req, sg, sg,
					       template[i].ilen, iv);

			aead_request_set_assoc(req, asg, template[i].alen);

			ret = enc ?
				crypto_aead_encrypt(req) :
				crypto_aead_decrypt(req);

			switch (ret) {
			case 0:
				if (template[i].novrfy) {
					/* verification was supposed to fail */
					printk(KERN_ERR "alg: aead: %s failed "
					       "on test %d for %s: ret was 0, "
					       "expected -EBADMSG\n",
					       e, j, algo);
					/* so really, we got a bad message */
					ret = -EBADMSG;
					goto out;
				}
				break;
			case -EINPROGRESS:
			case -EBUSY:
				ret = wait_for_completion_interruptible(
					&result.completion);
				if (!ret && !(ret = result.err)) {
					INIT_COMPLETION(result.completion);
					break;
				}
			case -EBADMSG:
				if (template[i].novrfy)
					/* verification failure was expected */
					continue;
				/* fall through */
			default:
				printk(KERN_ERR "alg: aead: %s failed on test "
				       "%d for %s: ret=%d\n", e, j, algo, -ret);
				goto out;
			}

			q = input;
			if (memcmp(q, template[i].result, template[i].rlen)) {
				printk(KERN_ERR "alg: aead: Test %d failed on "
				       "%s for %s\n", j, e, algo);
				hexdump(q, template[i].rlen);
				ret = -EINVAL;
				goto out;
			}
		}
	}

	for (i = 0, j = 0; i < tcount; i++) {
		if (template[i].np) {
			j++;

			if (template[i].iv)
				memcpy(iv, template[i].iv, MAX_IVLEN);
			else
				memset(iv, 0, MAX_IVLEN);

			crypto_aead_clear_flags(tfm, ~0);
			if (template[i].wk)
				crypto_aead_set_flags(
					tfm, CRYPTO_TFM_REQ_WEAK_KEY);
			key = template[i].key;

			ret = crypto_aead_setkey(tfm, key, template[i].klen);
			if (!ret == template[i].fail) {
				printk(KERN_ERR "alg: aead: setkey failed on "
				       "chunk test %d for %s: flags=%x\n", j,
				       algo, crypto_aead_get_flags(tfm));
				goto out;
			} else if (ret)
				continue;

			authsize = abs(template[i].rlen - template[i].ilen);

			ret = -EINVAL;
			sg_init_table(sg, template[i].np);
			for (k = 0, temp = 0; k < template[i].np; k++) {
				if (WARN_ON(offset_in_page(IDX[k]) +
					    template[i].tap[k] > PAGE_SIZE))
					goto out;

				q = xbuf[IDX[k] >> PAGE_SHIFT] +
				    offset_in_page(IDX[k]);

				memcpy(q, template[i].input + temp,
				       template[i].tap[k]);

				n = template[i].tap[k];
				if (k == template[i].np - 1 && enc)
					n += authsize;
				if (offset_in_page(q) + n < PAGE_SIZE)
					q[n] = 0;

				sg_set_buf(&sg[k], q, template[i].tap[k]);
				temp += template[i].tap[k];
			}

			ret = crypto_aead_setauthsize(tfm, authsize);
			if (ret) {
				printk(KERN_ERR "alg: aead: Failed to set "
				       "authsize to %u on chunk test %d for "
				       "%s\n", authsize, j, algo);
				goto out;
			}

			if (enc) {
				if (WARN_ON(sg[k - 1].offset +
					    sg[k - 1].length + authsize >
					    PAGE_SIZE)) {
					ret = -EINVAL;
					goto out;
				}

				sg[k - 1].length += authsize;
			}

			sg_init_table(asg, template[i].anp);
			ret = -EINVAL;
			for (k = 0, temp = 0; k < template[i].anp; k++) {
				if (WARN_ON(offset_in_page(IDX[k]) +
					    template[i].atap[k] > PAGE_SIZE))
					goto out;
				sg_set_buf(&asg[k],
					   memcpy(axbuf[IDX[k] >> PAGE_SHIFT] +
						  offset_in_page(IDX[k]),
						  template[i].assoc + temp,
						  template[i].atap[k]),
					   template[i].atap[k]);
				temp += template[i].atap[k];
			}

			aead_request_set_crypt(req, sg, sg,
					       template[i].ilen,
					       iv);

			aead_request_set_assoc(req, asg, template[i].alen);

			ret = enc ?
				crypto_aead_encrypt(req) :
				crypto_aead_decrypt(req);

			switch (ret) {
			case 0:
				if (template[i].novrfy) {
					/* verification was supposed to fail */
					printk(KERN_ERR "alg: aead: %s failed "
					       "on chunk test %d for %s: ret "
					       "was 0, expected -EBADMSG\n",
					       e, j, algo);
					/* so really, we got a bad message */
					ret = -EBADMSG;
					goto out;
				}
				break;
			case -EINPROGRESS:
			case -EBUSY:
				ret = wait_for_completion_interruptible(
					&result.completion);
				if (!ret && !(ret = result.err)) {
					INIT_COMPLETION(result.completion);
					break;
				}
			case -EBADMSG:
				if (template[i].novrfy)
					/* verification failure was expected */
					continue;
				/* fall through */
			default:
				printk(KERN_ERR "alg: aead: %s failed on "
				       "chunk test %d for %s: ret=%d\n", e, j,
				       algo, -ret);
				goto out;
			}

			ret = -EINVAL;
			for (k = 0, temp = 0; k < template[i].np; k++) {
				q = xbuf[IDX[k] >> PAGE_SHIFT] +
				    offset_in_page(IDX[k]);

				n = template[i].tap[k];
				if (k == template[i].np - 1)
					n += enc ? authsize : -authsize;

				if (memcmp(q, template[i].result + temp, n)) {
					printk(KERN_ERR "alg: aead: Chunk "
					       "test %d failed on %s at page "
					       "%u for %s\n", j, e, k, algo);
					hexdump(q, n);
					goto out;
				}

				q += n;
				if (k == template[i].np - 1 && !enc) {
					if (memcmp(q, template[i].input +
						      temp + n, authsize))
						n = authsize;
					else
						n = 0;
				} else {
					for (n = 0; offset_in_page(q + n) &&
						    q[n]; n++)
						;
				}
				if (n) {
					printk(KERN_ERR "alg: aead: Result "
					       "buffer corruption in chunk "
					       "test %d on %s at page %u for "
					       "%s: %u bytes:\n", j, e, k,
					       algo, n);
					hexdump(q, n);
					goto out;
				}

				temp += template[i].tap[k];
			}
		}
	}

	ret = 0;

out:
	aead_request_free(req);
	testmgr_free_buf(axbuf);
out_noaxbuf:
	testmgr_free_buf(xbuf);
out_noxbuf:
	return ret;
}

static int test_cipher(struct crypto_cipher *tfm, int enc,
		       struct cipher_testvec *template, unsigned int tcount)
{
	const char *algo = crypto_tfm_alg_driver_name(crypto_cipher_tfm(tfm));
	unsigned int i, j, k;
	char *q;
	const char *e;
	void *data;
	char *xbuf[XBUFSIZE];
	int ret = -ENOMEM;

	if (testmgr_alloc_buf(xbuf))
		goto out_nobuf;

	if (enc == ENCRYPT)
	        e = "encryption";
	else
		e = "decryption";

	j = 0;
	for (i = 0; i < tcount; i++) {
		if (template[i].np)
			continue;

		j++;

		ret = -EINVAL;
		if (WARN_ON(template[i].ilen > PAGE_SIZE))
			goto out;

		data = xbuf[0];
		memcpy(data, template[i].input, template[i].ilen);

		crypto_cipher_clear_flags(tfm, ~0);
		if (template[i].wk)
			crypto_cipher_set_flags(tfm, CRYPTO_TFM_REQ_WEAK_KEY);

		ret = crypto_cipher_setkey(tfm, template[i].key,
					   template[i].klen);
		if (!ret == template[i].fail) {
			printk(KERN_ERR "alg: cipher: setkey failed "
			       "on test %d for %s: flags=%x\n", j,
			       algo, crypto_cipher_get_flags(tfm));
			goto out;
		} else if (ret)
			continue;

		for (k = 0; k < template[i].ilen;
		     k += crypto_cipher_blocksize(tfm)) {
			if (enc)
				crypto_cipher_encrypt_one(tfm, data + k,
							  data + k);
			else
				crypto_cipher_decrypt_one(tfm, data + k,
							  data + k);
		}

		q = data;
		if (memcmp(q, template[i].result, template[i].rlen)) {
			printk(KERN_ERR "alg: cipher: Test %d failed "
			       "on %s for %s\n", j, e, algo);
			hexdump(q, template[i].rlen);
			ret = -EINVAL;
			goto out;
		}
	}

	ret = 0;

out:
	testmgr_free_buf(xbuf);
out_nobuf:
	return ret;
}

static int test_skcipher(struct crypto_ablkcipher *tfm, int enc,
			 struct cipher_testvec *template, unsigned int tcount)
{
	const char *algo =
		crypto_tfm_alg_driver_name(crypto_ablkcipher_tfm(tfm));
	unsigned int i, j, k, n, temp;
	char *q;
	struct ablkcipher_request *req;
	struct scatterlist sg[8];
	const char *e;
	struct tcrypt_result result;
	void *data;
	char iv[MAX_IVLEN];
	char *xbuf[XBUFSIZE];
	int ret = -ENOMEM;

	if (testmgr_alloc_buf(xbuf))
		goto out_nobuf;

	if (enc == ENCRYPT)
	        e = "encryption";
	else
		e = "decryption";

	init_completion(&result.completion);

	req = ablkcipher_request_alloc(tfm, GFP_KERNEL);
	if (!req) {
		printk(KERN_ERR "alg: skcipher: Failed to allocate request "
		       "for %s\n", algo);
		goto out;
	}

	ablkcipher_request_set_callback(req, CRYPTO_TFM_REQ_MAY_BACKLOG,
					tcrypt_complete, &result);

	j = 0;
	for (i = 0; i < tcount; i++) {
		if (template[i].iv)
			memcpy(iv, template[i].iv, MAX_IVLEN);
		else
			memset(iv, 0, MAX_IVLEN);

		if (!(template[i].np)) {
			j++;

			ret = -EINVAL;
			if (WARN_ON(template[i].ilen > PAGE_SIZE))
				goto out;

			data = xbuf[0];
			memcpy(data, template[i].input, template[i].ilen);

			crypto_ablkcipher_clear_flags(tfm, ~0);
			if (template[i].wk)
				crypto_ablkcipher_set_flags(
					tfm, CRYPTO_TFM_REQ_WEAK_KEY);

			ret = crypto_ablkcipher_setkey(tfm, template[i].key,
						       template[i].klen);
			if (!ret == template[i].fail) {
				printk(KERN_ERR "alg: skcipher: setkey failed "
				       "on test %d for %s: flags=%x\n", j,
				       algo, crypto_ablkcipher_get_flags(tfm));
				goto out;
			} else if (ret)
				continue;

			sg_init_one(&sg[0], data, template[i].ilen);

			ablkcipher_request_set_crypt(req, sg, sg,
						     template[i].ilen, iv);
			ret = enc ?
				crypto_ablkcipher_encrypt(req) :
				crypto_ablkcipher_decrypt(req);

			switch (ret) {
			case 0:
				break;
			case -EINPROGRESS:
			case -EBUSY:
				ret = wait_for_completion_interruptible(
					&result.completion);
				if (!ret && !((ret = result.err))) {
					INIT_COMPLETION(result.completion);
					break;
				}
				/* fall through */
			default:
				printk(KERN_ERR "alg: skcipher: %s failed on "
				       "test %d for %s: ret=%d\n", e, j, algo,
				       -ret);
				goto out;
			}

			q = data;
			if (memcmp(q, template[i].result, template[i].rlen)) {
				printk(KERN_ERR "alg: skcipher: Test %d "
				       "failed on %s for %s\n", j, e, algo);
				hexdump(q, template[i].rlen);
				ret = -EINVAL;
				goto out;
			}
		}
	}

	j = 0;
	for (i = 0; i < tcount; i++) {

		if (template[i].iv)
			memcpy(iv, template[i].iv, MAX_IVLEN);
		else
			memset(iv, 0, MAX_IVLEN);

		if (template[i].np) {
			j++;

			crypto_ablkcipher_clear_flags(tfm, ~0);
			if (template[i].wk)
				crypto_ablkcipher_set_flags(
					tfm, CRYPTO_TFM_REQ_WEAK_KEY);

			ret = crypto_ablkcipher_setkey(tfm, template[i].key,
						       template[i].klen);
			if (!ret == template[i].fail) {
				printk(KERN_ERR "alg: skcipher: setkey failed "
				       "on chunk test %d for %s: flags=%x\n",
				       j, algo,
				       crypto_ablkcipher_get_flags(tfm));
				goto out;
			} else if (ret)
				continue;

			temp = 0;
			ret = -EINVAL;
			sg_init_table(sg, template[i].np);
			for (k = 0; k < template[i].np; k++) {
				if (WARN_ON(offset_in_page(IDX[k]) +
					    template[i].tap[k] > PAGE_SIZE))
					goto out;

				q = xbuf[IDX[k] >> PAGE_SHIFT] +
				    offset_in_page(IDX[k]);

				memcpy(q, template[i].input + temp,
				       template[i].tap[k]);

				if (offset_in_page(q) + template[i].tap[k] <
				    PAGE_SIZE)
					q[template[i].tap[k]] = 0;

				sg_set_buf(&sg[k], q, template[i].tap[k]);

				temp += template[i].tap[k];
			}

			ablkcipher_request_set_crypt(req, sg, sg,
					template[i].ilen, iv);

			ret = enc ?
				crypto_ablkcipher_encrypt(req) :
				crypto_ablkcipher_decrypt(req);

			switch (ret) {
			case 0:
				break;
			case -EINPROGRESS:
			case -EBUSY:
				ret = wait_for_completion_interruptible(
					&result.completion);
				if (!ret && !((ret = result.err))) {
					INIT_COMPLETION(result.completion);
					break;
				}
				/* fall through */
			default:
				printk(KERN_ERR "alg: skcipher: %s failed on "
				       "chunk test %d for %s: ret=%d\n", e, j,
				       algo, -ret);
				goto out;
			}

			temp = 0;
			ret = -EINVAL;
			for (k = 0; k < template[i].np; k++) {
				q = xbuf[IDX[k] >> PAGE_SHIFT] +
				    offset_in_page(IDX[k]);

				if (memcmp(q, template[i].result + temp,
					   template[i].tap[k])) {
					printk(KERN_ERR "alg: skcipher: Chunk "
					       "test %d failed on %s at page "
					       "%u for %s\n", j, e, k, algo);
					hexdump(q, template[i].tap[k]);
					goto out;
				}

				q += template[i].tap[k];
				for (n = 0; offset_in_page(q + n) && q[n]; n++)
					;
				if (n) {
					printk(KERN_ERR "alg: skcipher: "
					       "Result buffer corruption in "
					       "chunk test %d on %s at page "
					       "%u for %s: %u bytes:\n", j, e,
					       k, algo, n);
					hexdump(q, n);
					goto out;
				}
				temp += template[i].tap[k];
			}
		}
	}

	ret = 0;

out:
	ablkcipher_request_free(req);
	testmgr_free_buf(xbuf);
out_nobuf:
	return ret;
}

static int test_comp(struct crypto_comp *tfm, struct comp_testvec *ctemplate,
		     struct comp_testvec *dtemplate, int ctcount, int dtcount)
{
	const char *algo = crypto_tfm_alg_driver_name(crypto_comp_tfm(tfm));
	unsigned int i;
	char result[COMP_BUF_SIZE];
	int ret;

	for (i = 0; i < ctcount; i++) {
		int ilen;
		unsigned int dlen = COMP_BUF_SIZE;

		memset(result, 0, sizeof (result));

		ilen = ctemplate[i].inlen;
		ret = crypto_comp_compress(tfm, ctemplate[i].input,
		                           ilen, result, &dlen);
		if (ret) {
			printk(KERN_ERR "alg: comp: compression failed "
			       "on test %d for %s: ret=%d\n", i + 1, algo,
			       -ret);
			goto out;
		}

		if (dlen != ctemplate[i].outlen) {
			printk(KERN_ERR "alg: comp: Compression test %d "
			       "failed for %s: output len = %d\n", i + 1, algo,
			       dlen);
			ret = -EINVAL;
			goto out;
		}

		if (memcmp(result, ctemplate[i].output, dlen)) {
			printk(KERN_ERR "alg: comp: Compression test %d "
			       "failed for %s\n", i + 1, algo);
			hexdump(result, dlen);
			ret = -EINVAL;
			goto out;
		}
	}

	for (i = 0; i < dtcount; i++) {
		int ilen;
		unsigned int dlen = COMP_BUF_SIZE;

		memset(result, 0, sizeof (result));

		ilen = dtemplate[i].inlen;
		ret = crypto_comp_decompress(tfm, dtemplate[i].input,
		                             ilen, result, &dlen);
		if (ret) {
			printk(KERN_ERR "alg: comp: decompression failed "
			       "on test %d for %s: ret=%d\n", i + 1, algo,
			       -ret);
			goto out;
		}

		if (dlen != dtemplate[i].outlen) {
			printk(KERN_ERR "alg: comp: Decompression test %d "
			       "failed for %s: output len = %d\n", i + 1, algo,
			       dlen);
			ret = -EINVAL;
			goto out;
		}

		if (memcmp(result, dtemplate[i].output, dlen)) {
			printk(KERN_ERR "alg: comp: Decompression test %d "
			       "failed for %s\n", i + 1, algo);
			hexdump(result, dlen);
			ret = -EINVAL;
			goto out;
		}
	}

	ret = 0;

out:
	return ret;
}

static int test_pcomp(struct crypto_pcomp *tfm,
		      struct pcomp_testvec *ctemplate,
		      struct pcomp_testvec *dtemplate, int ctcount,
		      int dtcount)
{
	const char *algo = crypto_tfm_alg_driver_name(crypto_pcomp_tfm(tfm));
	unsigned int i;
	char result[COMP_BUF_SIZE];
	int res;

	for (i = 0; i < ctcount; i++) {
		struct comp_request req;
		unsigned int produced = 0;

		res = crypto_compress_setup(tfm, ctemplate[i].params,
					    ctemplate[i].paramsize);
		if (res) {
			pr_err("alg: pcomp: compression setup failed on test "
			       "%d for %s: error=%d\n", i + 1, algo, res);
			return res;
		}

		res = crypto_compress_init(tfm);
		if (res) {
			pr_err("alg: pcomp: compression init failed on test "
			       "%d for %s: error=%d\n", i + 1, algo, res);
			return res;
		}

		memset(result, 0, sizeof(result));

		req.next_in = ctemplate[i].input;
		req.avail_in = ctemplate[i].inlen / 2;
		req.next_out = result;
		req.avail_out = ctemplate[i].outlen / 2;

		res = crypto_compress_update(tfm, &req);
		if (res < 0 && (res != -EAGAIN || req.avail_in)) {
			pr_err("alg: pcomp: compression update failed on test "
			       "%d for %s: error=%d\n", i + 1, algo, res);
			return res;
		}
		if (res > 0)
			produced += res;

		/* Add remaining input data */
		req.avail_in += (ctemplate[i].inlen + 1) / 2;

		res = crypto_compress_update(tfm, &req);
		if (res < 0 && (res != -EAGAIN || req.avail_in)) {
			pr_err("alg: pcomp: compression update failed on test "
			       "%d for %s: error=%d\n", i + 1, algo, res);
			return res;
		}
		if (res > 0)
			produced += res;

		/* Provide remaining output space */
		req.avail_out += COMP_BUF_SIZE - ctemplate[i].outlen / 2;

		res = crypto_compress_final(tfm, &req);
		if (res < 0) {
			pr_err("alg: pcomp: compression final failed on test "
			       "%d for %s: error=%d\n", i + 1, algo, res);
			return res;
		}
		produced += res;

		if (COMP_BUF_SIZE - req.avail_out != ctemplate[i].outlen) {
			pr_err("alg: comp: Compression test %d failed for %s: "
			       "output len = %d (expected %d)\n", i + 1, algo,
			       COMP_BUF_SIZE - req.avail_out,
			       ctemplate[i].outlen);
			return -EINVAL;
		}

		if (produced != ctemplate[i].outlen) {
			pr_err("alg: comp: Compression test %d failed for %s: "
			       "returned len = %u (expected %d)\n", i + 1,
			       algo, produced, ctemplate[i].outlen);
			return -EINVAL;
		}

		if (memcmp(result, ctemplate[i].output, ctemplate[i].outlen)) {
			pr_err("alg: pcomp: Compression test %d failed for "
			       "%s\n", i + 1, algo);
			hexdump(result, ctemplate[i].outlen);
			return -EINVAL;
		}
	}

	for (i = 0; i < dtcount; i++) {
		struct comp_request req;
		unsigned int produced = 0;

		res = crypto_decompress_setup(tfm, dtemplate[i].params,
					      dtemplate[i].paramsize);
		if (res) {
			pr_err("alg: pcomp: decompression setup failed on "
			       "test %d for %s: error=%d\n", i + 1, algo, res);
			return res;
		}

		res = crypto_decompress_init(tfm);
		if (res) {
			pr_err("alg: pcomp: decompression init failed on test "
			       "%d for %s: error=%d\n", i + 1, algo, res);
			return res;
		}

		memset(result, 0, sizeof(result));

		req.next_in = dtemplate[i].input;
		req.avail_in = dtemplate[i].inlen / 2;
		req.next_out = result;
		req.avail_out = dtemplate[i].outlen / 2;

		res = crypto_decompress_update(tfm, &req);
		if (res < 0 && (res != -EAGAIN || req.avail_in)) {
			pr_err("alg: pcomp: decompression update failed on "
			       "test %d for %s: error=%d\n", i + 1, algo, res);
			return res;
		}
		if (res > 0)
			produced += res;

		/* Add remaining input data */
		req.avail_in += (dtemplate[i].inlen + 1) / 2;

		res = crypto_decompress_update(tfm, &req);
		if (res < 0 && (res != -EAGAIN || req.avail_in)) {
			pr_err("alg: pcomp: decompression update failed on "
			       "test %d for %s: error=%d\n", i + 1, algo, res);
			return res;
		}
		if (res > 0)
			produced += res;

		/* Provide remaining output space */
		req.avail_out += COMP_BUF_SIZE - dtemplate[i].outlen / 2;

		res = crypto_decompress_final(tfm, &req);
		if (res < 0 && (res != -EAGAIN || req.avail_in)) {
			pr_err("alg: pcomp: decompression final failed on "
			       "test %d for %s: error=%d\n", i + 1, algo, res);
			return res;
		}
		if (res > 0)
			produced += res;

		if (COMP_BUF_SIZE - req.avail_out != dtemplate[i].outlen) {
			pr_err("alg: comp: Decompression test %d failed for "
			       "%s: output len = %d (expected %d)\n", i + 1,
			       algo, COMP_BUF_SIZE - req.avail_out,
			       dtemplate[i].outlen);
			return -EINVAL;
		}

		if (produced != dtemplate[i].outlen) {
			pr_err("alg: comp: Decompression test %d failed for "
			       "%s: returned len = %u (expected %d)\n", i + 1,
			       algo, produced, dtemplate[i].outlen);
			return -EINVAL;
		}

		if (memcmp(result, dtemplate[i].output, dtemplate[i].outlen)) {
			pr_err("alg: pcomp: Decompression test %d failed for "
			       "%s\n", i + 1, algo);
			hexdump(result, dtemplate[i].outlen);
			return -EINVAL;
		}
	}

	return 0;
}


static int test_cprng(struct crypto_rng *tfm, struct cprng_testvec *template,
		      unsigned int tcount)
{
	const char *algo = crypto_tfm_alg_driver_name(crypto_rng_tfm(tfm));
	int err = 0, i, j, seedsize;
	u8 *seed;
	char result[32];

	seedsize = crypto_rng_seedsize(tfm);

	seed = kmalloc(seedsize, GFP_KERNEL);
	if (!seed) {
		printk(KERN_ERR "alg: cprng: Failed to allocate seed space "
		       "for %s\n", algo);
		return -ENOMEM;
	}

	for (i = 0; i < tcount; i++) {
		memset(result, 0, 32);

		memcpy(seed, template[i].v, template[i].vlen);
		memcpy(seed + template[i].vlen, template[i].key,
		       template[i].klen);
		memcpy(seed + template[i].vlen + template[i].klen,
		       template[i].dt, template[i].dtlen);

		err = crypto_rng_reset(tfm, seed, seedsize);
		if (err) {
			printk(KERN_ERR "alg: cprng: Failed to reset rng "
			       "for %s\n", algo);
			goto out;
		}

		for (j = 0; j < template[i].loops; j++) {
			err = crypto_rng_get_bytes(tfm, result,
						   template[i].rlen);
			if (err != template[i].rlen) {
				printk(KERN_ERR "alg: cprng: Failed to obtain "
				       "the correct amount of random data for "
				       "%s (requested %d, got %d)\n", algo,
				       template[i].rlen, err);
				goto out;
			}
		}

		err = memcmp(result, template[i].result,
			     template[i].rlen);
		if (err) {
			printk(KERN_ERR "alg: cprng: Test %d failed for %s\n",
			       i, algo);
			hexdump(result, template[i].rlen);
			err = -EINVAL;
			goto out;
		}
	}

out:
	kfree(seed);
	return err;
}

static int alg_test_aead(const struct alg_test_desc *desc, const char *driver,
			 u32 type, u32 mask)
{
	struct crypto_aead *tfm;
	int err = 0;

	tfm = crypto_alloc_aead(driver, type, mask);
	if (IS_ERR(tfm)) {
		printk(KERN_ERR "alg: aead: Failed to load transform for %s: "
		       "%ld\n", driver, PTR_ERR(tfm));
		return PTR_ERR(tfm);
	}

	if (desc->suite.aead.enc.vecs) {
		err = test_aead(tfm, ENCRYPT, desc->suite.aead.enc.vecs,
				desc->suite.aead.enc.count);
		if (err)
			goto out;
	}

	if (!err && desc->suite.aead.dec.vecs)
		err = test_aead(tfm, DECRYPT, desc->suite.aead.dec.vecs,
				desc->suite.aead.dec.count);

out:
	crypto_free_aead(tfm);
	return err;
}

static int alg_test_cipher(const struct alg_test_desc *desc,
			   const char *driver, u32 type, u32 mask)
{
	struct crypto_cipher *tfm;
	int err = 0;

	tfm = crypto_alloc_cipher(driver, type, mask);
	if (IS_ERR(tfm)) {
		printk(KERN_ERR "alg: cipher: Failed to load transform for "
		       "%s: %ld\n", driver, PTR_ERR(tfm));
		return PTR_ERR(tfm);
	}

	if (desc->suite.cipher.enc.vecs) {
		err = test_cipher(tfm, ENCRYPT, desc->suite.cipher.enc.vecs,
				  desc->suite.cipher.enc.count);
		if (err)
			goto out;
	}

	if (desc->suite.cipher.dec.vecs)
		err = test_cipher(tfm, DECRYPT, desc->suite.cipher.dec.vecs,
				  desc->suite.cipher.dec.count);

out:
	crypto_free_cipher(tfm);
	return err;
}

static int alg_test_skcipher(const struct alg_test_desc *desc,
			     const char *driver, u32 type, u32 mask)
{
	struct crypto_ablkcipher *tfm;
	int err = 0;

	tfm = crypto_alloc_ablkcipher(driver, type, mask);
	if (IS_ERR(tfm)) {
		printk(KERN_ERR "alg: skcipher: Failed to load transform for "
		       "%s: %ld\n", driver, PTR_ERR(tfm));
		return PTR_ERR(tfm);
	}

	if (desc->suite.cipher.enc.vecs) {
		err = test_skcipher(tfm, ENCRYPT, desc->suite.cipher.enc.vecs,
				    desc->suite.cipher.enc.count);
		if (err)
			goto out;
	}

	if (desc->suite.cipher.dec.vecs)
		err = test_skcipher(tfm, DECRYPT, desc->suite.cipher.dec.vecs,
				    desc->suite.cipher.dec.count);

out:
	crypto_free_ablkcipher(tfm);
	return err;
}

static int alg_test_comp(const struct alg_test_desc *desc, const char *driver,
			 u32 type, u32 mask)
{
	struct crypto_comp *tfm;
	int err;

	tfm = crypto_alloc_comp(driver, type, mask);
	if (IS_ERR(tfm)) {
		printk(KERN_ERR "alg: comp: Failed to load transform for %s: "
		       "%ld\n", driver, PTR_ERR(tfm));
		return PTR_ERR(tfm);
	}

	err = test_comp(tfm, desc->suite.comp.comp.vecs,
			desc->suite.comp.decomp.vecs,
			desc->suite.comp.comp.count,
			desc->suite.comp.decomp.count);

	crypto_free_comp(tfm);
	return err;
}

static int alg_test_pcomp(const struct alg_test_desc *desc, const char *driver,
			  u32 type, u32 mask)
{
	struct crypto_pcomp *tfm;
	int err;

	tfm = crypto_alloc_pcomp(driver, type, mask);
	if (IS_ERR(tfm)) {
		pr_err("alg: pcomp: Failed to load transform for %s: %ld\n",
		       driver, PTR_ERR(tfm));
		return PTR_ERR(tfm);
	}

	err = test_pcomp(tfm, desc->suite.pcomp.comp.vecs,
			 desc->suite.pcomp.decomp.vecs,
			 desc->suite.pcomp.comp.count,
			 desc->suite.pcomp.decomp.count);

	crypto_free_pcomp(tfm);
	return err;
}

static int alg_test_hash(const struct alg_test_desc *desc, const char *driver,
			 u32 type, u32 mask)
{
	struct crypto_ahash *tfm;
	int err;

	tfm = crypto_alloc_ahash(driver, type, mask);
	if (IS_ERR(tfm)) {
		printk(KERN_ERR "alg: hash: Failed to load transform for %s: "
		       "%ld\n", driver, PTR_ERR(tfm));
		return PTR_ERR(tfm);
	}

	err = test_hash(tfm, desc->suite.hash.vecs,
			desc->suite.hash.count, true);
	if (!err)
		err = test_hash(tfm, desc->suite.hash.vecs,
				desc->suite.hash.count, false);

	crypto_free_ahash(tfm);
	return err;
}

static int alg_test_crc32c(const struct alg_test_desc *desc,
			   const char *driver, u32 type, u32 mask)
{
	struct crypto_shash *tfm;
	u32 val;
	int err;

	err = alg_test_hash(desc, driver, type, mask);
	if (err)
		goto out;

	tfm = crypto_alloc_shash(driver, type, mask);
	if (IS_ERR(tfm)) {
		printk(KERN_ERR "alg: crc32c: Failed to load transform for %s: "
		       "%ld\n", driver, PTR_ERR(tfm));
		err = PTR_ERR(tfm);
		goto out;
	}

	do {
		struct {
			struct shash_desc shash;
			char ctx[crypto_shash_descsize(tfm)];
		} sdesc;

		sdesc.shash.tfm = tfm;
		sdesc.shash.flags = 0;

		*(u32 *)sdesc.ctx = le32_to_cpu(420553207);
		err = crypto_shash_final(&sdesc.shash, (u8 *)&val);
		if (err) {
			printk(KERN_ERR "alg: crc32c: Operation failed for "
			       "%s: %d\n", driver, err);
			break;
		}

		if (val != ~420553207) {
			printk(KERN_ERR "alg: crc32c: Test failed for %s: "
			       "%d\n", driver, val);
			err = -EINVAL;
		}
	} while (0);

	crypto_free_shash(tfm);

out:
	return err;
}

static int alg_test_cprng(const struct alg_test_desc *desc, const char *driver,
			  u32 type, u32 mask)
{
	struct crypto_rng *rng;
	int err;

	rng = crypto_alloc_rng(driver, type, mask);
	if (IS_ERR(rng)) {
		printk(KERN_ERR "alg: cprng: Failed to load transform for %s: "
		       "%ld\n", driver, PTR_ERR(rng));
		return PTR_ERR(rng);
	}

	err = test_cprng(rng, desc->suite.cprng.vecs, desc->suite.cprng.count);

	crypto_free_rng(rng);

	return err;
}

static int alg_test_null(const struct alg_test_desc *desc,
			     const char *driver, u32 type, u32 mask)
{
	return 0;
}

/* Please keep this list sorted by algorithm name. */
static const struct alg_test_desc alg_test_descs[] = {
	{
		.alg = "__driver-cbc-aes-aesni",
		.test = alg_test_null,
		.suite = {
			.cipher = {
				.enc = {
					.vecs = NULL,
					.count = 0
				},
				.dec = {
					.vecs = NULL,
					.count = 0
				}
			}
		}
	}, {
		.alg = "__driver-ecb-aes-aesni",
		.test = alg_test_null,
		.suite = {
			.cipher = {
				.enc = {
					.vecs = NULL,
					.count = 0
				},
				.dec = {
					.vecs = NULL,
					.count = 0
				}
			}
		}
	}, {
		.alg = "__ghash-pclmulqdqni",
		.test = alg_test_null,
		.suite = {
			.hash = {
				.vecs = NULL,
				.count = 0
			}
		}
	}, {
		.alg = "ansi_cprng",
		.test = alg_test_cprng,
		.fips_allowed = 1,
		.suite = {
			.cprng = {
				.vecs = ansi_cprng_aes_tv_template,
				.count = ANSI_CPRNG_AES_TEST_VECTORS
			}
		}
	}, {
		.alg = "cbc(aes)",
		.test = alg_test_skcipher,
		.fips_allowed = 1,
		.suite = {
			.cipher = {
				.enc = {
					.vecs = aes_cbc_enc_tv_template,
					.count = AES_CBC_ENC_TEST_VECTORS
				},
				.dec = {
					.vecs = aes_cbc_dec_tv_template,
					.count = AES_CBC_DEC_TEST_VECTORS
				}
			}
		}
	}, {
		.alg = "cbc(anubis)",
		.test = alg_test_skcipher,
		.suite = {
			.cipher = {
				.enc = {
					.vecs = anubis_cbc_enc_tv_template,
					.count = ANUBIS_CBC_ENC_TEST_VECTORS
				},
				.dec = {
					.vecs = anubis_cbc_dec_tv_template,
					.count = ANUBIS_CBC_DEC_TEST_VECTORS
				}
			}
		}
	}, {
		.alg = "cbc(blowfish)",
		.test = alg_test_skcipher,
		.suite = {
			.cipher = {
				.enc = {
					.vecs = bf_cbc_enc_tv_template,
					.count = BF_CBC_ENC_TEST_VECTORS
				},
				.dec = {
					.vecs = bf_cbc_dec_tv_template,
					.count = BF_CBC_DEC_TEST_VECTORS
				}
			}
		}
	}, {
		.alg = "cbc(camellia)",
		.test = alg_test_skcipher,
		.suite = {
			.cipher = {
				.enc = {
					.vecs = camellia_cbc_enc_tv_template,
					.count = CAMELLIA_CBC_ENC_TEST_VECTORS
				},
				.dec = {
					.vecs = camellia_cbc_dec_tv_template,
					.count = CAMELLIA_CBC_DEC_TEST_VECTORS
				}
			}
		}
	}, {
		.alg = "cbc(des)",
		.test = alg_test_skcipher,
		.suite = {
			.cipher = {
				.enc = {
					.vecs = des_cbc_enc_tv_template,
					.count = DES_CBC_ENC_TEST_VECTORS
				},
				.dec = {
					.vecs = des_cbc_dec_tv_template,
					.count = DES_CBC_DEC_TEST_VECTORS
				}
			}
		}
	}, {
		.alg = "cbc(des3_ede)",
		.test = alg_test_skcipher,
		.fips_allowed = 1,
		.suite = {
			.cipher = {
				.enc = {
					.vecs = des3_ede_cbc_enc_tv_template,
					.count = DES3_EDE_CBC_ENC_TEST_VECTORS
				},
				.dec = {
					.vecs = des3_ede_cbc_dec_tv_template,
					.count = DES3_EDE_CBC_DEC_TEST_VECTORS
				}
			}
		}
	}, {
		.alg = "cbc(twofish)",
		.test = alg_test_skcipher,
		.suite = {
			.cipher = {
				.enc = {
					.vecs = tf_cbc_enc_tv_template,
					.count = TF_CBC_ENC_TEST_VECTORS
				},
				.dec = {
					.vecs = tf_cbc_dec_tv_template,
					.count = TF_CBC_DEC_TEST_VECTORS
				}
			}
		}
	}, {
		.alg = "ccm(aes)",
		.test = alg_test_aead,
		.fips_allowed = 1,
		.suite = {
			.aead = {
				.enc = {
					.vecs = aes_ccm_enc_tv_template,
					.count = AES_CCM_ENC_TEST_VECTORS
				},
				.dec = {
					.vecs = aes_ccm_dec_tv_template,
					.count = AES_CCM_DEC_TEST_VECTORS
				}
			}
		}
	}, {
		.alg = "crc32c",
		.test = alg_test_crc32c,
		.fips_allowed = 1,
		.suite = {
			.hash = {
				.vecs = crc32c_tv_template,
				.count = CRC32C_TEST_VECTORS
			}
		}
	}, {
		.alg = "cryptd(__driver-ecb-aes-aesni)",
		.test = alg_test_null,
		.suite = {
			.cipher = {
				.enc = {
					.vecs = NULL,
					.count = 0
				},
				.dec = {
					.vecs = NULL,
					.count = 0
				}
			}
		}
	}, {
		.alg = "cryptd(__ghash-pclmulqdqni)",
		.test = alg_test_null,
		.suite = {
			.hash = {
				.vecs = NULL,
				.count = 0
			}
		}
	}, {
		.alg = "ctr(aes)",
		.test = alg_test_skcipher,
		.fips_allowed = 1,
		.suite = {
			.cipher = {
				.enc = {
					.vecs = aes_ctr_enc_tv_template,
					.count = AES_CTR_ENC_TEST_VECTORS
				},
				.dec = {
					.vecs = aes_ctr_dec_tv_template,
					.count = AES_CTR_DEC_TEST_VECTORS
				}
			}
		}
	}, {
		.alg = "cts(cbc(aes))",
		.test = alg_test_skcipher,
		.suite = {
			.cipher = {
				.enc = {
					.vecs = cts_mode_enc_tv_template,
					.count = CTS_MODE_ENC_TEST_VECTORS
				},
				.dec = {
					.vecs = cts_mode_dec_tv_template,
					.count = CTS_MODE_DEC_TEST_VECTORS
				}
			}
		}
	}, {
		.alg = "deflate",
		.test = alg_test_comp,
		.suite = {
			.comp = {
				.comp = {
					.vecs = deflate_comp_tv_template,
					.count = DEFLATE_COMP_TEST_VECTORS
				},
				.decomp = {
					.vecs = deflate_decomp_tv_template,
					.count = DEFLATE_DECOMP_TEST_VECTORS
				}
			}
		}
	}, {
		.alg = "ecb(__aes-aesni)",
		.test = alg_test_null,
		.suite = {
			.cipher = {
				.enc = {
					.vecs = NULL,
					.count = 0
				},
				.dec = {
					.vecs = NULL,
					.count = 0
				}
			}
		}
	}, {
		.alg = "ecb(aes)",
		.test = alg_test_skcipher,
		.fips_allowed = 1,
		.suite = {
			.cipher = {
				.enc = {
					.vecs = aes_enc_tv_template,
					.count = AES_ENC_TEST_VECTORS
				},
				.dec = {
					.vecs = aes_dec_tv_template,
					.count = AES_DEC_TEST_VECTORS
				}
			}
		}
	}, {
		.alg = "ecb(anubis)",
		.test = alg_test_skcipher,
		.suite = {
			.cipher = {
				.enc = {
					.vecs = anubis_enc_tv_template,
					.count = ANUBIS_ENC_TEST_VECTORS
				},
				.dec = {
					.vecs = anubis_dec_tv_template,
					.count = ANUBIS_DEC_TEST_VECTORS
				}
			}
		}
	}, {
		.alg = "ecb(arc4)",
		.test = alg_test_skcipher,
		.suite = {
			.cipher = {
				.enc = {
					.vecs = arc4_enc_tv_template,
					.count = ARC4_ENC_TEST_VECTORS
				},
				.dec = {
					.vecs = arc4_dec_tv_template,
					.count = ARC4_DEC_TEST_VECTORS
				}
			}
		}
	}, {
		.alg = "ecb(blowfish)",
		.test = alg_test_skcipher,
		.suite = {
			.cipher = {
				.enc = {
					.vecs = bf_enc_tv_template,
					.count = BF_ENC_TEST_VECTORS
				},
				.dec = {
					.vecs = bf_dec_tv_template,
					.count = BF_DEC_TEST_VECTORS
				}
			}
		}
	}, {
		.alg = "ecb(camellia)",
		.test = alg_test_skcipher,
		.suite = {
			.cipher = {
				.enc = {
					.vecs = camellia_enc_tv_template,
					.count = CAMELLIA_ENC_TEST_VECTORS
				},
				.dec = {
					.vecs = camellia_dec_tv_template,
					.count = CAMELLIA_DEC_TEST_VECTORS
				}
			}
		}
	}, {
		.alg = "ecb(cast5)",
		.test = alg_test_skcipher,
		.suite = {
			.cipher = {
				.enc = {
					.vecs = cast5_enc_tv_template,
					.count = CAST5_ENC_TEST_VECTORS
				},
				.dec = {
					.vecs = cast5_dec_tv_template,
					.count = CAST5_DEC_TEST_VECTORS
				}
			}
		}
	}, {
		.alg = "ecb(cast6)",
		.test = alg_test_skcipher,
		.suite = {
			.cipher = {
				.enc = {
					.vecs = cast6_enc_tv_template,
					.count = CAST6_ENC_TEST_VECTORS
				},
				.dec = {
					.vecs = cast6_dec_tv_template,
					.count = CAST6_DEC_TEST_VECTORS
				}
			}
		}
	}, {
		.alg = "ecb(des)",
		.test = alg_test_skcipher,
		.fips_allowed = 1,
		.suite = {
			.cipher = {
				.enc = {
					.vecs = des_enc_tv_template,
					.count = DES_ENC_TEST_VECTORS
				},
				.dec = {
					.vecs = des_dec_tv_template,
					.count = DES_DEC_TEST_VECTORS
				}
			}
		}
	}, {
		.alg = "ecb(des3_ede)",
		.test = alg_test_skcipher,
		.fips_allowed = 1,
		.suite = {
			.cipher = {
				.enc = {
					.vecs = des3_ede_enc_tv_template,
					.count = DES3_EDE_ENC_TEST_VECTORS
				},
				.dec = {
					.vecs = des3_ede_dec_tv_template,
					.count = DES3_EDE_DEC_TEST_VECTORS
				}
			}
		}
	}, {
		.alg = "ecb(khazad)",
		.test = alg_test_skcipher,
		.suite = {
			.cipher = {
				.enc = {
					.vecs = khazad_enc_tv_template,
					.count = KHAZAD_ENC_TEST_VECTORS
				},
				.dec = {
					.vecs = khazad_dec_tv_template,
					.count = KHAZAD_DEC_TEST_VECTORS
				}
			}
		}
	}, {
		.alg = "ecb(seed)",
		.test = alg_test_skcipher,
		.suite = {
			.cipher = {
				.enc = {
					.vecs = seed_enc_tv_template,
					.count = SEED_ENC_TEST_VECTORS
				},
				.dec = {
					.vecs = seed_dec_tv_template,
					.count = SEED_DEC_TEST_VECTORS
				}
			}
		}
	}, {
		.alg = "ecb(serpent)",
		.test = alg_test_skcipher,
		.suite = {
			.cipher = {
				.enc = {
					.vecs = serpent_enc_tv_template,
					.count = SERPENT_ENC_TEST_VECTORS
				},
				.dec = {
					.vecs = serpent_dec_tv_template,
					.count = SERPENT_DEC_TEST_VECTORS
				}
			}
		}
	}, {
		.alg = "ecb(tea)",
		.test = alg_test_skcipher,
		.suite = {
			.cipher = {
				.enc = {
					.vecs = tea_enc_tv_template,
					.count = TEA_ENC_TEST_VECTORS
				},
				.dec = {
					.vecs = tea_dec_tv_template,
					.count = TEA_DEC_TEST_VECTORS
				}
			}
		}
	}, {
		.alg = "ecb(tnepres)",
		.test = alg_test_skcipher,
		.suite = {
			.cipher = {
				.enc = {
					.vecs = tnepres_enc_tv_template,
					.count = TNEPRES_ENC_TEST_VECTORS
				},
				.dec = {
					.vecs = tnepres_dec_tv_template,
					.count = TNEPRES_DEC_TEST_VECTORS
				}
			}
		}
	}, {
		.alg = "ecb(twofish)",
		.test = alg_test_skcipher,
		.suite = {
			.cipher = {
				.enc = {
					.vecs = tf_enc_tv_template,
					.count = TF_ENC_TEST_VECTORS
				},
				.dec = {
					.vecs = tf_dec_tv_template,
					.count = TF_DEC_TEST_VECTORS
				}
			}
		}
	}, {
		.alg = "ecb(xeta)",
		.test = alg_test_skcipher,
		.suite = {
			.cipher = {
				.enc = {
					.vecs = xeta_enc_tv_template,
					.count = XETA_ENC_TEST_VECTORS
				},
				.dec = {
					.vecs = xeta_dec_tv_template,
					.count = XETA_DEC_TEST_VECTORS
				}
			}
		}
	}, {
		.alg = "ecb(xtea)",
		.test = alg_test_skcipher,
		.suite = {
			.cipher = {
				.enc = {
					.vecs = xtea_enc_tv_template,
					.count = XTEA_ENC_TEST_VECTORS
				},
				.dec = {
					.vecs = xtea_dec_tv_template,
					.count = XTEA_DEC_TEST_VECTORS
				}
			}
		}
	}, {
		.alg = "gcm(aes)",
		.test = alg_test_aead,
		.fips_allowed = 1,
		.suite = {
			.aead = {
				.enc = {
					.vecs = aes_gcm_enc_tv_template,
					.count = AES_GCM_ENC_TEST_VECTORS
				},
				.dec = {
					.vecs = aes_gcm_dec_tv_template,
					.count = AES_GCM_DEC_TEST_VECTORS
				}
			}
		}
	}, {
		.alg = "ghash",
		.test = alg_test_hash,
		.fips_allowed = 1,
		.suite = {
			.hash = {
				.vecs = ghash_tv_template,
				.count = GHASH_TEST_VECTORS
			}
		}
	}, {
		.alg = "hmac(md5)",
		.test = alg_test_hash,
		.suite = {
			.hash = {
				.vecs = hmac_md5_tv_template,
				.count = HMAC_MD5_TEST_VECTORS
			}
		}
	}, {
		.alg = "hmac(rmd128)",
		.test = alg_test_hash,
		.suite = {
			.hash = {
				.vecs = hmac_rmd128_tv_template,
				.count = HMAC_RMD128_TEST_VECTORS
			}
		}
	}, {
		.alg = "hmac(rmd160)",
		.test = alg_test_hash,
		.suite = {
			.hash = {
				.vecs = hmac_rmd160_tv_template,
				.count = HMAC_RMD160_TEST_VECTORS
			}
		}
	}, {
		.alg = "hmac(sha1)",
		.test = alg_test_hash,
		.fips_allowed = 1,
		.suite = {
			.hash = {
				.vecs = hmac_sha1_tv_template,
				.count = HMAC_SHA1_TEST_VECTORS
			}
		}
	}, {
		.alg = "hmac(sha224)",
		.test = alg_test_hash,
		.fips_allowed = 1,
		.suite = {
			.hash = {
				.vecs = hmac_sha224_tv_template,
				.count = HMAC_SHA224_TEST_VECTORS
			}
		}
	}, {
		.alg = "hmac(sha256)",
		.test = alg_test_hash,
		.fips_allowed = 1,
		.suite = {
			.hash = {
				.vecs = hmac_sha256_tv_template,
				.count = HMAC_SHA256_TEST_VECTORS
			}
		}
	}, {
		.alg = "hmac(sha384)",
		.test = alg_test_hash,
		.fips_allowed = 1,
		.suite = {
			.hash = {
				.vecs = hmac_sha384_tv_template,
				.count = HMAC_SHA384_TEST_VECTORS
			}
		}
	}, {
		.alg = "hmac(sha512)",
		.test = alg_test_hash,
		.fips_allowed = 1,
		.suite = {
			.hash = {
				.vecs = hmac_sha512_tv_template,
				.count = HMAC_SHA512_TEST_VECTORS
			}
		}
	}, {
		.alg = "lrw(aes)",
		.test = alg_test_skcipher,
		.suite = {
			.cipher = {
				.enc = {
					.vecs = aes_lrw_enc_tv_template,
					.count = AES_LRW_ENC_TEST_VECTORS
				},
				.dec = {
					.vecs = aes_lrw_dec_tv_template,
					.count = AES_LRW_DEC_TEST_VECTORS
				}
			}
		}
	}, {
		.alg = "lzo",
		.test = alg_test_comp,
		.suite = {
			.comp = {
				.comp = {
					.vecs = lzo_comp_tv_template,
					.count = LZO_COMP_TEST_VECTORS
				},
				.decomp = {
					.vecs = lzo_decomp_tv_template,
					.count = LZO_DECOMP_TEST_VECTORS
				}
			}
		}
	}, {
		.alg = "md4",
		.test = alg_test_hash,
		.suite = {
			.hash = {
				.vecs = md4_tv_template,
				.count = MD4_TEST_VECTORS
			}
		}
	}, {
		.alg = "md5",
		.test = alg_test_hash,
		.suite = {
			.hash = {
				.vecs = md5_tv_template,
				.count = MD5_TEST_VECTORS
			}
		}
	}, {
		.alg = "michael_mic",
		.test = alg_test_hash,
		.suite = {
			.hash = {
				.vecs = michael_mic_tv_template,
				.count = MICHAEL_MIC_TEST_VECTORS
			}
		}
	}, {
		.alg = "ofb(aes)",
		.test = alg_test_skcipher,
		.fips_allowed = 1,
		.suite = {
			.cipher = {
				.enc = {
					.vecs = aes_ofb_enc_tv_template,
					.count = AES_OFB_ENC_TEST_VECTORS
				},
				.dec = {
					.vecs = aes_ofb_dec_tv_template,
					.count = AES_OFB_DEC_TEST_VECTORS
				}
			}
		}
	}, {
		.alg = "pcbc(fcrypt)",
		.test = alg_test_skcipher,
		.suite = {
			.cipher = {
				.enc = {
					.vecs = fcrypt_pcbc_enc_tv_template,
					.count = FCRYPT_ENC_TEST_VECTORS
				},
				.dec = {
					.vecs = fcrypt_pcbc_dec_tv_template,
					.count = FCRYPT_DEC_TEST_VECTORS
				}
			}
		}
	}, {
		.alg = "rfc3686(ctr(aes))",
		.test = alg_test_skcipher,
		.fips_allowed = 1,
		.suite = {
			.cipher = {
				.enc = {
					.vecs = aes_ctr_rfc3686_enc_tv_template,
					.count = AES_CTR_3686_ENC_TEST_VECTORS
				},
				.dec = {
					.vecs = aes_ctr_rfc3686_dec_tv_template,
					.count = AES_CTR_3686_DEC_TEST_VECTORS
				}
			}
		}
	}, {
		.alg = "rfc4106(gcm(aes))",
		.test = alg_test_aead,
		.suite = {
			.aead = {
				.enc = {
					.vecs = aes_gcm_rfc4106_enc_tv_template,
					.count = AES_GCM_4106_ENC_TEST_VECTORS
				},
				.dec = {
					.vecs = aes_gcm_rfc4106_dec_tv_template,
					.count = AES_GCM_4106_DEC_TEST_VECTORS
				}
			}
		}
	}, {


		.alg = "rfc4309(ccm(aes))",
		.test = alg_test_aead,
		.fips_allowed = 1,
		.suite = {
			.aead = {
				.enc = {
					.vecs = aes_ccm_rfc4309_enc_tv_template,
					.count = AES_CCM_4309_ENC_TEST_VECTORS
				},
				.dec = {
					.vecs = aes_ccm_rfc4309_dec_tv_template,
					.count = AES_CCM_4309_DEC_TEST_VECTORS
				}
			}
		}
	}, {
		.alg = "rmd128",
		.test = alg_test_hash,
		.suite = {
			.hash = {
				.vecs = rmd128_tv_template,
				.count = RMD128_TEST_VECTORS
			}
		}
	}, {
		.alg = "rmd160",
		.test = alg_test_hash,
		.suite = {
			.hash = {
				.vecs = rmd160_tv_template,
				.count = RMD160_TEST_VECTORS
			}
		}
	}, {
		.alg = "rmd256",
		.test = alg_test_hash,
		.suite = {
			.hash = {
				.vecs = rmd256_tv_template,
				.count = RMD256_TEST_VECTORS
			}
		}
	}, {
		.alg = "rmd320",
		.test = alg_test_hash,
		.suite = {
			.hash = {
				.vecs = rmd320_tv_template,
				.count = RMD320_TEST_VECTORS
			}
		}
	}, {
		.alg = "salsa20",
		.test = alg_test_skcipher,
		.suite = {
			.cipher = {
				.enc = {
					.vecs = salsa20_stream_enc_tv_template,
					.count = SALSA20_STREAM_ENC_TEST_VECTORS
				}
			}
		}
	}, {
		.alg = "sha1",
		.test = alg_test_hash,
		.fips_allowed = 1,
		.suite = {
			.hash = {
				.vecs = sha1_tv_template,
				.count = SHA1_TEST_VECTORS
			}
		}
	}, {
		.alg = "sha224",
		.test = alg_test_hash,
		.fips_allowed = 1,
		.suite = {
			.hash = {
				.vecs = sha224_tv_template,
				.count = SHA224_TEST_VECTORS
			}
		}
	}, {
		.alg = "sha256",
		.test = alg_test_hash,
		.fips_allowed = 1,
		.suite = {
			.hash = {
				.vecs = sha256_tv_template,
				.count = SHA256_TEST_VECTORS
			}
		}
	}, {
		.alg = "sha384",
		.test = alg_test_hash,
		.fips_allowed = 1,
		.suite = {
			.hash = {
				.vecs = sha384_tv_template,
				.count = SHA384_TEST_VECTORS
			}
		}
	}, {
		.alg = "sha512",
		.test = alg_test_hash,
		.fips_allowed = 1,
		.suite = {
			.hash = {
				.vecs = sha512_tv_template,
				.count = SHA512_TEST_VECTORS
			}
		}
	}, {
		.alg = "tgr128",
		.test = alg_test_hash,
		.suite = {
			.hash = {
				.vecs = tgr128_tv_template,
				.count = TGR128_TEST_VECTORS
			}
		}
	}, {
		.alg = "tgr160",
		.test = alg_test_hash,
		.suite = {
			.hash = {
				.vecs = tgr160_tv_template,
				.count = TGR160_TEST_VECTORS
			}
		}
	}, {
		.alg = "tgr192",
		.test = alg_test_hash,
		.suite = {
			.hash = {
				.vecs = tgr192_tv_template,
				.count = TGR192_TEST_VECTORS
			}
		}
	}, {
		.alg = "vmac(aes)",
		.test = alg_test_hash,
		.suite = {
			.hash = {
				.vecs = aes_vmac128_tv_template,
				.count = VMAC_AES_TEST_VECTORS
			}
		}
	}, {
		.alg = "wp256",
		.test = alg_test_hash,
		.suite = {
			.hash = {
				.vecs = wp256_tv_template,
				.count = WP256_TEST_VECTORS
			}
		}
	}, {
		.alg = "wp384",
		.test = alg_test_hash,
		.suite = {
			.hash = {
				.vecs = wp384_tv_template,
				.count = WP384_TEST_VECTORS
			}
		}
	}, {
		.alg = "wp512",
		.test = alg_test_hash,
		.suite = {
			.hash = {
				.vecs = wp512_tv_template,
				.count = WP512_TEST_VECTORS
			}
		}
	}, {
		.alg = "xcbc(aes)",
		.test = alg_test_hash,
		.suite = {
			.hash = {
				.vecs = aes_xcbc128_tv_template,
				.count = XCBC_AES_TEST_VECTORS
			}
		}
	}, {
		.alg = "xts(aes)",
		.test = alg_test_skcipher,
		.fips_allowed = 1,
		.suite = {
			.cipher = {
				.enc = {
					.vecs = aes_xts_enc_tv_template,
					.count = AES_XTS_ENC_TEST_VECTORS
				},
				.dec = {
					.vecs = aes_xts_dec_tv_template,
					.count = AES_XTS_DEC_TEST_VECTORS
				}
			}
		}
	}, {
		.alg = "zlib",
		.test = alg_test_pcomp,
		.suite = {
			.pcomp = {
				.comp = {
					.vecs = zlib_comp_tv_template,
					.count = ZLIB_COMP_TEST_VECTORS
				},
				.decomp = {
					.vecs = zlib_decomp_tv_template,
					.count = ZLIB_DECOMP_TEST_VECTORS
				}
			}
		}
	}
};

static int alg_find_test(const char *alg)
{
	int start = 0;
	int end = ARRAY_SIZE(alg_test_descs);

	while (start < end) {
		int i = (start + end) / 2;
		int diff = strcmp(alg_test_descs[i].alg, alg);

		if (diff > 0) {
			end = i;
			continue;
		}

		if (diff < 0) {
			start = i + 1;
			continue;
		}

		return i;
	}

	return -1;
}

int alg_test(const char *driver, const char *alg, u32 type, u32 mask)
{
	int i;
	int j;
	int rc;

	if ((type & CRYPTO_ALG_TYPE_MASK) == CRYPTO_ALG_TYPE_CIPHER) {
		char nalg[CRYPTO_MAX_ALG_NAME];

		if (snprintf(nalg, sizeof(nalg), "ecb(%s)", alg) >=
		    sizeof(nalg))
			return -ENAMETOOLONG;

		i = alg_find_test(nalg);
		if (i < 0)
			goto notest;

		if (fips_enabled && !alg_test_descs[i].fips_allowed)
			goto non_fips_alg;

		rc = alg_test_cipher(alg_test_descs + i, driver, type, mask);
		goto test_done;
	}

	i = alg_find_test(alg);
	j = alg_find_test(driver);
	if (i < 0 && j < 0)
		goto notest;

	if (fips_enabled && ((i >= 0 && !alg_test_descs[i].fips_allowed) ||
			     (j >= 0 && !alg_test_descs[j].fips_allowed)))
		goto non_fips_alg;

	rc = 0;
	if (i >= 0)
		rc |= alg_test_descs[i].test(alg_test_descs + i, driver,
					     type, mask);
	if (j >= 0)
		rc |= alg_test_descs[j].test(alg_test_descs + j, driver,
					     type, mask);

test_done:
	if (fips_enabled && rc)
		panic("%s: %s alg self test failed in fips mode!\n", driver, alg);

	if (fips_enabled && !rc)
		printk(KERN_INFO "alg: self-tests for %s (%s) passed\n",
		       driver, alg);

	return rc;

notest:
	printk(KERN_INFO "alg: No test for %s (%s)\n", alg, driver);
	return 0;
non_fips_alg:
	return -EINVAL;
}

<<<<<<< HEAD
#endif /* CONFIG_CRYPTO_MANAGER_TESTS */
=======
#endif /* CONFIG_CRYPTO_MANAGER_DISABLE_TESTS */
>>>>>>> b55e9ac4

EXPORT_SYMBOL_GPL(alg_test);<|MERGE_RESOLUTION|>--- conflicted
+++ resolved
@@ -30,11 +30,7 @@
 
 #include "internal.h"
 
-<<<<<<< HEAD
-#ifndef CONFIG_CRYPTO_MANAGER_TESTS
-=======
 #ifdef CONFIG_CRYPTO_MANAGER_DISABLE_TESTS
->>>>>>> b55e9ac4
 
 /* a perfect nop */
 int alg_test(const char *driver, const char *alg, u32 type, u32 mask)
@@ -2588,10 +2584,6 @@
 	return -EINVAL;
 }
 
-<<<<<<< HEAD
-#endif /* CONFIG_CRYPTO_MANAGER_TESTS */
-=======
 #endif /* CONFIG_CRYPTO_MANAGER_DISABLE_TESTS */
->>>>>>> b55e9ac4
 
 EXPORT_SYMBOL_GPL(alg_test);