--- conflicted
+++ resolved
@@ -119,77 +119,9 @@
 	int (*check_perm)(struct x86_emulate_ctxt *ctxt);
 };
 
-<<<<<<< HEAD
-static u32 group_table[] = {
-	[Group1_80*8] =
-	ByteOp | DstMem | SrcImm | ModRM | Lock,
-	ByteOp | DstMem | SrcImm | ModRM | Lock,
-	ByteOp | DstMem | SrcImm | ModRM | Lock,
-	ByteOp | DstMem | SrcImm | ModRM | Lock,
-	ByteOp | DstMem | SrcImm | ModRM | Lock,
-	ByteOp | DstMem | SrcImm | ModRM | Lock,
-	ByteOp | DstMem | SrcImm | ModRM | Lock,
-	ByteOp | DstMem | SrcImm | ModRM,
-	[Group1_81*8] =
-	DstMem | SrcImm | ModRM | Lock,
-	DstMem | SrcImm | ModRM | Lock,
-	DstMem | SrcImm | ModRM | Lock,
-	DstMem | SrcImm | ModRM | Lock,
-	DstMem | SrcImm | ModRM | Lock,
-	DstMem | SrcImm | ModRM | Lock,
-	DstMem | SrcImm | ModRM | Lock,
-	DstMem | SrcImm | ModRM,
-	[Group1_82*8] =
-	ByteOp | DstMem | SrcImm | ModRM | No64 | Lock,
-	ByteOp | DstMem | SrcImm | ModRM | No64 | Lock,
-	ByteOp | DstMem | SrcImm | ModRM | No64 | Lock,
-	ByteOp | DstMem | SrcImm | ModRM | No64 | Lock,
-	ByteOp | DstMem | SrcImm | ModRM | No64 | Lock,
-	ByteOp | DstMem | SrcImm | ModRM | No64 | Lock,
-	ByteOp | DstMem | SrcImm | ModRM | No64 | Lock,
-	ByteOp | DstMem | SrcImm | ModRM | No64,
-	[Group1_83*8] =
-	DstMem | SrcImmByte | ModRM | Lock,
-	DstMem | SrcImmByte | ModRM | Lock,
-	DstMem | SrcImmByte | ModRM | Lock,
-	DstMem | SrcImmByte | ModRM | Lock,
-	DstMem | SrcImmByte | ModRM | Lock,
-	DstMem | SrcImmByte | ModRM | Lock,
-	DstMem | SrcImmByte | ModRM | Lock,
-	DstMem | SrcImmByte | ModRM,
-	[Group1A*8] =
-	DstMem | SrcNone | ModRM | Mov | Stack, 0, 0, 0, 0, 0, 0, 0,
-	[Group3_Byte*8] =
-	ByteOp | SrcImm | DstMem | ModRM, 0,
-	ByteOp | DstMem | SrcNone | ModRM, ByteOp | DstMem | SrcNone | ModRM,
-	0, 0, 0, 0,
-	[Group3*8] =
-	DstMem | SrcImm | ModRM, 0,
-	DstMem | SrcNone | ModRM, DstMem | SrcNone | ModRM,
-	0, 0, 0, 0,
-	[Group4*8] =
-	ByteOp | DstMem | SrcNone | ModRM | Lock, ByteOp | DstMem | SrcNone | ModRM | Lock,
-	0, 0, 0, 0, 0, 0,
-	[Group5*8] =
-	DstMem | SrcNone | ModRM | Lock, DstMem | SrcNone | ModRM | Lock,
-	SrcMem | ModRM | Stack, 0,
-	SrcMem | ModRM | Stack, SrcMem | ModRM | Src2Mem16 | ImplicitOps,
-	SrcMem | ModRM | Stack, 0,
-	[Group7*8] =
-	0, 0, ModRM | SrcMem | Priv, ModRM | SrcMem | Priv,
-	SrcNone | ModRM | DstMem | Mov, 0,
-	SrcMem16 | ModRM | Mov | Priv, SrcMem | ModRM | ByteOp | Priv,
-	[Group8*8] =
-	0, 0, 0, 0,
-	DstMem | SrcImmByte | ModRM, DstMem | SrcImmByte | ModRM | Lock,
-	DstMem | SrcImmByte | ModRM | Lock, DstMem | SrcImmByte | ModRM | Lock,
-	[Group9*8] =
-	0, DstMem64 | ModRM | Lock, 0, 0, 0, 0, 0, 0,
-=======
 struct group_dual {
 	struct opcode mod012[8];
 	struct opcode mod3[8];
->>>>>>> b55e9ac4
 };
 
 struct gprefix {
