--- conflicted
+++ resolved
@@ -341,28 +341,11 @@
 	struct ieee80211_sta *sta = tx_info->control.sta;
 	struct ieee80211_vif *vif = tx_info->control.vif;
 	struct ath9k_htc_sta *ista;
-<<<<<<< HEAD
-	struct ath9k_htc_tx_ctl tx_ctl;
-	enum htc_endpoint_id epid;
-	u16 qnum, hw_qnum;
-	__le16 fc;
-	u8 *tx_fhdr;
-=======
 	struct ath9k_htc_vif *avp = NULL;
->>>>>>> b55e9ac4
 	u8 sta_idx, vif_idx;
 
 	hdr = (struct ieee80211_hdr *) skb->data;
 
-<<<<<<< HEAD
-	if (tx_info->control.vif &&
-			(struct ath9k_htc_vif *) tx_info->control.vif->drv_priv)
-		vif_idx = ((struct ath9k_htc_vif *)
-				tx_info->control.vif->drv_priv)->index;
-	else
-		vif_idx = priv->nvifs;
-
-=======
 	/*
 	 * Find out on which interface this packet has to be
 	 * sent out.
@@ -383,7 +366,6 @@
 	/*
 	 * Find out which station this packet is destined for.
 	 */
->>>>>>> b55e9ac4
 	if (sta) {
 		ista = (struct ath9k_htc_sta *) sta->drv_priv;
 		sta_idx = ista->index;
@@ -402,15 +384,10 @@
 	return htc_send(priv->htc, skb);
 }
 
-<<<<<<< HEAD
-		tx_hdr.node_idx = sta_idx;
-		tx_hdr.vif_idx = vif_idx;
-=======
 static inline bool __ath9k_htc_check_tx_aggr(struct ath9k_htc_priv *priv,
 					     struct ath9k_htc_sta *ista, u8 tid)
 {
 	bool ret = false;
->>>>>>> b55e9ac4
 
 	spin_lock_bh(&priv->tx.tx_lock);
 	if ((tid < ATH9K_HTC_MAX_TID) && (ista->tid_state[tid] == AGGR_STOP))
@@ -545,16 +522,9 @@
 {
 	struct ath9k_htc_tx_event *event, *tmp;
 
-<<<<<<< HEAD
-		mgmt_hdr.node_idx = sta_idx;
-		mgmt_hdr.vif_idx = vif_idx;
-		mgmt_hdr.tidno = 0;
-		mgmt_hdr.flags = 0;
-=======
 	spin_lock_bh(&priv->tx.tx_lock);
 	priv->tx.flags |= ATH9K_HTC_OP_TX_DRAIN;
 	spin_unlock_bh(&priv->tx.tx_lock);
->>>>>>> b55e9ac4
 
 	/*
 	 * Ensure that all pending TX frames are flushed,
