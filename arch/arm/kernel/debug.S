--- conflicted
+++ resolved
@@ -22,13 +22,7 @@
 #if defined(CONFIG_DEBUG_ICEDCC)
 		@@ debug using ARM EmbeddedICE DCC channel
 
-<<<<<<< HEAD
-#if defined(CONFIG_CPU_V6) || defined(CONFIG_CPU_V7)
-
-		.macro	addruart, rx, tmp
-=======
 		.macro	addruart, rp, rv
->>>>>>> b55e9ac4
 		.endm
 
 #if defined(CONFIG_CPU_V6) || defined(CONFIG_CPU_V6K) || defined(CONFIG_CPU_V7)
