--- conflicted
+++ resolved
@@ -1665,14 +1665,7 @@
 		 * acpi_register_lapic_address()
 		 */
 		if (!acpi_lapic && !smp_found_config)
-<<<<<<< HEAD
-			set_fixmap_nocache(FIX_APIC_BASE, apic_phys);
-
-		apic_printk(APIC_VERBOSE, "mapped APIC to %08lx (%08lx)\n",
-					APIC_BASE, apic_phys);
-=======
 			register_lapic_address(apic_phys);
->>>>>>> b55e9ac4
 	}
 
 	/*
