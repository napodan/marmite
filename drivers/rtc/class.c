/*
 * RTC subsystem, base class
 *
 * Copyright (C) 2005 Tower Technologies
 * Author: Alessandro Zummo <a.zummo@towertech.it>
 *
 * class skeleton from drivers/hwmon/hwmon.c
 *
 * This program is free software; you can redistribute it and/or modify
 * it under the terms of the GNU General Public License version 2 as
 * published by the Free Software Foundation.
*/

#include <linux/module.h>
#include <linux/rtc.h>
#include <linux/kdev_t.h>
#include <linux/idr.h>
#include <linux/slab.h>
#include <linux/workqueue.h>

#include "rtc-core.h"


static DEFINE_IDR(rtc_idr);
static DEFINE_MUTEX(idr_lock);
struct class *rtc_class;

static void rtc_device_release(struct device *dev)
{
	struct rtc_device *rtc = to_rtc_device(dev);
	mutex_lock(&idr_lock);
	idr_remove(&rtc_idr, rtc->id);
	mutex_unlock(&idr_lock);
	kfree(rtc);
}

#if defined(CONFIG_PM) && defined(CONFIG_RTC_HCTOSYS_DEVICE)

/*
 * On suspend(), measure the delta between one RTC and the
 * system's wall clock; restore it on resume().
 */

<<<<<<< HEAD
static struct timespec	delta;
static struct timespec	delta_delta;
static time_t		oldtime;
=======
static struct timespec old_rtc, old_system, old_delta;

>>>>>>> b55e9ac4

static int rtc_suspend(struct device *dev, pm_message_t mesg)
{
	struct rtc_device	*rtc = to_rtc_device(dev);
	struct rtc_time		tm;
<<<<<<< HEAD
	struct timespec		ts;
	struct timespec		new_delta;

	if (strcmp(dev_name(&rtc->dev), CONFIG_RTC_HCTOSYS_DEVICE) != 0)
		return 0;

	getnstimeofday(&ts);
=======
	struct timespec		delta, delta_delta;
	if (strcmp(dev_name(&rtc->dev), CONFIG_RTC_HCTOSYS_DEVICE) != 0)
		return 0;

	/* snapshot the current RTC and system time at suspend*/
>>>>>>> b55e9ac4
	rtc_read_time(rtc, &tm);
	getnstimeofday(&old_system);
	rtc_tm_to_time(&tm, &old_rtc.tv_sec);

<<<<<<< HEAD
	/* RTC precision is 1 second; adjust delta for avg 1/2 sec err */
	set_normalized_timespec(&new_delta,
				ts.tv_sec - oldtime,
				ts.tv_nsec - (NSEC_PER_SEC >> 1));
=======

	/*
	 * To avoid drift caused by repeated suspend/resumes,
	 * which each can add ~1 second drift error,
	 * try to compensate so the difference in system time
	 * and rtc time stays close to constant.
	 */
	delta = timespec_sub(old_system, old_rtc);
	delta_delta = timespec_sub(delta, old_delta);
	if (delta_delta.tv_sec < -2 || delta_delta.tv_sec >= 2) {
		/*
		 * if delta_delta is too large, assume time correction
		 * has occured and set old_delta to the current delta.
		 */
		old_delta = delta;
	} else {
		/* Otherwise try to adjust old_system to compensate */
		old_system = timespec_sub(old_system, delta_delta);
	}
>>>>>>> b55e9ac4

	/* prevent 1/2 sec errors from accumulating */
	delta_delta = timespec_sub(new_delta, delta);
	if (delta_delta.tv_sec < -2 || delta_delta.tv_sec >= 2)
		delta = new_delta;
	return 0;
}

static int rtc_resume(struct device *dev)
{
	struct rtc_device	*rtc = to_rtc_device(dev);
	struct rtc_time		tm;
	struct timespec		new_system, new_rtc;
	struct timespec		sleep_time;

	if (strcmp(dev_name(&rtc->dev), CONFIG_RTC_HCTOSYS_DEVICE) != 0)
		return 0;

	/* snapshot the current rtc and system time at resume */
	getnstimeofday(&new_system);
	rtc_read_time(rtc, &tm);
	if (rtc_valid_tm(&tm) != 0) {
		pr_debug("%s:  bogus resume time\n", dev_name(&rtc->dev));
		return 0;
	}
<<<<<<< HEAD
	rtc_tm_to_time(&tm, &newtime);
	if (delta_delta.tv_sec < -1)
		newtime++;
	if (newtime <= oldtime) {
		if (newtime < oldtime)
			pr_debug("%s:  time travel!\n", dev_name(&rtc->dev));
=======
	rtc_tm_to_time(&tm, &new_rtc.tv_sec);
	new_rtc.tv_nsec = 0;

	if (new_rtc.tv_sec < old_rtc.tv_sec) {
		pr_debug("%s:  time travel!\n", dev_name(&rtc->dev));
>>>>>>> b55e9ac4
		return 0;
	}

	/* calculate the RTC time delta (sleep time)*/
	sleep_time = timespec_sub(new_rtc, old_rtc);

	/*
	 * Since these RTC suspend/resume handlers are not called
	 * at the very end of suspend or the start of resume,
	 * some run-time may pass on either sides of the sleep time
	 * so subtract kernel run-time between rtc_suspend to rtc_resume
	 * to keep things accurate.
	 */
	sleep_time = timespec_sub(sleep_time,
			timespec_sub(new_system, old_system));

	if (sleep_time.tv_sec >= 0)
		timekeeping_inject_sleeptime(&sleep_time);
	return 0;
}

#else
#define rtc_suspend	NULL
#define rtc_resume	NULL
#endif


/**
 * rtc_device_register - register w/ RTC class
 * @dev: the device to register
 *
 * rtc_device_unregister() must be called when the class device is no
 * longer needed.
 *
 * Returns the pointer to the new struct class device.
 */
struct rtc_device *rtc_device_register(const char *name, struct device *dev,
					const struct rtc_class_ops *ops,
					struct module *owner)
{
	struct rtc_device *rtc;
	struct rtc_wkalrm alrm;
	int id, err;

	if (idr_pre_get(&rtc_idr, GFP_KERNEL) == 0) {
		err = -ENOMEM;
		goto exit;
	}


	mutex_lock(&idr_lock);
	err = idr_get_new(&rtc_idr, NULL, &id);
	mutex_unlock(&idr_lock);

	if (err < 0)
		goto exit;

	id = id & MAX_ID_MASK;

	rtc = kzalloc(sizeof(struct rtc_device), GFP_KERNEL);
	if (rtc == NULL) {
		err = -ENOMEM;
		goto exit_idr;
	}

	rtc->id = id;
	rtc->ops = ops;
	rtc->owner = owner;
	rtc->irq_freq = 1;
	rtc->max_user_freq = 64;
	rtc->dev.parent = dev;
	rtc->dev.class = rtc_class;
	rtc->dev.release = rtc_device_release;

	mutex_init(&rtc->ops_lock);
	spin_lock_init(&rtc->irq_lock);
	spin_lock_init(&rtc->irq_task_lock);
	init_waitqueue_head(&rtc->irq_queue);

	/* Init timerqueue */
	timerqueue_init_head(&rtc->timerqueue);
	INIT_WORK(&rtc->irqwork, rtc_timer_do_work);
	/* Init aie timer */
	rtc_timer_init(&rtc->aie_timer, rtc_aie_update_irq, (void *)rtc);
	/* Init uie timer */
	rtc_timer_init(&rtc->uie_rtctimer, rtc_uie_update_irq, (void *)rtc);
	/* Init pie timer */
	hrtimer_init(&rtc->pie_timer, CLOCK_MONOTONIC, HRTIMER_MODE_REL);
	rtc->pie_timer.function = rtc_pie_update_irq;
	rtc->pie_enabled = 0;

	/* Check to see if there is an ALARM already set in hw */
	err = __rtc_read_alarm(rtc, &alrm);

	if (!err && !rtc_valid_tm(&alrm.time))
		rtc_initialize_alarm(rtc, &alrm);

	strlcpy(rtc->name, name, RTC_DEVICE_NAME_SIZE);
	dev_set_name(&rtc->dev, "rtc%d", id);

	rtc_dev_prepare(rtc);

	err = device_register(&rtc->dev);
	if (err) {
		put_device(&rtc->dev);
		goto exit_kfree;
	}

	rtc_dev_add_device(rtc);
	rtc_sysfs_add_device(rtc);
	rtc_proc_add_device(rtc);

	dev_info(dev, "rtc core: registered %s as %s\n",
			rtc->name, dev_name(&rtc->dev));

	return rtc;

exit_kfree:
	kfree(rtc);

exit_idr:
	mutex_lock(&idr_lock);
	idr_remove(&rtc_idr, id);
	mutex_unlock(&idr_lock);

exit:
	dev_err(dev, "rtc core: unable to register %s, err = %d\n",
			name, err);
	return ERR_PTR(err);
}
EXPORT_SYMBOL_GPL(rtc_device_register);


/**
 * rtc_device_unregister - removes the previously registered RTC class device
 *
 * @rtc: the RTC class device to destroy
 */
void rtc_device_unregister(struct rtc_device *rtc)
{
	if (get_device(&rtc->dev) != NULL) {
		mutex_lock(&rtc->ops_lock);
		/* remove innards of this RTC, then disable it, before
		 * letting any rtc_class_open() users access it again
		 */
		rtc_sysfs_del_device(rtc);
		rtc_dev_del_device(rtc);
		rtc_proc_del_device(rtc);
		device_unregister(&rtc->dev);
		rtc->ops = NULL;
		mutex_unlock(&rtc->ops_lock);
		put_device(&rtc->dev);
	}
}
EXPORT_SYMBOL_GPL(rtc_device_unregister);

static int __init rtc_init(void)
{
	rtc_class = class_create(THIS_MODULE, "rtc");
	if (IS_ERR(rtc_class)) {
		printk(KERN_ERR "%s: couldn't create class\n", __FILE__);
		return PTR_ERR(rtc_class);
	}
	rtc_class->suspend = rtc_suspend;
	rtc_class->resume = rtc_resume;
	rtc_dev_init();
	rtc_sysfs_init(rtc_class);
	return 0;
}

static void __exit rtc_exit(void)
{
	rtc_dev_exit();
	class_destroy(rtc_class);
	idr_destroy(&rtc_idr);
}

subsys_initcall(rtc_init);
module_exit(rtc_exit);

MODULE_AUTHOR("Alessandro Zummo <a.zummo@towertech.it>");
MODULE_DESCRIPTION("RTC class support");
MODULE_LICENSE("GPL");<|MERGE_RESOLUTION|>--- conflicted
+++ resolved
@@ -41,44 +41,22 @@
  * system's wall clock; restore it on resume().
  */
 
-<<<<<<< HEAD
-static struct timespec	delta;
-static struct timespec	delta_delta;
-static time_t		oldtime;
-=======
 static struct timespec old_rtc, old_system, old_delta;
 
->>>>>>> b55e9ac4
 
 static int rtc_suspend(struct device *dev, pm_message_t mesg)
 {
 	struct rtc_device	*rtc = to_rtc_device(dev);
 	struct rtc_time		tm;
-<<<<<<< HEAD
-	struct timespec		ts;
-	struct timespec		new_delta;
-
-	if (strcmp(dev_name(&rtc->dev), CONFIG_RTC_HCTOSYS_DEVICE) != 0)
-		return 0;
-
-	getnstimeofday(&ts);
-=======
 	struct timespec		delta, delta_delta;
 	if (strcmp(dev_name(&rtc->dev), CONFIG_RTC_HCTOSYS_DEVICE) != 0)
 		return 0;
 
 	/* snapshot the current RTC and system time at suspend*/
->>>>>>> b55e9ac4
 	rtc_read_time(rtc, &tm);
 	getnstimeofday(&old_system);
 	rtc_tm_to_time(&tm, &old_rtc.tv_sec);
 
-<<<<<<< HEAD
-	/* RTC precision is 1 second; adjust delta for avg 1/2 sec err */
-	set_normalized_timespec(&new_delta,
-				ts.tv_sec - oldtime,
-				ts.tv_nsec - (NSEC_PER_SEC >> 1));
-=======
 
 	/*
 	 * To avoid drift caused by repeated suspend/resumes,
@@ -98,12 +76,7 @@
 		/* Otherwise try to adjust old_system to compensate */
 		old_system = timespec_sub(old_system, delta_delta);
 	}
->>>>>>> b55e9ac4
-
-	/* prevent 1/2 sec errors from accumulating */
-	delta_delta = timespec_sub(new_delta, delta);
-	if (delta_delta.tv_sec < -2 || delta_delta.tv_sec >= 2)
-		delta = new_delta;
+
 	return 0;
 }
 
@@ -124,20 +97,11 @@
 		pr_debug("%s:  bogus resume time\n", dev_name(&rtc->dev));
 		return 0;
 	}
-<<<<<<< HEAD
-	rtc_tm_to_time(&tm, &newtime);
-	if (delta_delta.tv_sec < -1)
-		newtime++;
-	if (newtime <= oldtime) {
-		if (newtime < oldtime)
-			pr_debug("%s:  time travel!\n", dev_name(&rtc->dev));
-=======
 	rtc_tm_to_time(&tm, &new_rtc.tv_sec);
 	new_rtc.tv_nsec = 0;
 
 	if (new_rtc.tv_sec < old_rtc.tv_sec) {
 		pr_debug("%s:  time travel!\n", dev_name(&rtc->dev));
->>>>>>> b55e9ac4
 		return 0;
 	}
 
