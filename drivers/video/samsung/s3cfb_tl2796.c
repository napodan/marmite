/*
 * s6e63m0 AMOLED Panel Driver for the Samsung Universal board
 *
 * Derived from drivers/video/omap/lcd-apollon.c
 *
 * This program is free software; you can redistribute it and/or modify it
 * under the terms of the GNU General Public License as published by the
 * Free Software Foundation; either version 2 of the License, or (at your
 * option) any later version.
 *
 * This program is distributed in the hope that it will be useful, but
 * WITHOUT ANY WARRANTY; without even the implied warranty of
 * MERCHANTABILITY or FITNESS FOR A PARTICULAR PURPOSE.  See the GNU
 * General Public License for more details.
 *
 * You should have received a copy of the GNU General Public License along
 * with this program; if not, write to the Free Software Foundation, Inc.,
 * 59 Temple Place - Suite 330, Boston, MA  02111-1307, USA.
 */

#include <linux/wait.h>
#include <linux/fb.h>
#include <linux/debugfs.h>
#include <linux/delay.h>
#include <linux/gpio.h>
#include <linux/seq_file.h>
#include <linux/spi/spi.h>
#include <linux/lcd.h>
#include <linux/backlight.h>
#include <linux/tl2796.h>
#include <plat/gpio-cfg.h>
#include <plat/regs-fb.h>
#include <linux/earlysuspend.h>
#ifdef CONFIG_FB_VOODOO
#include <linux/miscdevice.h>
#define VOODOO_COLOR_VERSION 2
#endif

#define SLEEPMSEC		0x1000
#define ENDDEF			0x2000
#define DEFMASK		0xFF00

#define NUM_GAMMA_REGS	21

static const struct tl2796_gamma_adj_points default_gamma_adj_points = {
	.v0 = BV_0,
	.v1 = BV_1,
	.v19 = BV_19,
	.v43 = BV_43,
	.v87 = BV_87,
	.v171 = BV_171,
	.v255 = BV_255,
};

struct tl2796_gamma_reg_offsets {
	s16 v[3][6];
};

struct s5p_lcd{
	int ldi_enable;
	int bl;
	const struct tl2796_gamma_adj_points *gamma_adj_points;
	struct tl2796_gamma_reg_offsets gamma_reg_offsets;
	u32 color_mult[3];
	struct mutex	lock;
	struct device *dev;
	struct spi_device *g_spi;
	struct s5p_panel_data	*data;
	struct backlight_device *bl_dev;
	struct early_suspend    early_suspend;
	struct dentry *debug_dir;
};

#ifdef CONFIG_FB_VOODOO
struct s5p_lcd *lcd_;

u32 original_color_adj_mults[3];
unsigned int panel_config_sequence = 0;

int hacky_v1_offset[3] = {-14, -17, -18};

static const u16 s6e63m0_SEQ_ETC_SETTING_SAMSUNG[] = {
	/* ETC Condition Set Command  */
	0x0F6,
	0x100,	0x18E,
	0x107,
	0x0B3,
	0x16C,
	0x0B5,
	0x12C,	0x112,
	0x10C,	0x10A,
	0x110,	0x10E,
	0x117,	0x113,
	0x11F,	0x11A,
	0x12A,	0x124,
	0x11F,	0x11B,
	0x11A,	0x117,
	0x12B,	0x126,
	0x122,	0x120,
	0x13A,	0x134,
	0x130,	0x12C,
	0x129,	0x126,
	0x125,	0x123,
	0x121,	0x120,
	0x11E,	0x11E,
	0x0B6,
	0x100,	0x100,
	0x111,	0x122,
	0x133,	0x144,
	0x144,	0x144,
	0x155,	0x155,
	0x166,	0x166,
	0x166,	0x166,
	0x166,	0x166,
	0x0B7,
	0x12C,	0x112,
	0x10C,	0x10A,
	0x110,	0x10E,
	0x117,	0x113,
	0x11F,	0x11A,
	0x12A,	0x124,
	0x11F,	0x11B,
	0x11A,	0x117,
	0x12B,	0x126,
	0x122,	0x120,
	0x13A,	0x134,
	0x130,	0x12C,
	0x129,	0x126,
	0x125,	0x123,
	0x121,	0x120,
	0x11E,	0x11E,
	0x0B8,
	0x100,	0x100,
	0x111,	0x122,
	0x133,	0x144,
	0x144,	0x144,
	0x155,	0x155,
	0x166,	0x166,
	0x166,	0x166,
	0x166,	0x166,
	0x0B9,
	0x12C,	0x112,
	0x10C,	0x10A,
	0x110,	0x10E,
	0x117,	0x113,
	0x11F,	0x11A,
	0x12A,	0x124,
	0x11F,	0x11B,
	0x11A,	0x117,
	0x12B,	0x126,
	0x122,	0x120,
	0x13A,	0x134,
	0x130,	0x12C,
	0x129,	0x126,
	0x125,	0x123,
	0x121,	0x120,
	0x11E,	0x11E,
	0x0BA,
	0x100,	0x100,
	0x111,	0x122,
	0x133,	0x144,
	0x144,	0x144,
	0x155,	0x155,
	0x166,	0x166,
	0x166,	0x166,
	0x166,	0x166,
	0x011,
	SLEEPMSEC, 120,
	0x029,
	ENDDEF, 0x0000
};
#endif

static u32 gamma_lookup(struct s5p_lcd *lcd, u8 brightness, u32 val, int c)
{
	// c	color (red, green, blue)
	// val	brightness value (BV_0, BV_1, BV_19, BV_43, BV_87, BV_171, BV_255)
	// b	brightness value divided by brightness level

	// bl	brightness range - low
	// bh	brightness range - high

	// vl	gamma table range - low
	// vh	gamma table range - high

	// ret	return value from the gamma table

	int i;
	u32 bl = 0;
	u32 bh = 0;
	u32 vl = 0;
	u32 vh;
	u32 b;
	u32 ret;
	u64 tmp;
	struct s5p_panel_data *pdata = lcd->data;
	const struct tl2796_gamma_adj_points *bv = lcd->gamma_adj_points;

	if (!val) {
		b = 0;
	} else {
		tmp = bv->v255 - bv->v0;
		tmp *= brightness;
		do_div(tmp, 255);

		tmp *= lcd->color_mult[c];
		do_div(tmp, 0xffffffff);

		tmp *= (val - bv->v0);
		do_div(tmp, bv->v255 - bv->v0);
		b = tmp + bv->v0;
	}

	// find which entry of the gamma table fits for val
	// as a result, i becomes the index in the gamma table for val and color c
	for (i = 0; i < pdata->gamma_table_size; i++) {
		bl = bh;
		bh = pdata->gamma_table[i].brightness;
		if (bh >= b)
			break;
	}

	// save corresponding value from the gamma table as vh
	// high value of the range
	vh = pdata->gamma_table[i].v[c];

	// for special black point and gamma 0 (i==0 or i==1), return value
	// is static. vl = vh = same as the value in gamma table for i
	if (i == 0 || (b - bl) == 0) {
		ret = vl = vh;
	} else {
		// simple proportional calculation of ret
		// based on vl and vh from gamma table ranges
		vl = pdata->gamma_table[i - 1].v[c];
		tmp = (u64)vh * (b - bl) + (u64)vl * (bh - b);
		do_div(tmp, bh - bl);
		ret = tmp;
	}

	pr_debug("%s: looking for %3d %08x c %d, %08x, "
		"found %08x:%08x, v %7d:%7d, ret %7d\n",
		__func__, brightness, val, c, b, bl, bh, vl, vh, ret);

	return ret;
}

static void setup_gamma_regs(struct s5p_lcd *lcd, u16 gamma_regs[])
{
	int c, i;
	int gamma_offset[3] = {-6, -6, -6};
	u8 brightness = lcd->bl;
	const struct tl2796_gamma_adj_points *bv = lcd->gamma_adj_points;

	// red, green then blue
	for (c = 0; c < 3; c++) {
		// initialize v0 (black point) from the gamma table
		// vx are gamma points 1 to 4.
		// adj becomes one of the value sent to the panel
		u32 adj;
		u32 v0 = gamma_lookup(lcd, brightness, BV_0, c);
		u32 vx[6];
		u32 v1;
		u32 v255;

		// calculate gamma 0 value, based on v0 and v1
		v1 = vx[0] = gamma_lookup(lcd, brightness, bv->v1, c);
		adj = 600 - 5 - DIV_ROUND_CLOSEST(600 * v1, v0);
		adj -= lcd->gamma_reg_offsets.v[c][0];
		if (adj > 140) {
			pr_debug("%s: bad adj value %d, v0 %d, v1 %d, c %d\n",
				__func__, adj, v0, v1, c);
			if ((int)adj < 0)
				adj = 0;
			else
				adj = 140;
		}
		// record gamma 0
<<<<<<< HEAD
		// terrible shameful hack allowing to get back standard
		// colors without fixing the real thing properly (gamma table)
		// it consist on a simple (negative) offset applied on v0
		gamma_regs[c] = (adj > (gamma_offset[c]* 7/2) && (adj <=255)) ? (adj - (gamma_offset[c]*7/2)) | 0x100 : adj | 0x100;
=======
#ifdef CONFIG_FB_VOODOO
		// terrible shameful hack allowing to get back standard
		// colors without fixing the real thing properly (gamma table)
		// it consist on a simple (negative) offset applied on v0
		gamma_regs[c] = ((adj + hacky_v1_offset[c]) > 0 && (adj <=255)) ? (adj + hacky_v1_offset[c]) | 0x100 : adj | 0x100;
#else
		gamma_regs[c] = adj | 0x100;
#endif
>>>>>>> bbc5aa84

		// calculate brightness value for color c
		v255 = vx[5] = gamma_lookup(lcd, brightness, bv->v255, c);
		adj = 600 - 120 - DIV_ROUND_CLOSEST(600 * v255, v0);
		adj -= lcd->gamma_reg_offsets.v[c][5];
		if (adj > 380) {
			pr_debug("%s: bad adj value %d, v0 %d, v255 %d, c %d\n",
				__func__, adj, v0, v255, c);
			if ((int)adj < 0)
				adj = 0;
			else
				adj = 380;
		}
		// command to set brightness value for color c: always 0x100
		gamma_regs[3 * 5 + 2 * c] = adj >> 8 | 0x100;
		// record brightness value for color c = adj
		gamma_regs[3 * 5 + 2 * c + 1] = (adj & 0xff) | 0x100;

		vx[1] = gamma_lookup(lcd, brightness,  bv->v19, c);
		vx[2] = gamma_lookup(lcd, brightness,  bv->v43, c);
		vx[3] = gamma_lookup(lcd, brightness,  bv->v87, c);
		vx[4] = gamma_lookup(lcd, brightness, bv->v171, c);

		// calculate gamma points 4 to 1 successively
		// those are calculated from vx[4] to vx[1], based on
		// gamma table values chosen to follow current brightness
		for (i = 4; i >= 1; i--) {
			if (v1 <= vx[i + 1]) {
				adj = -1;
			} else {
				// actual calculation
				adj = DIV_ROUND_CLOSEST(320 * (v1 - vx[i]),
							v1 - vx[i + 1]) - 65;
				// new in 2.3.3: offset value based on mtp
				// offsets are calculated from screen hardware
				// readings in tl2796_read_mtp_info()
				adj -= lcd->gamma_reg_offsets.v[c][i];
			}
			if (adj > 255) {
				pr_debug("%s: bad adj value %d, "
					"vh %d, v %d, c %d\n",
					__func__, adj, vx[i + 1], vx[i], c);
				if ((int)adj < 0)
					adj = 0;
				else
					adj = 255;
			}
			gamma_regs[3 * i + c] = adj | 0x100;
		}
	}
}

static int s6e63m0_spi_write_driver(struct s5p_lcd *lcd, u16 reg)
{
	u16 buf[1];
	int ret;
	struct spi_message msg;

	struct spi_transfer xfer = {
		.len	= 2,
		.tx_buf	= buf,
	};

	buf[0] = reg;

	spi_message_init(&msg);
	spi_message_add_tail(&xfer, &msg);

	ret = spi_sync(lcd->g_spi, &msg);

	if (ret < 0)
		pr_err("%s error\n", __func__);

	return ret ;
}

#ifdef CONFIG_FB_VOODOO_DEBUG_LOG
static void voodoo_print_decoded_commands(short unsigned int commands_record[], int i)
{
	if (i == 25)
	{
		printk("Super AMOLED commands decoding:\n");
		printk("Brightness gains: Red = %3d, Green = %3d, Blue = %3d\n",
			commands_record[18]-256, commands_record[20]-256, commands_record[22]-256);
		printk("Gamma 0:          Red = %3d, Green = %3d, Blue = %3d\n",
			commands_record[2]-256, commands_record[3]-256, commands_record[4]-256);
		printk("Gamma 1:          Red = %3d, Green = %3d, Blue = %3d\n",
			commands_record[5]-256, commands_record[6]-256, commands_record[7]-256);
		printk("Gamma 2:          Red = %3d, Green = %3d, Blue = %3d\n",
			commands_record[8]-256, commands_record[9]-256, commands_record[10]-256);
		printk("Gamma 3:          Red = %3d, Green = %3d, Blue = %3d\n",
			commands_record[11]-256, commands_record[12]-256, commands_record[13]-256);
		printk("Gamma 4:          Red = %3d, Green = %3d, Blue = %3d\n",
			commands_record[14]-256, commands_record[15]-256, commands_record[16]-256);
	}

}
#endif

static void s6e63m0_panel_send_sequence(struct s5p_lcd *lcd,
	const u16 *wbuf)
{
	int i = 0;

#ifdef CONFIG_FB_VOODOO_DEBUG_LOG
	short unsigned int commands_record[256];
	printk("Beginning sending commands to the Super AMOLED panel:\n");
#endif

	while ((wbuf[i] & DEFMASK) != ENDDEF) {
		if ((wbuf[i] & DEFMASK) != SLEEPMSEC) {
			s6e63m0_spi_write_driver(lcd, wbuf[i]);
#ifdef CONFIG_FB_VOODOO_DEBUG_LOG
			printk("%3d = %5d - 0x%X\n", i, wbuf[i], wbuf[i]);
			commands_record[i] = wbuf[i];
#endif
			i += 1;
		} else {
			msleep(wbuf[i+1]);
			i += 2;
		}
	}
#ifdef CONFIG_FB_VOODOO_DEBUG_LOG
	voodoo_print_decoded_commands(commands_record, i);
#endif
}

static void update_brightness(struct s5p_lcd *lcd)
{
	u16 gamma_regs[27];

	gamma_regs[0] = 0x0FA;
	gamma_regs[1] = 0x102;
	gamma_regs[23] = 0x0FA;
	gamma_regs[24] = 0x103;
	gamma_regs[25] = ENDDEF;
	gamma_regs[26] = 0x0000;

	setup_gamma_regs(lcd, gamma_regs + 2);

	s6e63m0_panel_send_sequence(lcd, gamma_regs);
}

static void tl2796_ldi_enable(struct s5p_lcd *lcd)
{
	struct s5p_panel_data *pdata = lcd->data;

	mutex_lock(&lcd->lock);

	s6e63m0_panel_send_sequence(lcd, pdata->seq_display_set);
	update_brightness(lcd);
#ifdef CONFIG_FB_VOODOO
	if (panel_config_sequence == 1)
		s6e63m0_panel_send_sequence(lcd, pdata->seq_etc_set);
	else
		s6e63m0_panel_send_sequence(lcd, s6e63m0_SEQ_ETC_SETTING_SAMSUNG);
#else
	s6e63m0_panel_send_sequence(lcd, pdata->seq_etc_set);
#endif
	lcd->ldi_enable = 1;

	mutex_unlock(&lcd->lock);
}

static void tl2796_ldi_disable(struct s5p_lcd *lcd)
{
	struct s5p_panel_data *pdata = lcd->data;

	mutex_lock(&lcd->lock);

	lcd->ldi_enable = 0;
	s6e63m0_panel_send_sequence(lcd, pdata->standby_on);

	mutex_unlock(&lcd->lock);
}

static int s5p_bl_update_status(struct backlight_device *bd)
{
	struct s5p_lcd *lcd = bl_get_data(bd);
	int bl = bd->props.brightness;

	pr_debug("\nupdate status brightness %d\n",
				bd->props.brightness);

	if (bl < 0 || bl > 255)
		return -EINVAL;

	mutex_lock(&lcd->lock);

	lcd->bl = bl;

	if (lcd->ldi_enable) {
		pr_debug("\n bl :%d\n", bl);
		update_brightness(lcd);
	}

	mutex_unlock(&lcd->lock);

	return 0;
}

const struct backlight_ops s5p_bl_ops = {
	.update_status = s5p_bl_update_status,
};

void tl2796_early_suspend(struct early_suspend *h)
{
	struct s5p_lcd *lcd = container_of(h, struct s5p_lcd,
								early_suspend);

	tl2796_ldi_disable(lcd);

	return ;
}
void tl2796_late_resume(struct early_suspend *h)
{
	struct s5p_lcd *lcd = container_of(h, struct s5p_lcd,
								early_suspend);

	tl2796_ldi_enable(lcd);

	return ;
}

static void seq_print_gamma_regs(struct seq_file *m, const u16 gamma_regs[])
{
	struct s5p_lcd *lcd = m->private;
	int c, i;
	const int adj_points[] = { 1, 19, 43, 87, 171, 255 };
	const char color[] = { 'R', 'G', 'B' };
	u8 brightness = lcd->bl;
	const struct tl2796_gamma_adj_points *bv = lcd->gamma_adj_points;
	const struct tl2796_gamma_reg_offsets *offset = &lcd->gamma_reg_offsets;

	for (c = 0; c < 3; c++) {
		// vt values are the direct result of gamma table lookups
		// for a given brightness level and an adjustement point

		// adj values correspond to what is sent to the the screen
		// for each adjustement points

		// v is ?

		u32 adj[6];
		u32 vt[6];
		u32 v[6];
		int scale = gamma_lookup(lcd, brightness, BV_0, c);

		vt[0] = gamma_lookup(lcd, brightness, bv->v1, c);
		vt[1] = gamma_lookup(lcd, brightness, bv->v19, c);
		vt[2] = gamma_lookup(lcd, brightness, bv->v43, c);
		vt[3] = gamma_lookup(lcd, brightness, bv->v87, c);
		vt[4] = gamma_lookup(lcd, brightness, bv->v171, c);
		vt[5] = gamma_lookup(lcd, brightness, bv->v255, c);

		adj[0] = gamma_regs[c] & 0xff;
		v[0] = DIV_ROUND_CLOSEST(
			(600 - 5 - adj[0] - offset->v[c][0]) * scale, 600);

		adj[5] = gamma_regs[3 * 5 + 2 * c] & 0xff;
		adj[5] = adj[5] << 8 | (gamma_regs[3 * 5 + 2 * c + 1] & 0xff);
		v[5] = DIV_ROUND_CLOSEST(
			(600 - 120 - adj[5] - offset->v[c][5]) * scale, 600);

		for (i = 4; i >= 1; i--) {
			adj[i] = gamma_regs[3 * i + c] & 0xff;
			v[i] = v[0] - DIV_ROUND_CLOSEST((v[0] - v[i + 1]) *
					(65 + adj[i] + offset->v[c][i]), 320);
		}
		seq_printf(m, "%c                   v0   %7d\n",
			   color[c], scale);
		for (i = 0; i < 6; i++) {
			seq_printf(m, "%c adj %3d (%02x) %+4d "
				   "v%-3d %7d - %7d %+8d\n",
				   color[c], adj[i], adj[i], offset->v[c][i],
				   adj_points[i], v[i], vt[i], v[i] - vt[i]);
		}
	}
}

static int tl2796_current_gamma_show(struct seq_file *m, void *unused)
{
	struct s5p_lcd *lcd = m->private;
	u16 gamma_regs[NUM_GAMMA_REGS];

	mutex_lock(&lcd->lock);
	setup_gamma_regs(lcd, gamma_regs);
	seq_printf(m, "brightness %3d:\n", lcd->bl);
	seq_print_gamma_regs(m, gamma_regs);
	mutex_unlock(&lcd->lock);
	return 0;
}

static int tl2796_current_gamma_open(struct inode *inode, struct file *file)
{
	return single_open(file, tl2796_current_gamma_show, inode->i_private);
}

static const struct file_operations tl2796_current_gamma_fops = {
	.open = tl2796_current_gamma_open,
	.read = seq_read,
	.release = single_release,
};

static void tl2796_parallel_read(struct s5p_lcd *lcd, u8 cmd,
				 u8 *data, size_t len)
{
	int i;
	struct s5p_panel_data *pdata = lcd->data;
	int delay = 10;

	gpio_set_value(pdata->gpio_dcx, 0);
	udelay(delay);
	gpio_set_value(pdata->gpio_wrx, 0);
	for (i = 0; i < 8; i++)
		gpio_direction_output(pdata->gpio_db[i], (cmd >> i) & 1);
	udelay(delay);
	gpio_set_value(pdata->gpio_wrx, 1);
	udelay(delay);
	gpio_set_value(pdata->gpio_dcx, 1);
	for (i = 0; i < 8; i++)
		gpio_direction_input(pdata->gpio_db[i]);

	udelay(delay);
	gpio_set_value(pdata->gpio_rdx, 0);
	udelay(delay);
	gpio_set_value(pdata->gpio_rdx, 1);
	udelay(delay);

	while (len--) {
		u8 d = 0;
		gpio_set_value(pdata->gpio_rdx, 0);
		udelay(delay);
		for (i = 0; i < 8; i++)
			d |= gpio_get_value(pdata->gpio_db[i]) << i;
		*data++ = d;
		gpio_set_value(pdata->gpio_rdx, 1);
		udelay(delay);
	}
	gpio_set_value(pdata->gpio_rdx, 1);
}

static int tl2796_parallel_setup_gpios(struct s5p_lcd *lcd, bool init)
{
	int ret;
	struct s5p_panel_data *pdata = lcd->data;

	if (!pdata->configure_mtp_gpios)
		return -EINVAL;

	if (init) {
		ret = pdata->configure_mtp_gpios(pdata, true);
		if (ret)
			return ret;

		gpio_direction_output(pdata->gpio_wrx, 1);
		gpio_direction_output(pdata->gpio_rdx, 1);
		gpio_direction_output(pdata->gpio_dcx, 0);
		gpio_direction_output(pdata->gpio_csx, 0);
	} else {
		gpio_set_value(pdata->gpio_csx, 1);
		pdata->configure_mtp_gpios(pdata, false);
	}
	return 0;
}

static u64 tl2796_voltage_lookup(struct s5p_lcd *lcd, int c, u32 v)
{
	int i;
	u32 vh = ~0, vl = ~0;
	u32 bl, bh = 0;
	u64 ret;
	struct s5p_panel_data *pdata = lcd->data;

	for (i = 0; i < pdata->gamma_table_size; i++) {
		vh = vl;
		vl = pdata->gamma_table[i].v[c];
		bh = bl;
		bl = pdata->gamma_table[i].brightness;
		if (vl <= v)
			break;
	}
	if (i == 0 || (v - vl) == 0) {
		ret = bl;
	} else {
		ret = (u64)bh * (s32)(v - vl) + (u64)bl * (vh - v);
		do_div(ret, vh - vl);
	}
	pr_debug("%s: looking for %7d c %d, "
		"found %7d:%7d, b %08x:%08x, ret %08llx\n",
		__func__, v, c, vl, vh, bl, bh, ret);
	return ret;
}

static void tl2796_adjust_brightness_from_mtp(struct s5p_lcd *lcd)
{
	int c;
	u32 v255[3];
	u64 bc[3];
	u64 bcmax;
	int shift;
	const struct tl2796_gamma_reg_offsets *offset = &lcd->gamma_reg_offsets;
	const u16 *factory_v255_regs = lcd->data->factory_v255_regs;

	for (c = 0; c < 3; c++) {
		int scale = gamma_lookup(lcd, 255, BV_0, c);
		v255[c] = DIV_ROUND_CLOSEST((600 - 120 - factory_v255_regs[c] -
						offset->v[c][5]) * scale, 600);
		// new in 2.3.3, read voltages from the screen hardware
		bc[c] = tl2796_voltage_lookup(lcd, c, v255[c]);
	}

	shift = lcd->data->color_adj.rshift;
	if (shift)
		for (c = 0; c < 3; c++)
			bc[c] = bc[c] * lcd->data->color_adj.mult[c] >> shift;

	bcmax = 0xffffffff;
	for (c = 0; c < 3; c++)
		if (bc[c] > bcmax)
			bcmax = bc[c];

	if (bcmax != 0xffffffff) {
		pr_warn("tl2796: factory calibration info is out of range: "
			"scale to 0x%llx\n", bcmax);
		bcmax += 1;
		shift = fls(bcmax >> 32);
		for (c = 0; c < 3; c++) {
			bc[c] <<= 32 - shift;
			do_div(bc[c], bcmax >> shift);
		}
	}

	for (c = 0; c < 3; c++) {
		lcd->color_mult[c] = bc[c];
#ifdef CONFIG_FB_VOODOO
		original_color_adj_mults[c] = bc[c];
#endif
		pr_info("tl2796: c%d, b-%08llx, got v %d, factory wants %d\n",
			c, bc[c], gamma_lookup(lcd, 255, BV_255, c), v255[c]);
	}
}

static s16 s9_to_s16(s16 v)
{
	return (s16)(v << 7) >> 7;
}

static void tl2796_read_mtp_info(struct s5p_lcd *lcd)
{
	int c, i;
	u8 data[21];
	u16 prepare_mtp_read[] = {
		/* LV2, LV3, MTP lock release code */
		0xf0, 0x15a, 0x15a,
		0xf1, 0x15a, 0x15a,
		0xfc, 0x15a, 0x15a,
		/* MTP cell enable */
		0xd1, 0x180,
		/* Sleep out */
		0x11,
		/* Sleep in  (start to read seq) */
		0x10,
		SLEEPMSEC, 40,

		ENDDEF, 0x0000
	};
	u16 start_mtp_read[] = {
		/* MPU  8bit read mode start */
		0xfc, 0x10c,

		ENDDEF, 0x0000
	};

	s6e63m0_panel_send_sequence(lcd, prepare_mtp_read);

	if (tl2796_parallel_setup_gpios(lcd, true)) {
		pr_err("%s: could not configure gpios\n", __func__);
		return;
	}

	s6e63m0_panel_send_sequence(lcd, start_mtp_read);

	tl2796_parallel_read(lcd, 0xd3, data, sizeof(data));

	for (c = 0; c < 3; c++) {
		for (i = 0; i < 5; i++)
			lcd->gamma_reg_offsets.v[c][i] = (s8)data[c * 7 + i];

		lcd->gamma_reg_offsets.v[c][5] =
			s9_to_s16(data[c * 7 + 5] << 8 | data[c * 7 + 6]);
	}

	tl2796_parallel_setup_gpios(lcd, false);

	tl2796_adjust_brightness_from_mtp(lcd);
}

#ifdef CONFIG_FB_VOODOO
/*
 *
 * Voodoo Color
 *
 */

static ssize_t gamma_table_show(struct device *dev, struct device_attribute *attr, char *buf)
{
	int point;
	int color;
	for(point = 0; point < lcd_->data->gamma_table_size; point++)
	{
		for(color = 0; color < 3; color++)
		{
			sprintf(buf,"%s%u", buf, lcd_->data->gamma_table[point].v[color] );
			if (color != 2)
				sprintf(buf,"%s,", buf);
		}

		sprintf(buf,"%s\n", buf);
	}

	return sprintf(buf, "%s", buf);
}

static ssize_t gamma_table_store(struct device *dev, struct device_attribute *attr, const char *buf, size_t size)
{
	int point = 0;
	u32 values[3];
	struct gamma_entry new_gamma_table[lcd_->data->gamma_table_size];
	int unsigned bytes_read = 0;
	int color;

	// skip comments or whatever on top of the file, max 1kB
	int i;
	for ( i = 0; ! sscanf(buf, "%u,%u,%u%n", &values[0], &values[1], &values[2], &bytes_read) && i <= 1024; i++)
		buf += 1;

	// read the standard gamma table format
	while (sscanf(buf, "%u,%u,%u%n", &values[0], &values[1], &values[2], &bytes_read) && point < lcd_->data->gamma_table_size)
	{
		buf += bytes_read;
		color = 0;
		printk("Voodoo color: gamma table point %2d: ", point);
		while (color < 3)
		{
			switch (color)
			{
				case 0: printk("red = %7d ", values[color]); break;
				case 1: printk("green = %7d ", values[color]); break;
				case 2: printk("blue = %7d\n", values[color]); break;
			}

			new_gamma_table[point].v[color] = values[color];
			color++;
		}
		point++;
	}

	if (point == lcd_->data->gamma_table_size)
	{
		printk("Voodoo color: updating gamma table (%d points)\n", point);

		// set the new gamma table in kernel
		for (point = 0; point < lcd_->data->gamma_table_size; point++)
			for (color=0; color < 3; color++)
				lcd_->data->gamma_table[point].v[color] = new_gamma_table[point].v[color];

		update_brightness(lcd_);
	}
	else
		printk("Voodoo color: gamma table malformed: ignored\n");

	return size;
}

static ssize_t apply_custom_brightness_gammas_store(struct device *dev, struct device_attribute *attr, const char *buf, size_t size)
{
	int bytes_read = 0;
	int user_values[3];
	u16 gamma_regs[27];
	int i = 0;
	int j = 0;
	int k = 0;

	// copied from update_brightness() to generate easily a valid panel command sequence
	gamma_regs[0] = 0x0FA;
	gamma_regs[1] = 0x102;
	gamma_regs[23] = 0x0FA;
	gamma_regs[24] = 0x103;
	gamma_regs[25] = ENDDEF;
	gamma_regs[26] = 0x0000;

	setup_gamma_regs(lcd_, gamma_regs + 2);

	// replace calculated values by user values
	printk("Voodoo color: send user brightness and gamma values to the Super AMOLED panel:\n");
	// scan for gamma points 1, 2, 3 and 4 and then brightness and black
	while (sscanf(buf, "%d,%d,%d%n", &user_values[0], &user_values[1], &user_values[2], &bytes_read) && i <= 5)
	{
		printk("Voodoo color: [%d] = %d,%d,%d\n", i, user_values[0], user_values[1], user_values[2]);
		buf += bytes_read;

		// brightness
		if (i == 0)
			for (j = 0; j < 3; j++)
			{
				gamma_regs[18+k] = user_values[j]+256;
				// skip 2 registers
				k = k+2;
			}

		// gamma 0 to gamma 4
		if (i > 0 && i <= 5)
			for (j = 0; j < 3; j++)
				gamma_regs[2+((i-1)*3)+j] = user_values[j]+256;

		i++;
	}

	s6e63m0_panel_send_sequence(lcd_, gamma_regs);

	return size;
}

static ssize_t red_multiplier_show(struct device *dev, struct device_attribute *attr, char *buf)
{
	return sprintf(buf, "%u\n", lcd_->color_mult[0]);
}

static ssize_t red_multiplier_original_show(struct device *dev, struct device_attribute *attr, char *buf)
{
	return sprintf(buf, "%u\n", original_color_adj_mults[0]);
}

static ssize_t red_multiplier_store(struct device *dev, struct device_attribute *attr, const char *buf, size_t size)
{
	u32 value;
	if (sscanf(buf, "%u", &value) == 1)
	{
		lcd_->color_mult[0] = value;
		update_brightness(lcd_);
	}
	return size;
}

static ssize_t green_multiplier_show(struct device *dev, struct device_attribute *attr, char *buf)
{
	return sprintf(buf, "%u\n", lcd_->color_mult[1]);
}

static ssize_t green_multiplier_original_show(struct device *dev, struct device_attribute *attr, char *buf)
{
	return sprintf(buf, "%u\n", original_color_adj_mults[1]);
}

static ssize_t green_multiplier_store(struct device *dev, struct device_attribute *attr, const char *buf, size_t size)
{
	u32 value;
	if (sscanf(buf, "%u", &value) == 1)
	{
		lcd_->color_mult[1] = value;
		update_brightness(lcd_);
	}
	return size;
}

static ssize_t blue_multiplier_show(struct device *dev, struct device_attribute *attr, char *buf)
{
	return sprintf(buf, "%u\n", lcd_->color_mult[2]);
}

static ssize_t blue_multiplier_original_show(struct device *dev, struct device_attribute *attr, char *buf)
{
	return sprintf(buf, "%u\n", original_color_adj_mults[2]);
}

static ssize_t blue_multiplier_store(struct device *dev, struct device_attribute *attr, const char *buf, size_t size)
{
	u32 value;
	if (sscanf(buf, "%u", &value) == 1)
	{
		lcd_->color_mult[2] = value;
		update_brightness(lcd_);
	}
	return size;
}

static ssize_t panel_config_sequence_show(struct device *dev, struct device_attribute *attr, char *buf)
{
	return sprintf(buf, "%u\n", panel_config_sequence);
}

static ssize_t panel_config_sequence_store(struct device *dev, struct device_attribute *attr, const char *buf, size_t size)
{
	struct s5p_panel_data *pdata = lcd_->data;
	unsigned int value;
	if (sscanf(buf, "%u", &value) == 1)
	{
		panel_config_sequence = value == 1 ? 1 : 0;
		if (panel_config_sequence == 1)
			s6e63m0_panel_send_sequence(lcd_, s6e63m0_SEQ_ETC_SETTING_SAMSUNG);
		else
			s6e63m0_panel_send_sequence(lcd_, pdata->seq_etc_set);
	}
	return size;
}

static ssize_t red_v1_offset_show(struct device *dev, struct device_attribute *attr, char *buf)
{
	return sprintf(buf, "%d\n", hacky_v1_offset[0]);
}

static ssize_t red_v1_offset_store(struct device *dev, struct device_attribute *attr, const char *buf, size_t size)
{
	int value;
	if (sscanf(buf, "%d", &value) == 1)
	{
		hacky_v1_offset[0] = value;
		update_brightness(lcd_);
	}
	return size;
}

static ssize_t green_v1_offset_show(struct device *dev, struct device_attribute *attr, char *buf)
{
	return sprintf(buf, "%d\n", hacky_v1_offset[1]);
}

static ssize_t green_v1_offset_store(struct device *dev, struct device_attribute *attr, const char *buf, size_t size)
{
	int value;
	if (sscanf(buf, "%d", &value) == 1)
	{
		hacky_v1_offset[1] = value;
		update_brightness(lcd_);
	}
	return size;
}

static ssize_t blue_v1_offset_show(struct device *dev, struct device_attribute *attr, char *buf)
{
	return sprintf(buf, "%d\n", hacky_v1_offset[2]);
}

static ssize_t blue_v1_offset_store(struct device *dev, struct device_attribute *attr, const char *buf, size_t size)
{
	int value;
	if (sscanf(buf, "%d", &value) == 1)
	{
		hacky_v1_offset[2] = value;
		update_brightness(lcd_);
	}
	return size;
}

static ssize_t voodoo_color_version(struct device *dev, struct device_attribute *attr, char *buf) {
	return sprintf(buf, "%u\n", VOODOO_COLOR_VERSION);
}

static DEVICE_ATTR(gamma_table, S_IRUGO | S_IWUGO, gamma_table_show, gamma_table_store);
static DEVICE_ATTR(apply_custom_brightness_gammas, S_IWUGO, NULL, apply_custom_brightness_gammas_store);
static DEVICE_ATTR(panel_config_sequence, S_IRUGO | S_IWUGO, panel_config_sequence_show, panel_config_sequence_store);
static DEVICE_ATTR(red_multiplier, S_IRUGO | S_IWUGO, red_multiplier_show, red_multiplier_store);
static DEVICE_ATTR(red_multiplier_original, S_IRUGO, red_multiplier_original_show, NULL);
static DEVICE_ATTR(green_multiplier, S_IRUGO | S_IWUGO, green_multiplier_show, green_multiplier_store);
static DEVICE_ATTR(green_multiplier_original, S_IRUGO, green_multiplier_original_show, NULL);
static DEVICE_ATTR(blue_multiplier, S_IRUGO | S_IWUGO, blue_multiplier_show, blue_multiplier_store);
static DEVICE_ATTR(blue_multiplier_original, S_IRUGO, blue_multiplier_original_show, NULL);
static DEVICE_ATTR(red_v1_offset, S_IRUGO | S_IWUGO, red_v1_offset_show, red_v1_offset_store);
static DEVICE_ATTR(green_v1_offset, S_IRUGO | S_IWUGO, green_v1_offset_show, green_v1_offset_store);
static DEVICE_ATTR(blue_v1_offset, S_IRUGO | S_IWUGO, blue_v1_offset_show, blue_v1_offset_store);
static DEVICE_ATTR(version, S_IRUGO, voodoo_color_version, NULL);


static struct attribute *voodoo_color_attributes[] = {
	&dev_attr_gamma_table.attr,
	&dev_attr_apply_custom_brightness_gammas.attr,
	&dev_attr_panel_config_sequence.attr,
	&dev_attr_red_multiplier.attr,
	&dev_attr_red_multiplier_original.attr,
	&dev_attr_green_multiplier.attr,
	&dev_attr_green_multiplier_original.attr,
	&dev_attr_blue_multiplier.attr,
	&dev_attr_blue_multiplier_original.attr,
	&dev_attr_red_v1_offset.attr,
	&dev_attr_green_v1_offset.attr,
	&dev_attr_blue_v1_offset.attr,
	&dev_attr_version.attr,
	NULL
};

static struct attribute_group voodoo_color_group = {
	.attrs = voodoo_color_attributes,
};

static struct miscdevice voodoo_color_device = {
	.minor = MISC_DYNAMIC_MINOR,
	.name = "voodoo_color",
};
#endif

static int __devinit tl2796_probe(struct spi_device *spi)
{
	struct s5p_lcd *lcd;
	int ret;
	int c;

	lcd = kzalloc(sizeof(struct s5p_lcd), GFP_KERNEL);
	if (!lcd) {
		pr_err("failed to allocate for lcd\n");
		ret = -ENOMEM;
		goto err_alloc;
	}
	mutex_init(&lcd->lock);

	spi->bits_per_word = 9;
	if (spi_setup(spi)) {
		pr_err("failed to setup spi\n");
		ret = -EINVAL;
		goto err_setup;
	}

	lcd->g_spi = spi;
	lcd->dev = &spi->dev;
	lcd->bl = 255;
	for (c = 0; c < 3; c++)
		lcd->color_mult[c] = 0xffffffff;

	if (!spi->dev.platform_data) {
		dev_err(lcd->dev, "failed to get platform data\n");
		ret = -EINVAL;
		goto err_setup;
	}
	lcd->data = (struct s5p_panel_data *)spi->dev.platform_data;

	if (!lcd->data->gamma_table || !lcd->data->seq_display_set ||
		!lcd->data->seq_etc_set || !lcd->data->standby_on ||
		!lcd->data->standby_off) {
		dev_err(lcd->dev, "Invalid platform data\n");
		ret = -EINVAL;
		goto err_setup;
	}
	lcd->gamma_adj_points =
		lcd->data->gamma_adj_points ?: &default_gamma_adj_points;

	spi_set_drvdata(spi, lcd);
	tl2796_read_mtp_info(lcd);

	lcd->bl_dev = backlight_device_register("s5p_bl",
			&spi->dev, lcd, &s5p_bl_ops, NULL);
	if (!lcd->bl_dev) {
		dev_err(lcd->dev, "failed to register backlight\n");
		ret = -EINVAL;
		goto err_setup;
	}

	lcd->bl_dev->props.max_brightness = 255;
	lcd->bl_dev->props.brightness = lcd->bl;

	tl2796_ldi_enable(lcd);
#ifdef CONFIG_HAS_EARLYSUSPEND
	lcd->early_suspend.suspend = tl2796_early_suspend;
	lcd->early_suspend.resume = tl2796_late_resume;
	lcd->early_suspend.level = EARLY_SUSPEND_LEVEL_DISABLE_FB - 1;
	register_early_suspend(&lcd->early_suspend);
#endif

	lcd->debug_dir = debugfs_create_dir("s5p_bl", NULL);
	if (!lcd->debug_dir)
		dev_err(lcd->dev, "failed to create debug dir\n");
	else
		debugfs_create_file("current_gamma", S_IRUGO,
			lcd->debug_dir, lcd, &tl2796_current_gamma_fops);

#ifdef CONFIG_FB_VOODOO
	misc_register(&voodoo_color_device);
	if (sysfs_create_group(&voodoo_color_device.this_device->kobj, &voodoo_color_group) < 0)
	{
		printk("%s sysfs_create_group fail\n", __FUNCTION__);
		pr_err("Failed to create sysfs group for device (%s)!\n", voodoo_color_device.name);
	}

	// make a copy of the codec pointer
	lcd_ = lcd;
#endif
	pr_info("tl2796_probe successfully proved\n");

	return 0;

err_setup:
	mutex_destroy(&lcd->lock);
	kfree(lcd);

err_alloc:
	return ret;
}

static int __devexit tl2796_remove(struct spi_device *spi)
{
	struct s5p_lcd *lcd = spi_get_drvdata(spi);

	debugfs_remove_recursive(lcd->debug_dir);

	unregister_early_suspend(&lcd->early_suspend);

	backlight_device_unregister(lcd->bl_dev);

	tl2796_ldi_disable(lcd);

	kfree(lcd);

	return 0;
}

static struct spi_driver tl2796_driver = {
	.driver = {
		.name	= "tl2796",
		.owner	= THIS_MODULE,
	},
	.probe		= tl2796_probe,
	.remove		= __devexit_p(tl2796_remove),
};

static int __init tl2796_init(void)
{
	return spi_register_driver(&tl2796_driver);
}
static void __exit tl2796_exit(void)
{
	spi_unregister_driver(&tl2796_driver);
}

module_init(tl2796_init);
module_exit(tl2796_exit);<|MERGE_RESOLUTION|>--- conflicted
+++ resolved
@@ -275,21 +275,10 @@
 				adj = 140;
 		}
 		// record gamma 0
-<<<<<<< HEAD
 		// terrible shameful hack allowing to get back standard
 		// colors without fixing the real thing properly (gamma table)
 		// it consist on a simple (negative) offset applied on v0
 		gamma_regs[c] = (adj > (gamma_offset[c]* 7/2) && (adj <=255)) ? (adj - (gamma_offset[c]*7/2)) | 0x100 : adj | 0x100;
-=======
-#ifdef CONFIG_FB_VOODOO
-		// terrible shameful hack allowing to get back standard
-		// colors without fixing the real thing properly (gamma table)
-		// it consist on a simple (negative) offset applied on v0
-		gamma_regs[c] = ((adj + hacky_v1_offset[c]) > 0 && (adj <=255)) ? (adj + hacky_v1_offset[c]) | 0x100 : adj | 0x100;
-#else
-		gamma_regs[c] = adj | 0x100;
-#endif
->>>>>>> bbc5aa84
 
 		// calculate brightness value for color c
 		v255 = vx[5] = gamma_lookup(lcd, brightness, bv->v255, c);
