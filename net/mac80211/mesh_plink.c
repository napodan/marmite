/*
 * Copyright (c) 2008, 2009 open80211s Ltd.
 * Author:     Luis Carlos Cobo <luisca@cozybit.com>
 *
 * This program is free software; you can redistribute it and/or modify
 * it under the terms of the GNU General Public License version 2 as
 * published by the Free Software Foundation.
 */
#include <linux/gfp.h>
#include <linux/kernel.h>
#include <linux/random.h>
#include "ieee80211_i.h"
#include "rate.h"
#include "mesh.h"

#ifdef CONFIG_MAC80211_VERBOSE_MPL_DEBUG
#define mpl_dbg(fmt, args...)	printk(KERN_DEBUG fmt, ##args)
#else
#define mpl_dbg(fmt, args...)	do { (void)(0); } while (0)
#endif

#define PLINK_GET_LLID(p) (p + 4)
#define PLINK_GET_PLID(p) (p + 6)

#define mod_plink_timer(s, t) (mod_timer(&s->plink_timer, \
				jiffies + HZ * t / 1000))

/* Peer link cancel reasons, all subject to ANA approval */
#define MESH_LINK_CANCELLED			2
#define MESH_MAX_NEIGHBORS			3
#define MESH_CAPABILITY_POLICY_VIOLATION	4
#define MESH_CLOSE_RCVD				5
#define MESH_MAX_RETRIES			6
#define MESH_CONFIRM_TIMEOUT			7
#define MESH_SECURITY_ROLE_NEGOTIATION_DIFFERS	8
#define MESH_SECURITY_AUTHENTICATION_IMPOSSIBLE	9
#define MESH_SECURITY_FAILED_VERIFICATION	10

#define dot11MeshMaxRetries(s) (s->u.mesh.mshcfg.dot11MeshMaxRetries)
#define dot11MeshRetryTimeout(s) (s->u.mesh.mshcfg.dot11MeshRetryTimeout)
#define dot11MeshConfirmTimeout(s) (s->u.mesh.mshcfg.dot11MeshConfirmTimeout)
#define dot11MeshHoldingTimeout(s) (s->u.mesh.mshcfg.dot11MeshHoldingTimeout)
#define dot11MeshMaxPeerLinks(s) (s->u.mesh.mshcfg.dot11MeshMaxPeerLinks)

enum plink_frame_type {
	PLINK_OPEN = 1,
	PLINK_CONFIRM,
	PLINK_CLOSE
};

enum plink_event {
	PLINK_UNDEFINED,
	OPN_ACPT,
	OPN_RJCT,
	OPN_IGNR,
	CNF_ACPT,
	CNF_RJCT,
	CNF_IGNR,
	CLS_ACPT,
	CLS_IGNR
};

static inline
void mesh_plink_inc_estab_count(struct ieee80211_sub_if_data *sdata)
{
	atomic_inc(&sdata->u.mesh.mshstats.estab_plinks);
	mesh_accept_plinks_update(sdata);
}

static inline
void mesh_plink_dec_estab_count(struct ieee80211_sub_if_data *sdata)
{
	atomic_dec(&sdata->u.mesh.mshstats.estab_plinks);
	mesh_accept_plinks_update(sdata);
}

/**
 * mesh_plink_fsm_restart - restart a mesh peer link finite state machine
 *
 * @sta: mesh peer link to restart
 *
 * Locking: this function must be called holding sta->lock
 */
static inline void mesh_plink_fsm_restart(struct sta_info *sta)
{
	sta->plink_state = NL80211_PLINK_LISTEN;
	sta->llid = sta->plid = sta->reason = 0;
	sta->plink_retries = 0;
}

/*
 * NOTE: This is just an alias for sta_info_alloc(), see notes
 *       on it in the lifecycle management section!
 */
static struct sta_info *mesh_plink_alloc(struct ieee80211_sub_if_data *sdata,
					 u8 *hw_addr, u32 rates)
{
	struct ieee80211_local *local = sdata->local;
	struct sta_info *sta;

	if (local->num_sta >= MESH_MAX_PLINKS)
		return NULL;

	sta = sta_info_alloc(sdata, hw_addr, GFP_KERNEL);
	if (!sta)
		return NULL;

	sta->flags = WLAN_STA_AUTHORIZED | WLAN_STA_AUTH;
	sta->sta.supp_rates[local->hw.conf.channel->band] = rates;
	rate_control_rate_init(sta);

	return sta;
}

/**
 * __mesh_plink_deactivate - deactivate mesh peer link
 *
 * @sta: mesh peer link to deactivate
 *
 * All mesh paths with this peer as next hop will be flushed
 *
 * Locking: the caller must hold sta->lock
 */
static bool __mesh_plink_deactivate(struct sta_info *sta)
{
	struct ieee80211_sub_if_data *sdata = sta->sdata;
	bool deactivated = false;

<<<<<<< HEAD
	if (sta->plink_state == PLINK_ESTAB) {
		mesh_plink_dec_estab_count(sdata);
		deactivated = true;
	}
	sta->plink_state = PLINK_BLOCKED;
=======
	if (sta->plink_state == NL80211_PLINK_ESTAB) {
		mesh_plink_dec_estab_count(sdata);
		deactivated = true;
	}
	sta->plink_state = NL80211_PLINK_BLOCKED;
>>>>>>> b55e9ac4
	mesh_path_flush_by_nexthop(sta);

	return deactivated;
}

/**
 * mesh_plink_deactivate - deactivate mesh peer link
 *
 * @sta: mesh peer link to deactivate
 *
 * All mesh paths with this peer as next hop will be flushed
 */
void mesh_plink_deactivate(struct sta_info *sta)
{
	struct ieee80211_sub_if_data *sdata = sta->sdata;
	bool deactivated;

	spin_lock_bh(&sta->lock);
	deactivated = __mesh_plink_deactivate(sta);
	spin_unlock_bh(&sta->lock);

	if (deactivated)
		ieee80211_bss_info_change_notify(sdata, BSS_CHANGED_BEACON);
}

static int mesh_plink_frame_tx(struct ieee80211_sub_if_data *sdata,
		enum plink_frame_type action, u8 *da, __le16 llid, __le16 plid,
		__le16 reason) {
	struct ieee80211_local *local = sdata->local;
	struct sk_buff *skb = dev_alloc_skb(local->hw.extra_tx_headroom + 400 +
			sdata->u.mesh.ie_len);
	struct ieee80211_mgmt *mgmt;
	bool include_plid = false;
	static const u8 meshpeeringproto[] = { 0x00, 0x0F, 0xAC, 0x2A };
	u8 *pos;
	int ie_len;

	if (!skb)
		return -1;
	skb_reserve(skb, local->hw.extra_tx_headroom);
	/* 25 is the size of the common mgmt part (24) plus the size of the
	 * common action part (1)
	 */
	mgmt = (struct ieee80211_mgmt *)
		skb_put(skb, 25 + sizeof(mgmt->u.action.u.plink_action));
	memset(mgmt, 0, 25 + sizeof(mgmt->u.action.u.plink_action));
	mgmt->frame_control = cpu_to_le16(IEEE80211_FTYPE_MGMT |
					  IEEE80211_STYPE_ACTION);
	memcpy(mgmt->da, da, ETH_ALEN);
	memcpy(mgmt->sa, sdata->vif.addr, ETH_ALEN);
	memcpy(mgmt->bssid, sdata->vif.addr, ETH_ALEN);
	mgmt->u.action.category = WLAN_CATEGORY_MESH_ACTION;
	mgmt->u.action.u.plink_action.action_code = action;

	if (action == PLINK_CLOSE)
		mgmt->u.action.u.plink_action.aux = reason;
	else {
		mgmt->u.action.u.plink_action.aux = cpu_to_le16(0x0);
		if (action == PLINK_CONFIRM) {
			pos = skb_put(skb, 4);
			/* two-byte status code followed by two-byte AID */
			memset(pos, 0, 2);
			memcpy(pos + 2, &plid, 2);
		}
		mesh_mgmt_ies_add(skb, sdata);
	}

	/* Add Peer Link Management element */
	switch (action) {
	case PLINK_OPEN:
		ie_len = 6;
		break;
	case PLINK_CONFIRM:
		ie_len = 8;
		include_plid = true;
		break;
	case PLINK_CLOSE:
	default:
		if (!plid)
			ie_len = 8;
		else {
			ie_len = 10;
			include_plid = true;
		}
		break;
	}

	pos = skb_put(skb, 2 + ie_len);
	*pos++ = WLAN_EID_PEER_LINK;
	*pos++ = ie_len;
	memcpy(pos, meshpeeringproto, sizeof(meshpeeringproto));
	pos += 4;
	memcpy(pos, &llid, 2);
	if (include_plid) {
		pos += 2;
		memcpy(pos, &plid, 2);
	}
	if (action == PLINK_CLOSE) {
		pos += 2;
		memcpy(pos, &reason, 2);
	}

	ieee80211_tx_skb(sdata, skb);
	return 0;
}

void mesh_neighbour_update(u8 *hw_addr, u32 rates,
		struct ieee80211_sub_if_data *sdata,
		struct ieee802_11_elems *elems)
{
	struct ieee80211_local *local = sdata->local;
	struct sta_info *sta;

	rcu_read_lock();

	sta = sta_info_get(sdata, hw_addr);
	if (!sta) {
		rcu_read_unlock();
		/* Userspace handles peer allocation when security is enabled
		 * */
		if (sdata->u.mesh.security & IEEE80211_MESH_SEC_AUTHED)
			cfg80211_notify_new_peer_candidate(sdata->dev, hw_addr,
					elems->ie_start, elems->total_len,
					GFP_KERNEL);
		else
			sta = mesh_plink_alloc(sdata, hw_addr, rates);
		if (!sta)
			return;
		if (sta_info_insert_rcu(sta)) {
			rcu_read_unlock();
			return;
		}
	}

	sta->last_rx = jiffies;
	sta->sta.supp_rates[local->hw.conf.channel->band] = rates;
	if (mesh_peer_accepts_plinks(elems) &&
			sta->plink_state == NL80211_PLINK_LISTEN &&
			sdata->u.mesh.accepting_plinks &&
			sdata->u.mesh.mshcfg.auto_open_plinks)
		mesh_plink_open(sta);

	rcu_read_unlock();
}

static void mesh_plink_timer(unsigned long data)
{
	struct sta_info *sta;
	__le16 llid, plid, reason;
	struct ieee80211_sub_if_data *sdata;

	/*
	 * This STA is valid because sta_info_destroy() will
	 * del_timer_sync() this timer after having made sure
	 * it cannot be readded (by deleting the plink.)
	 */
	sta = (struct sta_info *) data;

	if (sta->sdata->local->quiescing) {
		sta->plink_timer_was_running = true;
		return;
	}

	spin_lock_bh(&sta->lock);
	if (sta->ignore_plink_timer) {
		sta->ignore_plink_timer = false;
		spin_unlock_bh(&sta->lock);
		return;
	}
	mpl_dbg("Mesh plink timer for %pM fired on state %d\n",
		sta->sta.addr, sta->plink_state);
	reason = 0;
	llid = sta->llid;
	plid = sta->plid;
	sdata = sta->sdata;

	switch (sta->plink_state) {
	case NL80211_PLINK_OPN_RCVD:
	case NL80211_PLINK_OPN_SNT:
		/* retry timer */
		if (sta->plink_retries < dot11MeshMaxRetries(sdata)) {
			u32 rand;
			mpl_dbg("Mesh plink for %pM (retry, timeout): %d %d\n",
				sta->sta.addr, sta->plink_retries,
				sta->plink_timeout);
			get_random_bytes(&rand, sizeof(u32));
			sta->plink_timeout = sta->plink_timeout +
					     rand % sta->plink_timeout;
			++sta->plink_retries;
			mod_plink_timer(sta, sta->plink_timeout);
			spin_unlock_bh(&sta->lock);
			mesh_plink_frame_tx(sdata, PLINK_OPEN, sta->sta.addr, llid,
					    0, 0);
			break;
		}
		reason = cpu_to_le16(MESH_MAX_RETRIES);
		/* fall through on else */
	case NL80211_PLINK_CNF_RCVD:
		/* confirm timer */
		if (!reason)
			reason = cpu_to_le16(MESH_CONFIRM_TIMEOUT);
		sta->plink_state = NL80211_PLINK_HOLDING;
		mod_plink_timer(sta, dot11MeshHoldingTimeout(sdata));
		spin_unlock_bh(&sta->lock);
		mesh_plink_frame_tx(sdata, PLINK_CLOSE, sta->sta.addr, llid, plid,
				    reason);
		break;
	case NL80211_PLINK_HOLDING:
		/* holding timer */
		del_timer(&sta->plink_timer);
		mesh_plink_fsm_restart(sta);
		spin_unlock_bh(&sta->lock);
		break;
	default:
		spin_unlock_bh(&sta->lock);
		break;
	}
}

#ifdef CONFIG_PM
void mesh_plink_quiesce(struct sta_info *sta)
{
	if (del_timer_sync(&sta->plink_timer))
		sta->plink_timer_was_running = true;
}

void mesh_plink_restart(struct sta_info *sta)
{
	if (sta->plink_timer_was_running) {
		add_timer(&sta->plink_timer);
		sta->plink_timer_was_running = false;
	}
}
#endif

static inline void mesh_plink_timer_set(struct sta_info *sta, int timeout)
{
	sta->plink_timer.expires = jiffies + (HZ * timeout / 1000);
	sta->plink_timer.data = (unsigned long) sta;
	sta->plink_timer.function = mesh_plink_timer;
	sta->plink_timeout = timeout;
	add_timer(&sta->plink_timer);
}

int mesh_plink_open(struct sta_info *sta)
{
	__le16 llid;
	struct ieee80211_sub_if_data *sdata = sta->sdata;

	if (!test_sta_flags(sta, WLAN_STA_AUTH))
		return -EPERM;

	spin_lock_bh(&sta->lock);
	get_random_bytes(&llid, 2);
	sta->llid = llid;
	if (sta->plink_state != NL80211_PLINK_LISTEN) {
		spin_unlock_bh(&sta->lock);
		return -EBUSY;
	}
	sta->plink_state = NL80211_PLINK_OPN_SNT;
	mesh_plink_timer_set(sta, dot11MeshRetryTimeout(sdata));
	spin_unlock_bh(&sta->lock);
	mpl_dbg("Mesh plink: starting establishment with %pM\n",
		sta->sta.addr);

	return mesh_plink_frame_tx(sdata, PLINK_OPEN,
				   sta->sta.addr, llid, 0, 0);
}

void mesh_plink_block(struct sta_info *sta)
{
	struct ieee80211_sub_if_data *sdata = sta->sdata;
	bool deactivated;

	spin_lock_bh(&sta->lock);
	deactivated = __mesh_plink_deactivate(sta);
<<<<<<< HEAD
	sta->plink_state = PLINK_BLOCKED;
=======
	sta->plink_state = NL80211_PLINK_BLOCKED;
>>>>>>> b55e9ac4
	spin_unlock_bh(&sta->lock);

	if (deactivated)
		ieee80211_bss_info_change_notify(sdata, BSS_CHANGED_BEACON);
}


void mesh_rx_plink_frame(struct ieee80211_sub_if_data *sdata, struct ieee80211_mgmt *mgmt,
			 size_t len, struct ieee80211_rx_status *rx_status)
{
	struct ieee80211_local *local = sdata->local;
	struct ieee802_11_elems elems;
	struct sta_info *sta;
	enum plink_event event;
	enum plink_frame_type ftype;
	size_t baselen;
<<<<<<< HEAD
	bool deactivated;
=======
	bool deactivated, matches_local = true;
>>>>>>> b55e9ac4
	u8 ie_len;
	u8 *baseaddr;
	__le16 plid, llid, reason;
#ifdef CONFIG_MAC80211_VERBOSE_MPL_DEBUG
	static const char *mplstates[] = {
		[NL80211_PLINK_LISTEN] = "LISTEN",
		[NL80211_PLINK_OPN_SNT] = "OPN-SNT",
		[NL80211_PLINK_OPN_RCVD] = "OPN-RCVD",
		[NL80211_PLINK_CNF_RCVD] = "CNF_RCVD",
		[NL80211_PLINK_ESTAB] = "ESTAB",
		[NL80211_PLINK_HOLDING] = "HOLDING",
		[NL80211_PLINK_BLOCKED] = "BLOCKED"
	};
#endif

	/* need action_code, aux */
	if (len < IEEE80211_MIN_ACTION_SIZE + 3)
		return;

	if (is_multicast_ether_addr(mgmt->da)) {
		mpl_dbg("Mesh plink: ignore frame from multicast address");
		return;
	}

	baseaddr = mgmt->u.action.u.plink_action.variable;
	baselen = (u8 *) mgmt->u.action.u.plink_action.variable - (u8 *) mgmt;
	if (mgmt->u.action.u.plink_action.action_code == PLINK_CONFIRM) {
		baseaddr += 4;
		baselen += 4;
	}
	ieee802_11_parse_elems(baseaddr, len - baselen, &elems);
	if (!elems.peer_link) {
		mpl_dbg("Mesh plink: missing necessary peer link ie\n");
		return;
	}
	if (elems.rsn_len &&
			sdata->u.mesh.security == IEEE80211_MESH_SEC_NONE) {
		mpl_dbg("Mesh plink: can't establish link with secure peer\n");
		return;
	}

	ftype = mgmt->u.action.u.plink_action.action_code;
	ie_len = elems.peer_link_len;
	if ((ftype == PLINK_OPEN && ie_len != 6) ||
	    (ftype == PLINK_CONFIRM && ie_len != 8) ||
	    (ftype == PLINK_CLOSE && ie_len != 8 && ie_len != 10)) {
		mpl_dbg("Mesh plink: incorrect plink ie length %d %d\n",
		    ftype, ie_len);
		return;
	}

	if (ftype != PLINK_CLOSE && (!elems.mesh_id || !elems.mesh_config)) {
		mpl_dbg("Mesh plink: missing necessary ie\n");
		return;
	}
	/* Note the lines below are correct, the llid in the frame is the plid
	 * from the point of view of this host.
	 */
	memcpy(&plid, PLINK_GET_LLID(elems.peer_link), 2);
	if (ftype == PLINK_CONFIRM || (ftype == PLINK_CLOSE && ie_len == 10))
		memcpy(&llid, PLINK_GET_PLID(elems.peer_link), 2);

	rcu_read_lock();

	sta = sta_info_get(sdata, mgmt->sa);
	if (!sta && ftype != PLINK_OPEN) {
		mpl_dbg("Mesh plink: cls or cnf from unknown peer\n");
		rcu_read_unlock();
		return;
	}

	if (sta && !test_sta_flags(sta, WLAN_STA_AUTH)) {
		mpl_dbg("Mesh plink: Action frame from non-authed peer\n");
		rcu_read_unlock();
		return;
	}

	if (sta && sta->plink_state == NL80211_PLINK_BLOCKED) {
		rcu_read_unlock();
		return;
	}

	/* Now we will figure out the appropriate event... */
	event = PLINK_UNDEFINED;
	if (ftype != PLINK_CLOSE && (!mesh_matches_local(&elems, sdata))) {
		matches_local = false;
		switch (ftype) {
		case PLINK_OPEN:
			event = OPN_RJCT;
			break;
		case PLINK_CONFIRM:
			event = CNF_RJCT;
			break;
		case PLINK_CLOSE:
			/* avoid warning */
			break;
		}
	}

	if (!sta && !matches_local) {
		rcu_read_unlock();
		reason = cpu_to_le16(MESH_CAPABILITY_POLICY_VIOLATION);
		llid = 0;
		mesh_plink_frame_tx(sdata, PLINK_CLOSE, mgmt->sa, llid,
				    plid, reason);
		return;
	} else if (!sta) {
		/* ftype == PLINK_OPEN */
		u32 rates;

		rcu_read_unlock();

		if (!mesh_plink_free_count(sdata)) {
			mpl_dbg("Mesh plink error: no more free plinks\n");
			return;
		}

		rates = ieee80211_sta_get_rates(local, &elems, rx_status->band);
		sta = mesh_plink_alloc(sdata, mgmt->sa, rates);
		if (!sta) {
			mpl_dbg("Mesh plink error: plink table full\n");
			return;
		}
		if (sta_info_insert_rcu(sta)) {
			rcu_read_unlock();
			return;
		}
		event = OPN_ACPT;
		spin_lock_bh(&sta->lock);
	} else if (matches_local) {
		spin_lock_bh(&sta->lock);
		switch (ftype) {
		case PLINK_OPEN:
			if (!mesh_plink_free_count(sdata) ||
			    (sta->plid && sta->plid != plid))
				event = OPN_IGNR;
			else
				event = OPN_ACPT;
			break;
		case PLINK_CONFIRM:
			if (!mesh_plink_free_count(sdata) ||
			    (sta->llid != llid || sta->plid != plid))
				event = CNF_IGNR;
			else
				event = CNF_ACPT;
			break;
		case PLINK_CLOSE:
			if (sta->plink_state == NL80211_PLINK_ESTAB)
				/* Do not check for llid or plid. This does not
				 * follow the standard but since multiple plinks
				 * per sta are not supported, it is necessary in
				 * order to avoid a livelock when MP A sees an
				 * establish peer link to MP B but MP B does not
				 * see it. This can be caused by a timeout in
				 * B's peer link establishment or B beign
				 * restarted.
				 */
				event = CLS_ACPT;
			else if (sta->plid != plid)
				event = CLS_IGNR;
			else if (ie_len == 7 && sta->llid != llid)
				event = CLS_IGNR;
			else
				event = CLS_ACPT;
			break;
		default:
			mpl_dbg("Mesh plink: unknown frame subtype\n");
			spin_unlock_bh(&sta->lock);
			rcu_read_unlock();
			return;
		}
	} else {
		spin_lock_bh(&sta->lock);
	}

	mpl_dbg("Mesh plink (peer, state, llid, plid, event): %pM %s %d %d %d\n",
		mgmt->sa, mplstates[sta->plink_state],
		le16_to_cpu(sta->llid), le16_to_cpu(sta->plid),
		event);
	reason = 0;
	switch (sta->plink_state) {
		/* spin_unlock as soon as state is updated at each case */
	case NL80211_PLINK_LISTEN:
		switch (event) {
		case CLS_ACPT:
			mesh_plink_fsm_restart(sta);
			spin_unlock_bh(&sta->lock);
			break;
		case OPN_ACPT:
			sta->plink_state = NL80211_PLINK_OPN_RCVD;
			sta->plid = plid;
			get_random_bytes(&llid, 2);
			sta->llid = llid;
			mesh_plink_timer_set(sta, dot11MeshRetryTimeout(sdata));
			spin_unlock_bh(&sta->lock);
			mesh_plink_frame_tx(sdata, PLINK_OPEN, sta->sta.addr, llid,
					    0, 0);
			mesh_plink_frame_tx(sdata, PLINK_CONFIRM, sta->sta.addr,
					    llid, plid, 0);
			break;
		default:
			spin_unlock_bh(&sta->lock);
			break;
		}
		break;

	case NL80211_PLINK_OPN_SNT:
		switch (event) {
		case OPN_RJCT:
		case CNF_RJCT:
			reason = cpu_to_le16(MESH_CAPABILITY_POLICY_VIOLATION);
		case CLS_ACPT:
			if (!reason)
				reason = cpu_to_le16(MESH_CLOSE_RCVD);
			sta->reason = reason;
			sta->plink_state = NL80211_PLINK_HOLDING;
			if (!mod_plink_timer(sta,
					     dot11MeshHoldingTimeout(sdata)))
				sta->ignore_plink_timer = true;

			llid = sta->llid;
			spin_unlock_bh(&sta->lock);
			mesh_plink_frame_tx(sdata, PLINK_CLOSE, sta->sta.addr, llid,
					    plid, reason);
			break;
		case OPN_ACPT:
			/* retry timer is left untouched */
			sta->plink_state = NL80211_PLINK_OPN_RCVD;
			sta->plid = plid;
			llid = sta->llid;
			spin_unlock_bh(&sta->lock);
			mesh_plink_frame_tx(sdata, PLINK_CONFIRM, sta->sta.addr, llid,
					    plid, 0);
			break;
		case CNF_ACPT:
			sta->plink_state = NL80211_PLINK_CNF_RCVD;
			if (!mod_plink_timer(sta,
					     dot11MeshConfirmTimeout(sdata)))
				sta->ignore_plink_timer = true;

			spin_unlock_bh(&sta->lock);
			break;
		default:
			spin_unlock_bh(&sta->lock);
			break;
		}
		break;

	case NL80211_PLINK_OPN_RCVD:
		switch (event) {
		case OPN_RJCT:
		case CNF_RJCT:
			reason = cpu_to_le16(MESH_CAPABILITY_POLICY_VIOLATION);
		case CLS_ACPT:
			if (!reason)
				reason = cpu_to_le16(MESH_CLOSE_RCVD);
			sta->reason = reason;
			sta->plink_state = NL80211_PLINK_HOLDING;
			if (!mod_plink_timer(sta,
					     dot11MeshHoldingTimeout(sdata)))
				sta->ignore_plink_timer = true;

			llid = sta->llid;
			spin_unlock_bh(&sta->lock);
			mesh_plink_frame_tx(sdata, PLINK_CLOSE, sta->sta.addr, llid,
					    plid, reason);
			break;
		case OPN_ACPT:
			llid = sta->llid;
			spin_unlock_bh(&sta->lock);
			mesh_plink_frame_tx(sdata, PLINK_CONFIRM, sta->sta.addr, llid,
					    plid, 0);
			break;
		case CNF_ACPT:
			del_timer(&sta->plink_timer);
<<<<<<< HEAD
			sta->plink_state = PLINK_ESTAB;
=======
			sta->plink_state = NL80211_PLINK_ESTAB;
>>>>>>> b55e9ac4
			spin_unlock_bh(&sta->lock);
			mesh_plink_inc_estab_count(sdata);
			ieee80211_bss_info_change_notify(sdata, BSS_CHANGED_BEACON);
			mpl_dbg("Mesh plink with %pM ESTABLISHED\n",
				sta->sta.addr);
			break;
		default:
			spin_unlock_bh(&sta->lock);
			break;
		}
		break;

	case NL80211_PLINK_CNF_RCVD:
		switch (event) {
		case OPN_RJCT:
		case CNF_RJCT:
			reason = cpu_to_le16(MESH_CAPABILITY_POLICY_VIOLATION);
		case CLS_ACPT:
			if (!reason)
				reason = cpu_to_le16(MESH_CLOSE_RCVD);
			sta->reason = reason;
			sta->plink_state = NL80211_PLINK_HOLDING;
			if (!mod_plink_timer(sta,
					     dot11MeshHoldingTimeout(sdata)))
				sta->ignore_plink_timer = true;

			llid = sta->llid;
			spin_unlock_bh(&sta->lock);
			mesh_plink_frame_tx(sdata, PLINK_CLOSE, sta->sta.addr, llid,
					    plid, reason);
			break;
		case OPN_ACPT:
			del_timer(&sta->plink_timer);
<<<<<<< HEAD
			sta->plink_state = PLINK_ESTAB;
=======
			sta->plink_state = NL80211_PLINK_ESTAB;
>>>>>>> b55e9ac4
			spin_unlock_bh(&sta->lock);
			mesh_plink_inc_estab_count(sdata);
			ieee80211_bss_info_change_notify(sdata, BSS_CHANGED_BEACON);
			mpl_dbg("Mesh plink with %pM ESTABLISHED\n",
				sta->sta.addr);
			mesh_plink_frame_tx(sdata, PLINK_CONFIRM, sta->sta.addr, llid,
					    plid, 0);
			break;
		default:
			spin_unlock_bh(&sta->lock);
			break;
		}
		break;

	case NL80211_PLINK_ESTAB:
		switch (event) {
		case CLS_ACPT:
			reason = cpu_to_le16(MESH_CLOSE_RCVD);
			sta->reason = reason;
			deactivated = __mesh_plink_deactivate(sta);
<<<<<<< HEAD
			sta->plink_state = PLINK_HOLDING;
=======
			sta->plink_state = NL80211_PLINK_HOLDING;
>>>>>>> b55e9ac4
			llid = sta->llid;
			mod_plink_timer(sta, dot11MeshHoldingTimeout(sdata));
			spin_unlock_bh(&sta->lock);
			if (deactivated)
				ieee80211_bss_info_change_notify(sdata, BSS_CHANGED_BEACON);
			mesh_plink_frame_tx(sdata, PLINK_CLOSE, sta->sta.addr, llid,
					    plid, reason);
			break;
		case OPN_ACPT:
			llid = sta->llid;
			spin_unlock_bh(&sta->lock);
			mesh_plink_frame_tx(sdata, PLINK_CONFIRM, sta->sta.addr, llid,
					    plid, 0);
			break;
		default:
			spin_unlock_bh(&sta->lock);
			break;
		}
		break;
	case NL80211_PLINK_HOLDING:
		switch (event) {
		case CLS_ACPT:
			if (del_timer(&sta->plink_timer))
				sta->ignore_plink_timer = 1;
			mesh_plink_fsm_restart(sta);
			spin_unlock_bh(&sta->lock);
			break;
		case OPN_ACPT:
		case CNF_ACPT:
		case OPN_RJCT:
		case CNF_RJCT:
			llid = sta->llid;
			reason = sta->reason;
			spin_unlock_bh(&sta->lock);
			mesh_plink_frame_tx(sdata, PLINK_CLOSE, sta->sta.addr,
					    llid, plid, reason);
			break;
		default:
			spin_unlock_bh(&sta->lock);
		}
		break;
	default:
		/* should not get here, PLINK_BLOCKED is dealt with at the
		 * beginning of the function
		 */
		spin_unlock_bh(&sta->lock);
		break;
	}

	rcu_read_unlock();
}<|MERGE_RESOLUTION|>--- conflicted
+++ resolved
@@ -126,19 +126,11 @@
 	struct ieee80211_sub_if_data *sdata = sta->sdata;
 	bool deactivated = false;
 
-<<<<<<< HEAD
-	if (sta->plink_state == PLINK_ESTAB) {
-		mesh_plink_dec_estab_count(sdata);
-		deactivated = true;
-	}
-	sta->plink_state = PLINK_BLOCKED;
-=======
 	if (sta->plink_state == NL80211_PLINK_ESTAB) {
 		mesh_plink_dec_estab_count(sdata);
 		deactivated = true;
 	}
 	sta->plink_state = NL80211_PLINK_BLOCKED;
->>>>>>> b55e9ac4
 	mesh_path_flush_by_nexthop(sta);
 
 	return deactivated;
@@ -415,11 +407,7 @@
 
 	spin_lock_bh(&sta->lock);
 	deactivated = __mesh_plink_deactivate(sta);
-<<<<<<< HEAD
-	sta->plink_state = PLINK_BLOCKED;
-=======
 	sta->plink_state = NL80211_PLINK_BLOCKED;
->>>>>>> b55e9ac4
 	spin_unlock_bh(&sta->lock);
 
 	if (deactivated)
@@ -436,11 +424,7 @@
 	enum plink_event event;
 	enum plink_frame_type ftype;
 	size_t baselen;
-<<<<<<< HEAD
-	bool deactivated;
-=======
 	bool deactivated, matches_local = true;
->>>>>>> b55e9ac4
 	u8 ie_len;
 	u8 *baseaddr;
 	__le16 plid, llid, reason;
@@ -716,11 +700,7 @@
 			break;
 		case CNF_ACPT:
 			del_timer(&sta->plink_timer);
-<<<<<<< HEAD
-			sta->plink_state = PLINK_ESTAB;
-=======
 			sta->plink_state = NL80211_PLINK_ESTAB;
->>>>>>> b55e9ac4
 			spin_unlock_bh(&sta->lock);
 			mesh_plink_inc_estab_count(sdata);
 			ieee80211_bss_info_change_notify(sdata, BSS_CHANGED_BEACON);
@@ -754,11 +734,7 @@
 			break;
 		case OPN_ACPT:
 			del_timer(&sta->plink_timer);
-<<<<<<< HEAD
-			sta->plink_state = PLINK_ESTAB;
-=======
 			sta->plink_state = NL80211_PLINK_ESTAB;
->>>>>>> b55e9ac4
 			spin_unlock_bh(&sta->lock);
 			mesh_plink_inc_estab_count(sdata);
 			ieee80211_bss_info_change_notify(sdata, BSS_CHANGED_BEACON);
@@ -779,11 +755,7 @@
 			reason = cpu_to_le16(MESH_CLOSE_RCVD);
 			sta->reason = reason;
 			deactivated = __mesh_plink_deactivate(sta);
-<<<<<<< HEAD
-			sta->plink_state = PLINK_HOLDING;
-=======
 			sta->plink_state = NL80211_PLINK_HOLDING;
->>>>>>> b55e9ac4
 			llid = sta->llid;
 			mod_plink_timer(sta, dot11MeshHoldingTimeout(sdata));
 			spin_unlock_bh(&sta->lock);
