/*
 *  linux/fs/proc/base.c
 *
 *  Copyright (C) 1991, 1992 Linus Torvalds
 *
 *  proc base directory handling functions
 *
 *  1999, Al Viro. Rewritten. Now it covers the whole per-process part.
 *  Instead of using magical inumbers to determine the kind of object
 *  we allocate and fill in-core inodes upon lookup. They don't even
 *  go into icache. We cache the reference to task_struct upon lookup too.
 *  Eventually it should become a filesystem in its own. We don't use the
 *  rest of procfs anymore.
 *
 *
 *  Changelog:
 *  17-Jan-2005
 *  Allan Bezerra
 *  Bruna Moreira <bruna.moreira@indt.org.br>
 *  Edjard Mota <edjard.mota@indt.org.br>
 *  Ilias Biris <ilias.biris@indt.org.br>
 *  Mauricio Lin <mauricio.lin@indt.org.br>
 *
 *  Embedded Linux Lab - 10LE Instituto Nokia de Tecnologia - INdT
 *
 *  A new process specific entry (smaps) included in /proc. It shows the
 *  size of rss for each memory area. The maps entry lacks information
 *  about physical memory size (rss) for each mapped file, i.e.,
 *  rss information for executables and library files.
 *  This additional information is useful for any tools that need to know
 *  about physical memory consumption for a process specific library.
 *
 *  Changelog:
 *  21-Feb-2005
 *  Embedded Linux Lab - 10LE Instituto Nokia de Tecnologia - INdT
 *  Pud inclusion in the page table walking.
 *
 *  ChangeLog:
 *  10-Mar-2005
 *  10LE Instituto Nokia de Tecnologia - INdT:
 *  A better way to walks through the page table as suggested by Hugh Dickins.
 *
 *  Simo Piiroinen <simo.piiroinen@nokia.com>:
 *  Smaps information related to shared, private, clean and dirty pages.
 *
 *  Paul Mundt <paul.mundt@nokia.com>:
 *  Overall revision about smaps.
 */

#include <asm/uaccess.h>

#include <linux/errno.h>
#include <linux/time.h>
#include <linux/proc_fs.h>
#include <linux/stat.h>
#include <linux/task_io_accounting_ops.h>
#include <linux/init.h>
#include <linux/capability.h>
#include <linux/file.h>
#include <linux/fdtable.h>
#include <linux/string.h>
#include <linux/seq_file.h>
#include <linux/namei.h>
#include <linux/mnt_namespace.h>
#include <linux/mm.h>
#include <linux/swap.h>
#include <linux/rcupdate.h>
#include <linux/kallsyms.h>
#include <linux/stacktrace.h>
#include <linux/resource.h>
#include <linux/module.h>
#include <linux/mount.h>
#include <linux/security.h>
#include <linux/ptrace.h>
#include <linux/tracehook.h>
#include <linux/cgroup.h>
#include <linux/cpuset.h>
#include <linux/audit.h>
#include <linux/poll.h>
#include <linux/nsproxy.h>
#include <linux/oom.h>
#include <linux/elf.h>
#include <linux/pid_namespace.h>
#include <linux/fs_struct.h>
#include <linux/slab.h>
#ifdef CONFIG_HARDWALL
#include <asm/hardwall.h>
#endif
#include "internal.h"

/* NOTE:
 *	Implementing inode permission operations in /proc is almost
 *	certainly an error.  Permission checks need to happen during
 *	each system call not at open time.  The reason is that most of
 *	what we wish to check for permissions in /proc varies at runtime.
 *
 *	The classic example of a problem is opening file descriptors
 *	in /proc for a task before it execs a suid executable.
 */

struct pid_entry {
	char *name;
	int len;
	mode_t mode;
	const struct inode_operations *iop;
	const struct file_operations *fop;
	union proc_op op;
};

#define NOD(NAME, MODE, IOP, FOP, OP) {			\
	.name = (NAME),					\
	.len  = sizeof(NAME) - 1,			\
	.mode = MODE,					\
	.iop  = IOP,					\
	.fop  = FOP,					\
	.op   = OP,					\
}

#define DIR(NAME, MODE, iops, fops)	\
	NOD(NAME, (S_IFDIR|(MODE)), &iops, &fops, {} )
#define LNK(NAME, get_link)					\
	NOD(NAME, (S_IFLNK|S_IRWXUGO),				\
		&proc_pid_link_inode_operations, NULL,		\
		{ .proc_get_link = get_link } )
#define REG(NAME, MODE, fops)				\
	NOD(NAME, (S_IFREG|(MODE)), NULL, &fops, {})
#define INF(NAME, MODE, read)				\
	NOD(NAME, (S_IFREG|(MODE)), 			\
		NULL, &proc_info_file_operations,	\
		{ .proc_read = read } )
#define ONE(NAME, MODE, show)				\
	NOD(NAME, (S_IFREG|(MODE)), 			\
		NULL, &proc_single_file_operations,	\
		{ .proc_show = show } )

/* ANDROID is for special files in /proc. */
#define ANDROID(NAME, MODE, OTYPE)			\
	NOD(NAME, (S_IFREG|(MODE)),			\
		&proc_##OTYPE##_inode_operations,	\
		&proc_##OTYPE##_operations, {})

/*
 * Count the number of hardlinks for the pid_entry table, excluding the .
 * and .. links.
 */
static unsigned int pid_entry_count_dirs(const struct pid_entry *entries,
	unsigned int n)
{
	unsigned int i;
	unsigned int count;

	count = 0;
	for (i = 0; i < n; ++i) {
		if (S_ISDIR(entries[i].mode))
			++count;
	}

	return count;
}

static int get_task_root(struct task_struct *task, struct path *root)
{
	int result = -ENOENT;

	task_lock(task);
	if (task->fs) {
		get_fs_root(task->fs, root);
		result = 0;
	}
	task_unlock(task);
	return result;
}

static int proc_cwd_link(struct inode *inode, struct path *path)
{
	struct task_struct *task = get_proc_task(inode);
	int result = -ENOENT;

	if (task) {
		task_lock(task);
		if (task->fs) {
			get_fs_pwd(task->fs, path);
			result = 0;
		}
		task_unlock(task);
		put_task_struct(task);
	}
	return result;
}

static int proc_root_link(struct inode *inode, struct path *path)
{
	struct task_struct *task = get_proc_task(inode);
	int result = -ENOENT;

	if (task) {
		result = get_task_root(task, path);
		put_task_struct(task);
	}
	return result;
}

static struct mm_struct *mm_access(struct task_struct *task, unsigned int mode)
{
	struct mm_struct *mm;
	int err;

	err =  mutex_lock_killable(&task->signal->cred_guard_mutex);
	if (err)
		return ERR_PTR(err);

	mm = get_task_mm(task);
	if (mm && mm != current->mm &&
			!ptrace_may_access(task, mode) &&
			!capable(CAP_SYS_RESOURCE)) {
		mmput(mm);
		mm = ERR_PTR(-EACCES);
	}
	mutex_unlock(&task->signal->cred_guard_mutex);

	return mm;
}

struct mm_struct *mm_for_maps(struct task_struct *task)
{
	return mm_access(task, PTRACE_MODE_READ);
}

static int proc_pid_cmdline(struct task_struct *task, char * buffer)
{
	int res = 0;
	unsigned int len;
	struct mm_struct *mm = get_task_mm(task);
	if (!mm)
		goto out;
	if (!mm->arg_end)
		goto out_mm;	/* Shh! No looking before we're done */

 	len = mm->arg_end - mm->arg_start;
 
	if (len > PAGE_SIZE)
		len = PAGE_SIZE;
 
	res = access_process_vm(task, mm->arg_start, buffer, len, 0);

	// If the nul at the end of args has been overwritten, then
	// assume application is using setproctitle(3).
	if (res > 0 && buffer[res-1] != '\0' && len < PAGE_SIZE) {
		len = strnlen(buffer, res);
		if (len < res) {
		    res = len;
		} else {
			len = mm->env_end - mm->env_start;
			if (len > PAGE_SIZE - res)
				len = PAGE_SIZE - res;
			res += access_process_vm(task, mm->env_start, buffer+res, len, 0);
			res = strnlen(buffer, res);
		}
	}
out_mm:
	mmput(mm);
out:
	return res;
}

static int proc_pid_auxv(struct task_struct *task, char *buffer)
{
	struct mm_struct *mm = mm_for_maps(task);
	int res = PTR_ERR(mm);
	if (mm && !IS_ERR(mm)) {
		unsigned int nwords = 0;
		do {
			nwords += 2;
		} while (mm->saved_auxv[nwords - 2] != 0); /* AT_NULL */
		res = nwords * sizeof(mm->saved_auxv[0]);
		if (res > PAGE_SIZE)
			res = PAGE_SIZE;
		memcpy(buffer, mm->saved_auxv, res);
		mmput(mm);
	}
	return res;
}


#ifdef CONFIG_KALLSYMS
/*
 * Provides a wchan file via kallsyms in a proper one-value-per-file format.
 * Returns the resolved symbol.  If that fails, simply return the address.
 */
static int proc_pid_wchan(struct task_struct *task, char *buffer)
{
	unsigned long wchan;
	char symname[KSYM_NAME_LEN];

	wchan = get_wchan(task);

	if (lookup_symbol_name(wchan, symname) < 0)
		if (!ptrace_may_access(task, PTRACE_MODE_READ))
			return 0;
		else
			return sprintf(buffer, "%lu", wchan);
	else
		return sprintf(buffer, "%s", symname);
}
#endif /* CONFIG_KALLSYMS */

static int lock_trace(struct task_struct *task)
{
	int err = mutex_lock_killable(&task->signal->cred_guard_mutex);
	if (err)
		return err;
	if (!ptrace_may_access(task, PTRACE_MODE_ATTACH)) {
		mutex_unlock(&task->signal->cred_guard_mutex);
		return -EPERM;
	}
	return 0;
}

static void unlock_trace(struct task_struct *task)
{
	mutex_unlock(&task->signal->cred_guard_mutex);
}

#ifdef CONFIG_STACKTRACE

#define MAX_STACK_TRACE_DEPTH	64

static int proc_pid_stack(struct seq_file *m, struct pid_namespace *ns,
			  struct pid *pid, struct task_struct *task)
{
	struct stack_trace trace;
	unsigned long *entries;
	int err;
	int i;

	entries = kmalloc(MAX_STACK_TRACE_DEPTH * sizeof(*entries), GFP_KERNEL);
	if (!entries)
		return -ENOMEM;

	trace.nr_entries	= 0;
	trace.max_entries	= MAX_STACK_TRACE_DEPTH;
	trace.entries		= entries;
	trace.skip		= 0;

	err = lock_trace(task);
	if (!err) {
		save_stack_trace_tsk(task, &trace);

		for (i = 0; i < trace.nr_entries; i++) {
			seq_printf(m, "[<%pK>] %pS\n",
				   (void *)entries[i], (void *)entries[i]);
		}
		unlock_trace(task);
	}
	kfree(entries);

	return err;
}
#endif

#ifdef CONFIG_SCHEDSTATS
/*
 * Provides /proc/PID/schedstat
 */
static int proc_pid_schedstat(struct task_struct *task, char *buffer)
{
	return sprintf(buffer, "%llu %llu %lu\n",
			(unsigned long long)task->se.sum_exec_runtime,
			(unsigned long long)task->sched_info.run_delay,
			task->sched_info.pcount);
}
#endif

#ifdef CONFIG_LATENCYTOP
static int lstats_show_proc(struct seq_file *m, void *v)
{
	int i;
	struct inode *inode = m->private;
	struct task_struct *task = get_proc_task(inode);

	if (!task)
		return -ESRCH;
	seq_puts(m, "Latency Top version : v0.1\n");
	for (i = 0; i < 32; i++) {
		struct latency_record *lr = &task->latency_record[i];
		if (lr->backtrace[0]) {
			int q;
			seq_printf(m, "%i %li %li",
				   lr->count, lr->time, lr->max);
			for (q = 0; q < LT_BACKTRACEDEPTH; q++) {
				unsigned long bt = lr->backtrace[q];
				if (!bt)
					break;
				if (bt == ULONG_MAX)
					break;
				seq_printf(m, " %ps", (void *)bt);
			}
			seq_putc(m, '\n');
		}

	}
	put_task_struct(task);
	return 0;
}

static int lstats_open(struct inode *inode, struct file *file)
{
	return single_open(file, lstats_show_proc, inode);
}

static ssize_t lstats_write(struct file *file, const char __user *buf,
			    size_t count, loff_t *offs)
{
	struct task_struct *task = get_proc_task(file->f_dentry->d_inode);

	if (!task)
		return -ESRCH;
	clear_all_latency_tracing(task);
	put_task_struct(task);

	return count;
}

static const struct file_operations proc_lstats_operations = {
	.open		= lstats_open,
	.read		= seq_read,
	.write		= lstats_write,
	.llseek		= seq_lseek,
	.release	= single_release,
};

#endif

static int proc_oom_score(struct task_struct *task, char *buffer)
{
	unsigned long points = 0;

	read_lock(&tasklist_lock);
	if (pid_alive(task))
		points = oom_badness(task, NULL, NULL,
					totalram_pages + total_swap_pages);
	read_unlock(&tasklist_lock);
	return sprintf(buffer, "%lu\n", points);
}

struct limit_names {
	char *name;
	char *unit;
};

static const struct limit_names lnames[RLIM_NLIMITS] = {
	[RLIMIT_CPU] = {"Max cpu time", "seconds"},
	[RLIMIT_FSIZE] = {"Max file size", "bytes"},
	[RLIMIT_DATA] = {"Max data size", "bytes"},
	[RLIMIT_STACK] = {"Max stack size", "bytes"},
	[RLIMIT_CORE] = {"Max core file size", "bytes"},
	[RLIMIT_RSS] = {"Max resident set", "bytes"},
	[RLIMIT_NPROC] = {"Max processes", "processes"},
	[RLIMIT_NOFILE] = {"Max open files", "files"},
	[RLIMIT_MEMLOCK] = {"Max locked memory", "bytes"},
	[RLIMIT_AS] = {"Max address space", "bytes"},
	[RLIMIT_LOCKS] = {"Max file locks", "locks"},
	[RLIMIT_SIGPENDING] = {"Max pending signals", "signals"},
	[RLIMIT_MSGQUEUE] = {"Max msgqueue size", "bytes"},
	[RLIMIT_NICE] = {"Max nice priority", NULL},
	[RLIMIT_RTPRIO] = {"Max realtime priority", NULL},
	[RLIMIT_RTTIME] = {"Max realtime timeout", "us"},
};

/* Display limits for a process */
static int proc_pid_limits(struct task_struct *task, char *buffer)
{
	unsigned int i;
	int count = 0;
	unsigned long flags;
	char *bufptr = buffer;

	struct rlimit rlim[RLIM_NLIMITS];

	if (!lock_task_sighand(task, &flags))
		return 0;
	memcpy(rlim, task->signal->rlim, sizeof(struct rlimit) * RLIM_NLIMITS);
	unlock_task_sighand(task, &flags);

	/*
	 * print the file header
	 */
	count += sprintf(&bufptr[count], "%-25s %-20s %-20s %-10s\n",
			"Limit", "Soft Limit", "Hard Limit", "Units");

	for (i = 0; i < RLIM_NLIMITS; i++) {
		if (rlim[i].rlim_cur == RLIM_INFINITY)
			count += sprintf(&bufptr[count], "%-25s %-20s ",
					 lnames[i].name, "unlimited");
		else
			count += sprintf(&bufptr[count], "%-25s %-20lu ",
					 lnames[i].name, rlim[i].rlim_cur);

		if (rlim[i].rlim_max == RLIM_INFINITY)
			count += sprintf(&bufptr[count], "%-20s ", "unlimited");
		else
			count += sprintf(&bufptr[count], "%-20lu ",
					 rlim[i].rlim_max);

		if (lnames[i].unit)
			count += sprintf(&bufptr[count], "%-10s\n",
					 lnames[i].unit);
		else
			count += sprintf(&bufptr[count], "\n");
	}

	return count;
}

#ifdef CONFIG_HAVE_ARCH_TRACEHOOK
static int proc_pid_syscall(struct task_struct *task, char *buffer)
{
	long nr;
	unsigned long args[6], sp, pc;
	int res = lock_trace(task);
	if (res)
		return res;

	if (task_current_syscall(task, &nr, args, 6, &sp, &pc))
		res = sprintf(buffer, "running\n");
	else if (nr < 0)
		res = sprintf(buffer, "%ld 0x%lx 0x%lx\n", nr, sp, pc);
	else
		res = sprintf(buffer,
		       "%ld 0x%lx 0x%lx 0x%lx 0x%lx 0x%lx 0x%lx 0x%lx 0x%lx\n",
		       nr,
		       args[0], args[1], args[2], args[3], args[4], args[5],
		       sp, pc);
	unlock_trace(task);
	return res;
}
#endif /* CONFIG_HAVE_ARCH_TRACEHOOK */

/************************************************************************/
/*                       Here the fs part begins                        */
/************************************************************************/

/* permission checks */
static int proc_fd_access_allowed(struct inode *inode)
{
	struct task_struct *task;
	int allowed = 0;
	/* Allow access to a task's file descriptors if it is us or we
	 * may use ptrace attach to the process and find out that
	 * information.
	 */
	task = get_proc_task(inode);
	if (task) {
		allowed = ptrace_may_access(task, PTRACE_MODE_READ);
		put_task_struct(task);
	}
	return allowed;
}

int proc_setattr(struct dentry *dentry, struct iattr *attr)
{
	int error;
	struct inode *inode = dentry->d_inode;

	if (attr->ia_valid & ATTR_MODE)
		return -EPERM;

	error = inode_change_ok(inode, attr);
	if (error)
		return error;

	if ((attr->ia_valid & ATTR_SIZE) &&
	    attr->ia_size != i_size_read(inode)) {
		error = vmtruncate(inode, attr->ia_size);
		if (error)
			return error;
	}

	setattr_copy(inode, attr);
	mark_inode_dirty(inode);
	return 0;
}

static const struct inode_operations proc_def_inode_operations = {
	.setattr	= proc_setattr,
};

static int mounts_open_common(struct inode *inode, struct file *file,
			      const struct seq_operations *op)
{
	struct task_struct *task = get_proc_task(inode);
	struct nsproxy *nsp;
	struct mnt_namespace *ns = NULL;
	struct path root;
	struct proc_mounts *p;
	int ret = -EINVAL;

	if (task) {
		rcu_read_lock();
		nsp = task_nsproxy(task);
		if (nsp) {
			ns = nsp->mnt_ns;
			if (ns)
				get_mnt_ns(ns);
		}
		rcu_read_unlock();
		if (ns && get_task_root(task, &root) == 0)
			ret = 0;
		put_task_struct(task);
	}

	if (!ns)
		goto err;
	if (ret)
		goto err_put_ns;

	ret = -ENOMEM;
	p = kmalloc(sizeof(struct proc_mounts), GFP_KERNEL);
	if (!p)
		goto err_put_path;

	file->private_data = &p->m;
	ret = seq_open(file, op);
	if (ret)
		goto err_free;

	p->m.private = p;
	p->ns = ns;
	p->root = root;
	p->event = ns->event;

	return 0;

 err_free:
	kfree(p);
 err_put_path:
	path_put(&root);
 err_put_ns:
	put_mnt_ns(ns);
 err:
	return ret;
}

static int mounts_release(struct inode *inode, struct file *file)
{
	struct proc_mounts *p = file->private_data;
	path_put(&p->root);
	put_mnt_ns(p->ns);
	return seq_release(inode, file);
}

static unsigned mounts_poll(struct file *file, poll_table *wait)
{
	struct proc_mounts *p = file->private_data;
	unsigned res = POLLIN | POLLRDNORM;

	poll_wait(file, &p->ns->poll, wait);
	if (mnt_had_events(p))
		res |= POLLERR | POLLPRI;

	return res;
}

static int mounts_open(struct inode *inode, struct file *file)
{
	return mounts_open_common(inode, file, &mounts_op);
}

static const struct file_operations proc_mounts_operations = {
	.open		= mounts_open,
	.read		= seq_read,
	.llseek		= seq_lseek,
	.release	= mounts_release,
	.poll		= mounts_poll,
};

static int mountinfo_open(struct inode *inode, struct file *file)
{
	return mounts_open_common(inode, file, &mountinfo_op);
}

static const struct file_operations proc_mountinfo_operations = {
	.open		= mountinfo_open,
	.read		= seq_read,
	.llseek		= seq_lseek,
	.release	= mounts_release,
	.poll		= mounts_poll,
};

static int mountstats_open(struct inode *inode, struct file *file)
{
	return mounts_open_common(inode, file, &mountstats_op);
}

static const struct file_operations proc_mountstats_operations = {
	.open		= mountstats_open,
	.read		= seq_read,
	.llseek		= seq_lseek,
	.release	= mounts_release,
};

#define PROC_BLOCK_SIZE	(3*1024)		/* 4K page size but our output routines use some slack for overruns */

static ssize_t proc_info_read(struct file * file, char __user * buf,
			  size_t count, loff_t *ppos)
{
	struct inode * inode = file->f_path.dentry->d_inode;
	unsigned long page;
	ssize_t length;
	struct task_struct *task = get_proc_task(inode);

	length = -ESRCH;
	if (!task)
		goto out_no_task;

	if (count > PROC_BLOCK_SIZE)
		count = PROC_BLOCK_SIZE;

	length = -ENOMEM;
	if (!(page = __get_free_page(GFP_TEMPORARY)))
		goto out;

	length = PROC_I(inode)->op.proc_read(task, (char*)page);

	if (length >= 0)
		length = simple_read_from_buffer(buf, count, ppos, (char *)page, length);
	free_page(page);
out:
	put_task_struct(task);
out_no_task:
	return length;
}

static const struct file_operations proc_info_file_operations = {
	.read		= proc_info_read,
	.llseek		= generic_file_llseek,
};

static int proc_single_show(struct seq_file *m, void *v)
{
	struct inode *inode = m->private;
	struct pid_namespace *ns;
	struct pid *pid;
	struct task_struct *task;
	int ret;

	ns = inode->i_sb->s_fs_info;
	pid = proc_pid(inode);
	task = get_pid_task(pid, PIDTYPE_PID);
	if (!task)
		return -ESRCH;

	ret = PROC_I(inode)->op.proc_show(m, ns, pid, task);

	put_task_struct(task);
	return ret;
}

static int proc_single_open(struct inode *inode, struct file *filp)
{
	return single_open(filp, proc_single_show, inode);
}

static const struct file_operations proc_single_file_operations = {
	.open		= proc_single_open,
	.read		= seq_read,
	.llseek		= seq_lseek,
	.release	= single_release,
};

static int mem_open(struct inode* inode, struct file* file)
{
	struct task_struct *task = get_proc_task(file->f_path.dentry->d_inode);
	struct mm_struct *mm;

	if (!task)
		return -ESRCH;

	mm = mm_access(task, PTRACE_MODE_ATTACH);
	put_task_struct(task);

	if (IS_ERR(mm))
		return PTR_ERR(mm);

	if (mm) {
		/* ensure this mm_struct can't be freed */
		atomic_inc(&mm->mm_count);
		/* but do not pin its memory */
		mmput(mm);
	}

	/* OK to pass negative loff_t, we can catch out-of-range */
	file->f_mode |= FMODE_UNSIGNED_OFFSET;
	file->private_data = mm;

	return 0;
}

<<<<<<< HEAD
static ssize_t mem_rw(struct file *file, char __user *buf,
			size_t count, loff_t *ppos, int write)
=======
#define mem_write NULL

#ifndef mem_write
/* This is a security hazard */
static ssize_t mem_write(struct file * file, const char __user *buf,
			 size_t count, loff_t *ppos)
>>>>>>> 66561237
{
	struct mm_struct *mm = file->private_data;
	unsigned long addr = *ppos;
	ssize_t copied;
	char *page;

	if (!mm)
		return 0;

	page = (char *)__get_free_page(GFP_TEMPORARY);
	if (!page)
		return -ENOMEM;

	copied = 0;
	if (!atomic_inc_not_zero(&mm->mm_users))
		goto free;

	while (count > 0) {
		int this_len = min_t(int, count, PAGE_SIZE);

		if (write && copy_from_user(page, buf, this_len)) {
			copied = -EFAULT;
			break;
		}

		this_len = access_remote_vm(mm, addr, page, this_len, write);
		if (!this_len) {
			if (!copied)
				copied = -EIO;
			break;
		}

		if (!write && copy_to_user(buf, page, this_len)) {
			copied = -EFAULT;
			break;
		}

		buf += this_len;
		addr += this_len;
		copied += this_len;
		count -= this_len;
	}
	*ppos = addr;

	mmput(mm);
free:
	free_page((unsigned long) page);
	return copied;
}
#endif

static ssize_t mem_read(struct file *file, char __user *buf,
			size_t count, loff_t *ppos)
{
	return mem_rw(file, buf, count, ppos, 0);
}

static ssize_t mem_write(struct file *file, const char __user *buf,
			 size_t count, loff_t *ppos)
{
	return mem_rw(file, (char __user*)buf, count, ppos, 1);
}

loff_t mem_lseek(struct file *file, loff_t offset, int orig)
{
	switch (orig) {
	case 0:
		file->f_pos = offset;
		break;
	case 1:
		file->f_pos += offset;
		break;
	default:
		return -EINVAL;
	}
	force_successful_syscall_return();
	return file->f_pos;
}

static int mem_release(struct inode *inode, struct file *file)
{
	struct mm_struct *mm = file->private_data;
	if (mm)
		mmdrop(mm);
	return 0;
}

static const struct file_operations proc_mem_operations = {
	.llseek		= mem_lseek,
	.read		= mem_read,
	.write		= mem_write,
	.open		= mem_open,
	.release	= mem_release,
};

static ssize_t environ_read(struct file *file, char __user *buf,
			size_t count, loff_t *ppos)
{
	struct task_struct *task = get_proc_task(file->f_dentry->d_inode);
	char *page;
	unsigned long src = *ppos;
	int ret = -ESRCH;
	struct mm_struct *mm;

	if (!task)
		goto out_no_task;

	ret = -ENOMEM;
	page = (char *)__get_free_page(GFP_TEMPORARY);
	if (!page)
		goto out;


	mm = mm_for_maps(task);
	ret = PTR_ERR(mm);
	if (!mm || IS_ERR(mm))
		goto out_free;

	ret = 0;
	while (count > 0) {
		int this_len, retval, max_len;

		this_len = mm->env_end - (mm->env_start + src);

		if (this_len <= 0)
			break;

		max_len = (count > PAGE_SIZE) ? PAGE_SIZE : count;
		this_len = (this_len > max_len) ? max_len : this_len;

		retval = access_process_vm(task, (mm->env_start + src),
			page, this_len, 0);

		if (retval <= 0) {
			ret = retval;
			break;
		}

		if (copy_to_user(buf, page, retval)) {
			ret = -EFAULT;
			break;
		}

		ret += retval;
		src += retval;
		buf += retval;
		count -= retval;
	}
	*ppos = src;

	mmput(mm);
out_free:
	free_page((unsigned long) page);
out:
	put_task_struct(task);
out_no_task:
	return ret;
}

static const struct file_operations proc_environ_operations = {
	.read		= environ_read,
	.llseek		= generic_file_llseek,
};

static ssize_t oom_adjust_read(struct file *file, char __user *buf,
				size_t count, loff_t *ppos)
{
	struct task_struct *task = get_proc_task(file->f_path.dentry->d_inode);
	char buffer[PROC_NUMBUF];
	size_t len;
	int oom_adjust = OOM_DISABLE;
	unsigned long flags;

	if (!task)
		return -ESRCH;

	if (lock_task_sighand(task, &flags)) {
		oom_adjust = task->signal->oom_adj;
		unlock_task_sighand(task, &flags);
	}

	put_task_struct(task);

	len = snprintf(buffer, sizeof(buffer), "%i\n", oom_adjust);

	return simple_read_from_buffer(buf, count, ppos, buffer, len);
}

static ssize_t oom_adjust_write(struct file *file, const char __user *buf,
				size_t count, loff_t *ppos)
{
	struct task_struct *task;
	char buffer[PROC_NUMBUF];
	int oom_adjust;
	unsigned long flags;
	int err;

	memset(buffer, 0, sizeof(buffer));
	if (count > sizeof(buffer) - 1)
		count = sizeof(buffer) - 1;
	if (copy_from_user(buffer, buf, count)) {
		err = -EFAULT;
		goto out;
	}

	err = kstrtoint(strstrip(buffer), 0, &oom_adjust);
	if (err)
		goto out;
	if ((oom_adjust < OOM_ADJUST_MIN || oom_adjust > OOM_ADJUST_MAX) &&
	     oom_adjust != OOM_DISABLE) {
		err = -EINVAL;
		goto out;
	}

	task = get_proc_task(file->f_path.dentry->d_inode);
	if (!task) {
		err = -ESRCH;
		goto out;
	}

	task_lock(task);
	if (!task->mm) {
		err = -EINVAL;
		goto err_task_lock;
	}

	if (!lock_task_sighand(task, &flags)) {
		err = -ESRCH;
		goto err_task_lock;
	}

	if (oom_adjust < task->signal->oom_adj && !capable(CAP_SYS_RESOURCE)) {
		err = -EACCES;
		goto err_sighand;
	}

	if (oom_adjust != task->signal->oom_adj) {
		if (oom_adjust == OOM_DISABLE)
			atomic_inc(&task->mm->oom_disable_count);
		if (task->signal->oom_adj == OOM_DISABLE)
			atomic_dec(&task->mm->oom_disable_count);
	}

	/*
	 * Warn that /proc/pid/oom_adj is deprecated, see
	 * Documentation/feature-removal-schedule.txt.
	 */
	printk_once(KERN_WARNING "%s (%d): /proc/%d/oom_adj is deprecated, "
			"please use /proc/%d/oom_score_adj instead.\n",
			current->comm, task_pid_nr(current),
			task_pid_nr(task), task_pid_nr(task));
	task->signal->oom_adj = oom_adjust;
	/*
	 * Scale /proc/pid/oom_score_adj appropriately ensuring that a maximum
	 * value is always attainable.
	 */
	if (task->signal->oom_adj == OOM_ADJUST_MAX)
		task->signal->oom_score_adj = OOM_SCORE_ADJ_MAX;
	else
		task->signal->oom_score_adj = (oom_adjust * OOM_SCORE_ADJ_MAX) /
								-OOM_DISABLE;
err_sighand:
	unlock_task_sighand(task, &flags);
err_task_lock:
	task_unlock(task);
	put_task_struct(task);
out:
	return err < 0 ? err : count;
}

static int oom_adjust_permission(struct inode *inode, int mask,
				 unsigned int flags)
{
	uid_t uid;
	struct task_struct *p;

	if (flags & IPERM_FLAG_RCU)
		return -ECHILD;

	p = get_proc_task(inode);
	if(p) {
		uid = task_uid(p);
		put_task_struct(p);
	}

	/*
	 * System Server (uid == 1000) is granted access to oom_adj of all 
	 * android applications (uid > 10000) as and services (uid >= 1000)
	 */
	if (p && (current_fsuid() == 1000) && (uid >= 1000)) {
		if (inode->i_mode >> 6 & mask) {
			return 0;
		}
	}

	/* Fall back to default. */
	return generic_permission(inode, mask, flags, NULL);
}

static const struct inode_operations proc_oom_adjust_inode_operations = {
	.permission	= oom_adjust_permission,
};

static const struct file_operations proc_oom_adjust_operations = {
	.read		= oom_adjust_read,
	.write		= oom_adjust_write,
	.llseek		= generic_file_llseek,
};

static ssize_t oom_score_adj_read(struct file *file, char __user *buf,
					size_t count, loff_t *ppos)
{
	struct task_struct *task = get_proc_task(file->f_path.dentry->d_inode);
	char buffer[PROC_NUMBUF];
	int oom_score_adj = OOM_SCORE_ADJ_MIN;
	unsigned long flags;
	size_t len;

	if (!task)
		return -ESRCH;
	if (lock_task_sighand(task, &flags)) {
		oom_score_adj = task->signal->oom_score_adj;
		unlock_task_sighand(task, &flags);
	}
	put_task_struct(task);
	len = snprintf(buffer, sizeof(buffer), "%d\n", oom_score_adj);
	return simple_read_from_buffer(buf, count, ppos, buffer, len);
}

static ssize_t oom_score_adj_write(struct file *file, const char __user *buf,
					size_t count, loff_t *ppos)
{
	struct task_struct *task;
	char buffer[PROC_NUMBUF];
	unsigned long flags;
	int oom_score_adj;
	int err;

	memset(buffer, 0, sizeof(buffer));
	if (count > sizeof(buffer) - 1)
		count = sizeof(buffer) - 1;
	if (copy_from_user(buffer, buf, count)) {
		err = -EFAULT;
		goto out;
	}

	err = kstrtoint(strstrip(buffer), 0, &oom_score_adj);
	if (err)
		goto out;
	if (oom_score_adj < OOM_SCORE_ADJ_MIN ||
			oom_score_adj > OOM_SCORE_ADJ_MAX) {
		err = -EINVAL;
		goto out;
	}

	task = get_proc_task(file->f_path.dentry->d_inode);
	if (!task) {
		err = -ESRCH;
		goto out;
	}

	task_lock(task);
	if (!task->mm) {
		err = -EINVAL;
		goto err_task_lock;
	}

	if (!lock_task_sighand(task, &flags)) {
		err = -ESRCH;
		goto err_task_lock;
	}

	if (oom_score_adj < task->signal->oom_score_adj_min &&
			!capable(CAP_SYS_RESOURCE)) {
		err = -EACCES;
		goto err_sighand;
	}

	if (oom_score_adj != task->signal->oom_score_adj) {
		if (oom_score_adj == OOM_SCORE_ADJ_MIN)
			atomic_inc(&task->mm->oom_disable_count);
		if (task->signal->oom_score_adj == OOM_SCORE_ADJ_MIN)
			atomic_dec(&task->mm->oom_disable_count);
	}
	task->signal->oom_score_adj = oom_score_adj;
	if (has_capability_noaudit(current, CAP_SYS_RESOURCE))
		task->signal->oom_score_adj_min = oom_score_adj;
	/*
	 * Scale /proc/pid/oom_adj appropriately ensuring that OOM_DISABLE is
	 * always attainable.
	 */
	if (task->signal->oom_score_adj == OOM_SCORE_ADJ_MIN)
		task->signal->oom_adj = OOM_DISABLE;
	else
		task->signal->oom_adj = (oom_score_adj * OOM_ADJUST_MAX) /
							OOM_SCORE_ADJ_MAX;
err_sighand:
	unlock_task_sighand(task, &flags);
err_task_lock:
	task_unlock(task);
	put_task_struct(task);
out:
	return err < 0 ? err : count;
}

static const struct file_operations proc_oom_score_adj_operations = {
	.read		= oom_score_adj_read,
	.write		= oom_score_adj_write,
	.llseek		= default_llseek,
};

#ifdef CONFIG_AUDITSYSCALL
#define TMPBUFLEN 21
static ssize_t proc_loginuid_read(struct file * file, char __user * buf,
				  size_t count, loff_t *ppos)
{
	struct inode * inode = file->f_path.dentry->d_inode;
	struct task_struct *task = get_proc_task(inode);
	ssize_t length;
	char tmpbuf[TMPBUFLEN];

	if (!task)
		return -ESRCH;
	length = scnprintf(tmpbuf, TMPBUFLEN, "%u",
				audit_get_loginuid(task));
	put_task_struct(task);
	return simple_read_from_buffer(buf, count, ppos, tmpbuf, length);
}

static ssize_t proc_loginuid_write(struct file * file, const char __user * buf,
				   size_t count, loff_t *ppos)
{
	struct inode * inode = file->f_path.dentry->d_inode;
	char *page, *tmp;
	ssize_t length;
	uid_t loginuid;

	if (!capable(CAP_AUDIT_CONTROL))
		return -EPERM;

	rcu_read_lock();
	if (current != pid_task(proc_pid(inode), PIDTYPE_PID)) {
		rcu_read_unlock();
		return -EPERM;
	}
	rcu_read_unlock();

	if (count >= PAGE_SIZE)
		count = PAGE_SIZE - 1;

	if (*ppos != 0) {
		/* No partial writes. */
		return -EINVAL;
	}
	page = (char*)__get_free_page(GFP_TEMPORARY);
	if (!page)
		return -ENOMEM;
	length = -EFAULT;
	if (copy_from_user(page, buf, count))
		goto out_free_page;

	page[count] = '\0';
	loginuid = simple_strtoul(page, &tmp, 10);
	if (tmp == page) {
		length = -EINVAL;
		goto out_free_page;

	}
	length = audit_set_loginuid(current, loginuid);
	if (likely(length == 0))
		length = count;

out_free_page:
	free_page((unsigned long) page);
	return length;
}

static const struct file_operations proc_loginuid_operations = {
	.read		= proc_loginuid_read,
	.write		= proc_loginuid_write,
	.llseek		= generic_file_llseek,
};

static ssize_t proc_sessionid_read(struct file * file, char __user * buf,
				  size_t count, loff_t *ppos)
{
	struct inode * inode = file->f_path.dentry->d_inode;
	struct task_struct *task = get_proc_task(inode);
	ssize_t length;
	char tmpbuf[TMPBUFLEN];

	if (!task)
		return -ESRCH;
	length = scnprintf(tmpbuf, TMPBUFLEN, "%u",
				audit_get_sessionid(task));
	put_task_struct(task);
	return simple_read_from_buffer(buf, count, ppos, tmpbuf, length);
}

static const struct file_operations proc_sessionid_operations = {
	.read		= proc_sessionid_read,
	.llseek		= generic_file_llseek,
};
#endif

#ifdef CONFIG_FAULT_INJECTION
static ssize_t proc_fault_inject_read(struct file * file, char __user * buf,
				      size_t count, loff_t *ppos)
{
	struct task_struct *task = get_proc_task(file->f_dentry->d_inode);
	char buffer[PROC_NUMBUF];
	size_t len;
	int make_it_fail;

	if (!task)
		return -ESRCH;
	make_it_fail = task->make_it_fail;
	put_task_struct(task);

	len = snprintf(buffer, sizeof(buffer), "%i\n", make_it_fail);

	return simple_read_from_buffer(buf, count, ppos, buffer, len);
}

static ssize_t proc_fault_inject_write(struct file * file,
			const char __user * buf, size_t count, loff_t *ppos)
{
	struct task_struct *task;
	char buffer[PROC_NUMBUF], *end;
	int make_it_fail;

	if (!capable(CAP_SYS_RESOURCE))
		return -EPERM;
	memset(buffer, 0, sizeof(buffer));
	if (count > sizeof(buffer) - 1)
		count = sizeof(buffer) - 1;
	if (copy_from_user(buffer, buf, count))
		return -EFAULT;
	make_it_fail = simple_strtol(strstrip(buffer), &end, 0);
	if (*end)
		return -EINVAL;
	task = get_proc_task(file->f_dentry->d_inode);
	if (!task)
		return -ESRCH;
	task->make_it_fail = make_it_fail;
	put_task_struct(task);

	return count;
}

static const struct file_operations proc_fault_inject_operations = {
	.read		= proc_fault_inject_read,
	.write		= proc_fault_inject_write,
	.llseek		= generic_file_llseek,
};
#endif


#ifdef CONFIG_SCHED_DEBUG
/*
 * Print out various scheduling related per-task fields:
 */
static int sched_show(struct seq_file *m, void *v)
{
	struct inode *inode = m->private;
	struct task_struct *p;

	p = get_proc_task(inode);
	if (!p)
		return -ESRCH;
	proc_sched_show_task(p, m);

	put_task_struct(p);

	return 0;
}

static ssize_t
sched_write(struct file *file, const char __user *buf,
	    size_t count, loff_t *offset)
{
	struct inode *inode = file->f_path.dentry->d_inode;
	struct task_struct *p;

	p = get_proc_task(inode);
	if (!p)
		return -ESRCH;
	proc_sched_set_task(p);

	put_task_struct(p);

	return count;
}

static int sched_open(struct inode *inode, struct file *filp)
{
	return single_open(filp, sched_show, inode);
}

static const struct file_operations proc_pid_sched_operations = {
	.open		= sched_open,
	.read		= seq_read,
	.write		= sched_write,
	.llseek		= seq_lseek,
	.release	= single_release,
};

#endif

#ifdef CONFIG_SCHED_AUTOGROUP
/*
 * Print out autogroup related information:
 */
static int sched_autogroup_show(struct seq_file *m, void *v)
{
	struct inode *inode = m->private;
	struct task_struct *p;

	p = get_proc_task(inode);
	if (!p)
		return -ESRCH;
	proc_sched_autogroup_show_task(p, m);

	put_task_struct(p);

	return 0;
}

static ssize_t
sched_autogroup_write(struct file *file, const char __user *buf,
	    size_t count, loff_t *offset)
{
	struct inode *inode = file->f_path.dentry->d_inode;
	struct task_struct *p;
	char buffer[PROC_NUMBUF];
	int nice;
	int err;

	memset(buffer, 0, sizeof(buffer));
	if (count > sizeof(buffer) - 1)
		count = sizeof(buffer) - 1;
	if (copy_from_user(buffer, buf, count))
		return -EFAULT;

	err = kstrtoint(strstrip(buffer), 0, &nice);
	if (err < 0)
		return err;

	p = get_proc_task(inode);
	if (!p)
		return -ESRCH;

	err = nice;
	err = proc_sched_autogroup_set_nice(p, &err);
	if (err)
		count = err;

	put_task_struct(p);

	return count;
}

static int sched_autogroup_open(struct inode *inode, struct file *filp)
{
	int ret;

	ret = single_open(filp, sched_autogroup_show, NULL);
	if (!ret) {
		struct seq_file *m = filp->private_data;

		m->private = inode;
	}
	return ret;
}

static const struct file_operations proc_pid_sched_autogroup_operations = {
	.open		= sched_autogroup_open,
	.read		= seq_read,
	.write		= sched_autogroup_write,
	.llseek		= seq_lseek,
	.release	= single_release,
};

#endif /* CONFIG_SCHED_AUTOGROUP */

static ssize_t comm_write(struct file *file, const char __user *buf,
				size_t count, loff_t *offset)
{
	struct inode *inode = file->f_path.dentry->d_inode;
	struct task_struct *p;
	char buffer[TASK_COMM_LEN];

	memset(buffer, 0, sizeof(buffer));
	if (count > sizeof(buffer) - 1)
		count = sizeof(buffer) - 1;
	if (copy_from_user(buffer, buf, count))
		return -EFAULT;

	p = get_proc_task(inode);
	if (!p)
		return -ESRCH;

	if (same_thread_group(current, p))
		set_task_comm(p, buffer);
	else
		count = -EINVAL;

	put_task_struct(p);

	return count;
}

static int comm_show(struct seq_file *m, void *v)
{
	struct inode *inode = m->private;
	struct task_struct *p;

	p = get_proc_task(inode);
	if (!p)
		return -ESRCH;

	task_lock(p);
	seq_printf(m, "%s\n", p->comm);
	task_unlock(p);

	put_task_struct(p);

	return 0;
}

static int comm_open(struct inode *inode, struct file *filp)
{
	return single_open(filp, comm_show, inode);
}

static const struct file_operations proc_pid_set_comm_operations = {
	.open		= comm_open,
	.read		= seq_read,
	.write		= comm_write,
	.llseek		= seq_lseek,
	.release	= single_release,
};

static int proc_exe_link(struct inode *inode, struct path *exe_path)
{
	struct task_struct *task;
	struct mm_struct *mm;
	struct file *exe_file;

	task = get_proc_task(inode);
	if (!task)
		return -ENOENT;
	mm = get_task_mm(task);
	put_task_struct(task);
	if (!mm)
		return -ENOENT;
	exe_file = get_mm_exe_file(mm);
	mmput(mm);
	if (exe_file) {
		*exe_path = exe_file->f_path;
		path_get(&exe_file->f_path);
		fput(exe_file);
		return 0;
	} else
		return -ENOENT;
}

static void *proc_pid_follow_link(struct dentry *dentry, struct nameidata *nd)
{
	struct inode *inode = dentry->d_inode;
	int error = -EACCES;

	/* We don't need a base pointer in the /proc filesystem */
	path_put(&nd->path);

	/* Are we allowed to snoop on the tasks file descriptors? */
	if (!proc_fd_access_allowed(inode))
		goto out;

	error = PROC_I(inode)->op.proc_get_link(inode, &nd->path);
out:
	return ERR_PTR(error);
}

static int do_proc_readlink(struct path *path, char __user *buffer, int buflen)
{
	char *tmp = (char*)__get_free_page(GFP_TEMPORARY);
	char *pathname;
	int len;

	if (!tmp)
		return -ENOMEM;

	pathname = d_path(path, tmp, PAGE_SIZE);
	len = PTR_ERR(pathname);
	if (IS_ERR(pathname))
		goto out;
	len = tmp + PAGE_SIZE - 1 - pathname;

	if (len > buflen)
		len = buflen;
	if (copy_to_user(buffer, pathname, len))
		len = -EFAULT;
 out:
	free_page((unsigned long)tmp);
	return len;
}

static int proc_pid_readlink(struct dentry * dentry, char __user * buffer, int buflen)
{
	int error = -EACCES;
	struct inode *inode = dentry->d_inode;
	struct path path;

	/* Are we allowed to snoop on the tasks file descriptors? */
	if (!proc_fd_access_allowed(inode))
		goto out;

	error = PROC_I(inode)->op.proc_get_link(inode, &path);
	if (error)
		goto out;

	error = do_proc_readlink(&path, buffer, buflen);
	path_put(&path);
out:
	return error;
}

static const struct inode_operations proc_pid_link_inode_operations = {
	.readlink	= proc_pid_readlink,
	.follow_link	= proc_pid_follow_link,
	.setattr	= proc_setattr,
};


/* building an inode */

static int task_dumpable(struct task_struct *task)
{
	int dumpable = 0;
	struct mm_struct *mm;

	task_lock(task);
	mm = task->mm;
	if (mm)
		dumpable = get_dumpable(mm);
	task_unlock(task);
	if(dumpable == 1)
		return 1;
	return 0;
}

struct inode *proc_pid_make_inode(struct super_block * sb, struct task_struct *task)
{
	struct inode * inode;
	struct proc_inode *ei;
	const struct cred *cred;

	/* We need a new inode */

	inode = new_inode(sb);
	if (!inode)
		goto out;

	/* Common stuff */
	ei = PROC_I(inode);
	inode->i_ino = get_next_ino();
	inode->i_mtime = inode->i_atime = inode->i_ctime = CURRENT_TIME;
	inode->i_op = &proc_def_inode_operations;

	/*
	 * grab the reference to task.
	 */
	ei->pid = get_task_pid(task, PIDTYPE_PID);
	if (!ei->pid)
		goto out_unlock;

	if (task_dumpable(task)) {
		rcu_read_lock();
		cred = __task_cred(task);
		inode->i_uid = cred->euid;
		inode->i_gid = cred->egid;
		rcu_read_unlock();
	}
	security_task_to_inode(task, inode);

out:
	return inode;

out_unlock:
	iput(inode);
	return NULL;
}

int pid_getattr(struct vfsmount *mnt, struct dentry *dentry, struct kstat *stat)
{
	struct inode *inode = dentry->d_inode;
	struct task_struct *task;
	const struct cred *cred;

	generic_fillattr(inode, stat);

	rcu_read_lock();
	stat->uid = 0;
	stat->gid = 0;
	task = pid_task(proc_pid(inode), PIDTYPE_PID);
	if (task) {
		if ((inode->i_mode == (S_IFDIR|S_IRUGO|S_IXUGO)) ||
		    task_dumpable(task)) {
			cred = __task_cred(task);
			stat->uid = cred->euid;
			stat->gid = cred->egid;
		}
	}
	rcu_read_unlock();
	return 0;
}

/* dentry stuff */

/*
 *	Exceptional case: normally we are not allowed to unhash a busy
 * directory. In this case, however, we can do it - no aliasing problems
 * due to the way we treat inodes.
 *
 * Rewrite the inode's ownerships here because the owning task may have
 * performed a setuid(), etc.
 *
 * Before the /proc/pid/status file was created the only way to read
 * the effective uid of a /process was to stat /proc/pid.  Reading
 * /proc/pid/status is slow enough that procps and other packages
 * kept stating /proc/pid.  To keep the rules in /proc simple I have
 * made this apply to all per process world readable and executable
 * directories.
 */
int pid_revalidate(struct dentry *dentry, struct nameidata *nd)
{
	struct inode *inode;
	struct task_struct *task;
	const struct cred *cred;

	if (nd && nd->flags & LOOKUP_RCU)
		return -ECHILD;

	inode = dentry->d_inode;
	task = get_proc_task(inode);

	if (task) {
		if ((inode->i_mode == (S_IFDIR|S_IRUGO|S_IXUGO)) ||
		    task_dumpable(task)) {
			rcu_read_lock();
			cred = __task_cred(task);
			inode->i_uid = cred->euid;
			inode->i_gid = cred->egid;
			rcu_read_unlock();
		} else {
			inode->i_uid = 0;
			inode->i_gid = 0;
		}
		inode->i_mode &= ~(S_ISUID | S_ISGID);
		security_task_to_inode(task, inode);
		put_task_struct(task);
		return 1;
	}
	d_drop(dentry);
	return 0;
}

static int pid_delete_dentry(const struct dentry * dentry)
{
	/* Is the task we represent dead?
	 * If so, then don't put the dentry on the lru list,
	 * kill it immediately.
	 */
	return !proc_pid(dentry->d_inode)->tasks[PIDTYPE_PID].first;
}

const struct dentry_operations pid_dentry_operations =
{
	.d_revalidate	= pid_revalidate,
	.d_delete	= pid_delete_dentry,
};

/* Lookups */

/*
 * Fill a directory entry.
 *
 * If possible create the dcache entry and derive our inode number and
 * file type from dcache entry.
 *
 * Since all of the proc inode numbers are dynamically generated, the inode
 * numbers do not exist until the inode is cache.  This means creating the
 * the dcache entry in readdir is necessary to keep the inode numbers
 * reported by readdir in sync with the inode numbers reported
 * by stat.
 */
int proc_fill_cache(struct file *filp, void *dirent, filldir_t filldir,
	const char *name, int len,
	instantiate_t instantiate, struct task_struct *task, const void *ptr)
{
	struct dentry *child, *dir = filp->f_path.dentry;
	struct inode *inode;
	struct qstr qname;
	ino_t ino = 0;
	unsigned type = DT_UNKNOWN;

	qname.name = name;
	qname.len  = len;
	qname.hash = full_name_hash(name, len);

	child = d_lookup(dir, &qname);
	if (!child) {
		struct dentry *new;
		new = d_alloc(dir, &qname);
		if (new) {
			child = instantiate(dir->d_inode, new, task, ptr);
			if (child)
				dput(new);
			else
				child = new;
		}
	}
	if (!child || IS_ERR(child) || !child->d_inode)
		goto end_instantiate;
	inode = child->d_inode;
	if (inode) {
		ino = inode->i_ino;
		type = inode->i_mode >> 12;
	}
	dput(child);
end_instantiate:
	if (!ino)
		ino = find_inode_number(dir, &qname);
	if (!ino)
		ino = 1;
	return filldir(dirent, name, len, filp->f_pos, ino, type);
}

static unsigned name_to_int(struct dentry *dentry)
{
	const char *name = dentry->d_name.name;
	int len = dentry->d_name.len;
	unsigned n = 0;

	if (len > 1 && *name == '0')
		goto out;
	while (len-- > 0) {
		unsigned c = *name++ - '0';
		if (c > 9)
			goto out;
		if (n >= (~0U-9)/10)
			goto out;
		n *= 10;
		n += c;
	}
	return n;
out:
	return ~0U;
}

#define PROC_FDINFO_MAX 64

static int proc_fd_info(struct inode *inode, struct path *path, char *info)
{
	struct task_struct *task = get_proc_task(inode);
	struct files_struct *files = NULL;
	struct file *file;
	int fd = proc_fd(inode);

	if (task) {
		files = get_files_struct(task);
		put_task_struct(task);
	}
	if (files) {
		/*
		 * We are not taking a ref to the file structure, so we must
		 * hold ->file_lock.
		 */
		spin_lock(&files->file_lock);
		file = fcheck_files(files, fd);
		if (file) {
			unsigned int f_flags;
			struct fdtable *fdt;

			fdt = files_fdtable(files);
			f_flags = file->f_flags & ~O_CLOEXEC;
			if (FD_ISSET(fd, fdt->close_on_exec))
				f_flags |= O_CLOEXEC;

			if (path) {
				*path = file->f_path;
				path_get(&file->f_path);
			}
			if (info)
				snprintf(info, PROC_FDINFO_MAX,
					 "pos:\t%lli\n"
					 "flags:\t0%o\n",
					 (long long) file->f_pos,
					 f_flags);
			spin_unlock(&files->file_lock);
			put_files_struct(files);
			return 0;
		}
		spin_unlock(&files->file_lock);
		put_files_struct(files);
	}
	return -ENOENT;
}

static int proc_fd_link(struct inode *inode, struct path *path)
{
	return proc_fd_info(inode, path, NULL);
}

static int tid_fd_revalidate(struct dentry *dentry, struct nameidata *nd)
{
	struct inode *inode;
	struct task_struct *task;
	int fd;
	struct files_struct *files;
	const struct cred *cred;

	if (nd && nd->flags & LOOKUP_RCU)
		return -ECHILD;

	inode = dentry->d_inode;
	task = get_proc_task(inode);
	fd = proc_fd(inode);

	if (task) {
		files = get_files_struct(task);
		if (files) {
			rcu_read_lock();
			if (fcheck_files(files, fd)) {
				rcu_read_unlock();
				put_files_struct(files);
				if (task_dumpable(task)) {
					rcu_read_lock();
					cred = __task_cred(task);
					inode->i_uid = cred->euid;
					inode->i_gid = cred->egid;
					rcu_read_unlock();
				} else {
					inode->i_uid = 0;
					inode->i_gid = 0;
				}
				inode->i_mode &= ~(S_ISUID | S_ISGID);
				security_task_to_inode(task, inode);
				put_task_struct(task);
				return 1;
			}
			rcu_read_unlock();
			put_files_struct(files);
		}
		put_task_struct(task);
	}
	d_drop(dentry);
	return 0;
}

static const struct dentry_operations tid_fd_dentry_operations =
{
	.d_revalidate	= tid_fd_revalidate,
	.d_delete	= pid_delete_dentry,
};

static struct dentry *proc_fd_instantiate(struct inode *dir,
	struct dentry *dentry, struct task_struct *task, const void *ptr)
{
	unsigned fd = *(const unsigned *)ptr;
	struct file *file;
	struct files_struct *files;
 	struct inode *inode;
 	struct proc_inode *ei;
	struct dentry *error = ERR_PTR(-ENOENT);

	inode = proc_pid_make_inode(dir->i_sb, task);
	if (!inode)
		goto out;
	ei = PROC_I(inode);
	ei->fd = fd;
	files = get_files_struct(task);
	if (!files)
		goto out_iput;
	inode->i_mode = S_IFLNK;

	/*
	 * We are not taking a ref to the file structure, so we must
	 * hold ->file_lock.
	 */
	spin_lock(&files->file_lock);
	file = fcheck_files(files, fd);
	if (!file)
		goto out_unlock;
	if (file->f_mode & FMODE_READ)
		inode->i_mode |= S_IRUSR | S_IXUSR;
	if (file->f_mode & FMODE_WRITE)
		inode->i_mode |= S_IWUSR | S_IXUSR;
	spin_unlock(&files->file_lock);
	put_files_struct(files);

	inode->i_op = &proc_pid_link_inode_operations;
	inode->i_size = 64;
	ei->op.proc_get_link = proc_fd_link;
	d_set_d_op(dentry, &tid_fd_dentry_operations);
	d_add(dentry, inode);
	/* Close the race of the process dying before we return the dentry */
	if (tid_fd_revalidate(dentry, NULL))
		error = NULL;

 out:
	return error;
out_unlock:
	spin_unlock(&files->file_lock);
	put_files_struct(files);
out_iput:
	iput(inode);
	goto out;
}

static struct dentry *proc_lookupfd_common(struct inode *dir,
					   struct dentry *dentry,
					   instantiate_t instantiate)
{
	struct task_struct *task = get_proc_task(dir);
	unsigned fd = name_to_int(dentry);
	struct dentry *result = ERR_PTR(-ENOENT);

	if (!task)
		goto out_no_task;
	if (fd == ~0U)
		goto out;

	result = instantiate(dir, dentry, task, &fd);
out:
	put_task_struct(task);
out_no_task:
	return result;
}

static int proc_readfd_common(struct file * filp, void * dirent,
			      filldir_t filldir, instantiate_t instantiate)
{
	struct dentry *dentry = filp->f_path.dentry;
	struct inode *inode = dentry->d_inode;
	struct task_struct *p = get_proc_task(inode);
	unsigned int fd, ino;
	int retval;
	struct files_struct * files;

	retval = -ENOENT;
	if (!p)
		goto out_no_task;
	retval = 0;

	fd = filp->f_pos;
	switch (fd) {
		case 0:
			if (filldir(dirent, ".", 1, 0, inode->i_ino, DT_DIR) < 0)
				goto out;
			filp->f_pos++;
		case 1:
			ino = parent_ino(dentry);
			if (filldir(dirent, "..", 2, 1, ino, DT_DIR) < 0)
				goto out;
			filp->f_pos++;
		default:
			files = get_files_struct(p);
			if (!files)
				goto out;
			rcu_read_lock();
			for (fd = filp->f_pos-2;
			     fd < files_fdtable(files)->max_fds;
			     fd++, filp->f_pos++) {
				char name[PROC_NUMBUF];
				int len;

				if (!fcheck_files(files, fd))
					continue;
				rcu_read_unlock();

				len = snprintf(name, sizeof(name), "%d", fd);
				if (proc_fill_cache(filp, dirent, filldir,
						    name, len, instantiate,
						    p, &fd) < 0) {
					rcu_read_lock();
					break;
				}
				rcu_read_lock();
			}
			rcu_read_unlock();
			put_files_struct(files);
	}
out:
	put_task_struct(p);
out_no_task:
	return retval;
}

static struct dentry *proc_lookupfd(struct inode *dir, struct dentry *dentry,
				    struct nameidata *nd)
{
	return proc_lookupfd_common(dir, dentry, proc_fd_instantiate);
}

static int proc_readfd(struct file *filp, void *dirent, filldir_t filldir)
{
	return proc_readfd_common(filp, dirent, filldir, proc_fd_instantiate);
}

static ssize_t proc_fdinfo_read(struct file *file, char __user *buf,
				      size_t len, loff_t *ppos)
{
	char tmp[PROC_FDINFO_MAX];
	int err = proc_fd_info(file->f_path.dentry->d_inode, NULL, tmp);
	if (!err)
		err = simple_read_from_buffer(buf, len, ppos, tmp, strlen(tmp));
	return err;
}

static const struct file_operations proc_fdinfo_file_operations = {
	.open           = nonseekable_open,
	.read		= proc_fdinfo_read,
	.llseek		= no_llseek,
};

static const struct file_operations proc_fd_operations = {
	.read		= generic_read_dir,
	.readdir	= proc_readfd,
	.llseek		= default_llseek,
};

/*
 * /proc/pid/fd needs a special permission handler so that a process can still
 * access /proc/self/fd after it has executed a setuid().
 */
static int proc_fd_permission(struct inode *inode, int mask, unsigned int flags)
{
	int rv = generic_permission(inode, mask, flags, NULL);
	if (rv == 0)
		return 0;
	if (task_pid(current) == proc_pid(inode))
		rv = 0;
	return rv;
}

/*
 * proc directories can do almost nothing..
 */
static const struct inode_operations proc_fd_inode_operations = {
	.lookup		= proc_lookupfd,
	.permission	= proc_fd_permission,
	.setattr	= proc_setattr,
};

static struct dentry *proc_fdinfo_instantiate(struct inode *dir,
	struct dentry *dentry, struct task_struct *task, const void *ptr)
{
	unsigned fd = *(unsigned *)ptr;
 	struct inode *inode;
 	struct proc_inode *ei;
	struct dentry *error = ERR_PTR(-ENOENT);

	inode = proc_pid_make_inode(dir->i_sb, task);
	if (!inode)
		goto out;
	ei = PROC_I(inode);
	ei->fd = fd;
	inode->i_mode = S_IFREG | S_IRUSR;
	inode->i_fop = &proc_fdinfo_file_operations;
	d_set_d_op(dentry, &tid_fd_dentry_operations);
	d_add(dentry, inode);
	/* Close the race of the process dying before we return the dentry */
	if (tid_fd_revalidate(dentry, NULL))
		error = NULL;

 out:
	return error;
}

static struct dentry *proc_lookupfdinfo(struct inode *dir,
					struct dentry *dentry,
					struct nameidata *nd)
{
	return proc_lookupfd_common(dir, dentry, proc_fdinfo_instantiate);
}

static int proc_readfdinfo(struct file *filp, void *dirent, filldir_t filldir)
{
	return proc_readfd_common(filp, dirent, filldir,
				  proc_fdinfo_instantiate);
}

static const struct file_operations proc_fdinfo_operations = {
	.read		= generic_read_dir,
	.readdir	= proc_readfdinfo,
	.llseek		= default_llseek,
};

/*
 * proc directories can do almost nothing..
 */
static const struct inode_operations proc_fdinfo_inode_operations = {
	.lookup		= proc_lookupfdinfo,
	.setattr	= proc_setattr,
};


static struct dentry *proc_pident_instantiate(struct inode *dir,
	struct dentry *dentry, struct task_struct *task, const void *ptr)
{
	const struct pid_entry *p = ptr;
	struct inode *inode;
	struct proc_inode *ei;
	struct dentry *error = ERR_PTR(-ENOENT);

	inode = proc_pid_make_inode(dir->i_sb, task);
	if (!inode)
		goto out;

	ei = PROC_I(inode);
	inode->i_mode = p->mode;
	if (S_ISDIR(inode->i_mode))
		inode->i_nlink = 2;	/* Use getattr to fix if necessary */
	if (p->iop)
		inode->i_op = p->iop;
	if (p->fop)
		inode->i_fop = p->fop;
	ei->op = p->op;
	d_set_d_op(dentry, &pid_dentry_operations);
	d_add(dentry, inode);
	/* Close the race of the process dying before we return the dentry */
	if (pid_revalidate(dentry, NULL))
		error = NULL;
out:
	return error;
}

static struct dentry *proc_pident_lookup(struct inode *dir, 
					 struct dentry *dentry,
					 const struct pid_entry *ents,
					 unsigned int nents)
{
	struct dentry *error;
	struct task_struct *task = get_proc_task(dir);
	const struct pid_entry *p, *last;

	error = ERR_PTR(-ENOENT);

	if (!task)
		goto out_no_task;

	/*
	 * Yes, it does not scale. And it should not. Don't add
	 * new entries into /proc/<tgid>/ without very good reasons.
	 */
	last = &ents[nents - 1];
	for (p = ents; p <= last; p++) {
		if (p->len != dentry->d_name.len)
			continue;
		if (!memcmp(dentry->d_name.name, p->name, p->len))
			break;
	}
	if (p > last)
		goto out;

	error = proc_pident_instantiate(dir, dentry, task, p);
out:
	put_task_struct(task);
out_no_task:
	return error;
}

static int proc_pident_fill_cache(struct file *filp, void *dirent,
	filldir_t filldir, struct task_struct *task, const struct pid_entry *p)
{
	return proc_fill_cache(filp, dirent, filldir, p->name, p->len,
				proc_pident_instantiate, task, p);
}

static int proc_pident_readdir(struct file *filp,
		void *dirent, filldir_t filldir,
		const struct pid_entry *ents, unsigned int nents)
{
	int i;
	struct dentry *dentry = filp->f_path.dentry;
	struct inode *inode = dentry->d_inode;
	struct task_struct *task = get_proc_task(inode);
	const struct pid_entry *p, *last;
	ino_t ino;
	int ret;

	ret = -ENOENT;
	if (!task)
		goto out_no_task;

	ret = 0;
	i = filp->f_pos;
	switch (i) {
	case 0:
		ino = inode->i_ino;
		if (filldir(dirent, ".", 1, i, ino, DT_DIR) < 0)
			goto out;
		i++;
		filp->f_pos++;
		/* fall through */
	case 1:
		ino = parent_ino(dentry);
		if (filldir(dirent, "..", 2, i, ino, DT_DIR) < 0)
			goto out;
		i++;
		filp->f_pos++;
		/* fall through */
	default:
		i -= 2;
		if (i >= nents) {
			ret = 1;
			goto out;
		}
		p = ents + i;
		last = &ents[nents - 1];
		while (p <= last) {
			if (proc_pident_fill_cache(filp, dirent, filldir, task, p) < 0)
				goto out;
			filp->f_pos++;
			p++;
		}
	}

	ret = 1;
out:
	put_task_struct(task);
out_no_task:
	return ret;
}

#ifdef CONFIG_SECURITY
static ssize_t proc_pid_attr_read(struct file * file, char __user * buf,
				  size_t count, loff_t *ppos)
{
	struct inode * inode = file->f_path.dentry->d_inode;
	char *p = NULL;
	ssize_t length;
	struct task_struct *task = get_proc_task(inode);

	if (!task)
		return -ESRCH;

	length = security_getprocattr(task,
				      (char*)file->f_path.dentry->d_name.name,
				      &p);
	put_task_struct(task);
	if (length > 0)
		length = simple_read_from_buffer(buf, count, ppos, p, length);
	kfree(p);
	return length;
}

static ssize_t proc_pid_attr_write(struct file * file, const char __user * buf,
				   size_t count, loff_t *ppos)
{
	struct inode * inode = file->f_path.dentry->d_inode;
	char *page;
	ssize_t length;
	struct task_struct *task = get_proc_task(inode);

	length = -ESRCH;
	if (!task)
		goto out_no_task;
	if (count > PAGE_SIZE)
		count = PAGE_SIZE;

	/* No partial writes. */
	length = -EINVAL;
	if (*ppos != 0)
		goto out;

	length = -ENOMEM;
	page = (char*)__get_free_page(GFP_TEMPORARY);
	if (!page)
		goto out;

	length = -EFAULT;
	if (copy_from_user(page, buf, count))
		goto out_free;

	/* Guard against adverse ptrace interaction */
	length = mutex_lock_interruptible(&task->signal->cred_guard_mutex);
	if (length < 0)
		goto out_free;

	length = security_setprocattr(task,
				      (char*)file->f_path.dentry->d_name.name,
				      (void*)page, count);
	mutex_unlock(&task->signal->cred_guard_mutex);
out_free:
	free_page((unsigned long) page);
out:
	put_task_struct(task);
out_no_task:
	return length;
}

static const struct file_operations proc_pid_attr_operations = {
	.read		= proc_pid_attr_read,
	.write		= proc_pid_attr_write,
	.llseek		= generic_file_llseek,
};

static const struct pid_entry attr_dir_stuff[] = {
	REG("current",    S_IRUGO|S_IWUGO, proc_pid_attr_operations),
	REG("prev",       S_IRUGO,	   proc_pid_attr_operations),
	REG("exec",       S_IRUGO|S_IWUGO, proc_pid_attr_operations),
	REG("fscreate",   S_IRUGO|S_IWUGO, proc_pid_attr_operations),
	REG("keycreate",  S_IRUGO|S_IWUGO, proc_pid_attr_operations),
	REG("sockcreate", S_IRUGO|S_IWUGO, proc_pid_attr_operations),
};

static int proc_attr_dir_readdir(struct file * filp,
			     void * dirent, filldir_t filldir)
{
	return proc_pident_readdir(filp,dirent,filldir,
				   attr_dir_stuff,ARRAY_SIZE(attr_dir_stuff));
}

static const struct file_operations proc_attr_dir_operations = {
	.read		= generic_read_dir,
	.readdir	= proc_attr_dir_readdir,
	.llseek		= default_llseek,
};

static struct dentry *proc_attr_dir_lookup(struct inode *dir,
				struct dentry *dentry, struct nameidata *nd)
{
	return proc_pident_lookup(dir, dentry,
				  attr_dir_stuff, ARRAY_SIZE(attr_dir_stuff));
}

static const struct inode_operations proc_attr_dir_inode_operations = {
	.lookup		= proc_attr_dir_lookup,
	.getattr	= pid_getattr,
	.setattr	= proc_setattr,
};

#endif

#ifdef CONFIG_ELF_CORE
static ssize_t proc_coredump_filter_read(struct file *file, char __user *buf,
					 size_t count, loff_t *ppos)
{
	struct task_struct *task = get_proc_task(file->f_dentry->d_inode);
	struct mm_struct *mm;
	char buffer[PROC_NUMBUF];
	size_t len;
	int ret;

	if (!task)
		return -ESRCH;

	ret = 0;
	mm = get_task_mm(task);
	if (mm) {
		len = snprintf(buffer, sizeof(buffer), "%08lx\n",
			       ((mm->flags & MMF_DUMP_FILTER_MASK) >>
				MMF_DUMP_FILTER_SHIFT));
		mmput(mm);
		ret = simple_read_from_buffer(buf, count, ppos, buffer, len);
	}

	put_task_struct(task);

	return ret;
}

static ssize_t proc_coredump_filter_write(struct file *file,
					  const char __user *buf,
					  size_t count,
					  loff_t *ppos)
{
	struct task_struct *task;
	struct mm_struct *mm;
	char buffer[PROC_NUMBUF], *end;
	unsigned int val;
	int ret;
	int i;
	unsigned long mask;

	ret = -EFAULT;
	memset(buffer, 0, sizeof(buffer));
	if (count > sizeof(buffer) - 1)
		count = sizeof(buffer) - 1;
	if (copy_from_user(buffer, buf, count))
		goto out_no_task;

	ret = -EINVAL;
	val = (unsigned int)simple_strtoul(buffer, &end, 0);
	if (*end == '\n')
		end++;
	if (end - buffer == 0)
		goto out_no_task;

	ret = -ESRCH;
	task = get_proc_task(file->f_dentry->d_inode);
	if (!task)
		goto out_no_task;

	ret = end - buffer;
	mm = get_task_mm(task);
	if (!mm)
		goto out_no_mm;

	for (i = 0, mask = 1; i < MMF_DUMP_FILTER_BITS; i++, mask <<= 1) {
		if (val & mask)
			set_bit(i + MMF_DUMP_FILTER_SHIFT, &mm->flags);
		else
			clear_bit(i + MMF_DUMP_FILTER_SHIFT, &mm->flags);
	}

	mmput(mm);
 out_no_mm:
	put_task_struct(task);
 out_no_task:
	return ret;
}

static const struct file_operations proc_coredump_filter_operations = {
	.read		= proc_coredump_filter_read,
	.write		= proc_coredump_filter_write,
	.llseek		= generic_file_llseek,
};
#endif

/*
 * /proc/self:
 */
static int proc_self_readlink(struct dentry *dentry, char __user *buffer,
			      int buflen)
{
	struct pid_namespace *ns = dentry->d_sb->s_fs_info;
	pid_t tgid = task_tgid_nr_ns(current, ns);
	char tmp[PROC_NUMBUF];
	if (!tgid)
		return -ENOENT;
	sprintf(tmp, "%d", tgid);
	return vfs_readlink(dentry,buffer,buflen,tmp);
}

static void *proc_self_follow_link(struct dentry *dentry, struct nameidata *nd)
{
	struct pid_namespace *ns = dentry->d_sb->s_fs_info;
	pid_t tgid = task_tgid_nr_ns(current, ns);
	char *name = ERR_PTR(-ENOENT);
	if (tgid) {
		name = __getname();
		if (!name)
			name = ERR_PTR(-ENOMEM);
		else
			sprintf(name, "%d", tgid);
	}
	nd_set_link(nd, name);
	return NULL;
}

static void proc_self_put_link(struct dentry *dentry, struct nameidata *nd,
				void *cookie)
{
	char *s = nd_get_link(nd);
	if (!IS_ERR(s))
		__putname(s);
}

static const struct inode_operations proc_self_inode_operations = {
	.readlink	= proc_self_readlink,
	.follow_link	= proc_self_follow_link,
	.put_link	= proc_self_put_link,
};

/*
 * proc base
 *
 * These are the directory entries in the root directory of /proc
 * that properly belong to the /proc filesystem, as they describe
 * describe something that is process related.
 */
static const struct pid_entry proc_base_stuff[] = {
	NOD("self", S_IFLNK|S_IRWXUGO,
		&proc_self_inode_operations, NULL, {}),
};

static struct dentry *proc_base_instantiate(struct inode *dir,
	struct dentry *dentry, struct task_struct *task, const void *ptr)
{
	const struct pid_entry *p = ptr;
	struct inode *inode;
	struct proc_inode *ei;
	struct dentry *error;

	/* Allocate the inode */
	error = ERR_PTR(-ENOMEM);
	inode = new_inode(dir->i_sb);
	if (!inode)
		goto out;

	/* Initialize the inode */
	ei = PROC_I(inode);
	inode->i_ino = get_next_ino();
	inode->i_mtime = inode->i_atime = inode->i_ctime = CURRENT_TIME;

	/*
	 * grab the reference to the task.
	 */
	ei->pid = get_task_pid(task, PIDTYPE_PID);
	if (!ei->pid)
		goto out_iput;

	inode->i_mode = p->mode;
	if (S_ISDIR(inode->i_mode))
		inode->i_nlink = 2;
	if (S_ISLNK(inode->i_mode))
		inode->i_size = 64;
	if (p->iop)
		inode->i_op = p->iop;
	if (p->fop)
		inode->i_fop = p->fop;
	ei->op = p->op;
	d_add(dentry, inode);
	error = NULL;
out:
	return error;
out_iput:
	iput(inode);
	goto out;
}

static struct dentry *proc_base_lookup(struct inode *dir, struct dentry *dentry)
{
	struct dentry *error;
	struct task_struct *task = get_proc_task(dir);
	const struct pid_entry *p, *last;

	error = ERR_PTR(-ENOENT);

	if (!task)
		goto out_no_task;

	/* Lookup the directory entry */
	last = &proc_base_stuff[ARRAY_SIZE(proc_base_stuff) - 1];
	for (p = proc_base_stuff; p <= last; p++) {
		if (p->len != dentry->d_name.len)
			continue;
		if (!memcmp(dentry->d_name.name, p->name, p->len))
			break;
	}
	if (p > last)
		goto out;

	error = proc_base_instantiate(dir, dentry, task, p);

out:
	put_task_struct(task);
out_no_task:
	return error;
}

static int proc_base_fill_cache(struct file *filp, void *dirent,
	filldir_t filldir, struct task_struct *task, const struct pid_entry *p)
{
	return proc_fill_cache(filp, dirent, filldir, p->name, p->len,
				proc_base_instantiate, task, p);
}

#ifdef CONFIG_TASK_IO_ACCOUNTING
static int do_io_accounting(struct task_struct *task, char *buffer, int whole)
{
	struct task_io_accounting acct = task->ioac;
	unsigned long flags;
	int result;

	result = mutex_lock_killable(&task->signal->cred_guard_mutex);
	if (result)
		return result;

	if (!ptrace_may_access(task, PTRACE_MODE_READ)) {
		result = -EACCES;
		goto out_unlock;
	}

	if (whole && lock_task_sighand(task, &flags)) {
		struct task_struct *t = task;

		task_io_accounting_add(&acct, &task->signal->ioac);
		while_each_thread(task, t)
			task_io_accounting_add(&acct, &t->ioac);

		unlock_task_sighand(task, &flags);
	}
	result = sprintf(buffer,
			"rchar: %llu\n"
			"wchar: %llu\n"
			"syscr: %llu\n"
			"syscw: %llu\n"
			"read_bytes: %llu\n"
			"write_bytes: %llu\n"
			"cancelled_write_bytes: %llu\n",
			(unsigned long long)acct.rchar,
			(unsigned long long)acct.wchar,
			(unsigned long long)acct.syscr,
			(unsigned long long)acct.syscw,
			(unsigned long long)acct.read_bytes,
			(unsigned long long)acct.write_bytes,
			(unsigned long long)acct.cancelled_write_bytes);
out_unlock:
	mutex_unlock(&task->signal->cred_guard_mutex);
	return result;
}

static int proc_tid_io_accounting(struct task_struct *task, char *buffer)
{
	return do_io_accounting(task, buffer, 0);
}

static int proc_tgid_io_accounting(struct task_struct *task, char *buffer)
{
	return do_io_accounting(task, buffer, 1);
}
#endif /* CONFIG_TASK_IO_ACCOUNTING */

static int proc_pid_personality(struct seq_file *m, struct pid_namespace *ns,
				struct pid *pid, struct task_struct *task)
{
	int err = lock_trace(task);
	if (!err) {
		seq_printf(m, "%08x\n", task->personality);
		unlock_trace(task);
	}
	return err;
}

/*
 * Thread groups
 */
static const struct file_operations proc_task_operations;
static const struct inode_operations proc_task_inode_operations;

static const struct pid_entry tgid_base_stuff[] = {
	DIR("task",       S_IRUGO|S_IXUGO, proc_task_inode_operations, proc_task_operations),
	DIR("fd",         S_IRUSR|S_IXUSR, proc_fd_inode_operations, proc_fd_operations),
	DIR("fdinfo",     S_IRUSR|S_IXUSR, proc_fdinfo_inode_operations, proc_fdinfo_operations),
	DIR("ns",	  S_IRUSR|S_IXUGO, proc_ns_dir_inode_operations, proc_ns_dir_operations),
#ifdef CONFIG_NET
	DIR("net",        S_IRUGO|S_IXUGO, proc_net_inode_operations, proc_net_operations),
#endif
	REG("environ",    S_IRUSR, proc_environ_operations),
	INF("auxv",       S_IRUSR, proc_pid_auxv),
	ONE("status",     S_IRUGO, proc_pid_status),
	ONE("personality", S_IRUGO, proc_pid_personality),
	INF("limits",	  S_IRUGO, proc_pid_limits),
#ifdef CONFIG_SCHED_DEBUG
	REG("sched",      S_IRUGO|S_IWUSR, proc_pid_sched_operations),
#endif
#ifdef CONFIG_SCHED_AUTOGROUP
	REG("autogroup",  S_IRUGO|S_IWUSR, proc_pid_sched_autogroup_operations),
#endif
	REG("comm",      S_IRUGO|S_IWUSR, proc_pid_set_comm_operations),
#ifdef CONFIG_HAVE_ARCH_TRACEHOOK
	INF("syscall",    S_IRUGO, proc_pid_syscall),
#endif
	INF("cmdline",    S_IRUGO, proc_pid_cmdline),
	ONE("stat",       S_IRUGO, proc_tgid_stat),
	ONE("statm",      S_IRUGO, proc_pid_statm),
	REG("maps",       S_IRUGO, proc_maps_operations),
#ifdef CONFIG_NUMA
	REG("numa_maps",  S_IRUGO, proc_numa_maps_operations),
#endif
	REG("mem",        S_IRUSR|S_IWUSR, proc_mem_operations),
	LNK("cwd",        proc_cwd_link),
	LNK("root",       proc_root_link),
	LNK("exe",        proc_exe_link),
	REG("mounts",     S_IRUGO, proc_mounts_operations),
	REG("mountinfo",  S_IRUGO, proc_mountinfo_operations),
	REG("mountstats", S_IRUSR, proc_mountstats_operations),
#ifdef CONFIG_PROC_PAGE_MONITOR
	REG("clear_refs", S_IWUSR, proc_clear_refs_operations),
	REG("smaps",      S_IRUGO, proc_smaps_operations),
	REG("pagemap",    S_IRUGO, proc_pagemap_operations),
#endif
#ifdef CONFIG_SECURITY
	DIR("attr",       S_IRUGO|S_IXUGO, proc_attr_dir_inode_operations, proc_attr_dir_operations),
#endif
#ifdef CONFIG_KALLSYMS
	INF("wchan",      S_IRUGO, proc_pid_wchan),
#endif
#ifdef CONFIG_STACKTRACE
	ONE("stack",      S_IRUGO, proc_pid_stack),
#endif
#ifdef CONFIG_SCHEDSTATS
	INF("schedstat",  S_IRUGO, proc_pid_schedstat),
#endif
#ifdef CONFIG_LATENCYTOP
	REG("latency",  S_IRUGO, proc_lstats_operations),
#endif
#ifdef CONFIG_PROC_PID_CPUSET
	REG("cpuset",     S_IRUGO, proc_cpuset_operations),
#endif
#ifdef CONFIG_CGROUPS
	REG("cgroup",  S_IRUGO, proc_cgroup_operations),
#endif
	INF("oom_score",  S_IRUGO, proc_oom_score),
	ANDROID("oom_adj",S_IRUGO|S_IWUSR, oom_adjust),
	REG("oom_score_adj", S_IRUGO|S_IWUSR, proc_oom_score_adj_operations),
#ifdef CONFIG_AUDITSYSCALL
	REG("loginuid",   S_IWUSR|S_IRUGO, proc_loginuid_operations),
	REG("sessionid",  S_IRUGO, proc_sessionid_operations),
#endif
#ifdef CONFIG_FAULT_INJECTION
	REG("make-it-fail", S_IRUGO|S_IWUSR, proc_fault_inject_operations),
#endif
#ifdef CONFIG_ELF_CORE
	REG("coredump_filter", S_IRUGO|S_IWUSR, proc_coredump_filter_operations),
#endif
#ifdef CONFIG_TASK_IO_ACCOUNTING
	INF("io",	S_IRUSR, proc_tgid_io_accounting),
#endif
#ifdef CONFIG_HARDWALL
	INF("hardwall",   S_IRUGO, proc_pid_hardwall),
#endif
};

static int proc_tgid_base_readdir(struct file * filp,
			     void * dirent, filldir_t filldir)
{
	return proc_pident_readdir(filp,dirent,filldir,
				   tgid_base_stuff,ARRAY_SIZE(tgid_base_stuff));
}

static const struct file_operations proc_tgid_base_operations = {
	.read		= generic_read_dir,
	.readdir	= proc_tgid_base_readdir,
	.llseek		= default_llseek,
};

static struct dentry *proc_tgid_base_lookup(struct inode *dir, struct dentry *dentry, struct nameidata *nd){
	return proc_pident_lookup(dir, dentry,
				  tgid_base_stuff, ARRAY_SIZE(tgid_base_stuff));
}

static const struct inode_operations proc_tgid_base_inode_operations = {
	.lookup		= proc_tgid_base_lookup,
	.getattr	= pid_getattr,
	.setattr	= proc_setattr,
};

static void proc_flush_task_mnt(struct vfsmount *mnt, pid_t pid, pid_t tgid)
{
	struct dentry *dentry, *leader, *dir;
	char buf[PROC_NUMBUF];
	struct qstr name;

	name.name = buf;
	name.len = snprintf(buf, sizeof(buf), "%d", pid);
	dentry = d_hash_and_lookup(mnt->mnt_root, &name);
	if (dentry) {
		shrink_dcache_parent(dentry);
		d_drop(dentry);
		dput(dentry);
	}

	name.name = buf;
	name.len = snprintf(buf, sizeof(buf), "%d", tgid);
	leader = d_hash_and_lookup(mnt->mnt_root, &name);
	if (!leader)
		goto out;

	name.name = "task";
	name.len = strlen(name.name);
	dir = d_hash_and_lookup(leader, &name);
	if (!dir)
		goto out_put_leader;

	name.name = buf;
	name.len = snprintf(buf, sizeof(buf), "%d", pid);
	dentry = d_hash_and_lookup(dir, &name);
	if (dentry) {
		shrink_dcache_parent(dentry);
		d_drop(dentry);
		dput(dentry);
	}

	dput(dir);
out_put_leader:
	dput(leader);
out:
	return;
}

/**
 * proc_flush_task -  Remove dcache entries for @task from the /proc dcache.
 * @task: task that should be flushed.
 *
 * When flushing dentries from proc, one needs to flush them from global
 * proc (proc_mnt) and from all the namespaces' procs this task was seen
 * in. This call is supposed to do all of this job.
 *
 * Looks in the dcache for
 * /proc/@pid
 * /proc/@tgid/task/@pid
 * if either directory is present flushes it and all of it'ts children
 * from the dcache.
 *
 * It is safe and reasonable to cache /proc entries for a task until
 * that task exits.  After that they just clog up the dcache with
 * useless entries, possibly causing useful dcache entries to be
 * flushed instead.  This routine is proved to flush those useless
 * dcache entries at process exit time.
 *
 * NOTE: This routine is just an optimization so it does not guarantee
 *       that no dcache entries will exist at process exit time it
 *       just makes it very unlikely that any will persist.
 */

void proc_flush_task(struct task_struct *task)
{
	int i;
	struct pid *pid, *tgid;
	struct upid *upid;

	pid = task_pid(task);
	tgid = task_tgid(task);

	for (i = 0; i <= pid->level; i++) {
		upid = &pid->numbers[i];
		proc_flush_task_mnt(upid->ns->proc_mnt, upid->nr,
					tgid->numbers[i].nr);
	}

	upid = &pid->numbers[pid->level];
	if (upid->nr == 1)
		pid_ns_release_proc(upid->ns);
}

static struct dentry *proc_pid_instantiate(struct inode *dir,
					   struct dentry * dentry,
					   struct task_struct *task, const void *ptr)
{
	struct dentry *error = ERR_PTR(-ENOENT);
	struct inode *inode;

	inode = proc_pid_make_inode(dir->i_sb, task);
	if (!inode)
		goto out;

	inode->i_mode = S_IFDIR|S_IRUGO|S_IXUGO;
	inode->i_op = &proc_tgid_base_inode_operations;
	inode->i_fop = &proc_tgid_base_operations;
	inode->i_flags|=S_IMMUTABLE;

	inode->i_nlink = 2 + pid_entry_count_dirs(tgid_base_stuff,
		ARRAY_SIZE(tgid_base_stuff));

	d_set_d_op(dentry, &pid_dentry_operations);

	d_add(dentry, inode);
	/* Close the race of the process dying before we return the dentry */
	if (pid_revalidate(dentry, NULL))
		error = NULL;
out:
	return error;
}

struct dentry *proc_pid_lookup(struct inode *dir, struct dentry * dentry, struct nameidata *nd)
{
	struct dentry *result;
	struct task_struct *task;
	unsigned tgid;
	struct pid_namespace *ns;

	result = proc_base_lookup(dir, dentry);
	if (!IS_ERR(result) || PTR_ERR(result) != -ENOENT)
		goto out;

	tgid = name_to_int(dentry);
	if (tgid == ~0U)
		goto out;

	ns = dentry->d_sb->s_fs_info;
	rcu_read_lock();
	task = find_task_by_pid_ns(tgid, ns);
	if (task)
		get_task_struct(task);
	rcu_read_unlock();
	if (!task)
		goto out;

	result = proc_pid_instantiate(dir, dentry, task, NULL);
	put_task_struct(task);
out:
	return result;
}

/*
 * Find the first task with tgid >= tgid
 *
 */
struct tgid_iter {
	unsigned int tgid;
	struct task_struct *task;
};
static struct tgid_iter next_tgid(struct pid_namespace *ns, struct tgid_iter iter)
{
	struct pid *pid;

	if (iter.task)
		put_task_struct(iter.task);
	rcu_read_lock();
retry:
	iter.task = NULL;
	pid = find_ge_pid(iter.tgid, ns);
	if (pid) {
		iter.tgid = pid_nr_ns(pid, ns);
		iter.task = pid_task(pid, PIDTYPE_PID);
		/* What we to know is if the pid we have find is the
		 * pid of a thread_group_leader.  Testing for task
		 * being a thread_group_leader is the obvious thing
		 * todo but there is a window when it fails, due to
		 * the pid transfer logic in de_thread.
		 *
		 * So we perform the straight forward test of seeing
		 * if the pid we have found is the pid of a thread
		 * group leader, and don't worry if the task we have
		 * found doesn't happen to be a thread group leader.
		 * As we don't care in the case of readdir.
		 */
		if (!iter.task || !has_group_leader_pid(iter.task)) {
			iter.tgid += 1;
			goto retry;
		}
		get_task_struct(iter.task);
	}
	rcu_read_unlock();
	return iter;
}

#define TGID_OFFSET (FIRST_PROCESS_ENTRY + ARRAY_SIZE(proc_base_stuff))

static int proc_pid_fill_cache(struct file *filp, void *dirent, filldir_t filldir,
	struct tgid_iter iter)
{
	char name[PROC_NUMBUF];
	int len = snprintf(name, sizeof(name), "%d", iter.tgid);
	return proc_fill_cache(filp, dirent, filldir, name, len,
				proc_pid_instantiate, iter.task, NULL);
}

/* for the /proc/ directory itself, after non-process stuff has been done */
int proc_pid_readdir(struct file * filp, void * dirent, filldir_t filldir)
{
	unsigned int nr;
	struct task_struct *reaper;
	struct tgid_iter iter;
	struct pid_namespace *ns;

	if (filp->f_pos >= PID_MAX_LIMIT + TGID_OFFSET)
		goto out_no_task;
	nr = filp->f_pos - FIRST_PROCESS_ENTRY;

	reaper = get_proc_task(filp->f_path.dentry->d_inode);
	if (!reaper)
		goto out_no_task;

	for (; nr < ARRAY_SIZE(proc_base_stuff); filp->f_pos++, nr++) {
		const struct pid_entry *p = &proc_base_stuff[nr];
		if (proc_base_fill_cache(filp, dirent, filldir, reaper, p) < 0)
			goto out;
	}

	ns = filp->f_dentry->d_sb->s_fs_info;
	iter.task = NULL;
	iter.tgid = filp->f_pos - TGID_OFFSET;
	for (iter = next_tgid(ns, iter);
	     iter.task;
	     iter.tgid += 1, iter = next_tgid(ns, iter)) {
		filp->f_pos = iter.tgid + TGID_OFFSET;
		if (proc_pid_fill_cache(filp, dirent, filldir, iter) < 0) {
			put_task_struct(iter.task);
			goto out;
		}
	}
	filp->f_pos = PID_MAX_LIMIT + TGID_OFFSET;
out:
	put_task_struct(reaper);
out_no_task:
	return 0;
}

/*
 * Tasks
 */
static const struct pid_entry tid_base_stuff[] = {
	DIR("fd",        S_IRUSR|S_IXUSR, proc_fd_inode_operations, proc_fd_operations),
	DIR("fdinfo",    S_IRUSR|S_IXUSR, proc_fdinfo_inode_operations, proc_fdinfo_operations),
	DIR("ns",	 S_IRUSR|S_IXUGO, proc_ns_dir_inode_operations, proc_ns_dir_operations),
	REG("environ",   S_IRUSR, proc_environ_operations),
	INF("auxv",      S_IRUSR, proc_pid_auxv),
	ONE("status",    S_IRUGO, proc_pid_status),
	ONE("personality", S_IRUGO, proc_pid_personality),
	INF("limits",	 S_IRUGO, proc_pid_limits),
#ifdef CONFIG_SCHED_DEBUG
	REG("sched",     S_IRUGO|S_IWUSR, proc_pid_sched_operations),
#endif
	REG("comm",      S_IRUGO|S_IWUSR, proc_pid_set_comm_operations),
#ifdef CONFIG_HAVE_ARCH_TRACEHOOK
	INF("syscall",   S_IRUGO, proc_pid_syscall),
#endif
	INF("cmdline",   S_IRUGO, proc_pid_cmdline),
	ONE("stat",      S_IRUGO, proc_tid_stat),
	ONE("statm",     S_IRUGO, proc_pid_statm),
	REG("maps",      S_IRUGO, proc_maps_operations),
#ifdef CONFIG_NUMA
	REG("numa_maps", S_IRUGO, proc_numa_maps_operations),
#endif
	REG("mem",       S_IRUSR|S_IWUSR, proc_mem_operations),
	LNK("cwd",       proc_cwd_link),
	LNK("root",      proc_root_link),
	LNK("exe",       proc_exe_link),
	REG("mounts",    S_IRUGO, proc_mounts_operations),
	REG("mountinfo",  S_IRUGO, proc_mountinfo_operations),
#ifdef CONFIG_PROC_PAGE_MONITOR
	REG("clear_refs", S_IWUSR, proc_clear_refs_operations),
	REG("smaps",     S_IRUGO, proc_smaps_operations),
	REG("pagemap",    S_IRUGO, proc_pagemap_operations),
#endif
#ifdef CONFIG_SECURITY
	DIR("attr",      S_IRUGO|S_IXUGO, proc_attr_dir_inode_operations, proc_attr_dir_operations),
#endif
#ifdef CONFIG_KALLSYMS
	INF("wchan",     S_IRUGO, proc_pid_wchan),
#endif
#ifdef CONFIG_STACKTRACE
	ONE("stack",      S_IRUGO, proc_pid_stack),
#endif
#ifdef CONFIG_SCHEDSTATS
	INF("schedstat", S_IRUGO, proc_pid_schedstat),
#endif
#ifdef CONFIG_LATENCYTOP
	REG("latency",  S_IRUGO, proc_lstats_operations),
#endif
#ifdef CONFIG_PROC_PID_CPUSET
	REG("cpuset",    S_IRUGO, proc_cpuset_operations),
#endif
#ifdef CONFIG_CGROUPS
	REG("cgroup",  S_IRUGO, proc_cgroup_operations),
#endif
	INF("oom_score", S_IRUGO, proc_oom_score),
	REG("oom_adj",   S_IRUGO|S_IWUSR, proc_oom_adjust_operations),
	REG("oom_score_adj", S_IRUGO|S_IWUSR, proc_oom_score_adj_operations),
#ifdef CONFIG_AUDITSYSCALL
	REG("loginuid",  S_IWUSR|S_IRUGO, proc_loginuid_operations),
	REG("sessionid",  S_IRUGO, proc_sessionid_operations),
#endif
#ifdef CONFIG_FAULT_INJECTION
	REG("make-it-fail", S_IRUGO|S_IWUSR, proc_fault_inject_operations),
#endif
#ifdef CONFIG_TASK_IO_ACCOUNTING
	INF("io",	S_IRUSR, proc_tid_io_accounting),
#endif
#ifdef CONFIG_HARDWALL
	INF("hardwall",   S_IRUGO, proc_pid_hardwall),
#endif
};

static int proc_tid_base_readdir(struct file * filp,
			     void * dirent, filldir_t filldir)
{
	return proc_pident_readdir(filp,dirent,filldir,
				   tid_base_stuff,ARRAY_SIZE(tid_base_stuff));
}

static struct dentry *proc_tid_base_lookup(struct inode *dir, struct dentry *dentry, struct nameidata *nd){
	return proc_pident_lookup(dir, dentry,
				  tid_base_stuff, ARRAY_SIZE(tid_base_stuff));
}

static const struct file_operations proc_tid_base_operations = {
	.read		= generic_read_dir,
	.readdir	= proc_tid_base_readdir,
	.llseek		= default_llseek,
};

static const struct inode_operations proc_tid_base_inode_operations = {
	.lookup		= proc_tid_base_lookup,
	.getattr	= pid_getattr,
	.setattr	= proc_setattr,
};

static struct dentry *proc_task_instantiate(struct inode *dir,
	struct dentry *dentry, struct task_struct *task, const void *ptr)
{
	struct dentry *error = ERR_PTR(-ENOENT);
	struct inode *inode;
	inode = proc_pid_make_inode(dir->i_sb, task);

	if (!inode)
		goto out;
	inode->i_mode = S_IFDIR|S_IRUGO|S_IXUGO;
	inode->i_op = &proc_tid_base_inode_operations;
	inode->i_fop = &proc_tid_base_operations;
	inode->i_flags|=S_IMMUTABLE;

	inode->i_nlink = 2 + pid_entry_count_dirs(tid_base_stuff,
		ARRAY_SIZE(tid_base_stuff));

	d_set_d_op(dentry, &pid_dentry_operations);

	d_add(dentry, inode);
	/* Close the race of the process dying before we return the dentry */
	if (pid_revalidate(dentry, NULL))
		error = NULL;
out:
	return error;
}

static struct dentry *proc_task_lookup(struct inode *dir, struct dentry * dentry, struct nameidata *nd)
{
	struct dentry *result = ERR_PTR(-ENOENT);
	struct task_struct *task;
	struct task_struct *leader = get_proc_task(dir);
	unsigned tid;
	struct pid_namespace *ns;

	if (!leader)
		goto out_no_task;

	tid = name_to_int(dentry);
	if (tid == ~0U)
		goto out;

	ns = dentry->d_sb->s_fs_info;
	rcu_read_lock();
	task = find_task_by_pid_ns(tid, ns);
	if (task)
		get_task_struct(task);
	rcu_read_unlock();
	if (!task)
		goto out;
	if (!same_thread_group(leader, task))
		goto out_drop_task;

	result = proc_task_instantiate(dir, dentry, task, NULL);
out_drop_task:
	put_task_struct(task);
out:
	put_task_struct(leader);
out_no_task:
	return result;
}

/*
 * Find the first tid of a thread group to return to user space.
 *
 * Usually this is just the thread group leader, but if the users
 * buffer was too small or there was a seek into the middle of the
 * directory we have more work todo.
 *
 * In the case of a short read we start with find_task_by_pid.
 *
 * In the case of a seek we start with the leader and walk nr
 * threads past it.
 */
static struct task_struct *first_tid(struct task_struct *leader,
		int tid, int nr, struct pid_namespace *ns)
{
	struct task_struct *pos;

	rcu_read_lock();
	/* Attempt to start with the pid of a thread */
	if (tid && (nr > 0)) {
		pos = find_task_by_pid_ns(tid, ns);
		if (pos && (pos->group_leader == leader))
			goto found;
	}

	/* If nr exceeds the number of threads there is nothing todo */
	pos = NULL;
	if (nr && nr >= get_nr_threads(leader))
		goto out;

	/* If we haven't found our starting place yet start
	 * with the leader and walk nr threads forward.
	 */
	for (pos = leader; nr > 0; --nr) {
		pos = next_thread(pos);
		if (pos == leader) {
			pos = NULL;
			goto out;
		}
	}
found:
	get_task_struct(pos);
out:
	rcu_read_unlock();
	return pos;
}

/*
 * Find the next thread in the thread list.
 * Return NULL if there is an error or no next thread.
 *
 * The reference to the input task_struct is released.
 */
static struct task_struct *next_tid(struct task_struct *start)
{
	struct task_struct *pos = NULL;
	rcu_read_lock();
	if (pid_alive(start)) {
		pos = next_thread(start);
		if (thread_group_leader(pos))
			pos = NULL;
		else
			get_task_struct(pos);
	}
	rcu_read_unlock();
	put_task_struct(start);
	return pos;
}

static int proc_task_fill_cache(struct file *filp, void *dirent, filldir_t filldir,
	struct task_struct *task, int tid)
{
	char name[PROC_NUMBUF];
	int len = snprintf(name, sizeof(name), "%d", tid);
	return proc_fill_cache(filp, dirent, filldir, name, len,
				proc_task_instantiate, task, NULL);
}

/* for the /proc/TGID/task/ directories */
static int proc_task_readdir(struct file * filp, void * dirent, filldir_t filldir)
{
	struct dentry *dentry = filp->f_path.dentry;
	struct inode *inode = dentry->d_inode;
	struct task_struct *leader = NULL;
	struct task_struct *task;
	int retval = -ENOENT;
	ino_t ino;
	int tid;
	struct pid_namespace *ns;

	task = get_proc_task(inode);
	if (!task)
		goto out_no_task;
	rcu_read_lock();
	if (pid_alive(task)) {
		leader = task->group_leader;
		get_task_struct(leader);
	}
	rcu_read_unlock();
	put_task_struct(task);
	if (!leader)
		goto out_no_task;
	retval = 0;

	switch ((unsigned long)filp->f_pos) {
	case 0:
		ino = inode->i_ino;
		if (filldir(dirent, ".", 1, filp->f_pos, ino, DT_DIR) < 0)
			goto out;
		filp->f_pos++;
		/* fall through */
	case 1:
		ino = parent_ino(dentry);
		if (filldir(dirent, "..", 2, filp->f_pos, ino, DT_DIR) < 0)
			goto out;
		filp->f_pos++;
		/* fall through */
	}

	/* f_version caches the tgid value that the last readdir call couldn't
	 * return. lseek aka telldir automagically resets f_version to 0.
	 */
	ns = filp->f_dentry->d_sb->s_fs_info;
	tid = (int)filp->f_version;
	filp->f_version = 0;
	for (task = first_tid(leader, tid, filp->f_pos - 2, ns);
	     task;
	     task = next_tid(task), filp->f_pos++) {
		tid = task_pid_nr_ns(task, ns);
		if (proc_task_fill_cache(filp, dirent, filldir, task, tid) < 0) {
			/* returning this tgid failed, save it as the first
			 * pid for the next readir call */
			filp->f_version = (u64)tid;
			put_task_struct(task);
			break;
		}
	}
out:
	put_task_struct(leader);
out_no_task:
	return retval;
}

static int proc_task_getattr(struct vfsmount *mnt, struct dentry *dentry, struct kstat *stat)
{
	struct inode *inode = dentry->d_inode;
	struct task_struct *p = get_proc_task(inode);
	generic_fillattr(inode, stat);

	if (p) {
		stat->nlink += get_nr_threads(p);
		put_task_struct(p);
	}

	return 0;
}

static const struct inode_operations proc_task_inode_operations = {
	.lookup		= proc_task_lookup,
	.getattr	= proc_task_getattr,
	.setattr	= proc_setattr,
};

static const struct file_operations proc_task_operations = {
	.read		= generic_read_dir,
	.readdir	= proc_task_readdir,
	.llseek		= default_llseek,
};<|MERGE_RESOLUTION|>--- conflicted
+++ resolved
@@ -796,17 +796,11 @@
 	return 0;
 }
 
-<<<<<<< HEAD
+#define mem_write NULL
+
+#ifndef mem_write
 static ssize_t mem_rw(struct file *file, char __user *buf,
 			size_t count, loff_t *ppos, int write)
-=======
-#define mem_write NULL
-
-#ifndef mem_write
-/* This is a security hazard */
-static ssize_t mem_write(struct file * file, const char __user *buf,
-			 size_t count, loff_t *ppos)
->>>>>>> 66561237
 {
 	struct mm_struct *mm = file->private_data;
 	unsigned long addr = *ppos;
