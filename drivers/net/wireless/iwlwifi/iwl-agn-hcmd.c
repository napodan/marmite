--- conflicted
+++ resolved
@@ -158,31 +158,14 @@
 	}
 }
 
-<<<<<<< HEAD
-static void iwlagn_rts_tx_cmd_flag(struct iwl_priv *priv,
-=======
 static void iwlagn_tx_cmd_protection(struct iwl_priv *priv,
->>>>>>> b55e9ac4
 				     struct ieee80211_tx_info *info,
 				     __le16 fc, __le32 *tx_flags)
 {
 	if (info->control.rates[0].flags & IEEE80211_TX_RC_USE_RTS_CTS ||
-<<<<<<< HEAD
-	    info->control.rates[0].flags & IEEE80211_TX_RC_USE_CTS_PROTECT) {
-		*tx_flags |= TX_CMD_FLG_RTS_CTS_MSK;
-		return;
-	}
-
-	if (priv->cfg->use_rts_for_ht &&
-	    info->flags & IEEE80211_TX_CTL_AMPDU) {
-		*tx_flags |= TX_CMD_FLG_RTS_CTS_MSK;
-		return;
-	}
-=======
 	    info->control.rates[0].flags & IEEE80211_TX_RC_USE_CTS_PROTECT ||
 	    info->flags & IEEE80211_TX_CTL_AMPDU)
 		*tx_flags |= TX_CMD_FLG_PROT_REQUIRE_MSK;
->>>>>>> b55e9ac4
 }
 
 /* Calc max signal level (dBm) among 3 possible receivers */
