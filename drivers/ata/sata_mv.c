/*
 * sata_mv.c - Marvell SATA support
 *
 * Copyright 2008-2009: Marvell Corporation, all rights reserved.
 * Copyright 2005: EMC Corporation, all rights reserved.
 * Copyright 2005 Red Hat, Inc.  All rights reserved.
 *
 * Originally written by Brett Russ.
 * Extensive overhaul and enhancement by Mark Lord <mlord@pobox.com>.
 *
 * Please ALWAYS copy linux-ide@vger.kernel.org on emails.
 *
 * This program is free software; you can redistribute it and/or modify
 * it under the terms of the GNU General Public License as published by
 * the Free Software Foundation; version 2 of the License.
 *
 * This program is distributed in the hope that it will be useful,
 * but WITHOUT ANY WARRANTY; without even the implied warranty of
 * MERCHANTABILITY or FITNESS FOR A PARTICULAR PURPOSE.  See the
 * GNU General Public License for more details.
 *
 * You should have received a copy of the GNU General Public License
 * along with this program; if not, write to the Free Software
 * Foundation, Inc., 59 Temple Place, Suite 330, Boston, MA  02111-1307  USA
 *
 */

/*
 * sata_mv TODO list:
 *
 * --> Develop a low-power-consumption strategy, and implement it.
 *
 * --> Add sysfs attributes for per-chip / per-HC IRQ coalescing thresholds.
 *
 * --> [Experiment, Marvell value added] Is it possible to use target
 *       mode to cross-connect two Linux boxes with Marvell cards?  If so,
 *       creating LibATA target mode support would be very interesting.
 *
 *       Target mode, for those without docs, is the ability to directly
 *       connect two SATA ports.
 */

/*
 * 80x1-B2 errata PCI#11:
 *
 * Users of the 6041/6081 Rev.B2 chips (current is C0)
 * should be careful to insert those cards only onto PCI-X bus #0,
 * and only in device slots 0..7, not higher.  The chips may not
 * work correctly otherwise  (note: this is a pretty rare condition).
 */

#include <linux/kernel.h>
#include <linux/module.h>
#include <linux/pci.h>
#include <linux/init.h>
#include <linux/blkdev.h>
#include <linux/delay.h>
#include <linux/interrupt.h>
#include <linux/dmapool.h>
#include <linux/dma-mapping.h>
#include <linux/device.h>
#include <linux/clk.h>
#include <linux/platform_device.h>
#include <linux/ata_platform.h>
#include <linux/mbus.h>
#include <linux/bitops.h>
#include <linux/gfp.h>
#include <scsi/scsi_host.h>
#include <scsi/scsi_cmnd.h>
#include <scsi/scsi_device.h>
#include <linux/libata.h>

#define DRV_NAME	"sata_mv"
#define DRV_VERSION	"1.28"

/*
 * module options
 */

static int msi;
#ifdef CONFIG_PCI
module_param(msi, int, S_IRUGO);
MODULE_PARM_DESC(msi, "Enable use of PCI MSI (0=off, 1=on)");
#endif

static int irq_coalescing_io_count;
module_param(irq_coalescing_io_count, int, S_IRUGO);
MODULE_PARM_DESC(irq_coalescing_io_count,
		 "IRQ coalescing I/O count threshold (0..255)");

static int irq_coalescing_usecs;
module_param(irq_coalescing_usecs, int, S_IRUGO);
MODULE_PARM_DESC(irq_coalescing_usecs,
		 "IRQ coalescing time threshold in usecs");

enum {
	/* BAR's are enumerated in terms of pci_resource_start() terms */
	MV_PRIMARY_BAR		= 0,	/* offset 0x10: memory space */
	MV_IO_BAR		= 2,	/* offset 0x18: IO space */
	MV_MISC_BAR		= 3,	/* offset 0x1c: FLASH, NVRAM, SRAM */

	MV_MAJOR_REG_AREA_SZ	= 0x10000,	/* 64KB */
	MV_MINOR_REG_AREA_SZ	= 0x2000,	/* 8KB */

	/* For use with both IRQ coalescing methods ("all ports" or "per-HC" */
	COAL_CLOCKS_PER_USEC	= 150,		/* for calculating COAL_TIMEs */
	MAX_COAL_TIME_THRESHOLD	= ((1 << 24) - 1), /* internal clocks count */
	MAX_COAL_IO_COUNT	= 255,		/* completed I/O count */

	MV_PCI_REG_BASE		= 0,

	/*
	 * Per-chip ("all ports") interrupt coalescing feature.
	 * This is only for GEN_II / GEN_IIE hardware.
	 *
	 * Coalescing defers the interrupt until either the IO_THRESHOLD
	 * (count of completed I/Os) is met, or the TIME_THRESHOLD is met.
	 */
	COAL_REG_BASE		= 0x18000,
	IRQ_COAL_CAUSE		= (COAL_REG_BASE + 0x08),
	ALL_PORTS_COAL_IRQ	= (1 << 4),	/* all ports irq event */

	IRQ_COAL_IO_THRESHOLD   = (COAL_REG_BASE + 0xcc),
	IRQ_COAL_TIME_THRESHOLD = (COAL_REG_BASE + 0xd0),

	/*
	 * Registers for the (unused here) transaction coalescing feature:
	 */
	TRAN_COAL_CAUSE_LO	= (COAL_REG_BASE + 0x88),
	TRAN_COAL_CAUSE_HI	= (COAL_REG_BASE + 0x8c),

	SATAHC0_REG_BASE	= 0x20000,
	FLASH_CTL		= 0x1046c,
	GPIO_PORT_CTL		= 0x104f0,
	RESET_CFG		= 0x180d8,

	MV_PCI_REG_SZ		= MV_MAJOR_REG_AREA_SZ,
	MV_SATAHC_REG_SZ	= MV_MAJOR_REG_AREA_SZ,
	MV_SATAHC_ARBTR_REG_SZ	= MV_MINOR_REG_AREA_SZ,		/* arbiter */
	MV_PORT_REG_SZ		= MV_MINOR_REG_AREA_SZ,

	MV_MAX_Q_DEPTH		= 32,
	MV_MAX_Q_DEPTH_MASK	= MV_MAX_Q_DEPTH - 1,

	/* CRQB needs alignment on a 1KB boundary. Size == 1KB
	 * CRPB needs alignment on a 256B boundary. Size == 256B
	 * ePRD (SG) entries need alignment on a 16B boundary. Size == 16B
	 */
	MV_CRQB_Q_SZ		= (32 * MV_MAX_Q_DEPTH),
	MV_CRPB_Q_SZ		= (8 * MV_MAX_Q_DEPTH),
	MV_MAX_SG_CT		= 256,
	MV_SG_TBL_SZ		= (16 * MV_MAX_SG_CT),

	/* Determine hc from 0-7 port: hc = port >> MV_PORT_HC_SHIFT */
	MV_PORT_HC_SHIFT	= 2,
	MV_PORTS_PER_HC		= (1 << MV_PORT_HC_SHIFT), /* 4 */
	/* Determine hc port from 0-7 port: hardport = port & MV_PORT_MASK */
	MV_PORT_MASK		= (MV_PORTS_PER_HC - 1),   /* 3 */

	/* Host Flags */
	MV_FLAG_DUAL_HC		= (1 << 30),  /* two SATA Host Controllers */

	MV_COMMON_FLAGS		= ATA_FLAG_SATA | ATA_FLAG_PIO_POLLING,

	MV_GEN_I_FLAGS		= MV_COMMON_FLAGS | ATA_FLAG_NO_ATAPI,

	MV_GEN_II_FLAGS		= MV_COMMON_FLAGS | ATA_FLAG_NCQ |
				  ATA_FLAG_PMP | ATA_FLAG_ACPI_SATA,

	MV_GEN_IIE_FLAGS	= MV_GEN_II_FLAGS | ATA_FLAG_AN,

	CRQB_FLAG_READ		= (1 << 0),
	CRQB_TAG_SHIFT		= 1,
	CRQB_IOID_SHIFT		= 6,	/* CRQB Gen-II/IIE IO Id shift */
	CRQB_PMP_SHIFT		= 12,	/* CRQB Gen-II/IIE PMP shift */
	CRQB_HOSTQ_SHIFT	= 17,	/* CRQB Gen-II/IIE HostQueTag shift */
	CRQB_CMD_ADDR_SHIFT	= 8,
	CRQB_CMD_CS		= (0x2 << 11),
	CRQB_CMD_LAST		= (1 << 15),

	CRPB_FLAG_STATUS_SHIFT	= 8,
	CRPB_IOID_SHIFT_6	= 5,	/* CRPB Gen-II IO Id shift */
	CRPB_IOID_SHIFT_7	= 7,	/* CRPB Gen-IIE IO Id shift */

	EPRD_FLAG_END_OF_TBL	= (1 << 31),

	/* PCI interface registers */

	MV_PCI_COMMAND		= 0xc00,
	MV_PCI_COMMAND_MWRCOM	= (1 << 4),	/* PCI Master Write Combining */
	MV_PCI_COMMAND_MRDTRIG	= (1 << 7),	/* PCI Master Read Trigger */

	PCI_MAIN_CMD_STS	= 0xd30,
	STOP_PCI_MASTER		= (1 << 2),
	PCI_MASTER_EMPTY	= (1 << 3),
	GLOB_SFT_RST		= (1 << 4),

	MV_PCI_MODE		= 0xd00,
	MV_PCI_MODE_MASK	= 0x30,

	MV_PCI_EXP_ROM_BAR_CTL	= 0xd2c,
	MV_PCI_DISC_TIMER	= 0xd04,
	MV_PCI_MSI_TRIGGER	= 0xc38,
	MV_PCI_SERR_MASK	= 0xc28,
	MV_PCI_XBAR_TMOUT	= 0x1d04,
	MV_PCI_ERR_LOW_ADDRESS	= 0x1d40,
	MV_PCI_ERR_HIGH_ADDRESS	= 0x1d44,
	MV_PCI_ERR_ATTRIBUTE	= 0x1d48,
	MV_PCI_ERR_COMMAND	= 0x1d50,

	PCI_IRQ_CAUSE		= 0x1d58,
	PCI_IRQ_MASK		= 0x1d5c,
	PCI_UNMASK_ALL_IRQS	= 0x7fffff,	/* bits 22-0 */

	PCIE_IRQ_CAUSE		= 0x1900,
	PCIE_IRQ_MASK		= 0x1910,
	PCIE_UNMASK_ALL_IRQS	= 0x40a,	/* assorted bits */

	/* Host Controller Main Interrupt Cause/Mask registers (1 per-chip) */
	PCI_HC_MAIN_IRQ_CAUSE	= 0x1d60,
	PCI_HC_MAIN_IRQ_MASK	= 0x1d64,
	SOC_HC_MAIN_IRQ_CAUSE	= 0x20020,
	SOC_HC_MAIN_IRQ_MASK	= 0x20024,
	ERR_IRQ			= (1 << 0),	/* shift by (2 * port #) */
	DONE_IRQ		= (1 << 1),	/* shift by (2 * port #) */
	HC0_IRQ_PEND		= 0x1ff,	/* bits 0-8 = HC0's ports */
	HC_SHIFT		= 9,		/* bits 9-17 = HC1's ports */
	DONE_IRQ_0_3		= 0x000000aa,	/* DONE_IRQ ports 0,1,2,3 */
	DONE_IRQ_4_7		= (DONE_IRQ_0_3 << HC_SHIFT),  /* 4,5,6,7 */
	PCI_ERR			= (1 << 18),
	TRAN_COAL_LO_DONE	= (1 << 19),	/* transaction coalescing */
	TRAN_COAL_HI_DONE	= (1 << 20),	/* transaction coalescing */
	PORTS_0_3_COAL_DONE	= (1 << 8),	/* HC0 IRQ coalescing */
	PORTS_4_7_COAL_DONE	= (1 << 17),	/* HC1 IRQ coalescing */
	ALL_PORTS_COAL_DONE	= (1 << 21),	/* GEN_II(E) IRQ coalescing */
	GPIO_INT		= (1 << 22),
	SELF_INT		= (1 << 23),
	TWSI_INT		= (1 << 24),
	HC_MAIN_RSVD		= (0x7f << 25),	/* bits 31-25 */
	HC_MAIN_RSVD_5		= (0x1fff << 19), /* bits 31-19 */
	HC_MAIN_RSVD_SOC	= (0x3fffffb << 6),     /* bits 31-9, 7-6 */

	/* SATAHC registers */
	HC_CFG			= 0x00,

	HC_IRQ_CAUSE		= 0x14,
	DMA_IRQ			= (1 << 0),	/* shift by port # */
	HC_COAL_IRQ		= (1 << 4),	/* IRQ coalescing */
	DEV_IRQ			= (1 << 8),	/* shift by port # */

	/*
	 * Per-HC (Host-Controller) interrupt coalescing feature.
	 * This is present on all chip generations.
	 *
	 * Coalescing defers the interrupt until either the IO_THRESHOLD
	 * (count of completed I/Os) is met, or the TIME_THRESHOLD is met.
	 */
	HC_IRQ_COAL_IO_THRESHOLD	= 0x000c,
	HC_IRQ_COAL_TIME_THRESHOLD	= 0x0010,

	SOC_LED_CTRL		= 0x2c,
	SOC_LED_CTRL_BLINK	= (1 << 0),	/* Active LED blink */
	SOC_LED_CTRL_ACT_PRESENCE = (1 << 2),	/* Multiplex dev presence */
						/*  with dev activity LED */

	/* Shadow block registers */
	SHD_BLK			= 0x100,
	SHD_CTL_AST		= 0x20,		/* ofs from SHD_BLK */

	/* SATA registers */
	SATA_STATUS		= 0x300,  /* ctrl, err regs follow status */
	SATA_ACTIVE		= 0x350,
	FIS_IRQ_CAUSE		= 0x364,
	FIS_IRQ_CAUSE_AN	= (1 << 9),	/* async notification */

	LTMODE			= 0x30c,	/* requires read-after-write */
	LTMODE_BIT8		= (1 << 8),	/* unknown, but necessary */

	PHY_MODE2		= 0x330,
	PHY_MODE3		= 0x310,

	PHY_MODE4		= 0x314,	/* requires read-after-write */
	PHY_MODE4_CFG_MASK	= 0x00000003,	/* phy internal config field */
	PHY_MODE4_CFG_VALUE	= 0x00000001,	/* phy internal config field */
	PHY_MODE4_RSVD_ZEROS	= 0x5de3fffa,	/* Gen2e always write zeros */
	PHY_MODE4_RSVD_ONES	= 0x00000005,	/* Gen2e always write ones */

	SATA_IFCTL		= 0x344,
	SATA_TESTCTL		= 0x348,
	SATA_IFSTAT		= 0x34c,
	VENDOR_UNIQUE_FIS	= 0x35c,

	FISCFG			= 0x360,
	FISCFG_WAIT_DEV_ERR	= (1 << 8),	/* wait for host on DevErr */
	FISCFG_SINGLE_SYNC	= (1 << 16),	/* SYNC on DMA activation */

	PHY_MODE9_GEN2		= 0x398,
	PHY_MODE9_GEN1		= 0x39c,
	PHYCFG_OFS		= 0x3a0,	/* only in 65n devices */

	MV5_PHY_MODE		= 0x74,
	MV5_LTMODE		= 0x30,
	MV5_PHY_CTL		= 0x0C,
	SATA_IFCFG		= 0x050,

	MV_M2_PREAMP_MASK	= 0x7e0,

	/* Port registers */
	EDMA_CFG		= 0,
	EDMA_CFG_Q_DEPTH	= 0x1f,		/* max device queue depth */
	EDMA_CFG_NCQ		= (1 << 5),	/* for R/W FPDMA queued */
	EDMA_CFG_NCQ_GO_ON_ERR	= (1 << 14),	/* continue on error */
	EDMA_CFG_RD_BRST_EXT	= (1 << 11),	/* read burst 512B */
	EDMA_CFG_WR_BUFF_LEN	= (1 << 13),	/* write buffer 512B */
	EDMA_CFG_EDMA_FBS	= (1 << 16),	/* EDMA FIS-Based Switching */
	EDMA_CFG_FBS		= (1 << 26),	/* FIS-Based Switching */

	EDMA_ERR_IRQ_CAUSE	= 0x8,
	EDMA_ERR_IRQ_MASK	= 0xc,
	EDMA_ERR_D_PAR		= (1 << 0),	/* UDMA data parity err */
	EDMA_ERR_PRD_PAR	= (1 << 1),	/* UDMA PRD parity err */
	EDMA_ERR_DEV		= (1 << 2),	/* device error */
	EDMA_ERR_DEV_DCON	= (1 << 3),	/* device disconnect */
	EDMA_ERR_DEV_CON	= (1 << 4),	/* device connected */
	EDMA_ERR_SERR		= (1 << 5),	/* SError bits [WBDST] raised */
	EDMA_ERR_SELF_DIS	= (1 << 7),	/* Gen II/IIE self-disable */
	EDMA_ERR_SELF_DIS_5	= (1 << 8),	/* Gen I self-disable */
	EDMA_ERR_BIST_ASYNC	= (1 << 8),	/* BIST FIS or Async Notify */
	EDMA_ERR_TRANS_IRQ_7	= (1 << 8),	/* Gen IIE transprt layer irq */
	EDMA_ERR_CRQB_PAR	= (1 << 9),	/* CRQB parity error */
	EDMA_ERR_CRPB_PAR	= (1 << 10),	/* CRPB parity error */
	EDMA_ERR_INTRL_PAR	= (1 << 11),	/* internal parity error */
	EDMA_ERR_IORDY		= (1 << 12),	/* IORdy timeout */

	EDMA_ERR_LNK_CTRL_RX	= (0xf << 13),	/* link ctrl rx error */
	EDMA_ERR_LNK_CTRL_RX_0	= (1 << 13),	/* transient: CRC err */
	EDMA_ERR_LNK_CTRL_RX_1	= (1 << 14),	/* transient: FIFO err */
	EDMA_ERR_LNK_CTRL_RX_2	= (1 << 15),	/* fatal: caught SYNC */
	EDMA_ERR_LNK_CTRL_RX_3	= (1 << 16),	/* transient: FIS rx err */

	EDMA_ERR_LNK_DATA_RX	= (0xf << 17),	/* link data rx error */

	EDMA_ERR_LNK_CTRL_TX	= (0x1f << 21),	/* link ctrl tx error */
	EDMA_ERR_LNK_CTRL_TX_0	= (1 << 21),	/* transient: CRC err */
	EDMA_ERR_LNK_CTRL_TX_1	= (1 << 22),	/* transient: FIFO err */
	EDMA_ERR_LNK_CTRL_TX_2	= (1 << 23),	/* transient: caught SYNC */
	EDMA_ERR_LNK_CTRL_TX_3	= (1 << 24),	/* transient: caught DMAT */
	EDMA_ERR_LNK_CTRL_TX_4	= (1 << 25),	/* transient: FIS collision */

	EDMA_ERR_LNK_DATA_TX	= (0x1f << 26),	/* link data tx error */

	EDMA_ERR_TRANS_PROTO	= (1 << 31),	/* transport protocol error */
	EDMA_ERR_OVERRUN_5	= (1 << 5),
	EDMA_ERR_UNDERRUN_5	= (1 << 6),

	EDMA_ERR_IRQ_TRANSIENT  = EDMA_ERR_LNK_CTRL_RX_0 |
				  EDMA_ERR_LNK_CTRL_RX_1 |
				  EDMA_ERR_LNK_CTRL_RX_3 |
				  EDMA_ERR_LNK_CTRL_TX,

	EDMA_EH_FREEZE		= EDMA_ERR_D_PAR |
				  EDMA_ERR_PRD_PAR |
				  EDMA_ERR_DEV_DCON |
				  EDMA_ERR_DEV_CON |
				  EDMA_ERR_SERR |
				  EDMA_ERR_SELF_DIS |
				  EDMA_ERR_CRQB_PAR |
				  EDMA_ERR_CRPB_PAR |
				  EDMA_ERR_INTRL_PAR |
				  EDMA_ERR_IORDY |
				  EDMA_ERR_LNK_CTRL_RX_2 |
				  EDMA_ERR_LNK_DATA_RX |
				  EDMA_ERR_LNK_DATA_TX |
				  EDMA_ERR_TRANS_PROTO,

	EDMA_EH_FREEZE_5	= EDMA_ERR_D_PAR |
				  EDMA_ERR_PRD_PAR |
				  EDMA_ERR_DEV_DCON |
				  EDMA_ERR_DEV_CON |
				  EDMA_ERR_OVERRUN_5 |
				  EDMA_ERR_UNDERRUN_5 |
				  EDMA_ERR_SELF_DIS_5 |
				  EDMA_ERR_CRQB_PAR |
				  EDMA_ERR_CRPB_PAR |
				  EDMA_ERR_INTRL_PAR |
				  EDMA_ERR_IORDY,

	EDMA_REQ_Q_BASE_HI	= 0x10,
	EDMA_REQ_Q_IN_PTR	= 0x14,		/* also contains BASE_LO */

	EDMA_REQ_Q_OUT_PTR	= 0x18,
	EDMA_REQ_Q_PTR_SHIFT	= 5,

	EDMA_RSP_Q_BASE_HI	= 0x1c,
	EDMA_RSP_Q_IN_PTR	= 0x20,
	EDMA_RSP_Q_OUT_PTR	= 0x24,		/* also contains BASE_LO */
	EDMA_RSP_Q_PTR_SHIFT	= 3,

	EDMA_CMD		= 0x28,		/* EDMA command register */
	EDMA_EN			= (1 << 0),	/* enable EDMA */
	EDMA_DS			= (1 << 1),	/* disable EDMA; self-negated */
	EDMA_RESET		= (1 << 2),	/* reset eng/trans/link/phy */

	EDMA_STATUS		= 0x30,		/* EDMA engine status */
	EDMA_STATUS_CACHE_EMPTY	= (1 << 6),	/* GenIIe command cache empty */
	EDMA_STATUS_IDLE	= (1 << 7),	/* GenIIe EDMA enabled/idle */

	EDMA_IORDY_TMOUT	= 0x34,
	EDMA_ARB_CFG		= 0x38,

	EDMA_HALTCOND		= 0x60,		/* GenIIe halt conditions */
	EDMA_UNKNOWN_RSVD	= 0x6C,		/* GenIIe unknown/reserved */

	BMDMA_CMD		= 0x224,	/* bmdma command register */
	BMDMA_STATUS		= 0x228,	/* bmdma status register */
	BMDMA_PRD_LOW		= 0x22c,	/* bmdma PRD addr 31:0 */
	BMDMA_PRD_HIGH		= 0x230,	/* bmdma PRD addr 63:32 */

	/* Host private flags (hp_flags) */
	MV_HP_FLAG_MSI		= (1 << 0),
	MV_HP_ERRATA_50XXB0	= (1 << 1),
	MV_HP_ERRATA_50XXB2	= (1 << 2),
	MV_HP_ERRATA_60X1B2	= (1 << 3),
	MV_HP_ERRATA_60X1C0	= (1 << 4),
	MV_HP_GEN_I		= (1 << 6),	/* Generation I: 50xx */
	MV_HP_GEN_II		= (1 << 7),	/* Generation II: 60xx */
	MV_HP_GEN_IIE		= (1 << 8),	/* Generation IIE: 6042/7042 */
	MV_HP_PCIE		= (1 << 9),	/* PCIe bus/regs: 7042 */
	MV_HP_CUT_THROUGH	= (1 << 10),	/* can use EDMA cut-through */
	MV_HP_FLAG_SOC		= (1 << 11),	/* SystemOnChip, no PCI */
	MV_HP_QUIRK_LED_BLINK_EN = (1 << 12),	/* is led blinking enabled? */

	/* Port private flags (pp_flags) */
	MV_PP_FLAG_EDMA_EN	= (1 << 0),	/* is EDMA engine enabled? */
	MV_PP_FLAG_NCQ_EN	= (1 << 1),	/* is EDMA set up for NCQ? */
	MV_PP_FLAG_FBS_EN	= (1 << 2),	/* is EDMA set up for FBS? */
	MV_PP_FLAG_DELAYED_EH	= (1 << 3),	/* delayed dev err handling */
	MV_PP_FLAG_FAKE_ATA_BUSY = (1 << 4),	/* ignore initial ATA_DRDY */
};

#define IS_GEN_I(hpriv) ((hpriv)->hp_flags & MV_HP_GEN_I)
#define IS_GEN_II(hpriv) ((hpriv)->hp_flags & MV_HP_GEN_II)
#define IS_GEN_IIE(hpriv) ((hpriv)->hp_flags & MV_HP_GEN_IIE)
#define IS_PCIE(hpriv) ((hpriv)->hp_flags & MV_HP_PCIE)
#define IS_SOC(hpriv) ((hpriv)->hp_flags & MV_HP_FLAG_SOC)

#define WINDOW_CTRL(i)		(0x20030 + ((i) << 4))
#define WINDOW_BASE(i)		(0x20034 + ((i) << 4))

enum {
	/* DMA boundary 0xffff is required by the s/g splitting
	 * we need on /length/ in mv_fill-sg().
	 */
	MV_DMA_BOUNDARY		= 0xffffU,

	/* mask of register bits containing lower 32 bits
	 * of EDMA request queue DMA address
	 */
	EDMA_REQ_Q_BASE_LO_MASK	= 0xfffffc00U,

	/* ditto, for response queue */
	EDMA_RSP_Q_BASE_LO_MASK	= 0xffffff00U,
};

enum chip_type {
	chip_504x,
	chip_508x,
	chip_5080,
	chip_604x,
	chip_608x,
	chip_6042,
	chip_7042,
	chip_soc,
};

/* Command ReQuest Block: 32B */
struct mv_crqb {
	__le32			sg_addr;
	__le32			sg_addr_hi;
	__le16			ctrl_flags;
	__le16			ata_cmd[11];
};

struct mv_crqb_iie {
	__le32			addr;
	__le32			addr_hi;
	__le32			flags;
	__le32			len;
	__le32			ata_cmd[4];
};

/* Command ResPonse Block: 8B */
struct mv_crpb {
	__le16			id;
	__le16			flags;
	__le32			tmstmp;
};

/* EDMA Physical Region Descriptor (ePRD); A.K.A. SG */
struct mv_sg {
	__le32			addr;
	__le32			flags_size;
	__le32			addr_hi;
	__le32			reserved;
};

/*
 * We keep a local cache of a few frequently accessed port
 * registers here, to avoid having to read them (very slow)
 * when switching between EDMA and non-EDMA modes.
 */
struct mv_cached_regs {
	u32			fiscfg;
	u32			ltmode;
	u32			haltcond;
	u32			unknown_rsvd;
};

struct mv_port_priv {
	struct mv_crqb		*crqb;
	dma_addr_t		crqb_dma;
	struct mv_crpb		*crpb;
	dma_addr_t		crpb_dma;
	struct mv_sg		*sg_tbl[MV_MAX_Q_DEPTH];
	dma_addr_t		sg_tbl_dma[MV_MAX_Q_DEPTH];

	unsigned int		req_idx;
	unsigned int		resp_idx;

	u32			pp_flags;
	struct mv_cached_regs	cached;
	unsigned int		delayed_eh_pmp_map;
};

struct mv_port_signal {
	u32			amps;
	u32			pre;
};

struct mv_host_priv {
	u32			hp_flags;
	unsigned int 		board_idx;
	u32			main_irq_mask;
	struct mv_port_signal	signal[8];
	const struct mv_hw_ops	*ops;
	int			n_ports;
	void __iomem		*base;
	void __iomem		*main_irq_cause_addr;
	void __iomem		*main_irq_mask_addr;
	u32			irq_cause_offset;
	u32			irq_mask_offset;
	u32			unmask_all_irqs;

#if defined(CONFIG_HAVE_CLK)
	struct clk		*clk;
#endif
	/*
	 * These consistent DMA memory pools give us guaranteed
	 * alignment for hardware-accessed data structures,
	 * and less memory waste in accomplishing the alignment.
	 */
	struct dma_pool		*crqb_pool;
	struct dma_pool		*crpb_pool;
	struct dma_pool		*sg_tbl_pool;
};

struct mv_hw_ops {
	void (*phy_errata)(struct mv_host_priv *hpriv, void __iomem *mmio,
			   unsigned int port);
	void (*enable_leds)(struct mv_host_priv *hpriv, void __iomem *mmio);
	void (*read_preamp)(struct mv_host_priv *hpriv, int idx,
			   void __iomem *mmio);
	int (*reset_hc)(struct mv_host_priv *hpriv, void __iomem *mmio,
			unsigned int n_hc);
	void (*reset_flash)(struct mv_host_priv *hpriv, void __iomem *mmio);
	void (*reset_bus)(struct ata_host *host, void __iomem *mmio);
};

static int mv_scr_read(struct ata_link *link, unsigned int sc_reg_in, u32 *val);
static int mv_scr_write(struct ata_link *link, unsigned int sc_reg_in, u32 val);
static int mv5_scr_read(struct ata_link *link, unsigned int sc_reg_in, u32 *val);
static int mv5_scr_write(struct ata_link *link, unsigned int sc_reg_in, u32 val);
static int mv_port_start(struct ata_port *ap);
static void mv_port_stop(struct ata_port *ap);
static int mv_qc_defer(struct ata_queued_cmd *qc);
static void mv_qc_prep(struct ata_queued_cmd *qc);
static void mv_qc_prep_iie(struct ata_queued_cmd *qc);
static unsigned int mv_qc_issue(struct ata_queued_cmd *qc);
static int mv_hardreset(struct ata_link *link, unsigned int *class,
			unsigned long deadline);
static void mv_eh_freeze(struct ata_port *ap);
static void mv_eh_thaw(struct ata_port *ap);
static void mv6_dev_config(struct ata_device *dev);

static void mv5_phy_errata(struct mv_host_priv *hpriv, void __iomem *mmio,
			   unsigned int port);
static void mv5_enable_leds(struct mv_host_priv *hpriv, void __iomem *mmio);
static void mv5_read_preamp(struct mv_host_priv *hpriv, int idx,
			   void __iomem *mmio);
static int mv5_reset_hc(struct mv_host_priv *hpriv, void __iomem *mmio,
			unsigned int n_hc);
static void mv5_reset_flash(struct mv_host_priv *hpriv, void __iomem *mmio);
static void mv5_reset_bus(struct ata_host *host, void __iomem *mmio);

static void mv6_phy_errata(struct mv_host_priv *hpriv, void __iomem *mmio,
			   unsigned int port);
static void mv6_enable_leds(struct mv_host_priv *hpriv, void __iomem *mmio);
static void mv6_read_preamp(struct mv_host_priv *hpriv, int idx,
			   void __iomem *mmio);
static int mv6_reset_hc(struct mv_host_priv *hpriv, void __iomem *mmio,
			unsigned int n_hc);
static void mv6_reset_flash(struct mv_host_priv *hpriv, void __iomem *mmio);
static void mv_soc_enable_leds(struct mv_host_priv *hpriv,
				      void __iomem *mmio);
static void mv_soc_read_preamp(struct mv_host_priv *hpriv, int idx,
				      void __iomem *mmio);
static int mv_soc_reset_hc(struct mv_host_priv *hpriv,
				  void __iomem *mmio, unsigned int n_hc);
static void mv_soc_reset_flash(struct mv_host_priv *hpriv,
				      void __iomem *mmio);
static void mv_soc_reset_bus(struct ata_host *host, void __iomem *mmio);
static void mv_soc_65n_phy_errata(struct mv_host_priv *hpriv,
				  void __iomem *mmio, unsigned int port);
static void mv_reset_pci_bus(struct ata_host *host, void __iomem *mmio);
static void mv_reset_channel(struct mv_host_priv *hpriv, void __iomem *mmio,
			     unsigned int port_no);
static int mv_stop_edma(struct ata_port *ap);
static int mv_stop_edma_engine(void __iomem *port_mmio);
static void mv_edma_cfg(struct ata_port *ap, int want_ncq, int want_edma);

static void mv_pmp_select(struct ata_port *ap, int pmp);
static int mv_pmp_hardreset(struct ata_link *link, unsigned int *class,
				unsigned long deadline);
static int  mv_softreset(struct ata_link *link, unsigned int *class,
				unsigned long deadline);
static void mv_pmp_error_handler(struct ata_port *ap);
static void mv_process_crpb_entries(struct ata_port *ap,
					struct mv_port_priv *pp);

static void mv_sff_irq_clear(struct ata_port *ap);
static int mv_check_atapi_dma(struct ata_queued_cmd *qc);
static void mv_bmdma_setup(struct ata_queued_cmd *qc);
static void mv_bmdma_start(struct ata_queued_cmd *qc);
static void mv_bmdma_stop(struct ata_queued_cmd *qc);
static u8   mv_bmdma_status(struct ata_port *ap);
static u8 mv_sff_check_status(struct ata_port *ap);

/* .sg_tablesize is (MV_MAX_SG_CT / 2) in the structures below
 * because we have to allow room for worst case splitting of
 * PRDs for 64K boundaries in mv_fill_sg().
 */
static struct scsi_host_template mv5_sht = {
	ATA_BASE_SHT(DRV_NAME),
	.sg_tablesize		= MV_MAX_SG_CT / 2,
	.dma_boundary		= MV_DMA_BOUNDARY,
};

static struct scsi_host_template mv6_sht = {
	ATA_NCQ_SHT(DRV_NAME),
	.can_queue		= MV_MAX_Q_DEPTH - 1,
	.sg_tablesize		= MV_MAX_SG_CT / 2,
	.dma_boundary		= MV_DMA_BOUNDARY,
};

static struct ata_port_operations mv5_ops = {
	.inherits		= &ata_sff_port_ops,

	.lost_interrupt		= ATA_OP_NULL,

	.qc_defer		= mv_qc_defer,
	.qc_prep		= mv_qc_prep,
	.qc_issue		= mv_qc_issue,

	.freeze			= mv_eh_freeze,
	.thaw			= mv_eh_thaw,
	.hardreset		= mv_hardreset,

	.scr_read		= mv5_scr_read,
	.scr_write		= mv5_scr_write,

	.port_start		= mv_port_start,
	.port_stop		= mv_port_stop,
};

static struct ata_port_operations mv6_ops = {
	.inherits		= &ata_bmdma_port_ops,

	.lost_interrupt		= ATA_OP_NULL,

	.qc_defer		= mv_qc_defer,
	.qc_prep		= mv_qc_prep,
	.qc_issue		= mv_qc_issue,

	.dev_config             = mv6_dev_config,

	.freeze			= mv_eh_freeze,
	.thaw			= mv_eh_thaw,
	.hardreset		= mv_hardreset,
	.softreset		= mv_softreset,
	.pmp_hardreset		= mv_pmp_hardreset,
	.pmp_softreset		= mv_softreset,
	.error_handler		= mv_pmp_error_handler,

	.scr_read		= mv_scr_read,
	.scr_write		= mv_scr_write,

	.sff_check_status	= mv_sff_check_status,
	.sff_irq_clear		= mv_sff_irq_clear,
	.check_atapi_dma	= mv_check_atapi_dma,
	.bmdma_setup		= mv_bmdma_setup,
	.bmdma_start		= mv_bmdma_start,
	.bmdma_stop		= mv_bmdma_stop,
	.bmdma_status		= mv_bmdma_status,

	.port_start		= mv_port_start,
	.port_stop		= mv_port_stop,
};

static struct ata_port_operations mv_iie_ops = {
	.inherits		= &mv6_ops,
	.dev_config		= ATA_OP_NULL,
	.qc_prep		= mv_qc_prep_iie,
};

static const struct ata_port_info mv_port_info[] = {
	{  /* chip_504x */
		.flags		= MV_GEN_I_FLAGS,
		.pio_mask	= ATA_PIO4,
		.udma_mask	= ATA_UDMA6,
		.port_ops	= &mv5_ops,
	},
	{  /* chip_508x */
		.flags		= MV_GEN_I_FLAGS | MV_FLAG_DUAL_HC,
		.pio_mask	= ATA_PIO4,
		.udma_mask	= ATA_UDMA6,
		.port_ops	= &mv5_ops,
	},
	{  /* chip_5080 */
		.flags		= MV_GEN_I_FLAGS | MV_FLAG_DUAL_HC,
		.pio_mask	= ATA_PIO4,
		.udma_mask	= ATA_UDMA6,
		.port_ops	= &mv5_ops,
	},
	{  /* chip_604x */
		.flags		= MV_GEN_II_FLAGS,
		.pio_mask	= ATA_PIO4,
		.udma_mask	= ATA_UDMA6,
		.port_ops	= &mv6_ops,
	},
	{  /* chip_608x */
		.flags		= MV_GEN_II_FLAGS | MV_FLAG_DUAL_HC,
		.pio_mask	= ATA_PIO4,
		.udma_mask	= ATA_UDMA6,
		.port_ops	= &mv6_ops,
	},
	{  /* chip_6042 */
		.flags		= MV_GEN_IIE_FLAGS,
		.pio_mask	= ATA_PIO4,
		.udma_mask	= ATA_UDMA6,
		.port_ops	= &mv_iie_ops,
	},
	{  /* chip_7042 */
		.flags		= MV_GEN_IIE_FLAGS,
		.pio_mask	= ATA_PIO4,
		.udma_mask	= ATA_UDMA6,
		.port_ops	= &mv_iie_ops,
	},
	{  /* chip_soc */
		.flags		= MV_GEN_IIE_FLAGS,
		.pio_mask	= ATA_PIO4,
		.udma_mask	= ATA_UDMA6,
		.port_ops	= &mv_iie_ops,
	},
};

static const struct pci_device_id mv_pci_tbl[] = {
	{ PCI_VDEVICE(MARVELL, 0x5040), chip_504x },
	{ PCI_VDEVICE(MARVELL, 0x5041), chip_504x },
	{ PCI_VDEVICE(MARVELL, 0x5080), chip_5080 },
	{ PCI_VDEVICE(MARVELL, 0x5081), chip_508x },
	/* RocketRAID 1720/174x have different identifiers */
	{ PCI_VDEVICE(TTI, 0x1720), chip_6042 },
	{ PCI_VDEVICE(TTI, 0x1740), chip_6042 },
	{ PCI_VDEVICE(TTI, 0x1742), chip_6042 },

	{ PCI_VDEVICE(MARVELL, 0x6040), chip_604x },
	{ PCI_VDEVICE(MARVELL, 0x6041), chip_604x },
	{ PCI_VDEVICE(MARVELL, 0x6042), chip_6042 },
	{ PCI_VDEVICE(MARVELL, 0x6080), chip_608x },
	{ PCI_VDEVICE(MARVELL, 0x6081), chip_608x },

	{ PCI_VDEVICE(ADAPTEC2, 0x0241), chip_604x },

	/* Adaptec 1430SA */
	{ PCI_VDEVICE(ADAPTEC2, 0x0243), chip_7042 },

	/* Marvell 7042 support */
	{ PCI_VDEVICE(MARVELL, 0x7042), chip_7042 },

	/* Highpoint RocketRAID PCIe series */
	{ PCI_VDEVICE(TTI, 0x2300), chip_7042 },
	{ PCI_VDEVICE(TTI, 0x2310), chip_7042 },

	{ }			/* terminate list */
};

static const struct mv_hw_ops mv5xxx_ops = {
	.phy_errata		= mv5_phy_errata,
	.enable_leds		= mv5_enable_leds,
	.read_preamp		= mv5_read_preamp,
	.reset_hc		= mv5_reset_hc,
	.reset_flash		= mv5_reset_flash,
	.reset_bus		= mv5_reset_bus,
};

static const struct mv_hw_ops mv6xxx_ops = {
	.phy_errata		= mv6_phy_errata,
	.enable_leds		= mv6_enable_leds,
	.read_preamp		= mv6_read_preamp,
	.reset_hc		= mv6_reset_hc,
	.reset_flash		= mv6_reset_flash,
	.reset_bus		= mv_reset_pci_bus,
};

static const struct mv_hw_ops mv_soc_ops = {
	.phy_errata		= mv6_phy_errata,
	.enable_leds		= mv_soc_enable_leds,
	.read_preamp		= mv_soc_read_preamp,
	.reset_hc		= mv_soc_reset_hc,
	.reset_flash		= mv_soc_reset_flash,
	.reset_bus		= mv_soc_reset_bus,
};

static const struct mv_hw_ops mv_soc_65n_ops = {
	.phy_errata		= mv_soc_65n_phy_errata,
	.enable_leds		= mv_soc_enable_leds,
	.reset_hc		= mv_soc_reset_hc,
	.reset_flash		= mv_soc_reset_flash,
	.reset_bus		= mv_soc_reset_bus,
};

/*
 * Functions
 */

static inline void writelfl(unsigned long data, void __iomem *addr)
{
	writel(data, addr);
	(void) readl(addr);	/* flush to avoid PCI posted write */
}

static inline unsigned int mv_hc_from_port(unsigned int port)
{
	return port >> MV_PORT_HC_SHIFT;
}

static inline unsigned int mv_hardport_from_port(unsigned int port)
{
	return port & MV_PORT_MASK;
}

/*
 * Consolidate some rather tricky bit shift calculations.
 * This is hot-path stuff, so not a function.
 * Simple code, with two return values, so macro rather than inline.
 *
 * port is the sole input, in range 0..7.
 * shift is one output, for use with main_irq_cause / main_irq_mask registers.
 * hardport is the other output, in range 0..3.
 *
 * Note that port and hardport may be the same variable in some cases.
 */
#define MV_PORT_TO_SHIFT_AND_HARDPORT(port, shift, hardport)	\
{								\
	shift    = mv_hc_from_port(port) * HC_SHIFT;		\
	hardport = mv_hardport_from_port(port);			\
	shift   += hardport * 2;				\
}

static inline void __iomem *mv_hc_base(void __iomem *base, unsigned int hc)
{
	return (base + SATAHC0_REG_BASE + (hc * MV_SATAHC_REG_SZ));
}

static inline void __iomem *mv_hc_base_from_port(void __iomem *base,
						 unsigned int port)
{
	return mv_hc_base(base, mv_hc_from_port(port));
}

static inline void __iomem *mv_port_base(void __iomem *base, unsigned int port)
{
	return  mv_hc_base_from_port(base, port) +
		MV_SATAHC_ARBTR_REG_SZ +
		(mv_hardport_from_port(port) * MV_PORT_REG_SZ);
}

static void __iomem *mv5_phy_base(void __iomem *mmio, unsigned int port)
{
	void __iomem *hc_mmio = mv_hc_base_from_port(mmio, port);
	unsigned long ofs = (mv_hardport_from_port(port) + 1) * 0x100UL;

	return hc_mmio + ofs;
}

static inline void __iomem *mv_host_base(struct ata_host *host)
{
	struct mv_host_priv *hpriv = host->private_data;
	return hpriv->base;
}

static inline void __iomem *mv_ap_base(struct ata_port *ap)
{
	return mv_port_base(mv_host_base(ap->host), ap->port_no);
}

static inline int mv_get_hc_count(unsigned long port_flags)
{
	return ((port_flags & MV_FLAG_DUAL_HC) ? 2 : 1);
}

/**
 *      mv_save_cached_regs - (re-)initialize cached port registers
 *      @ap: the port whose registers we are caching
 *
 *	Initialize the local cache of port registers,
 *	so that reading them over and over again can
 *	be avoided on the hotter paths of this driver.
 *	This saves a few microseconds each time we switch
 *	to/from EDMA mode to perform (eg.) a drive cache flush.
 */
static void mv_save_cached_regs(struct ata_port *ap)
{
	void __iomem *port_mmio = mv_ap_base(ap);
	struct mv_port_priv *pp = ap->private_data;

	pp->cached.fiscfg = readl(port_mmio + FISCFG);
	pp->cached.ltmode = readl(port_mmio + LTMODE);
	pp->cached.haltcond = readl(port_mmio + EDMA_HALTCOND);
	pp->cached.unknown_rsvd = readl(port_mmio + EDMA_UNKNOWN_RSVD);
}

/**
 *      mv_write_cached_reg - write to a cached port register
 *      @addr: hardware address of the register
 *      @old: pointer to cached value of the register
 *      @new: new value for the register
 *
 *	Write a new value to a cached register,
 *	but only if the value is different from before.
 */
static inline void mv_write_cached_reg(void __iomem *addr, u32 *old, u32 new)
{
	if (new != *old) {
		unsigned long laddr;
		*old = new;
		/*
		 * Workaround for 88SX60x1-B2 FEr SATA#13:
		 * Read-after-write is needed to prevent generating 64-bit
		 * write cycles on the PCI bus for SATA interface registers
		 * at offsets ending in 0x4 or 0xc.
		 *
		 * Looks like a lot of fuss, but it avoids an unnecessary
		 * +1 usec read-after-write delay for unaffected registers.
		 */
		laddr = (long)addr & 0xffff;
		if (laddr >= 0x300 && laddr <= 0x33c) {
			laddr &= 0x000f;
			if (laddr == 0x4 || laddr == 0xc) {
				writelfl(new, addr); /* read after write */
				return;
			}
		}
		writel(new, addr); /* unaffected by the errata */
	}
}

static void mv_set_edma_ptrs(void __iomem *port_mmio,
			     struct mv_host_priv *hpriv,
			     struct mv_port_priv *pp)
{
	u32 index;

	/*
	 * initialize request queue
	 */
	pp->req_idx &= MV_MAX_Q_DEPTH_MASK;	/* paranoia */
	index = pp->req_idx << EDMA_REQ_Q_PTR_SHIFT;

	WARN_ON(pp->crqb_dma & 0x3ff);
	writel((pp->crqb_dma >> 16) >> 16, port_mmio + EDMA_REQ_Q_BASE_HI);
	writelfl((pp->crqb_dma & EDMA_REQ_Q_BASE_LO_MASK) | index,
		 port_mmio + EDMA_REQ_Q_IN_PTR);
	writelfl(index, port_mmio + EDMA_REQ_Q_OUT_PTR);

	/*
	 * initialize response queue
	 */
	pp->resp_idx &= MV_MAX_Q_DEPTH_MASK;	/* paranoia */
	index = pp->resp_idx << EDMA_RSP_Q_PTR_SHIFT;

	WARN_ON(pp->crpb_dma & 0xff);
	writel((pp->crpb_dma >> 16) >> 16, port_mmio + EDMA_RSP_Q_BASE_HI);
	writelfl(index, port_mmio + EDMA_RSP_Q_IN_PTR);
	writelfl((pp->crpb_dma & EDMA_RSP_Q_BASE_LO_MASK) | index,
		 port_mmio + EDMA_RSP_Q_OUT_PTR);
}

static void mv_write_main_irq_mask(u32 mask, struct mv_host_priv *hpriv)
{
	/*
	 * When writing to the main_irq_mask in hardware,
	 * we must ensure exclusivity between the interrupt coalescing bits
	 * and the corresponding individual port DONE_IRQ bits.
	 *
	 * Note that this register is really an "IRQ enable" register,
	 * not an "IRQ mask" register as Marvell's naming might suggest.
	 */
	if (mask & (ALL_PORTS_COAL_DONE | PORTS_0_3_COAL_DONE))
		mask &= ~DONE_IRQ_0_3;
	if (mask & (ALL_PORTS_COAL_DONE | PORTS_4_7_COAL_DONE))
		mask &= ~DONE_IRQ_4_7;
	writelfl(mask, hpriv->main_irq_mask_addr);
}

static void mv_set_main_irq_mask(struct ata_host *host,
				 u32 disable_bits, u32 enable_bits)
{
	struct mv_host_priv *hpriv = host->private_data;
	u32 old_mask, new_mask;

	old_mask = hpriv->main_irq_mask;
	new_mask = (old_mask & ~disable_bits) | enable_bits;
	if (new_mask != old_mask) {
		hpriv->main_irq_mask = new_mask;
		mv_write_main_irq_mask(new_mask, hpriv);
	}
}

static void mv_enable_port_irqs(struct ata_port *ap,
				     unsigned int port_bits)
{
	unsigned int shift, hardport, port = ap->port_no;
	u32 disable_bits, enable_bits;

	MV_PORT_TO_SHIFT_AND_HARDPORT(port, shift, hardport);

	disable_bits = (DONE_IRQ | ERR_IRQ) << shift;
	enable_bits  = port_bits << shift;
	mv_set_main_irq_mask(ap->host, disable_bits, enable_bits);
}

static void mv_clear_and_enable_port_irqs(struct ata_port *ap,
					  void __iomem *port_mmio,
					  unsigned int port_irqs)
{
	struct mv_host_priv *hpriv = ap->host->private_data;
	int hardport = mv_hardport_from_port(ap->port_no);
	void __iomem *hc_mmio = mv_hc_base_from_port(
				mv_host_base(ap->host), ap->port_no);
	u32 hc_irq_cause;

	/* clear EDMA event indicators, if any */
	writelfl(0, port_mmio + EDMA_ERR_IRQ_CAUSE);

	/* clear pending irq events */
	hc_irq_cause = ~((DEV_IRQ | DMA_IRQ) << hardport);
	writelfl(hc_irq_cause, hc_mmio + HC_IRQ_CAUSE);

	/* clear FIS IRQ Cause */
	if (IS_GEN_IIE(hpriv))
		writelfl(0, port_mmio + FIS_IRQ_CAUSE);

	mv_enable_port_irqs(ap, port_irqs);
}

static void mv_set_irq_coalescing(struct ata_host *host,
				  unsigned int count, unsigned int usecs)
{
	struct mv_host_priv *hpriv = host->private_data;
	void __iomem *mmio = hpriv->base, *hc_mmio;
	u32 coal_enable = 0;
	unsigned long flags;
	unsigned int clks, is_dual_hc = hpriv->n_ports > MV_PORTS_PER_HC;
	const u32 coal_disable = PORTS_0_3_COAL_DONE | PORTS_4_7_COAL_DONE |
							ALL_PORTS_COAL_DONE;

	/* Disable IRQ coalescing if either threshold is zero */
	if (!usecs || !count) {
		clks = count = 0;
	} else {
		/* Respect maximum limits of the hardware */
		clks = usecs * COAL_CLOCKS_PER_USEC;
		if (clks > MAX_COAL_TIME_THRESHOLD)
			clks = MAX_COAL_TIME_THRESHOLD;
		if (count > MAX_COAL_IO_COUNT)
			count = MAX_COAL_IO_COUNT;
	}

	spin_lock_irqsave(&host->lock, flags);
	mv_set_main_irq_mask(host, coal_disable, 0);

	if (is_dual_hc && !IS_GEN_I(hpriv)) {
		/*
		 * GEN_II/GEN_IIE with dual host controllers:
		 * one set of global thresholds for the entire chip.
		 */
		writel(clks,  mmio + IRQ_COAL_TIME_THRESHOLD);
		writel(count, mmio + IRQ_COAL_IO_THRESHOLD);
		/* clear leftover coal IRQ bit */
		writel(~ALL_PORTS_COAL_IRQ, mmio + IRQ_COAL_CAUSE);
		if (count)
			coal_enable = ALL_PORTS_COAL_DONE;
		clks = count = 0; /* force clearing of regular regs below */
	}

	/*
	 * All chips: independent thresholds for each HC on the chip.
	 */
	hc_mmio = mv_hc_base_from_port(mmio, 0);
	writel(clks,  hc_mmio + HC_IRQ_COAL_TIME_THRESHOLD);
	writel(count, hc_mmio + HC_IRQ_COAL_IO_THRESHOLD);
	writel(~HC_COAL_IRQ, hc_mmio + HC_IRQ_CAUSE);
	if (count)
		coal_enable |= PORTS_0_3_COAL_DONE;
	if (is_dual_hc) {
		hc_mmio = mv_hc_base_from_port(mmio, MV_PORTS_PER_HC);
		writel(clks,  hc_mmio + HC_IRQ_COAL_TIME_THRESHOLD);
		writel(count, hc_mmio + HC_IRQ_COAL_IO_THRESHOLD);
		writel(~HC_COAL_IRQ, hc_mmio + HC_IRQ_CAUSE);
		if (count)
			coal_enable |= PORTS_4_7_COAL_DONE;
	}

	mv_set_main_irq_mask(host, 0, coal_enable);
	spin_unlock_irqrestore(&host->lock, flags);
}

/**
 *      mv_start_edma - Enable eDMA engine
 *      @base: port base address
 *      @pp: port private data
 *
 *      Verify the local cache of the eDMA state is accurate with a
 *      WARN_ON.
 *
 *      LOCKING:
 *      Inherited from caller.
 */
static void mv_start_edma(struct ata_port *ap, void __iomem *port_mmio,
			 struct mv_port_priv *pp, u8 protocol)
{
	int want_ncq = (protocol == ATA_PROT_NCQ);

	if (pp->pp_flags & MV_PP_FLAG_EDMA_EN) {
		int using_ncq = ((pp->pp_flags & MV_PP_FLAG_NCQ_EN) != 0);
		if (want_ncq != using_ncq)
			mv_stop_edma(ap);
	}
	if (!(pp->pp_flags & MV_PP_FLAG_EDMA_EN)) {
		struct mv_host_priv *hpriv = ap->host->private_data;

		mv_edma_cfg(ap, want_ncq, 1);

		mv_set_edma_ptrs(port_mmio, hpriv, pp);
		mv_clear_and_enable_port_irqs(ap, port_mmio, DONE_IRQ|ERR_IRQ);

		writelfl(EDMA_EN, port_mmio + EDMA_CMD);
		pp->pp_flags |= MV_PP_FLAG_EDMA_EN;
	}
}

static void mv_wait_for_edma_empty_idle(struct ata_port *ap)
{
	void __iomem *port_mmio = mv_ap_base(ap);
	const u32 empty_idle = (EDMA_STATUS_CACHE_EMPTY | EDMA_STATUS_IDLE);
	const int per_loop = 5, timeout = (15 * 1000 / per_loop);
	int i;

	/*
	 * Wait for the EDMA engine to finish transactions in progress.
	 * No idea what a good "timeout" value might be, but measurements
	 * indicate that it often requires hundreds of microseconds
	 * with two drives in-use.  So we use the 15msec value above
	 * as a rough guess at what even more drives might require.
	 */
	for (i = 0; i < timeout; ++i) {
		u32 edma_stat = readl(port_mmio + EDMA_STATUS);
		if ((edma_stat & empty_idle) == empty_idle)
			break;
		udelay(per_loop);
	}
	/* ata_port_printk(ap, KERN_INFO, "%s: %u+ usecs\n", __func__, i); */
}

/**
 *      mv_stop_edma_engine - Disable eDMA engine
 *      @port_mmio: io base address
 *
 *      LOCKING:
 *      Inherited from caller.
 */
static int mv_stop_edma_engine(void __iomem *port_mmio)
{
	int i;

	/* Disable eDMA.  The disable bit auto clears. */
	writelfl(EDMA_DS, port_mmio + EDMA_CMD);

	/* Wait for the chip to confirm eDMA is off. */
	for (i = 10000; i > 0; i--) {
		u32 reg = readl(port_mmio + EDMA_CMD);
		if (!(reg & EDMA_EN))
			return 0;
		udelay(10);
	}
	return -EIO;
}

static int mv_stop_edma(struct ata_port *ap)
{
	void __iomem *port_mmio = mv_ap_base(ap);
	struct mv_port_priv *pp = ap->private_data;
	int err = 0;

	if (!(pp->pp_flags & MV_PP_FLAG_EDMA_EN))
		return 0;
	pp->pp_flags &= ~MV_PP_FLAG_EDMA_EN;
	mv_wait_for_edma_empty_idle(ap);
	if (mv_stop_edma_engine(port_mmio)) {
		ata_port_printk(ap, KERN_ERR, "Unable to stop eDMA\n");
		err = -EIO;
	}
	mv_edma_cfg(ap, 0, 0);
	return err;
}

#ifdef ATA_DEBUG
static void mv_dump_mem(void __iomem *start, unsigned bytes)
{
	int b, w;
	for (b = 0; b < bytes; ) {
		DPRINTK("%p: ", start + b);
		for (w = 0; b < bytes && w < 4; w++) {
			printk("%08x ", readl(start + b));
			b += sizeof(u32);
		}
		printk("\n");
	}
}
#endif

static void mv_dump_pci_cfg(struct pci_dev *pdev, unsigned bytes)
{
#ifdef ATA_DEBUG
	int b, w;
	u32 dw;
	for (b = 0; b < bytes; ) {
		DPRINTK("%02x: ", b);
		for (w = 0; b < bytes && w < 4; w++) {
			(void) pci_read_config_dword(pdev, b, &dw);
			printk("%08x ", dw);
			b += sizeof(u32);
		}
		printk("\n");
	}
#endif
}
static void mv_dump_all_regs(void __iomem *mmio_base, int port,
			     struct pci_dev *pdev)
{
#ifdef ATA_DEBUG
	void __iomem *hc_base = mv_hc_base(mmio_base,
					   port >> MV_PORT_HC_SHIFT);
	void __iomem *port_base;
	int start_port, num_ports, p, start_hc, num_hcs, hc;

	if (0 > port) {
		start_hc = start_port = 0;
		num_ports = 8;		/* shld be benign for 4 port devs */
		num_hcs = 2;
	} else {
		start_hc = port >> MV_PORT_HC_SHIFT;
		start_port = port;
		num_ports = num_hcs = 1;
	}
	DPRINTK("All registers for port(s) %u-%u:\n", start_port,
		num_ports > 1 ? num_ports - 1 : start_port);

	if (NULL != pdev) {
		DPRINTK("PCI config space regs:\n");
		mv_dump_pci_cfg(pdev, 0x68);
	}
	DPRINTK("PCI regs:\n");
	mv_dump_mem(mmio_base+0xc00, 0x3c);
	mv_dump_mem(mmio_base+0xd00, 0x34);
	mv_dump_mem(mmio_base+0xf00, 0x4);
	mv_dump_mem(mmio_base+0x1d00, 0x6c);
	for (hc = start_hc; hc < start_hc + num_hcs; hc++) {
		hc_base = mv_hc_base(mmio_base, hc);
		DPRINTK("HC regs (HC %i):\n", hc);
		mv_dump_mem(hc_base, 0x1c);
	}
	for (p = start_port; p < start_port + num_ports; p++) {
		port_base = mv_port_base(mmio_base, p);
		DPRINTK("EDMA regs (port %i):\n", p);
		mv_dump_mem(port_base, 0x54);
		DPRINTK("SATA regs (port %i):\n", p);
		mv_dump_mem(port_base+0x300, 0x60);
	}
#endif
}

static unsigned int mv_scr_offset(unsigned int sc_reg_in)
{
	unsigned int ofs;

	switch (sc_reg_in) {
	case SCR_STATUS:
	case SCR_CONTROL:
	case SCR_ERROR:
		ofs = SATA_STATUS + (sc_reg_in * sizeof(u32));
		break;
	case SCR_ACTIVE:
		ofs = SATA_ACTIVE;   /* active is not with the others */
		break;
	default:
		ofs = 0xffffffffU;
		break;
	}
	return ofs;
}

static int mv_scr_read(struct ata_link *link, unsigned int sc_reg_in, u32 *val)
{
	unsigned int ofs = mv_scr_offset(sc_reg_in);

	if (ofs != 0xffffffffU) {
		*val = readl(mv_ap_base(link->ap) + ofs);
		return 0;
	} else
		return -EINVAL;
}

static int mv_scr_write(struct ata_link *link, unsigned int sc_reg_in, u32 val)
{
	unsigned int ofs = mv_scr_offset(sc_reg_in);

	if (ofs != 0xffffffffU) {
		void __iomem *addr = mv_ap_base(link->ap) + ofs;
		if (sc_reg_in == SCR_CONTROL) {
			/*
			 * Workaround for 88SX60x1 FEr SATA#26:
			 *
			 * COMRESETs have to take care not to accidentally
			 * put the drive to sleep when writing SCR_CONTROL.
			 * Setting bits 12..15 prevents this problem.
			 *
			 * So if we see an outbound COMMRESET, set those bits.
			 * Ditto for the followup write that clears the reset.
			 *
			 * The proprietary driver does this for
			 * all chip versions, and so do we.
			 */
			if ((val & 0xf) == 1 || (readl(addr) & 0xf) == 1)
				val |= 0xf000;
		}
		writelfl(val, addr);
		return 0;
	} else
		return -EINVAL;
}

static void mv6_dev_config(struct ata_device *adev)
{
	/*
	 * Deal with Gen-II ("mv6") hardware quirks/restrictions:
	 *
	 * Gen-II does not support NCQ over a port multiplier
	 *  (no FIS-based switching).
	 */
	if (adev->flags & ATA_DFLAG_NCQ) {
		if (sata_pmp_attached(adev->link->ap)) {
			adev->flags &= ~ATA_DFLAG_NCQ;
			ata_dev_printk(adev, KERN_INFO,
				"NCQ disabled for command-based switching\n");
		}
	}
}

static int mv_qc_defer(struct ata_queued_cmd *qc)
{
	struct ata_link *link = qc->dev->link;
	struct ata_port *ap = link->ap;
	struct mv_port_priv *pp = ap->private_data;

	/*
	 * Don't allow new commands if we're in a delayed EH state
	 * for NCQ and/or FIS-based switching.
	 */
	if (pp->pp_flags & MV_PP_FLAG_DELAYED_EH)
		return ATA_DEFER_PORT;

	/* PIO commands need exclusive link: no other commands [DMA or PIO]
	 * can run concurrently.
	 * set excl_link when we want to send a PIO command in DMA mode
	 * or a non-NCQ command in NCQ mode.
	 * When we receive a command from that link, and there are no
	 * outstanding commands, mark a flag to clear excl_link and let
	 * the command go through.
	 */
	if (unlikely(ap->excl_link)) {
		if (link == ap->excl_link) {
			if (ap->nr_active_links)
				return ATA_DEFER_PORT;
			qc->flags |= ATA_QCFLAG_CLEAR_EXCL;
			return 0;
		} else
			return ATA_DEFER_PORT;
	}

	/*
	 * If the port is completely idle, then allow the new qc.
	 */
	if (ap->nr_active_links == 0)
		return 0;

	/*
	 * The port is operating in host queuing mode (EDMA) with NCQ
	 * enabled, allow multiple NCQ commands.  EDMA also allows
	 * queueing multiple DMA commands but libata core currently
	 * doesn't allow it.
	 */
	if ((pp->pp_flags & MV_PP_FLAG_EDMA_EN) &&
	    (pp->pp_flags & MV_PP_FLAG_NCQ_EN)) {
		if (ata_is_ncq(qc->tf.protocol))
			return 0;
		else {
			ap->excl_link = link;
			return ATA_DEFER_PORT;
		}
	}

	return ATA_DEFER_PORT;
}

static void mv_config_fbs(struct ata_port *ap, int want_ncq, int want_fbs)
{
	struct mv_port_priv *pp = ap->private_data;
	void __iomem *port_mmio;

	u32 fiscfg,   *old_fiscfg   = &pp->cached.fiscfg;
	u32 ltmode,   *old_ltmode   = &pp->cached.ltmode;
	u32 haltcond, *old_haltcond = &pp->cached.haltcond;

	ltmode   = *old_ltmode & ~LTMODE_BIT8;
	haltcond = *old_haltcond | EDMA_ERR_DEV;

	if (want_fbs) {
		fiscfg = *old_fiscfg | FISCFG_SINGLE_SYNC;
		ltmode = *old_ltmode | LTMODE_BIT8;
		if (want_ncq)
			haltcond &= ~EDMA_ERR_DEV;
		else
			fiscfg |=  FISCFG_WAIT_DEV_ERR;
	} else {
		fiscfg = *old_fiscfg & ~(FISCFG_SINGLE_SYNC | FISCFG_WAIT_DEV_ERR);
	}

	port_mmio = mv_ap_base(ap);
	mv_write_cached_reg(port_mmio + FISCFG, old_fiscfg, fiscfg);
	mv_write_cached_reg(port_mmio + LTMODE, old_ltmode, ltmode);
	mv_write_cached_reg(port_mmio + EDMA_HALTCOND, old_haltcond, haltcond);
}

static void mv_60x1_errata_sata25(struct ata_port *ap, int want_ncq)
{
	struct mv_host_priv *hpriv = ap->host->private_data;
	u32 old, new;

	/* workaround for 88SX60x1 FEr SATA#25 (part 1) */
	old = readl(hpriv->base + GPIO_PORT_CTL);
	if (want_ncq)
		new = old | (1 << 22);
	else
		new = old & ~(1 << 22);
	if (new != old)
		writel(new, hpriv->base + GPIO_PORT_CTL);
}

/**
 *	mv_bmdma_enable - set a magic bit on GEN_IIE to allow bmdma
 *	@ap: Port being initialized
 *
 *	There are two DMA modes on these chips:  basic DMA, and EDMA.
 *
 *	Bit-0 of the "EDMA RESERVED" register enables/disables use
 *	of basic DMA on the GEN_IIE versions of the chips.
 *
 *	This bit survives EDMA resets, and must be set for basic DMA
 *	to function, and should be cleared when EDMA is active.
 */
static void mv_bmdma_enable_iie(struct ata_port *ap, int enable_bmdma)
{
	struct mv_port_priv *pp = ap->private_data;
	u32 new, *old = &pp->cached.unknown_rsvd;

	if (enable_bmdma)
		new = *old | 1;
	else
		new = *old & ~1;
	mv_write_cached_reg(mv_ap_base(ap) + EDMA_UNKNOWN_RSVD, old, new);
}

/*
 * SOC chips have an issue whereby the HDD LEDs don't always blink
 * during I/O when NCQ is enabled. Enabling a special "LED blink" mode
 * of the SOC takes care of it, generating a steady blink rate when
 * any drive on the chip is active.
 *
 * Unfortunately, the blink mode is a global hardware setting for the SOC,
 * so we must use it whenever at least one port on the SOC has NCQ enabled.
 *
 * We turn "LED blink" off when NCQ is not in use anywhere, because the normal
 * LED operation works then, and provides better (more accurate) feedback.
 *
 * Note that this code assumes that an SOC never has more than one HC onboard.
 */
static void mv_soc_led_blink_enable(struct ata_port *ap)
{
	struct ata_host *host = ap->host;
	struct mv_host_priv *hpriv = host->private_data;
	void __iomem *hc_mmio;
	u32 led_ctrl;

	if (hpriv->hp_flags & MV_HP_QUIRK_LED_BLINK_EN)
		return;
	hpriv->hp_flags |= MV_HP_QUIRK_LED_BLINK_EN;
	hc_mmio = mv_hc_base_from_port(mv_host_base(host), ap->port_no);
	led_ctrl = readl(hc_mmio + SOC_LED_CTRL);
	writel(led_ctrl | SOC_LED_CTRL_BLINK, hc_mmio + SOC_LED_CTRL);
}

static void mv_soc_led_blink_disable(struct ata_port *ap)
{
	struct ata_host *host = ap->host;
	struct mv_host_priv *hpriv = host->private_data;
	void __iomem *hc_mmio;
	u32 led_ctrl;
	unsigned int port;

	if (!(hpriv->hp_flags & MV_HP_QUIRK_LED_BLINK_EN))
		return;

	/* disable led-blink only if no ports are using NCQ */
	for (port = 0; port < hpriv->n_ports; port++) {
		struct ata_port *this_ap = host->ports[port];
		struct mv_port_priv *pp = this_ap->private_data;

		if (pp->pp_flags & MV_PP_FLAG_NCQ_EN)
			return;
	}

	hpriv->hp_flags &= ~MV_HP_QUIRK_LED_BLINK_EN;
	hc_mmio = mv_hc_base_from_port(mv_host_base(host), ap->port_no);
	led_ctrl = readl(hc_mmio + SOC_LED_CTRL);
	writel(led_ctrl & ~SOC_LED_CTRL_BLINK, hc_mmio + SOC_LED_CTRL);
}

static void mv_edma_cfg(struct ata_port *ap, int want_ncq, int want_edma)
{
	u32 cfg;
	struct mv_port_priv *pp    = ap->private_data;
	struct mv_host_priv *hpriv = ap->host->private_data;
	void __iomem *port_mmio    = mv_ap_base(ap);

	/* set up non-NCQ EDMA configuration */
	cfg = EDMA_CFG_Q_DEPTH;		/* always 0x1f for *all* chips */
	pp->pp_flags &=
	  ~(MV_PP_FLAG_FBS_EN | MV_PP_FLAG_NCQ_EN | MV_PP_FLAG_FAKE_ATA_BUSY);

	if (IS_GEN_I(hpriv))
		cfg |= (1 << 8);	/* enab config burst size mask */

	else if (IS_GEN_II(hpriv)) {
		cfg |= EDMA_CFG_RD_BRST_EXT | EDMA_CFG_WR_BUFF_LEN;
		mv_60x1_errata_sata25(ap, want_ncq);

	} else if (IS_GEN_IIE(hpriv)) {
		int want_fbs = sata_pmp_attached(ap);
		/*
		 * Possible future enhancement:
		 *
		 * The chip can use FBS with non-NCQ, if we allow it,
		 * But first we need to have the error handling in place
		 * for this mode (datasheet section 7.3.15.4.2.3).
		 * So disallow non-NCQ FBS for now.
		 */
		want_fbs &= want_ncq;

		mv_config_fbs(ap, want_ncq, want_fbs);

		if (want_fbs) {
			pp->pp_flags |= MV_PP_FLAG_FBS_EN;
			cfg |= EDMA_CFG_EDMA_FBS; /* FIS-based switching */
		}

		cfg |= (1 << 23);	/* do not mask PM field in rx'd FIS */
		if (want_edma) {
			cfg |= (1 << 22); /* enab 4-entry host queue cache */
			if (!IS_SOC(hpriv))
				cfg |= (1 << 18); /* enab early completion */
		}
		if (hpriv->hp_flags & MV_HP_CUT_THROUGH)
			cfg |= (1 << 17); /* enab cut-thru (dis stor&forwrd) */
		mv_bmdma_enable_iie(ap, !want_edma);

		if (IS_SOC(hpriv)) {
			if (want_ncq)
				mv_soc_led_blink_enable(ap);
			else
				mv_soc_led_blink_disable(ap);
		}
	}

	if (want_ncq) {
		cfg |= EDMA_CFG_NCQ;
		pp->pp_flags |=  MV_PP_FLAG_NCQ_EN;
	}

	writelfl(cfg, port_mmio + EDMA_CFG);
}

static void mv_port_free_dma_mem(struct ata_port *ap)
{
	struct mv_host_priv *hpriv = ap->host->private_data;
	struct mv_port_priv *pp = ap->private_data;
	int tag;

	if (pp->crqb) {
		dma_pool_free(hpriv->crqb_pool, pp->crqb, pp->crqb_dma);
		pp->crqb = NULL;
	}
	if (pp->crpb) {
		dma_pool_free(hpriv->crpb_pool, pp->crpb, pp->crpb_dma);
		pp->crpb = NULL;
	}
	/*
	 * For GEN_I, there's no NCQ, so we have only a single sg_tbl.
	 * For later hardware, we have one unique sg_tbl per NCQ tag.
	 */
	for (tag = 0; tag < MV_MAX_Q_DEPTH; ++tag) {
		if (pp->sg_tbl[tag]) {
			if (tag == 0 || !IS_GEN_I(hpriv))
				dma_pool_free(hpriv->sg_tbl_pool,
					      pp->sg_tbl[tag],
					      pp->sg_tbl_dma[tag]);
			pp->sg_tbl[tag] = NULL;
		}
	}
}

/**
 *      mv_port_start - Port specific init/start routine.
 *      @ap: ATA channel to manipulate
 *
 *      Allocate and point to DMA memory, init port private memory,
 *      zero indices.
 *
 *      LOCKING:
 *      Inherited from caller.
 */
static int mv_port_start(struct ata_port *ap)
{
	struct device *dev = ap->host->dev;
	struct mv_host_priv *hpriv = ap->host->private_data;
	struct mv_port_priv *pp;
	unsigned long flags;
	int tag;

	pp = devm_kzalloc(dev, sizeof(*pp), GFP_KERNEL);
	if (!pp)
		return -ENOMEM;
	ap->private_data = pp;

	pp->crqb = dma_pool_alloc(hpriv->crqb_pool, GFP_KERNEL, &pp->crqb_dma);
	if (!pp->crqb)
		return -ENOMEM;
	memset(pp->crqb, 0, MV_CRQB_Q_SZ);

	pp->crpb = dma_pool_alloc(hpriv->crpb_pool, GFP_KERNEL, &pp->crpb_dma);
	if (!pp->crpb)
		goto out_port_free_dma_mem;
	memset(pp->crpb, 0, MV_CRPB_Q_SZ);

	/* 6041/6081 Rev. "C0" (and newer) are okay with async notify */
	if (hpriv->hp_flags & MV_HP_ERRATA_60X1C0)
		ap->flags |= ATA_FLAG_AN;
	/*
	 * For GEN_I, there's no NCQ, so we only allocate a single sg_tbl.
	 * For later hardware, we need one unique sg_tbl per NCQ tag.
	 */
	for (tag = 0; tag < MV_MAX_Q_DEPTH; ++tag) {
		if (tag == 0 || !IS_GEN_I(hpriv)) {
			pp->sg_tbl[tag] = dma_pool_alloc(hpriv->sg_tbl_pool,
					      GFP_KERNEL, &pp->sg_tbl_dma[tag]);
			if (!pp->sg_tbl[tag])
				goto out_port_free_dma_mem;
		} else {
			pp->sg_tbl[tag]     = pp->sg_tbl[0];
			pp->sg_tbl_dma[tag] = pp->sg_tbl_dma[0];
		}
	}

	spin_lock_irqsave(ap->lock, flags);
	mv_save_cached_regs(ap);
	mv_edma_cfg(ap, 0, 0);
	spin_unlock_irqrestore(ap->lock, flags);

	return 0;

out_port_free_dma_mem:
	mv_port_free_dma_mem(ap);
	return -ENOMEM;
}

/**
 *      mv_port_stop - Port specific cleanup/stop routine.
 *      @ap: ATA channel to manipulate
 *
 *      Stop DMA, cleanup port memory.
 *
 *      LOCKING:
 *      This routine uses the host lock to protect the DMA stop.
 */
static void mv_port_stop(struct ata_port *ap)
{
	unsigned long flags;

	spin_lock_irqsave(ap->lock, flags);
	mv_stop_edma(ap);
	mv_enable_port_irqs(ap, 0);
	spin_unlock_irqrestore(ap->lock, flags);
	mv_port_free_dma_mem(ap);
}

/**
 *      mv_fill_sg - Fill out the Marvell ePRD (scatter gather) entries
 *      @qc: queued command whose SG list to source from
 *
 *      Populate the SG list and mark the last entry.
 *
 *      LOCKING:
 *      Inherited from caller.
 */
static void mv_fill_sg(struct ata_queued_cmd *qc)
{
	struct mv_port_priv *pp = qc->ap->private_data;
	struct scatterlist *sg;
	struct mv_sg *mv_sg, *last_sg = NULL;
	unsigned int si;

	mv_sg = pp->sg_tbl[qc->tag];
	for_each_sg(qc->sg, sg, qc->n_elem, si) {
		dma_addr_t addr = sg_dma_address(sg);
		u32 sg_len = sg_dma_len(sg);

		while (sg_len) {
			u32 offset = addr & 0xffff;
			u32 len = sg_len;

			if (offset + len > 0x10000)
				len = 0x10000 - offset;

			mv_sg->addr = cpu_to_le32(addr & 0xffffffff);
			mv_sg->addr_hi = cpu_to_le32((addr >> 16) >> 16);
			mv_sg->flags_size = cpu_to_le32(len & 0xffff);
			mv_sg->reserved = 0;

			sg_len -= len;
			addr += len;

			last_sg = mv_sg;
			mv_sg++;
		}
	}

	if (likely(last_sg))
		last_sg->flags_size |= cpu_to_le32(EPRD_FLAG_END_OF_TBL);
	mb(); /* ensure data structure is visible to the chipset */
}

static void mv_crqb_pack_cmd(__le16 *cmdw, u8 data, u8 addr, unsigned last)
{
	u16 tmp = data | (addr << CRQB_CMD_ADDR_SHIFT) | CRQB_CMD_CS |
		(last ? CRQB_CMD_LAST : 0);
	*cmdw = cpu_to_le16(tmp);
}

/**
 *	mv_sff_irq_clear - Clear hardware interrupt after DMA.
 *	@ap: Port associated with this ATA transaction.
 *
 *	We need this only for ATAPI bmdma transactions,
 *	as otherwise we experience spurious interrupts
 *	after libata-sff handles the bmdma interrupts.
 */
static void mv_sff_irq_clear(struct ata_port *ap)
{
	mv_clear_and_enable_port_irqs(ap, mv_ap_base(ap), ERR_IRQ);
}

/**
 *	mv_check_atapi_dma - Filter ATAPI cmds which are unsuitable for DMA.
 *	@qc: queued command to check for chipset/DMA compatibility.
 *
 *	The bmdma engines cannot handle speculative data sizes
 *	(bytecount under/over flow).  So only allow DMA for
 *	data transfer commands with known data sizes.
 *
 *	LOCKING:
 *	Inherited from caller.
 */
static int mv_check_atapi_dma(struct ata_queued_cmd *qc)
{
	struct scsi_cmnd *scmd = qc->scsicmd;

	if (scmd) {
		switch (scmd->cmnd[0]) {
		case READ_6:
		case READ_10:
		case READ_12:
		case WRITE_6:
		case WRITE_10:
		case WRITE_12:
		case GPCMD_READ_CD:
		case GPCMD_SEND_DVD_STRUCTURE:
		case GPCMD_SEND_CUE_SHEET:
			return 0; /* DMA is safe */
		}
	}
	return -EOPNOTSUPP; /* use PIO instead */
}

/**
 *	mv_bmdma_setup - Set up BMDMA transaction
 *	@qc: queued command to prepare DMA for.
 *
 *	LOCKING:
 *	Inherited from caller.
 */
static void mv_bmdma_setup(struct ata_queued_cmd *qc)
{
	struct ata_port *ap = qc->ap;
	void __iomem *port_mmio = mv_ap_base(ap);
	struct mv_port_priv *pp = ap->private_data;

	mv_fill_sg(qc);

	/* clear all DMA cmd bits */
	writel(0, port_mmio + BMDMA_CMD);

	/* load PRD table addr. */
	writel((pp->sg_tbl_dma[qc->tag] >> 16) >> 16,
		port_mmio + BMDMA_PRD_HIGH);
	writelfl(pp->sg_tbl_dma[qc->tag],
		port_mmio + BMDMA_PRD_LOW);

	/* issue r/w command */
	ap->ops->sff_exec_command(ap, &qc->tf);
}

/**
 *	mv_bmdma_start - Start a BMDMA transaction
 *	@qc: queued command to start DMA on.
 *
 *	LOCKING:
 *	Inherited from caller.
 */
static void mv_bmdma_start(struct ata_queued_cmd *qc)
{
	struct ata_port *ap = qc->ap;
	void __iomem *port_mmio = mv_ap_base(ap);
	unsigned int rw = (qc->tf.flags & ATA_TFLAG_WRITE);
	u32 cmd = (rw ? 0 : ATA_DMA_WR) | ATA_DMA_START;

	/* start host DMA transaction */
	writelfl(cmd, port_mmio + BMDMA_CMD);
}

/**
 *	mv_bmdma_stop - Stop BMDMA transfer
 *	@qc: queued command to stop DMA on.
 *
 *	Clears the ATA_DMA_START flag in the bmdma control register
 *
 *	LOCKING:
 *	Inherited from caller.
 */
static void mv_bmdma_stop_ap(struct ata_port *ap)
{
	void __iomem *port_mmio = mv_ap_base(ap);
	u32 cmd;

	/* clear start/stop bit */
	cmd = readl(port_mmio + BMDMA_CMD);
	if (cmd & ATA_DMA_START) {
		cmd &= ~ATA_DMA_START;
		writelfl(cmd, port_mmio + BMDMA_CMD);
<<<<<<< HEAD

		/* one-PIO-cycle guaranteed wait, per spec, for HDMA1:0 transition */
		ata_sff_dma_pause(ap);
	}
}

=======

		/* one-PIO-cycle guaranteed wait, per spec, for HDMA1:0 transition */
		ata_sff_dma_pause(ap);
	}
}

>>>>>>> b55e9ac4
static void mv_bmdma_stop(struct ata_queued_cmd *qc)
{
	mv_bmdma_stop_ap(qc->ap);
}

/**
 *	mv_bmdma_status - Read BMDMA status
 *	@ap: port for which to retrieve DMA status.
 *
 *	Read and return equivalent of the sff BMDMA status register.
 *
 *	LOCKING:
 *	Inherited from caller.
 */
static u8 mv_bmdma_status(struct ata_port *ap)
{
	void __iomem *port_mmio = mv_ap_base(ap);
	u32 reg, status;

	/*
	 * Other bits are valid only if ATA_DMA_ACTIVE==0,
	 * and the ATA_DMA_INTR bit doesn't exist.
	 */
	reg = readl(port_mmio + BMDMA_STATUS);
	if (reg & ATA_DMA_ACTIVE)
		status = ATA_DMA_ACTIVE;
	else if (reg & ATA_DMA_ERR)
		status = (reg & ATA_DMA_ERR) | ATA_DMA_INTR;
	else {
		/*
		 * Just because DMA_ACTIVE is 0 (DMA completed),
		 * this does _not_ mean the device is "done".
		 * So we should not yet be signalling ATA_DMA_INTR
		 * in some cases.  Eg. DSM/TRIM, and perhaps others.
		 */
		mv_bmdma_stop_ap(ap);
		if (ioread8(ap->ioaddr.altstatus_addr) & ATA_BUSY)
			status = 0;
		else
			status = ATA_DMA_INTR;
	}
	return status;
}

static void mv_rw_multi_errata_sata24(struct ata_queued_cmd *qc)
{
	struct ata_taskfile *tf = &qc->tf;
	/*
	 * Workaround for 88SX60x1 FEr SATA#24.
	 *
	 * Chip may corrupt WRITEs if multi_count >= 4kB.
	 * Note that READs are unaffected.
	 *
	 * It's not clear if this errata really means "4K bytes",
	 * or if it always happens for multi_count > 7
	 * regardless of device sector_size.
	 *
	 * So, for safety, any write with multi_count > 7
	 * gets converted here into a regular PIO write instead:
	 */
	if ((tf->flags & ATA_TFLAG_WRITE) && is_multi_taskfile(tf)) {
		if (qc->dev->multi_count > 7) {
			switch (tf->command) {
			case ATA_CMD_WRITE_MULTI:
				tf->command = ATA_CMD_PIO_WRITE;
				break;
			case ATA_CMD_WRITE_MULTI_FUA_EXT:
				tf->flags &= ~ATA_TFLAG_FUA; /* ugh */
				/* fall through */
			case ATA_CMD_WRITE_MULTI_EXT:
				tf->command = ATA_CMD_PIO_WRITE_EXT;
				break;
			}
		}
	}
}

/**
 *      mv_qc_prep - Host specific command preparation.
 *      @qc: queued command to prepare
 *
 *      This routine simply redirects to the general purpose routine
 *      if command is not DMA.  Else, it handles prep of the CRQB
 *      (command request block), does some sanity checking, and calls
 *      the SG load routine.
 *
 *      LOCKING:
 *      Inherited from caller.
 */
static void mv_qc_prep(struct ata_queued_cmd *qc)
{
	struct ata_port *ap = qc->ap;
	struct mv_port_priv *pp = ap->private_data;
	__le16 *cw;
	struct ata_taskfile *tf = &qc->tf;
	u16 flags = 0;
	unsigned in_index;

	switch (tf->protocol) {
	case ATA_PROT_DMA:
		if (tf->command == ATA_CMD_DSM)
			return;
		/* fall-thru */
	case ATA_PROT_NCQ:
		break;	/* continue below */
	case ATA_PROT_PIO:
		mv_rw_multi_errata_sata24(qc);
		return;
	default:
		return;
	}

	/* Fill in command request block
	 */
	if (!(tf->flags & ATA_TFLAG_WRITE))
		flags |= CRQB_FLAG_READ;
	WARN_ON(MV_MAX_Q_DEPTH <= qc->tag);
	flags |= qc->tag << CRQB_TAG_SHIFT;
	flags |= (qc->dev->link->pmp & 0xf) << CRQB_PMP_SHIFT;

	/* get current queue index from software */
	in_index = pp->req_idx;

	pp->crqb[in_index].sg_addr =
		cpu_to_le32(pp->sg_tbl_dma[qc->tag] & 0xffffffff);
	pp->crqb[in_index].sg_addr_hi =
		cpu_to_le32((pp->sg_tbl_dma[qc->tag] >> 16) >> 16);
	pp->crqb[in_index].ctrl_flags = cpu_to_le16(flags);

	cw = &pp->crqb[in_index].ata_cmd[0];

	/* Sadly, the CRQB cannot accommodate all registers--there are
	 * only 11 bytes...so we must pick and choose required
	 * registers based on the command.  So, we drop feature and
	 * hob_feature for [RW] DMA commands, but they are needed for
	 * NCQ.  NCQ will drop hob_nsect, which is not needed there
	 * (nsect is used only for the tag; feat/hob_feat hold true nsect).
	 */
	switch (tf->command) {
	case ATA_CMD_READ:
	case ATA_CMD_READ_EXT:
	case ATA_CMD_WRITE:
	case ATA_CMD_WRITE_EXT:
	case ATA_CMD_WRITE_FUA_EXT:
		mv_crqb_pack_cmd(cw++, tf->hob_nsect, ATA_REG_NSECT, 0);
		break;
	case ATA_CMD_FPDMA_READ:
	case ATA_CMD_FPDMA_WRITE:
		mv_crqb_pack_cmd(cw++, tf->hob_feature, ATA_REG_FEATURE, 0);
		mv_crqb_pack_cmd(cw++, tf->feature, ATA_REG_FEATURE, 0);
		break;
	default:
		/* The only other commands EDMA supports in non-queued and
		 * non-NCQ mode are: [RW] STREAM DMA and W DMA FUA EXT, none
		 * of which are defined/used by Linux.  If we get here, this
		 * driver needs work.
		 *
		 * FIXME: modify libata to give qc_prep a return value and
		 * return error here.
		 */
		BUG_ON(tf->command);
		break;
	}
	mv_crqb_pack_cmd(cw++, tf->nsect, ATA_REG_NSECT, 0);
	mv_crqb_pack_cmd(cw++, tf->hob_lbal, ATA_REG_LBAL, 0);
	mv_crqb_pack_cmd(cw++, tf->lbal, ATA_REG_LBAL, 0);
	mv_crqb_pack_cmd(cw++, tf->hob_lbam, ATA_REG_LBAM, 0);
	mv_crqb_pack_cmd(cw++, tf->lbam, ATA_REG_LBAM, 0);
	mv_crqb_pack_cmd(cw++, tf->hob_lbah, ATA_REG_LBAH, 0);
	mv_crqb_pack_cmd(cw++, tf->lbah, ATA_REG_LBAH, 0);
	mv_crqb_pack_cmd(cw++, tf->device, ATA_REG_DEVICE, 0);
	mv_crqb_pack_cmd(cw++, tf->command, ATA_REG_CMD, 1);	/* last */

	if (!(qc->flags & ATA_QCFLAG_DMAMAP))
		return;
	mv_fill_sg(qc);
}

/**
 *      mv_qc_prep_iie - Host specific command preparation.
 *      @qc: queued command to prepare
 *
 *      This routine simply redirects to the general purpose routine
 *      if command is not DMA.  Else, it handles prep of the CRQB
 *      (command request block), does some sanity checking, and calls
 *      the SG load routine.
 *
 *      LOCKING:
 *      Inherited from caller.
 */
static void mv_qc_prep_iie(struct ata_queued_cmd *qc)
{
	struct ata_port *ap = qc->ap;
	struct mv_port_priv *pp = ap->private_data;
	struct mv_crqb_iie *crqb;
	struct ata_taskfile *tf = &qc->tf;
	unsigned in_index;
	u32 flags = 0;

	if ((tf->protocol != ATA_PROT_DMA) &&
	    (tf->protocol != ATA_PROT_NCQ))
		return;
	if (tf->command == ATA_CMD_DSM)
		return;  /* use bmdma for this */

	/* Fill in Gen IIE command request block */
	if (!(tf->flags & ATA_TFLAG_WRITE))
		flags |= CRQB_FLAG_READ;

	WARN_ON(MV_MAX_Q_DEPTH <= qc->tag);
	flags |= qc->tag << CRQB_TAG_SHIFT;
	flags |= qc->tag << CRQB_HOSTQ_SHIFT;
	flags |= (qc->dev->link->pmp & 0xf) << CRQB_PMP_SHIFT;

	/* get current queue index from software */
	in_index = pp->req_idx;

	crqb = (struct mv_crqb_iie *) &pp->crqb[in_index];
	crqb->addr = cpu_to_le32(pp->sg_tbl_dma[qc->tag] & 0xffffffff);
	crqb->addr_hi = cpu_to_le32((pp->sg_tbl_dma[qc->tag] >> 16) >> 16);
	crqb->flags = cpu_to_le32(flags);

	crqb->ata_cmd[0] = cpu_to_le32(
			(tf->command << 16) |
			(tf->feature << 24)
		);
	crqb->ata_cmd[1] = cpu_to_le32(
			(tf->lbal << 0) |
			(tf->lbam << 8) |
			(tf->lbah << 16) |
			(tf->device << 24)
		);
	crqb->ata_cmd[2] = cpu_to_le32(
			(tf->hob_lbal << 0) |
			(tf->hob_lbam << 8) |
			(tf->hob_lbah << 16) |
			(tf->hob_feature << 24)
		);
	crqb->ata_cmd[3] = cpu_to_le32(
			(tf->nsect << 0) |
			(tf->hob_nsect << 8)
		);

	if (!(qc->flags & ATA_QCFLAG_DMAMAP))
		return;
	mv_fill_sg(qc);
}

/**
 *	mv_sff_check_status - fetch device status, if valid
 *	@ap: ATA port to fetch status from
 *
 *	When using command issue via mv_qc_issue_fis(),
 *	the initial ATA_BUSY state does not show up in the
 *	ATA status (shadow) register.  This can confuse libata!
 *
 *	So we have a hook here to fake ATA_BUSY for that situation,
 *	until the first time a BUSY, DRQ, or ERR bit is seen.
 *
 *	The rest of the time, it simply returns the ATA status register.
 */
static u8 mv_sff_check_status(struct ata_port *ap)
{
	u8 stat = ioread8(ap->ioaddr.status_addr);
	struct mv_port_priv *pp = ap->private_data;

	if (pp->pp_flags & MV_PP_FLAG_FAKE_ATA_BUSY) {
		if (stat & (ATA_BUSY | ATA_DRQ | ATA_ERR))
			pp->pp_flags &= ~MV_PP_FLAG_FAKE_ATA_BUSY;
		else
			stat = ATA_BUSY;
	}
	return stat;
}

/**
 *	mv_send_fis - Send a FIS, using the "Vendor-Unique FIS" register
 *	@fis: fis to be sent
 *	@nwords: number of 32-bit words in the fis
 */
static unsigned int mv_send_fis(struct ata_port *ap, u32 *fis, int nwords)
{
	void __iomem *port_mmio = mv_ap_base(ap);
	u32 ifctl, old_ifctl, ifstat;
	int i, timeout = 200, final_word = nwords - 1;

	/* Initiate FIS transmission mode */
	old_ifctl = readl(port_mmio + SATA_IFCTL);
	ifctl = 0x100 | (old_ifctl & 0xf);
	writelfl(ifctl, port_mmio + SATA_IFCTL);

	/* Send all words of the FIS except for the final word */
	for (i = 0; i < final_word; ++i)
		writel(fis[i], port_mmio + VENDOR_UNIQUE_FIS);

	/* Flag end-of-transmission, and then send the final word */
	writelfl(ifctl | 0x200, port_mmio + SATA_IFCTL);
	writelfl(fis[final_word], port_mmio + VENDOR_UNIQUE_FIS);

	/*
	 * Wait for FIS transmission to complete.
	 * This typically takes just a single iteration.
	 */
	do {
		ifstat = readl(port_mmio + SATA_IFSTAT);
	} while (!(ifstat & 0x1000) && --timeout);

	/* Restore original port configuration */
	writelfl(old_ifctl, port_mmio + SATA_IFCTL);

	/* See if it worked */
	if ((ifstat & 0x3000) != 0x1000) {
		ata_port_printk(ap, KERN_WARNING,
				"%s transmission error, ifstat=%08x\n",
				__func__, ifstat);
		return AC_ERR_OTHER;
	}
	return 0;
}

/**
 *	mv_qc_issue_fis - Issue a command directly as a FIS
 *	@qc: queued command to start
 *
 *	Note that the ATA shadow registers are not updated
 *	after command issue, so the device will appear "READY"
 *	if polled, even while it is BUSY processing the command.
 *
 *	So we use a status hook to fake ATA_BUSY until the drive changes state.
 *
 *	Note: we don't get updated shadow regs on *completion*
 *	of non-data commands. So avoid sending them via this function,
 *	as they will appear to have completed immediately.
 *
 *	GEN_IIE has special registers that we could get the result tf from,
 *	but earlier chipsets do not.  For now, we ignore those registers.
 */
static unsigned int mv_qc_issue_fis(struct ata_queued_cmd *qc)
{
	struct ata_port *ap = qc->ap;
	struct mv_port_priv *pp = ap->private_data;
	struct ata_link *link = qc->dev->link;
	u32 fis[5];
	int err = 0;

	ata_tf_to_fis(&qc->tf, link->pmp, 1, (void *)fis);
	err = mv_send_fis(ap, fis, ARRAY_SIZE(fis));
	if (err)
		return err;

	switch (qc->tf.protocol) {
	case ATAPI_PROT_PIO:
		pp->pp_flags |= MV_PP_FLAG_FAKE_ATA_BUSY;
		/* fall through */
	case ATAPI_PROT_NODATA:
		ap->hsm_task_state = HSM_ST_FIRST;
		break;
	case ATA_PROT_PIO:
		pp->pp_flags |= MV_PP_FLAG_FAKE_ATA_BUSY;
		if (qc->tf.flags & ATA_TFLAG_WRITE)
			ap->hsm_task_state = HSM_ST_FIRST;
		else
			ap->hsm_task_state = HSM_ST;
		break;
	default:
		ap->hsm_task_state = HSM_ST_LAST;
		break;
	}

	if (qc->tf.flags & ATA_TFLAG_POLLING)
		ata_sff_queue_pio_task(link, 0);
	return 0;
}

/**
 *      mv_qc_issue - Initiate a command to the host
 *      @qc: queued command to start
 *
 *      This routine simply redirects to the general purpose routine
 *      if command is not DMA.  Else, it sanity checks our local
 *      caches of the request producer/consumer indices then enables
 *      DMA and bumps the request producer index.
 *
 *      LOCKING:
 *      Inherited from caller.
 */
static unsigned int mv_qc_issue(struct ata_queued_cmd *qc)
{
	static int limit_warnings = 10;
	struct ata_port *ap = qc->ap;
	void __iomem *port_mmio = mv_ap_base(ap);
	struct mv_port_priv *pp = ap->private_data;
	u32 in_index;
	unsigned int port_irqs;

	pp->pp_flags &= ~MV_PP_FLAG_FAKE_ATA_BUSY; /* paranoia */

	switch (qc->tf.protocol) {
	case ATA_PROT_DMA:
		if (qc->tf.command == ATA_CMD_DSM) {
			if (!ap->ops->bmdma_setup)  /* no bmdma on GEN_I */
				return AC_ERR_OTHER;
			break;  /* use bmdma for this */
		}
		/* fall thru */
	case ATA_PROT_NCQ:
		mv_start_edma(ap, port_mmio, pp, qc->tf.protocol);
		pp->req_idx = (pp->req_idx + 1) & MV_MAX_Q_DEPTH_MASK;
		in_index = pp->req_idx << EDMA_REQ_Q_PTR_SHIFT;

		/* Write the request in pointer to kick the EDMA to life */
		writelfl((pp->crqb_dma & EDMA_REQ_Q_BASE_LO_MASK) | in_index,
					port_mmio + EDMA_REQ_Q_IN_PTR);
		return 0;

	case ATA_PROT_PIO:
		/*
		 * Errata SATA#16, SATA#24: warn if multiple DRQs expected.
		 *
		 * Someday, we might implement special polling workarounds
		 * for these, but it all seems rather unnecessary since we
		 * normally use only DMA for commands which transfer more
		 * than a single block of data.
		 *
		 * Much of the time, this could just work regardless.
		 * So for now, just log the incident, and allow the attempt.
		 */
		if (limit_warnings > 0 && (qc->nbytes / qc->sect_size) > 1) {
			--limit_warnings;
			ata_link_printk(qc->dev->link, KERN_WARNING, DRV_NAME
					": attempting PIO w/multiple DRQ: "
					"this may fail due to h/w errata\n");
		}
		/* drop through */
	case ATA_PROT_NODATA:
	case ATAPI_PROT_PIO:
	case ATAPI_PROT_NODATA:
		if (ap->flags & ATA_FLAG_PIO_POLLING)
			qc->tf.flags |= ATA_TFLAG_POLLING;
		break;
	}

	if (qc->tf.flags & ATA_TFLAG_POLLING)
		port_irqs = ERR_IRQ;	/* mask device interrupt when polling */
	else
		port_irqs = ERR_IRQ | DONE_IRQ;	/* unmask all interrupts */

	/*
	 * We're about to send a non-EDMA capable command to the
	 * port.  Turn off EDMA so there won't be problems accessing
	 * shadow block, etc registers.
	 */
	mv_stop_edma(ap);
	mv_clear_and_enable_port_irqs(ap, mv_ap_base(ap), port_irqs);
	mv_pmp_select(ap, qc->dev->link->pmp);

	if (qc->tf.command == ATA_CMD_READ_LOG_EXT) {
		struct mv_host_priv *hpriv = ap->host->private_data;
		/*
		 * Workaround for 88SX60x1 FEr SATA#25 (part 2).
		 *
		 * After any NCQ error, the READ_LOG_EXT command
		 * from libata-eh *must* use mv_qc_issue_fis().
		 * Otherwise it might fail, due to chip errata.
		 *
		 * Rather than special-case it, we'll just *always*
		 * use this method here for READ_LOG_EXT, making for
		 * easier testing.
		 */
		if (IS_GEN_II(hpriv))
			return mv_qc_issue_fis(qc);
	}
	return ata_bmdma_qc_issue(qc);
}

static struct ata_queued_cmd *mv_get_active_qc(struct ata_port *ap)
{
	struct mv_port_priv *pp = ap->private_data;
	struct ata_queued_cmd *qc;

	if (pp->pp_flags & MV_PP_FLAG_NCQ_EN)
		return NULL;
	qc = ata_qc_from_tag(ap, ap->link.active_tag);
	if (qc && !(qc->tf.flags & ATA_TFLAG_POLLING))
		return qc;
	return NULL;
}

static void mv_pmp_error_handler(struct ata_port *ap)
{
	unsigned int pmp, pmp_map;
	struct mv_port_priv *pp = ap->private_data;

	if (pp->pp_flags & MV_PP_FLAG_DELAYED_EH) {
		/*
		 * Perform NCQ error analysis on failed PMPs
		 * before we freeze the port entirely.
		 *
		 * The failed PMPs are marked earlier by mv_pmp_eh_prep().
		 */
		pmp_map = pp->delayed_eh_pmp_map;
		pp->pp_flags &= ~MV_PP_FLAG_DELAYED_EH;
		for (pmp = 0; pmp_map != 0; pmp++) {
			unsigned int this_pmp = (1 << pmp);
			if (pmp_map & this_pmp) {
				struct ata_link *link = &ap->pmp_link[pmp];
				pmp_map &= ~this_pmp;
				ata_eh_analyze_ncq_error(link);
			}
		}
		ata_port_freeze(ap);
	}
	sata_pmp_error_handler(ap);
}

static unsigned int mv_get_err_pmp_map(struct ata_port *ap)
{
	void __iomem *port_mmio = mv_ap_base(ap);

	return readl(port_mmio + SATA_TESTCTL) >> 16;
}

static void mv_pmp_eh_prep(struct ata_port *ap, unsigned int pmp_map)
{
	struct ata_eh_info *ehi;
	unsigned int pmp;

	/*
	 * Initialize EH info for PMPs which saw device errors
	 */
	ehi = &ap->link.eh_info;
	for (pmp = 0; pmp_map != 0; pmp++) {
		unsigned int this_pmp = (1 << pmp);
		if (pmp_map & this_pmp) {
			struct ata_link *link = &ap->pmp_link[pmp];

			pmp_map &= ~this_pmp;
			ehi = &link->eh_info;
			ata_ehi_clear_desc(ehi);
			ata_ehi_push_desc(ehi, "dev err");
			ehi->err_mask |= AC_ERR_DEV;
			ehi->action |= ATA_EH_RESET;
			ata_link_abort(link);
		}
	}
}

static int mv_req_q_empty(struct ata_port *ap)
{
	void __iomem *port_mmio = mv_ap_base(ap);
	u32 in_ptr, out_ptr;

	in_ptr  = (readl(port_mmio + EDMA_REQ_Q_IN_PTR)
			>> EDMA_REQ_Q_PTR_SHIFT) & MV_MAX_Q_DEPTH_MASK;
	out_ptr = (readl(port_mmio + EDMA_REQ_Q_OUT_PTR)
			>> EDMA_REQ_Q_PTR_SHIFT) & MV_MAX_Q_DEPTH_MASK;
	return (in_ptr == out_ptr);	/* 1 == queue_is_empty */
}

static int mv_handle_fbs_ncq_dev_err(struct ata_port *ap)
{
	struct mv_port_priv *pp = ap->private_data;
	int failed_links;
	unsigned int old_map, new_map;

	/*
	 * Device error during FBS+NCQ operation:
	 *
	 * Set a port flag to prevent further I/O being enqueued.
	 * Leave the EDMA running to drain outstanding commands from this port.
	 * Perform the post-mortem/EH only when all responses are complete.
	 * Follow recovery sequence from 6042/7042 datasheet (7.3.15.4.2.2).
	 */
	if (!(pp->pp_flags & MV_PP_FLAG_DELAYED_EH)) {
		pp->pp_flags |= MV_PP_FLAG_DELAYED_EH;
		pp->delayed_eh_pmp_map = 0;
	}
	old_map = pp->delayed_eh_pmp_map;
	new_map = old_map | mv_get_err_pmp_map(ap);

	if (old_map != new_map) {
		pp->delayed_eh_pmp_map = new_map;
		mv_pmp_eh_prep(ap, new_map & ~old_map);
	}
	failed_links = hweight16(new_map);

	ata_port_printk(ap, KERN_INFO, "%s: pmp_map=%04x qc_map=%04x "
			"failed_links=%d nr_active_links=%d\n",
			__func__, pp->delayed_eh_pmp_map,
			ap->qc_active, failed_links,
			ap->nr_active_links);

	if (ap->nr_active_links <= failed_links && mv_req_q_empty(ap)) {
		mv_process_crpb_entries(ap, pp);
		mv_stop_edma(ap);
		mv_eh_freeze(ap);
		ata_port_printk(ap, KERN_INFO, "%s: done\n", __func__);
		return 1;	/* handled */
	}
	ata_port_printk(ap, KERN_INFO, "%s: waiting\n", __func__);
	return 1;	/* handled */
}

static int mv_handle_fbs_non_ncq_dev_err(struct ata_port *ap)
{
	/*
	 * Possible future enhancement:
	 *
	 * FBS+non-NCQ operation is not yet implemented.
	 * See related notes in mv_edma_cfg().
	 *
	 * Device error during FBS+non-NCQ operation:
	 *
	 * We need to snapshot the shadow registers for each failed command.
	 * Follow recovery sequence from 6042/7042 datasheet (7.3.15.4.2.3).
	 */
	return 0;	/* not handled */
}

static int mv_handle_dev_err(struct ata_port *ap, u32 edma_err_cause)
{
	struct mv_port_priv *pp = ap->private_data;

	if (!(pp->pp_flags & MV_PP_FLAG_EDMA_EN))
		return 0;	/* EDMA was not active: not handled */
	if (!(pp->pp_flags & MV_PP_FLAG_FBS_EN))
		return 0;	/* FBS was not active: not handled */

	if (!(edma_err_cause & EDMA_ERR_DEV))
		return 0;	/* non DEV error: not handled */
	edma_err_cause &= ~EDMA_ERR_IRQ_TRANSIENT;
	if (edma_err_cause & ~(EDMA_ERR_DEV | EDMA_ERR_SELF_DIS))
		return 0;	/* other problems: not handled */

	if (pp->pp_flags & MV_PP_FLAG_NCQ_EN) {
		/*
		 * EDMA should NOT have self-disabled for this case.
		 * If it did, then something is wrong elsewhere,
		 * and we cannot handle it here.
		 */
		if (edma_err_cause & EDMA_ERR_SELF_DIS) {
			ata_port_printk(ap, KERN_WARNING,
				"%s: err_cause=0x%x pp_flags=0x%x\n",
				__func__, edma_err_cause, pp->pp_flags);
			return 0; /* not handled */
		}
		return mv_handle_fbs_ncq_dev_err(ap);
	} else {
		/*
		 * EDMA should have self-disabled for this case.
		 * If it did not, then something is wrong elsewhere,
		 * and we cannot handle it here.
		 */
		if (!(edma_err_cause & EDMA_ERR_SELF_DIS)) {
			ata_port_printk(ap, KERN_WARNING,
				"%s: err_cause=0x%x pp_flags=0x%x\n",
				__func__, edma_err_cause, pp->pp_flags);
			return 0; /* not handled */
		}
		return mv_handle_fbs_non_ncq_dev_err(ap);
	}
	return 0;	/* not handled */
}

static void mv_unexpected_intr(struct ata_port *ap, int edma_was_enabled)
{
	struct ata_eh_info *ehi = &ap->link.eh_info;
	char *when = "idle";

	ata_ehi_clear_desc(ehi);
	if (edma_was_enabled) {
		when = "EDMA enabled";
	} else {
		struct ata_queued_cmd *qc = ata_qc_from_tag(ap, ap->link.active_tag);
		if (qc && (qc->tf.flags & ATA_TFLAG_POLLING))
			when = "polling";
	}
	ata_ehi_push_desc(ehi, "unexpected device interrupt while %s", when);
	ehi->err_mask |= AC_ERR_OTHER;
	ehi->action   |= ATA_EH_RESET;
	ata_port_freeze(ap);
}

/**
 *      mv_err_intr - Handle error interrupts on the port
 *      @ap: ATA channel to manipulate
 *
 *      Most cases require a full reset of the chip's state machine,
 *      which also performs a COMRESET.
 *      Also, if the port disabled DMA, update our cached copy to match.
 *
 *      LOCKING:
 *      Inherited from caller.
 */
static void mv_err_intr(struct ata_port *ap)
{
	void __iomem *port_mmio = mv_ap_base(ap);
	u32 edma_err_cause, eh_freeze_mask, serr = 0;
	u32 fis_cause = 0;
	struct mv_port_priv *pp = ap->private_data;
	struct mv_host_priv *hpriv = ap->host->private_data;
	unsigned int action = 0, err_mask = 0;
	struct ata_eh_info *ehi = &ap->link.eh_info;
	struct ata_queued_cmd *qc;
	int abort = 0;

	/*
	 * Read and clear the SError and err_cause bits.
	 * For GenIIe, if EDMA_ERR_TRANS_IRQ_7 is set, we also must read/clear
	 * the FIS_IRQ_CAUSE register before clearing edma_err_cause.
	 */
	sata_scr_read(&ap->link, SCR_ERROR, &serr);
	sata_scr_write_flush(&ap->link, SCR_ERROR, serr);

	edma_err_cause = readl(port_mmio + EDMA_ERR_IRQ_CAUSE);
	if (IS_GEN_IIE(hpriv) && (edma_err_cause & EDMA_ERR_TRANS_IRQ_7)) {
		fis_cause = readl(port_mmio + FIS_IRQ_CAUSE);
		writelfl(~fis_cause, port_mmio + FIS_IRQ_CAUSE);
	}
	writelfl(~edma_err_cause, port_mmio + EDMA_ERR_IRQ_CAUSE);

	if (edma_err_cause & EDMA_ERR_DEV) {
		/*
		 * Device errors during FIS-based switching operation
		 * require special handling.
		 */
		if (mv_handle_dev_err(ap, edma_err_cause))
			return;
	}

	qc = mv_get_active_qc(ap);
	ata_ehi_clear_desc(ehi);
	ata_ehi_push_desc(ehi, "edma_err_cause=%08x pp_flags=%08x",
			  edma_err_cause, pp->pp_flags);

	if (IS_GEN_IIE(hpriv) && (edma_err_cause & EDMA_ERR_TRANS_IRQ_7)) {
		ata_ehi_push_desc(ehi, "fis_cause=%08x", fis_cause);
		if (fis_cause & FIS_IRQ_CAUSE_AN) {
			u32 ec = edma_err_cause &
			       ~(EDMA_ERR_TRANS_IRQ_7 | EDMA_ERR_IRQ_TRANSIENT);
			sata_async_notification(ap);
			if (!ec)
				return; /* Just an AN; no need for the nukes */
			ata_ehi_push_desc(ehi, "SDB notify");
		}
	}
	/*
	 * All generations share these EDMA error cause bits:
	 */
	if (edma_err_cause & EDMA_ERR_DEV) {
		err_mask |= AC_ERR_DEV;
		action |= ATA_EH_RESET;
		ata_ehi_push_desc(ehi, "dev error");
	}
	if (edma_err_cause & (EDMA_ERR_D_PAR | EDMA_ERR_PRD_PAR |
			EDMA_ERR_CRQB_PAR | EDMA_ERR_CRPB_PAR |
			EDMA_ERR_INTRL_PAR)) {
		err_mask |= AC_ERR_ATA_BUS;
		action |= ATA_EH_RESET;
		ata_ehi_push_desc(ehi, "parity error");
	}
	if (edma_err_cause & (EDMA_ERR_DEV_DCON | EDMA_ERR_DEV_CON)) {
		ata_ehi_hotplugged(ehi);
		ata_ehi_push_desc(ehi, edma_err_cause & EDMA_ERR_DEV_DCON ?
			"dev disconnect" : "dev connect");
		action |= ATA_EH_RESET;
	}

	/*
	 * Gen-I has a different SELF_DIS bit,
	 * different FREEZE bits, and no SERR bit:
	 */
	if (IS_GEN_I(hpriv)) {
		eh_freeze_mask = EDMA_EH_FREEZE_5;
		if (edma_err_cause & EDMA_ERR_SELF_DIS_5) {
			pp->pp_flags &= ~MV_PP_FLAG_EDMA_EN;
			ata_ehi_push_desc(ehi, "EDMA self-disable");
		}
	} else {
		eh_freeze_mask = EDMA_EH_FREEZE;
		if (edma_err_cause & EDMA_ERR_SELF_DIS) {
			pp->pp_flags &= ~MV_PP_FLAG_EDMA_EN;
			ata_ehi_push_desc(ehi, "EDMA self-disable");
		}
		if (edma_err_cause & EDMA_ERR_SERR) {
			ata_ehi_push_desc(ehi, "SError=%08x", serr);
			err_mask |= AC_ERR_ATA_BUS;
			action |= ATA_EH_RESET;
		}
	}

	if (!err_mask) {
		err_mask = AC_ERR_OTHER;
		action |= ATA_EH_RESET;
	}

	ehi->serror |= serr;
	ehi->action |= action;

	if (qc)
		qc->err_mask |= err_mask;
	else
		ehi->err_mask |= err_mask;

	if (err_mask == AC_ERR_DEV) {
		/*
		 * Cannot do ata_port_freeze() here,
		 * because it would kill PIO access,
		 * which is needed for further diagnosis.
		 */
		mv_eh_freeze(ap);
		abort = 1;
	} else if (edma_err_cause & eh_freeze_mask) {
		/*
		 * Note to self: ata_port_freeze() calls ata_port_abort()
		 */
		ata_port_freeze(ap);
	} else {
		abort = 1;
	}

	if (abort) {
		if (qc)
			ata_link_abort(qc->dev->link);
		else
			ata_port_abort(ap);
	}
}

static bool mv_process_crpb_response(struct ata_port *ap,
		struct mv_crpb *response, unsigned int tag, int ncq_enabled)
{
	u8 ata_status;
	u16 edma_status = le16_to_cpu(response->flags);

	/*
	 * edma_status from a response queue entry:
	 *   LSB is from EDMA_ERR_IRQ_CAUSE (non-NCQ only).
	 *   MSB is saved ATA status from command completion.
	 */
	if (!ncq_enabled) {
		u8 err_cause = edma_status & 0xff & ~EDMA_ERR_DEV;
		if (err_cause) {
			/*
			 * Error will be seen/handled by
			 * mv_err_intr().  So do nothing at all here.
			 */
			return false;
		}
	}
	ata_status = edma_status >> CRPB_FLAG_STATUS_SHIFT;
	if (!ac_err_mask(ata_status))
		return true;
	/* else: leave it for mv_err_intr() */
	return false;
}

static void mv_process_crpb_entries(struct ata_port *ap, struct mv_port_priv *pp)
{
	void __iomem *port_mmio = mv_ap_base(ap);
	struct mv_host_priv *hpriv = ap->host->private_data;
	u32 in_index;
	bool work_done = false;
	u32 done_mask = 0;
	int ncq_enabled = (pp->pp_flags & MV_PP_FLAG_NCQ_EN);

	/* Get the hardware queue position index */
	in_index = (readl(port_mmio + EDMA_RSP_Q_IN_PTR)
			>> EDMA_RSP_Q_PTR_SHIFT) & MV_MAX_Q_DEPTH_MASK;

	/* Process new responses from since the last time we looked */
	while (in_index != pp->resp_idx) {
		unsigned int tag;
		struct mv_crpb *response = &pp->crpb[pp->resp_idx];

		pp->resp_idx = (pp->resp_idx + 1) & MV_MAX_Q_DEPTH_MASK;

		if (IS_GEN_I(hpriv)) {
			/* 50xx: no NCQ, only one command active at a time */
			tag = ap->link.active_tag;
		} else {
			/* Gen II/IIE: get command tag from CRPB entry */
			tag = le16_to_cpu(response->id) & 0x1f;
		}
		if (mv_process_crpb_response(ap, response, tag, ncq_enabled))
			done_mask |= 1 << tag;
		work_done = true;
	}

	if (work_done) {
		ata_qc_complete_multiple(ap, ap->qc_active ^ done_mask);

		/* Update the software queue position index in hardware */
		writelfl((pp->crpb_dma & EDMA_RSP_Q_BASE_LO_MASK) |
			 (pp->resp_idx << EDMA_RSP_Q_PTR_SHIFT),
			 port_mmio + EDMA_RSP_Q_OUT_PTR);
	}
}

static void mv_port_intr(struct ata_port *ap, u32 port_cause)
{
	struct mv_port_priv *pp;
	int edma_was_enabled;

	/*
	 * Grab a snapshot of the EDMA_EN flag setting,
	 * so that we have a consistent view for this port,
	 * even if something we call of our routines changes it.
	 */
	pp = ap->private_data;
	edma_was_enabled = (pp->pp_flags & MV_PP_FLAG_EDMA_EN);
	/*
	 * Process completed CRPB response(s) before other events.
	 */
	if (edma_was_enabled && (port_cause & DONE_IRQ)) {
		mv_process_crpb_entries(ap, pp);
		if (pp->pp_flags & MV_PP_FLAG_DELAYED_EH)
			mv_handle_fbs_ncq_dev_err(ap);
	}
	/*
	 * Handle chip-reported errors, or continue on to handle PIO.
	 */
	if (unlikely(port_cause & ERR_IRQ)) {
		mv_err_intr(ap);
	} else if (!edma_was_enabled) {
		struct ata_queued_cmd *qc = mv_get_active_qc(ap);
		if (qc)
			ata_bmdma_port_intr(ap, qc);
		else
			mv_unexpected_intr(ap, edma_was_enabled);
	}
}

/**
 *      mv_host_intr - Handle all interrupts on the given host controller
 *      @host: host specific structure
 *      @main_irq_cause: Main interrupt cause register for the chip.
 *
 *      LOCKING:
 *      Inherited from caller.
 */
static int mv_host_intr(struct ata_host *host, u32 main_irq_cause)
{
	struct mv_host_priv *hpriv = host->private_data;
	void __iomem *mmio = hpriv->base, *hc_mmio;
	unsigned int handled = 0, port;

	/* If asserted, clear the "all ports" IRQ coalescing bit */
	if (main_irq_cause & ALL_PORTS_COAL_DONE)
		writel(~ALL_PORTS_COAL_IRQ, mmio + IRQ_COAL_CAUSE);

	for (port = 0; port < hpriv->n_ports; port++) {
		struct ata_port *ap = host->ports[port];
		unsigned int p, shift, hardport, port_cause;

		MV_PORT_TO_SHIFT_AND_HARDPORT(port, shift, hardport);
		/*
		 * Each hc within the host has its own hc_irq_cause register,
		 * where the interrupting ports bits get ack'd.
		 */
		if (hardport == 0) {	/* first port on this hc ? */
			u32 hc_cause = (main_irq_cause >> shift) & HC0_IRQ_PEND;
			u32 port_mask, ack_irqs;
			/*
			 * Skip this entire hc if nothing pending for any ports
			 */
			if (!hc_cause) {
				port += MV_PORTS_PER_HC - 1;
				continue;
			}
			/*
			 * We don't need/want to read the hc_irq_cause register,
			 * because doing so hurts performance, and
			 * main_irq_cause already gives us everything we need.
			 *
			 * But we do have to *write* to the hc_irq_cause to ack
			 * the ports that we are handling this time through.
			 *
			 * This requires that we create a bitmap for those
			 * ports which interrupted us, and use that bitmap
			 * to ack (only) those ports via hc_irq_cause.
			 */
			ack_irqs = 0;
			if (hc_cause & PORTS_0_3_COAL_DONE)
				ack_irqs = HC_COAL_IRQ;
			for (p = 0; p < MV_PORTS_PER_HC; ++p) {
				if ((port + p) >= hpriv->n_ports)
					break;
				port_mask = (DONE_IRQ | ERR_IRQ) << (p * 2);
				if (hc_cause & port_mask)
					ack_irqs |= (DMA_IRQ | DEV_IRQ) << p;
			}
			hc_mmio = mv_hc_base_from_port(mmio, port);
			writelfl(~ack_irqs, hc_mmio + HC_IRQ_CAUSE);
			handled = 1;
		}
		/*
		 * Handle interrupts signalled for this port:
		 */
		port_cause = (main_irq_cause >> shift) & (DONE_IRQ | ERR_IRQ);
		if (port_cause)
			mv_port_intr(ap, port_cause);
	}
	return handled;
}

static int mv_pci_error(struct ata_host *host, void __iomem *mmio)
{
	struct mv_host_priv *hpriv = host->private_data;
	struct ata_port *ap;
	struct ata_queued_cmd *qc;
	struct ata_eh_info *ehi;
	unsigned int i, err_mask, printed = 0;
	u32 err_cause;

	err_cause = readl(mmio + hpriv->irq_cause_offset);

	dev_printk(KERN_ERR, host->dev, "PCI ERROR; PCI IRQ cause=0x%08x\n",
		   err_cause);

	DPRINTK("All regs @ PCI error\n");
	mv_dump_all_regs(mmio, -1, to_pci_dev(host->dev));

	writelfl(0, mmio + hpriv->irq_cause_offset);

	for (i = 0; i < host->n_ports; i++) {
		ap = host->ports[i];
		if (!ata_link_offline(&ap->link)) {
			ehi = &ap->link.eh_info;
			ata_ehi_clear_desc(ehi);
			if (!printed++)
				ata_ehi_push_desc(ehi,
					"PCI err cause 0x%08x", err_cause);
			err_mask = AC_ERR_HOST_BUS;
			ehi->action = ATA_EH_RESET;
			qc = ata_qc_from_tag(ap, ap->link.active_tag);
			if (qc)
				qc->err_mask |= err_mask;
			else
				ehi->err_mask |= err_mask;

			ata_port_freeze(ap);
		}
	}
	return 1;	/* handled */
}

/**
 *      mv_interrupt - Main interrupt event handler
 *      @irq: unused
 *      @dev_instance: private data; in this case the host structure
 *
 *      Read the read only register to determine if any host
 *      controllers have pending interrupts.  If so, call lower level
 *      routine to handle.  Also check for PCI errors which are only
 *      reported here.
 *
 *      LOCKING:
 *      This routine holds the host lock while processing pending
 *      interrupts.
 */
static irqreturn_t mv_interrupt(int irq, void *dev_instance)
{
	struct ata_host *host = dev_instance;
	struct mv_host_priv *hpriv = host->private_data;
	unsigned int handled = 0;
	int using_msi = hpriv->hp_flags & MV_HP_FLAG_MSI;
	u32 main_irq_cause, pending_irqs;

	spin_lock(&host->lock);

	/* for MSI:  block new interrupts while in here */
	if (using_msi)
		mv_write_main_irq_mask(0, hpriv);

	main_irq_cause = readl(hpriv->main_irq_cause_addr);
	pending_irqs   = main_irq_cause & hpriv->main_irq_mask;
	/*
	 * Deal with cases where we either have nothing pending, or have read
	 * a bogus register value which can indicate HW removal or PCI fault.
	 */
	if (pending_irqs && main_irq_cause != 0xffffffffU) {
		if (unlikely((pending_irqs & PCI_ERR) && !IS_SOC(hpriv)))
			handled = mv_pci_error(host, hpriv->base);
		else
			handled = mv_host_intr(host, pending_irqs);
	}

	/* for MSI: unmask; interrupt cause bits will retrigger now */
	if (using_msi)
		mv_write_main_irq_mask(hpriv->main_irq_mask, hpriv);

	spin_unlock(&host->lock);

	return IRQ_RETVAL(handled);
}

static unsigned int mv5_scr_offset(unsigned int sc_reg_in)
{
	unsigned int ofs;

	switch (sc_reg_in) {
	case SCR_STATUS:
	case SCR_ERROR:
	case SCR_CONTROL:
		ofs = sc_reg_in * sizeof(u32);
		break;
	default:
		ofs = 0xffffffffU;
		break;
	}
	return ofs;
}

static int mv5_scr_read(struct ata_link *link, unsigned int sc_reg_in, u32 *val)
{
	struct mv_host_priv *hpriv = link->ap->host->private_data;
	void __iomem *mmio = hpriv->base;
	void __iomem *addr = mv5_phy_base(mmio, link->ap->port_no);
	unsigned int ofs = mv5_scr_offset(sc_reg_in);

	if (ofs != 0xffffffffU) {
		*val = readl(addr + ofs);
		return 0;
	} else
		return -EINVAL;
}

static int mv5_scr_write(struct ata_link *link, unsigned int sc_reg_in, u32 val)
{
	struct mv_host_priv *hpriv = link->ap->host->private_data;
	void __iomem *mmio = hpriv->base;
	void __iomem *addr = mv5_phy_base(mmio, link->ap->port_no);
	unsigned int ofs = mv5_scr_offset(sc_reg_in);

	if (ofs != 0xffffffffU) {
		writelfl(val, addr + ofs);
		return 0;
	} else
		return -EINVAL;
}

static void mv5_reset_bus(struct ata_host *host, void __iomem *mmio)
{
	struct pci_dev *pdev = to_pci_dev(host->dev);
	int early_5080;

	early_5080 = (pdev->device == 0x5080) && (pdev->revision == 0);

	if (!early_5080) {
		u32 tmp = readl(mmio + MV_PCI_EXP_ROM_BAR_CTL);
		tmp |= (1 << 0);
		writel(tmp, mmio + MV_PCI_EXP_ROM_BAR_CTL);
	}

	mv_reset_pci_bus(host, mmio);
}

static void mv5_reset_flash(struct mv_host_priv *hpriv, void __iomem *mmio)
{
	writel(0x0fcfffff, mmio + FLASH_CTL);
}

static void mv5_read_preamp(struct mv_host_priv *hpriv, int idx,
			   void __iomem *mmio)
{
	void __iomem *phy_mmio = mv5_phy_base(mmio, idx);
	u32 tmp;

	tmp = readl(phy_mmio + MV5_PHY_MODE);

	hpriv->signal[idx].pre = tmp & 0x1800;	/* bits 12:11 */
	hpriv->signal[idx].amps = tmp & 0xe0;	/* bits 7:5 */
}

static void mv5_enable_leds(struct mv_host_priv *hpriv, void __iomem *mmio)
{
	u32 tmp;

	writel(0, mmio + GPIO_PORT_CTL);

	/* FIXME: handle MV_HP_ERRATA_50XXB2 errata */

	tmp = readl(mmio + MV_PCI_EXP_ROM_BAR_CTL);
	tmp |= ~(1 << 0);
	writel(tmp, mmio + MV_PCI_EXP_ROM_BAR_CTL);
}

static void mv5_phy_errata(struct mv_host_priv *hpriv, void __iomem *mmio,
			   unsigned int port)
{
	void __iomem *phy_mmio = mv5_phy_base(mmio, port);
	const u32 mask = (1<<12) | (1<<11) | (1<<7) | (1<<6) | (1<<5);
	u32 tmp;
	int fix_apm_sq = (hpriv->hp_flags & MV_HP_ERRATA_50XXB0);

	if (fix_apm_sq) {
		tmp = readl(phy_mmio + MV5_LTMODE);
		tmp |= (1 << 19);
		writel(tmp, phy_mmio + MV5_LTMODE);

		tmp = readl(phy_mmio + MV5_PHY_CTL);
		tmp &= ~0x3;
		tmp |= 0x1;
		writel(tmp, phy_mmio + MV5_PHY_CTL);
	}

	tmp = readl(phy_mmio + MV5_PHY_MODE);
	tmp &= ~mask;
	tmp |= hpriv->signal[port].pre;
	tmp |= hpriv->signal[port].amps;
	writel(tmp, phy_mmio + MV5_PHY_MODE);
}


#undef ZERO
#define ZERO(reg) writel(0, port_mmio + (reg))
static void mv5_reset_hc_port(struct mv_host_priv *hpriv, void __iomem *mmio,
			     unsigned int port)
{
	void __iomem *port_mmio = mv_port_base(mmio, port);

	mv_reset_channel(hpriv, mmio, port);

	ZERO(0x028);	/* command */
	writel(0x11f, port_mmio + EDMA_CFG);
	ZERO(0x004);	/* timer */
	ZERO(0x008);	/* irq err cause */
	ZERO(0x00c);	/* irq err mask */
	ZERO(0x010);	/* rq bah */
	ZERO(0x014);	/* rq inp */
	ZERO(0x018);	/* rq outp */
	ZERO(0x01c);	/* respq bah */
	ZERO(0x024);	/* respq outp */
	ZERO(0x020);	/* respq inp */
	ZERO(0x02c);	/* test control */
	writel(0xbc, port_mmio + EDMA_IORDY_TMOUT);
}
#undef ZERO

#define ZERO(reg) writel(0, hc_mmio + (reg))
static void mv5_reset_one_hc(struct mv_host_priv *hpriv, void __iomem *mmio,
			unsigned int hc)
{
	void __iomem *hc_mmio = mv_hc_base(mmio, hc);
	u32 tmp;

	ZERO(0x00c);
	ZERO(0x010);
	ZERO(0x014);
	ZERO(0x018);

	tmp = readl(hc_mmio + 0x20);
	tmp &= 0x1c1c1c1c;
	tmp |= 0x03030303;
	writel(tmp, hc_mmio + 0x20);
}
#undef ZERO

static int mv5_reset_hc(struct mv_host_priv *hpriv, void __iomem *mmio,
			unsigned int n_hc)
{
	unsigned int hc, port;

	for (hc = 0; hc < n_hc; hc++) {
		for (port = 0; port < MV_PORTS_PER_HC; port++)
			mv5_reset_hc_port(hpriv, mmio,
					  (hc * MV_PORTS_PER_HC) + port);

		mv5_reset_one_hc(hpriv, mmio, hc);
	}

	return 0;
}

#undef ZERO
#define ZERO(reg) writel(0, mmio + (reg))
static void mv_reset_pci_bus(struct ata_host *host, void __iomem *mmio)
{
	struct mv_host_priv *hpriv = host->private_data;
	u32 tmp;

	tmp = readl(mmio + MV_PCI_MODE);
	tmp &= 0xff00ffff;
	writel(tmp, mmio + MV_PCI_MODE);

	ZERO(MV_PCI_DISC_TIMER);
	ZERO(MV_PCI_MSI_TRIGGER);
	writel(0x000100ff, mmio + MV_PCI_XBAR_TMOUT);
	ZERO(MV_PCI_SERR_MASK);
	ZERO(hpriv->irq_cause_offset);
	ZERO(hpriv->irq_mask_offset);
	ZERO(MV_PCI_ERR_LOW_ADDRESS);
	ZERO(MV_PCI_ERR_HIGH_ADDRESS);
	ZERO(MV_PCI_ERR_ATTRIBUTE);
	ZERO(MV_PCI_ERR_COMMAND);
}
#undef ZERO

static void mv6_reset_flash(struct mv_host_priv *hpriv, void __iomem *mmio)
{
	u32 tmp;

	mv5_reset_flash(hpriv, mmio);

	tmp = readl(mmio + GPIO_PORT_CTL);
	tmp &= 0x3;
	tmp |= (1 << 5) | (1 << 6);
	writel(tmp, mmio + GPIO_PORT_CTL);
}

/**
 *      mv6_reset_hc - Perform the 6xxx global soft reset
 *      @mmio: base address of the HBA
 *
 *      This routine only applies to 6xxx parts.
 *
 *      LOCKING:
 *      Inherited from caller.
 */
static int mv6_reset_hc(struct mv_host_priv *hpriv, void __iomem *mmio,
			unsigned int n_hc)
{
	void __iomem *reg = mmio + PCI_MAIN_CMD_STS;
	int i, rc = 0;
	u32 t;

	/* Following procedure defined in PCI "main command and status
	 * register" table.
	 */
	t = readl(reg);
	writel(t | STOP_PCI_MASTER, reg);

	for (i = 0; i < 1000; i++) {
		udelay(1);
		t = readl(reg);
		if (PCI_MASTER_EMPTY & t)
			break;
	}
	if (!(PCI_MASTER_EMPTY & t)) {
		printk(KERN_ERR DRV_NAME ": PCI master won't flush\n");
		rc = 1;
		goto done;
	}

	/* set reset */
	i = 5;
	do {
		writel(t | GLOB_SFT_RST, reg);
		t = readl(reg);
		udelay(1);
	} while (!(GLOB_SFT_RST & t) && (i-- > 0));

	if (!(GLOB_SFT_RST & t)) {
		printk(KERN_ERR DRV_NAME ": can't set global reset\n");
		rc = 1;
		goto done;
	}

	/* clear reset and *reenable the PCI master* (not mentioned in spec) */
	i = 5;
	do {
		writel(t & ~(GLOB_SFT_RST | STOP_PCI_MASTER), reg);
		t = readl(reg);
		udelay(1);
	} while ((GLOB_SFT_RST & t) && (i-- > 0));

	if (GLOB_SFT_RST & t) {
		printk(KERN_ERR DRV_NAME ": can't clear global reset\n");
		rc = 1;
	}
done:
	return rc;
}

static void mv6_read_preamp(struct mv_host_priv *hpriv, int idx,
			   void __iomem *mmio)
{
	void __iomem *port_mmio;
	u32 tmp;

	tmp = readl(mmio + RESET_CFG);
	if ((tmp & (1 << 0)) == 0) {
		hpriv->signal[idx].amps = 0x7 << 8;
		hpriv->signal[idx].pre = 0x1 << 5;
		return;
	}

	port_mmio = mv_port_base(mmio, idx);
	tmp = readl(port_mmio + PHY_MODE2);

	hpriv->signal[idx].amps = tmp & 0x700;	/* bits 10:8 */
	hpriv->signal[idx].pre = tmp & 0xe0;	/* bits 7:5 */
}

static void mv6_enable_leds(struct mv_host_priv *hpriv, void __iomem *mmio)
{
	writel(0x00000060, mmio + GPIO_PORT_CTL);
}

static void mv6_phy_errata(struct mv_host_priv *hpriv, void __iomem *mmio,
			   unsigned int port)
{
	void __iomem *port_mmio = mv_port_base(mmio, port);

	u32 hp_flags = hpriv->hp_flags;
	int fix_phy_mode2 =
		hp_flags & (MV_HP_ERRATA_60X1B2 | MV_HP_ERRATA_60X1C0);
	int fix_phy_mode4 =
		hp_flags & (MV_HP_ERRATA_60X1B2 | MV_HP_ERRATA_60X1C0);
	u32 m2, m3;

	if (fix_phy_mode2) {
		m2 = readl(port_mmio + PHY_MODE2);
		m2 &= ~(1 << 16);
		m2 |= (1 << 31);
		writel(m2, port_mmio + PHY_MODE2);

		udelay(200);

		m2 = readl(port_mmio + PHY_MODE2);
		m2 &= ~((1 << 16) | (1 << 31));
		writel(m2, port_mmio + PHY_MODE2);

		udelay(200);
	}

	/*
	 * Gen-II/IIe PHY_MODE3 errata RM#2:
	 * Achieves better receiver noise performance than the h/w default:
	 */
	m3 = readl(port_mmio + PHY_MODE3);
	m3 = (m3 & 0x1f) | (0x5555601 << 5);

	/* Guideline 88F5182 (GL# SATA-S11) */
	if (IS_SOC(hpriv))
		m3 &= ~0x1c;

	if (fix_phy_mode4) {
		u32 m4 = readl(port_mmio + PHY_MODE4);
		/*
		 * Enforce reserved-bit restrictions on GenIIe devices only.
		 * For earlier chipsets, force only the internal config field
		 *  (workaround for errata FEr SATA#10 part 1).
		 */
		if (IS_GEN_IIE(hpriv))
			m4 = (m4 & ~PHY_MODE4_RSVD_ZEROS) | PHY_MODE4_RSVD_ONES;
		else
			m4 = (m4 & ~PHY_MODE4_CFG_MASK) | PHY_MODE4_CFG_VALUE;
		writel(m4, port_mmio + PHY_MODE4);
	}
	/*
	 * Workaround for 60x1-B2 errata SATA#13:
	 * Any write to PHY_MODE4 (above) may corrupt PHY_MODE3,
	 * so we must always rewrite PHY_MODE3 after PHY_MODE4.
	 * Or ensure we use writelfl() when writing PHY_MODE4.
	 */
	writel(m3, port_mmio + PHY_MODE3);

	/* Revert values of pre-emphasis and signal amps to the saved ones */
	m2 = readl(port_mmio + PHY_MODE2);

	m2 &= ~MV_M2_PREAMP_MASK;
	m2 |= hpriv->signal[port].amps;
	m2 |= hpriv->signal[port].pre;
	m2 &= ~(1 << 16);

	/* according to mvSata 3.6.1, some IIE values are fixed */
	if (IS_GEN_IIE(hpriv)) {
		m2 &= ~0xC30FF01F;
		m2 |= 0x0000900F;
	}

	writel(m2, port_mmio + PHY_MODE2);
}

/* TODO: use the generic LED interface to configure the SATA Presence */
/* & Acitivy LEDs on the board */
static void mv_soc_enable_leds(struct mv_host_priv *hpriv,
				      void __iomem *mmio)
{
	return;
}

static void mv_soc_read_preamp(struct mv_host_priv *hpriv, int idx,
			   void __iomem *mmio)
{
	void __iomem *port_mmio;
	u32 tmp;

	port_mmio = mv_port_base(mmio, idx);
	tmp = readl(port_mmio + PHY_MODE2);

	hpriv->signal[idx].amps = tmp & 0x700;	/* bits 10:8 */
	hpriv->signal[idx].pre = tmp & 0xe0;	/* bits 7:5 */
}

#undef ZERO
#define ZERO(reg) writel(0, port_mmio + (reg))
static void mv_soc_reset_hc_port(struct mv_host_priv *hpriv,
					void __iomem *mmio, unsigned int port)
{
	void __iomem *port_mmio = mv_port_base(mmio, port);

	mv_reset_channel(hpriv, mmio, port);

	ZERO(0x028);		/* command */
	writel(0x101f, port_mmio + EDMA_CFG);
	ZERO(0x004);		/* timer */
	ZERO(0x008);		/* irq err cause */
	ZERO(0x00c);		/* irq err mask */
	ZERO(0x010);		/* rq bah */
	ZERO(0x014);		/* rq inp */
	ZERO(0x018);		/* rq outp */
	ZERO(0x01c);		/* respq bah */
	ZERO(0x024);		/* respq outp */
	ZERO(0x020);		/* respq inp */
	ZERO(0x02c);		/* test control */
	writel(0x800, port_mmio + EDMA_IORDY_TMOUT);
}

#undef ZERO

#define ZERO(reg) writel(0, hc_mmio + (reg))
static void mv_soc_reset_one_hc(struct mv_host_priv *hpriv,
				       void __iomem *mmio)
{
	void __iomem *hc_mmio = mv_hc_base(mmio, 0);

	ZERO(0x00c);
	ZERO(0x010);
	ZERO(0x014);

}

#undef ZERO

static int mv_soc_reset_hc(struct mv_host_priv *hpriv,
				  void __iomem *mmio, unsigned int n_hc)
{
	unsigned int port;

	for (port = 0; port < hpriv->n_ports; port++)
		mv_soc_reset_hc_port(hpriv, mmio, port);

	mv_soc_reset_one_hc(hpriv, mmio);

	return 0;
}

static void mv_soc_reset_flash(struct mv_host_priv *hpriv,
				      void __iomem *mmio)
{
	return;
}

static void mv_soc_reset_bus(struct ata_host *host, void __iomem *mmio)
{
	return;
}

static void mv_soc_65n_phy_errata(struct mv_host_priv *hpriv,
				  void __iomem *mmio, unsigned int port)
{
	void __iomem *port_mmio = mv_port_base(mmio, port);
	u32	reg;

	reg = readl(port_mmio + PHY_MODE3);
	reg &= ~(0x3 << 27);	/* SELMUPF (bits 28:27) to 1 */
	reg |= (0x1 << 27);
	reg &= ~(0x3 << 29);	/* SELMUPI (bits 30:29) to 1 */
	reg |= (0x1 << 29);
	writel(reg, port_mmio + PHY_MODE3);

	reg = readl(port_mmio + PHY_MODE4);
	reg &= ~0x1;	/* SATU_OD8 (bit 0) to 0, reserved bit 16 must be set */
	reg |= (0x1 << 16);
	writel(reg, port_mmio + PHY_MODE4);

	reg = readl(port_mmio + PHY_MODE9_GEN2);
	reg &= ~0xf;	/* TXAMP[3:0] (bits 3:0) to 8 */
	reg |= 0x8;
	reg &= ~(0x1 << 14);	/* TXAMP[4] (bit 14) to 0 */
	writel(reg, port_mmio + PHY_MODE9_GEN2);

	reg = readl(port_mmio + PHY_MODE9_GEN1);
	reg &= ~0xf;	/* TXAMP[3:0] (bits 3:0) to 8 */
	reg |= 0x8;
	reg &= ~(0x1 << 14);	/* TXAMP[4] (bit 14) to 0 */
	writel(reg, port_mmio + PHY_MODE9_GEN1);
}

/**
 *	soc_is_65 - check if the soc is 65 nano device
 *
 *	Detect the type of the SoC, this is done by reading the PHYCFG_OFS
 *	register, this register should contain non-zero value and it exists only
 *	in the 65 nano devices, when reading it from older devices we get 0.
 */
static bool soc_is_65n(struct mv_host_priv *hpriv)
{
	void __iomem *port0_mmio = mv_port_base(hpriv->base, 0);

	if (readl(port0_mmio + PHYCFG_OFS))
		return true;
	return false;
}

static void mv_setup_ifcfg(void __iomem *port_mmio, int want_gen2i)
{
	u32 ifcfg = readl(port_mmio + SATA_IFCFG);

	ifcfg = (ifcfg & 0xf7f) | 0x9b1000;	/* from chip spec */
	if (want_gen2i)
		ifcfg |= (1 << 7);		/* enable gen2i speed */
	writelfl(ifcfg, port_mmio + SATA_IFCFG);
}

static void mv_reset_channel(struct mv_host_priv *hpriv, void __iomem *mmio,
			     unsigned int port_no)
{
	void __iomem *port_mmio = mv_port_base(mmio, port_no);

	/*
	 * The datasheet warns against setting EDMA_RESET when EDMA is active
	 * (but doesn't say what the problem might be).  So we first try
	 * to disable the EDMA engine before doing the EDMA_RESET operation.
	 */
	mv_stop_edma_engine(port_mmio);
	writelfl(EDMA_RESET, port_mmio + EDMA_CMD);

	if (!IS_GEN_I(hpriv)) {
		/* Enable 3.0gb/s link speed: this survives EDMA_RESET */
		mv_setup_ifcfg(port_mmio, 1);
	}
	/*
	 * Strobing EDMA_RESET here causes a hard reset of the SATA transport,
	 * link, and physical layers.  It resets all SATA interface registers
	 * (except for SATA_IFCFG), and issues a COMRESET to the dev.
	 */
	writelfl(EDMA_RESET, port_mmio + EDMA_CMD);
	udelay(25);	/* allow reset propagation */
	writelfl(0, port_mmio + EDMA_CMD);

	hpriv->ops->phy_errata(hpriv, mmio, port_no);

	if (IS_GEN_I(hpriv))
		mdelay(1);
}

static void mv_pmp_select(struct ata_port *ap, int pmp)
{
	if (sata_pmp_supported(ap)) {
		void __iomem *port_mmio = mv_ap_base(ap);
		u32 reg = readl(port_mmio + SATA_IFCTL);
		int old = reg & 0xf;

		if (old != pmp) {
			reg = (reg & ~0xf) | pmp;
			writelfl(reg, port_mmio + SATA_IFCTL);
		}
	}
}

static int mv_pmp_hardreset(struct ata_link *link, unsigned int *class,
				unsigned long deadline)
{
	mv_pmp_select(link->ap, sata_srst_pmp(link));
	return sata_std_hardreset(link, class, deadline);
}

static int mv_softreset(struct ata_link *link, unsigned int *class,
				unsigned long deadline)
{
	mv_pmp_select(link->ap, sata_srst_pmp(link));
	return ata_sff_softreset(link, class, deadline);
}

static int mv_hardreset(struct ata_link *link, unsigned int *class,
			unsigned long deadline)
{
	struct ata_port *ap = link->ap;
	struct mv_host_priv *hpriv = ap->host->private_data;
	struct mv_port_priv *pp = ap->private_data;
	void __iomem *mmio = hpriv->base;
	int rc, attempts = 0, extra = 0;
	u32 sstatus;
	bool online;

	mv_reset_channel(hpriv, mmio, ap->port_no);
	pp->pp_flags &= ~MV_PP_FLAG_EDMA_EN;
	pp->pp_flags &=
	  ~(MV_PP_FLAG_FBS_EN | MV_PP_FLAG_NCQ_EN | MV_PP_FLAG_FAKE_ATA_BUSY);

	/* Workaround for errata FEr SATA#10 (part 2) */
	do {
		const unsigned long *timing =
				sata_ehc_deb_timing(&link->eh_context);

		rc = sata_link_hardreset(link, timing, deadline + extra,
					 &online, NULL);
		rc = online ? -EAGAIN : rc;
		if (rc)
			return rc;
		sata_scr_read(link, SCR_STATUS, &sstatus);
		if (!IS_GEN_I(hpriv) && ++attempts >= 5 && sstatus == 0x121) {
			/* Force 1.5gb/s link speed and try again */
			mv_setup_ifcfg(mv_ap_base(ap), 0);
			if (time_after(jiffies + HZ, deadline))
				extra = HZ; /* only extend it once, max */
		}
	} while (sstatus != 0x0 && sstatus != 0x113 && sstatus != 0x123);
	mv_save_cached_regs(ap);
	mv_edma_cfg(ap, 0, 0);

	return rc;
}

static void mv_eh_freeze(struct ata_port *ap)
{
	mv_stop_edma(ap);
	mv_enable_port_irqs(ap, 0);
}

static void mv_eh_thaw(struct ata_port *ap)
{
	struct mv_host_priv *hpriv = ap->host->private_data;
	unsigned int port = ap->port_no;
	unsigned int hardport = mv_hardport_from_port(port);
	void __iomem *hc_mmio = mv_hc_base_from_port(hpriv->base, port);
	void __iomem *port_mmio = mv_ap_base(ap);
	u32 hc_irq_cause;

	/* clear EDMA errors on this port */
	writel(0, port_mmio + EDMA_ERR_IRQ_CAUSE);

	/* clear pending irq events */
	hc_irq_cause = ~((DEV_IRQ | DMA_IRQ) << hardport);
	writelfl(hc_irq_cause, hc_mmio + HC_IRQ_CAUSE);

	mv_enable_port_irqs(ap, ERR_IRQ);
}

/**
 *      mv_port_init - Perform some early initialization on a single port.
 *      @port: libata data structure storing shadow register addresses
 *      @port_mmio: base address of the port
 *
 *      Initialize shadow register mmio addresses, clear outstanding
 *      interrupts on the port, and unmask interrupts for the future
 *      start of the port.
 *
 *      LOCKING:
 *      Inherited from caller.
 */
static void mv_port_init(struct ata_ioports *port,  void __iomem *port_mmio)
{
	void __iomem *serr, *shd_base = port_mmio + SHD_BLK;

	/* PIO related setup
	 */
	port->data_addr = shd_base + (sizeof(u32) * ATA_REG_DATA);
	port->error_addr =
		port->feature_addr = shd_base + (sizeof(u32) * ATA_REG_ERR);
	port->nsect_addr = shd_base + (sizeof(u32) * ATA_REG_NSECT);
	port->lbal_addr = shd_base + (sizeof(u32) * ATA_REG_LBAL);
	port->lbam_addr = shd_base + (sizeof(u32) * ATA_REG_LBAM);
	port->lbah_addr = shd_base + (sizeof(u32) * ATA_REG_LBAH);
	port->device_addr = shd_base + (sizeof(u32) * ATA_REG_DEVICE);
	port->status_addr =
		port->command_addr = shd_base + (sizeof(u32) * ATA_REG_STATUS);
	/* special case: control/altstatus doesn't have ATA_REG_ address */
	port->altstatus_addr = port->ctl_addr = shd_base + SHD_CTL_AST;

	/* Clear any currently outstanding port interrupt conditions */
	serr = port_mmio + mv_scr_offset(SCR_ERROR);
	writelfl(readl(serr), serr);
	writelfl(0, port_mmio + EDMA_ERR_IRQ_CAUSE);

	/* unmask all non-transient EDMA error interrupts */
	writelfl(~EDMA_ERR_IRQ_TRANSIENT, port_mmio + EDMA_ERR_IRQ_MASK);

	VPRINTK("EDMA cfg=0x%08x EDMA IRQ err cause/mask=0x%08x/0x%08x\n",
		readl(port_mmio + EDMA_CFG),
		readl(port_mmio + EDMA_ERR_IRQ_CAUSE),
		readl(port_mmio + EDMA_ERR_IRQ_MASK));
}

static unsigned int mv_in_pcix_mode(struct ata_host *host)
{
	struct mv_host_priv *hpriv = host->private_data;
	void __iomem *mmio = hpriv->base;
	u32 reg;

	if (IS_SOC(hpriv) || !IS_PCIE(hpriv))
		return 0;	/* not PCI-X capable */
	reg = readl(mmio + MV_PCI_MODE);
	if ((reg & MV_PCI_MODE_MASK) == 0)
		return 0;	/* conventional PCI mode */
	return 1;	/* chip is in PCI-X mode */
}

static int mv_pci_cut_through_okay(struct ata_host *host)
{
	struct mv_host_priv *hpriv = host->private_data;
	void __iomem *mmio = hpriv->base;
	u32 reg;

	if (!mv_in_pcix_mode(host)) {
		reg = readl(mmio + MV_PCI_COMMAND);
		if (reg & MV_PCI_COMMAND_MRDTRIG)
			return 0; /* not okay */
	}
	return 1; /* okay */
}

static void mv_60x1b2_errata_pci7(struct ata_host *host)
{
	struct mv_host_priv *hpriv = host->private_data;
	void __iomem *mmio = hpriv->base;

	/* workaround for 60x1-B2 errata PCI#7 */
	if (mv_in_pcix_mode(host)) {
		u32 reg = readl(mmio + MV_PCI_COMMAND);
		writelfl(reg & ~MV_PCI_COMMAND_MWRCOM, mmio + MV_PCI_COMMAND);
	}
}

static int mv_chip_id(struct ata_host *host, unsigned int board_idx)
{
	struct pci_dev *pdev = to_pci_dev(host->dev);
	struct mv_host_priv *hpriv = host->private_data;
	u32 hp_flags = hpriv->hp_flags;

	switch (board_idx) {
	case chip_5080:
		hpriv->ops = &mv5xxx_ops;
		hp_flags |= MV_HP_GEN_I;

		switch (pdev->revision) {
		case 0x1:
			hp_flags |= MV_HP_ERRATA_50XXB0;
			break;
		case 0x3:
			hp_flags |= MV_HP_ERRATA_50XXB2;
			break;
		default:
			dev_printk(KERN_WARNING, &pdev->dev,
			   "Applying 50XXB2 workarounds to unknown rev\n");
			hp_flags |= MV_HP_ERRATA_50XXB2;
			break;
		}
		break;

	case chip_504x:
	case chip_508x:
		hpriv->ops = &mv5xxx_ops;
		hp_flags |= MV_HP_GEN_I;

		switch (pdev->revision) {
		case 0x0:
			hp_flags |= MV_HP_ERRATA_50XXB0;
			break;
		case 0x3:
			hp_flags |= MV_HP_ERRATA_50XXB2;
			break;
		default:
			dev_printk(KERN_WARNING, &pdev->dev,
			   "Applying B2 workarounds to unknown rev\n");
			hp_flags |= MV_HP_ERRATA_50XXB2;
			break;
		}
		break;

	case chip_604x:
	case chip_608x:
		hpriv->ops = &mv6xxx_ops;
		hp_flags |= MV_HP_GEN_II;

		switch (pdev->revision) {
		case 0x7:
			mv_60x1b2_errata_pci7(host);
			hp_flags |= MV_HP_ERRATA_60X1B2;
			break;
		case 0x9:
			hp_flags |= MV_HP_ERRATA_60X1C0;
			break;
		default:
			dev_printk(KERN_WARNING, &pdev->dev,
				   "Applying B2 workarounds to unknown rev\n");
			hp_flags |= MV_HP_ERRATA_60X1B2;
			break;
		}
		break;

	case chip_7042:
		hp_flags |= MV_HP_PCIE | MV_HP_CUT_THROUGH;
		if (pdev->vendor == PCI_VENDOR_ID_TTI &&
		    (pdev->device == 0x2300 || pdev->device == 0x2310))
		{
			/*
			 * Highpoint RocketRAID PCIe 23xx series cards:
			 *
			 * Unconfigured drives are treated as "Legacy"
			 * by the BIOS, and it overwrites sector 8 with
			 * a "Lgcy" metadata block prior to Linux boot.
			 *
			 * Configured drives (RAID or JBOD) leave sector 8
			 * alone, but instead overwrite a high numbered
			 * sector for the RAID metadata.  This sector can
			 * be determined exactly, by truncating the physical
			 * drive capacity to a nice even GB value.
			 *
			 * RAID metadata is at: (dev->n_sectors & ~0xfffff)
			 *
			 * Warn the user, lest they think we're just buggy.
			 */
			printk(KERN_WARNING DRV_NAME ": Highpoint RocketRAID"
				" BIOS CORRUPTS DATA on all attached drives,"
				" regardless of if/how they are configured."
				" BEWARE!\n");
			printk(KERN_WARNING DRV_NAME ": For data safety, do not"
				" use sectors 8-9 on \"Legacy\" drives,"
				" and avoid the final two gigabytes on"
				" all RocketRAID BIOS initialized drives.\n");
		}
		/* drop through */
	case chip_6042:
		hpriv->ops = &mv6xxx_ops;
		hp_flags |= MV_HP_GEN_IIE;
		if (board_idx == chip_6042 && mv_pci_cut_through_okay(host))
			hp_flags |= MV_HP_CUT_THROUGH;

		switch (pdev->revision) {
		case 0x2: /* Rev.B0: the first/only public release */
			hp_flags |= MV_HP_ERRATA_60X1C0;
			break;
		default:
			dev_printk(KERN_WARNING, &pdev->dev,
			   "Applying 60X1C0 workarounds to unknown rev\n");
			hp_flags |= MV_HP_ERRATA_60X1C0;
			break;
		}
		break;
	case chip_soc:
		if (soc_is_65n(hpriv))
			hpriv->ops = &mv_soc_65n_ops;
		else
			hpriv->ops = &mv_soc_ops;
		hp_flags |= MV_HP_FLAG_SOC | MV_HP_GEN_IIE |
			MV_HP_ERRATA_60X1C0;
		break;

	default:
		dev_printk(KERN_ERR, host->dev,
			   "BUG: invalid board index %u\n", board_idx);
		return 1;
	}

	hpriv->hp_flags = hp_flags;
	if (hp_flags & MV_HP_PCIE) {
		hpriv->irq_cause_offset	= PCIE_IRQ_CAUSE;
		hpriv->irq_mask_offset	= PCIE_IRQ_MASK;
		hpriv->unmask_all_irqs	= PCIE_UNMASK_ALL_IRQS;
	} else {
		hpriv->irq_cause_offset	= PCI_IRQ_CAUSE;
		hpriv->irq_mask_offset	= PCI_IRQ_MASK;
		hpriv->unmask_all_irqs	= PCI_UNMASK_ALL_IRQS;
	}

	return 0;
}

/**
 *      mv_init_host - Perform some early initialization of the host.
 *	@host: ATA host to initialize
 *
 *      If possible, do an early global reset of the host.  Then do
 *      our port init and clear/unmask all/relevant host interrupts.
 *
 *      LOCKING:
 *      Inherited from caller.
 */
static int mv_init_host(struct ata_host *host)
{
	int rc = 0, n_hc, port, hc;
	struct mv_host_priv *hpriv = host->private_data;
	void __iomem *mmio = hpriv->base;

	rc = mv_chip_id(host, hpriv->board_idx);
	if (rc)
		goto done;

	if (IS_SOC(hpriv)) {
		hpriv->main_irq_cause_addr = mmio + SOC_HC_MAIN_IRQ_CAUSE;
		hpriv->main_irq_mask_addr  = mmio + SOC_HC_MAIN_IRQ_MASK;
	} else {
		hpriv->main_irq_cause_addr = mmio + PCI_HC_MAIN_IRQ_CAUSE;
		hpriv->main_irq_mask_addr  = mmio + PCI_HC_MAIN_IRQ_MASK;
	}

	/* initialize shadow irq mask with register's value */
	hpriv->main_irq_mask = readl(hpriv->main_irq_mask_addr);

	/* global interrupt mask: 0 == mask everything */
	mv_set_main_irq_mask(host, ~0, 0);

	n_hc = mv_get_hc_count(host->ports[0]->flags);

	for (port = 0; port < host->n_ports; port++)
		if (hpriv->ops->read_preamp)
			hpriv->ops->read_preamp(hpriv, port, mmio);

	rc = hpriv->ops->reset_hc(hpriv, mmio, n_hc);
	if (rc)
		goto done;

	hpriv->ops->reset_flash(hpriv, mmio);
	hpriv->ops->reset_bus(host, mmio);
	hpriv->ops->enable_leds(hpriv, mmio);

	for (port = 0; port < host->n_ports; port++) {
		struct ata_port *ap = host->ports[port];
		void __iomem *port_mmio = mv_port_base(mmio, port);

		mv_port_init(&ap->ioaddr, port_mmio);
	}

	for (hc = 0; hc < n_hc; hc++) {
		void __iomem *hc_mmio = mv_hc_base(mmio, hc);

		VPRINTK("HC%i: HC config=0x%08x HC IRQ cause "
			"(before clear)=0x%08x\n", hc,
			readl(hc_mmio + HC_CFG),
			readl(hc_mmio + HC_IRQ_CAUSE));

		/* Clear any currently outstanding hc interrupt conditions */
		writelfl(0, hc_mmio + HC_IRQ_CAUSE);
	}

	if (!IS_SOC(hpriv)) {
		/* Clear any currently outstanding host interrupt conditions */
		writelfl(0, mmio + hpriv->irq_cause_offset);

		/* and unmask interrupt generation for host regs */
		writelfl(hpriv->unmask_all_irqs, mmio + hpriv->irq_mask_offset);
	}

	/*
	 * enable only global host interrupts for now.
	 * The per-port interrupts get done later as ports are set up.
	 */
	mv_set_main_irq_mask(host, 0, PCI_ERR);
	mv_set_irq_coalescing(host, irq_coalescing_io_count,
				    irq_coalescing_usecs);
done:
	return rc;
}

static int mv_create_dma_pools(struct mv_host_priv *hpriv, struct device *dev)
{
	hpriv->crqb_pool   = dmam_pool_create("crqb_q", dev, MV_CRQB_Q_SZ,
							     MV_CRQB_Q_SZ, 0);
	if (!hpriv->crqb_pool)
		return -ENOMEM;

	hpriv->crpb_pool   = dmam_pool_create("crpb_q", dev, MV_CRPB_Q_SZ,
							     MV_CRPB_Q_SZ, 0);
	if (!hpriv->crpb_pool)
		return -ENOMEM;

	hpriv->sg_tbl_pool = dmam_pool_create("sg_tbl", dev, MV_SG_TBL_SZ,
							     MV_SG_TBL_SZ, 0);
	if (!hpriv->sg_tbl_pool)
		return -ENOMEM;

	return 0;
}

static void mv_conf_mbus_windows(struct mv_host_priv *hpriv,
				 struct mbus_dram_target_info *dram)
{
	int i;

	for (i = 0; i < 4; i++) {
		writel(0, hpriv->base + WINDOW_CTRL(i));
		writel(0, hpriv->base + WINDOW_BASE(i));
	}

	for (i = 0; i < dram->num_cs; i++) {
		struct mbus_dram_window *cs = dram->cs + i;

		writel(((cs->size - 1) & 0xffff0000) |
			(cs->mbus_attr << 8) |
			(dram->mbus_dram_target_id << 4) | 1,
			hpriv->base + WINDOW_CTRL(i));
		writel(cs->base, hpriv->base + WINDOW_BASE(i));
	}
}

/**
 *      mv_platform_probe - handle a positive probe of an soc Marvell
 *      host
 *      @pdev: platform device found
 *
 *      LOCKING:
 *      Inherited from caller.
 */
static int mv_platform_probe(struct platform_device *pdev)
{
	static int printed_version;
	const struct mv_sata_platform_data *mv_platform_data;
	const struct ata_port_info *ppi[] =
	    { &mv_port_info[chip_soc], NULL };
	struct ata_host *host;
	struct mv_host_priv *hpriv;
	struct resource *res;
	int n_ports, rc;

	if (!printed_version++)
		dev_printk(KERN_INFO, &pdev->dev, "version " DRV_VERSION "\n");

	/*
	 * Simple resource validation ..
	 */
	if (unlikely(pdev->num_resources != 2)) {
		dev_err(&pdev->dev, "invalid number of resources\n");
		return -EINVAL;
	}

	/*
	 * Get the register base first
	 */
	res = platform_get_resource(pdev, IORESOURCE_MEM, 0);
	if (res == NULL)
		return -EINVAL;

	/* allocate host */
	mv_platform_data = pdev->dev.platform_data;
	n_ports = mv_platform_data->n_ports;

	host = ata_host_alloc_pinfo(&pdev->dev, ppi, n_ports);
	hpriv = devm_kzalloc(&pdev->dev, sizeof(*hpriv), GFP_KERNEL);

	if (!host || !hpriv)
		return -ENOMEM;
	host->private_data = hpriv;
	hpriv->n_ports = n_ports;
	hpriv->board_idx = chip_soc;

	host->iomap = NULL;
	hpriv->base = devm_ioremap(&pdev->dev, res->start,
				   resource_size(res));
	hpriv->base -= SATAHC0_REG_BASE;

#if defined(CONFIG_HAVE_CLK)
	hpriv->clk = clk_get(&pdev->dev, NULL);
	if (IS_ERR(hpriv->clk))
		dev_notice(&pdev->dev, "cannot get clkdev\n");
	else
		clk_enable(hpriv->clk);
#endif

	/*
	 * (Re-)program MBUS remapping windows if we are asked to.
	 */
	if (mv_platform_data->dram != NULL)
		mv_conf_mbus_windows(hpriv, mv_platform_data->dram);

	rc = mv_create_dma_pools(hpriv, &pdev->dev);
	if (rc)
		goto err;

	/* initialize adapter */
	rc = mv_init_host(host);
	if (rc)
		goto err;

	dev_printk(KERN_INFO, &pdev->dev,
		   "slots %u ports %d\n", (unsigned)MV_MAX_Q_DEPTH,
		   host->n_ports);

	return ata_host_activate(host, platform_get_irq(pdev, 0), mv_interrupt,
				 IRQF_SHARED, &mv6_sht);
err:
#if defined(CONFIG_HAVE_CLK)
	if (!IS_ERR(hpriv->clk)) {
		clk_disable(hpriv->clk);
		clk_put(hpriv->clk);
	}
#endif

	return rc;
}

/*
 *
 *      mv_platform_remove    -       unplug a platform interface
 *      @pdev: platform device
 *
 *      A platform bus SATA device has been unplugged. Perform the needed
 *      cleanup. Also called on module unload for any active devices.
 */
static int __devexit mv_platform_remove(struct platform_device *pdev)
{
	struct device *dev = &pdev->dev;
	struct ata_host *host = dev_get_drvdata(dev);
#if defined(CONFIG_HAVE_CLK)
	struct mv_host_priv *hpriv = host->private_data;
#endif
	ata_host_detach(host);

#if defined(CONFIG_HAVE_CLK)
	if (!IS_ERR(hpriv->clk)) {
		clk_disable(hpriv->clk);
		clk_put(hpriv->clk);
	}
#endif
	return 0;
}

#ifdef CONFIG_PM
static int mv_platform_suspend(struct platform_device *pdev, pm_message_t state)
{
	struct ata_host *host = dev_get_drvdata(&pdev->dev);
	if (host)
		return ata_host_suspend(host, state);
	else
		return 0;
}

static int mv_platform_resume(struct platform_device *pdev)
{
	struct ata_host *host = dev_get_drvdata(&pdev->dev);
	int ret;

	if (host) {
		struct mv_host_priv *hpriv = host->private_data;
		const struct mv_sata_platform_data *mv_platform_data = \
			pdev->dev.platform_data;
		/*
		 * (Re-)program MBUS remapping windows if we are asked to.
		 */
		if (mv_platform_data->dram != NULL)
			mv_conf_mbus_windows(hpriv, mv_platform_data->dram);

		/* initialize adapter */
		ret = mv_init_host(host);
		if (ret) {
			printk(KERN_ERR DRV_NAME ": Error during HW init\n");
			return ret;
		}
		ata_host_resume(host);
	}

	return 0;
}
#else
#define mv_platform_suspend NULL
#define mv_platform_resume NULL
#endif

static struct platform_driver mv_platform_driver = {
	.probe			= mv_platform_probe,
	.remove			= __devexit_p(mv_platform_remove),
	.suspend		= mv_platform_suspend,
	.resume			= mv_platform_resume,
	.driver			= {
				   .name = DRV_NAME,
				   .owner = THIS_MODULE,
				  },
};


#ifdef CONFIG_PCI
static int mv_pci_init_one(struct pci_dev *pdev,
			   const struct pci_device_id *ent);
#ifdef CONFIG_PM
static int mv_pci_device_resume(struct pci_dev *pdev);
#endif


static struct pci_driver mv_pci_driver = {
	.name			= DRV_NAME,
	.id_table		= mv_pci_tbl,
	.probe			= mv_pci_init_one,
	.remove			= ata_pci_remove_one,
#ifdef CONFIG_PM
	.suspend		= ata_pci_device_suspend,
	.resume			= mv_pci_device_resume,
#endif

};

/* move to PCI layer or libata core? */
static int pci_go_64(struct pci_dev *pdev)
{
	int rc;

	if (!pci_set_dma_mask(pdev, DMA_BIT_MASK(64))) {
		rc = pci_set_consistent_dma_mask(pdev, DMA_BIT_MASK(64));
		if (rc) {
			rc = pci_set_consistent_dma_mask(pdev, DMA_BIT_MASK(32));
			if (rc) {
				dev_printk(KERN_ERR, &pdev->dev,
					   "64-bit DMA enable failed\n");
				return rc;
			}
		}
	} else {
		rc = pci_set_dma_mask(pdev, DMA_BIT_MASK(32));
		if (rc) {
			dev_printk(KERN_ERR, &pdev->dev,
				   "32-bit DMA enable failed\n");
			return rc;
		}
		rc = pci_set_consistent_dma_mask(pdev, DMA_BIT_MASK(32));
		if (rc) {
			dev_printk(KERN_ERR, &pdev->dev,
				   "32-bit consistent DMA enable failed\n");
			return rc;
		}
	}

	return rc;
}

/**
 *      mv_print_info - Dump key info to kernel log for perusal.
 *      @host: ATA host to print info about
 *
 *      FIXME: complete this.
 *
 *      LOCKING:
 *      Inherited from caller.
 */
static void mv_print_info(struct ata_host *host)
{
	struct pci_dev *pdev = to_pci_dev(host->dev);
	struct mv_host_priv *hpriv = host->private_data;
	u8 scc;
	const char *scc_s, *gen;

	/* Use this to determine the HW stepping of the chip so we know
	 * what errata to workaround
	 */
	pci_read_config_byte(pdev, PCI_CLASS_DEVICE, &scc);
	if (scc == 0)
		scc_s = "SCSI";
	else if (scc == 0x01)
		scc_s = "RAID";
	else
		scc_s = "?";

	if (IS_GEN_I(hpriv))
		gen = "I";
	else if (IS_GEN_II(hpriv))
		gen = "II";
	else if (IS_GEN_IIE(hpriv))
		gen = "IIE";
	else
		gen = "?";

	dev_printk(KERN_INFO, &pdev->dev,
	       "Gen-%s %u slots %u ports %s mode IRQ via %s\n",
	       gen, (unsigned)MV_MAX_Q_DEPTH, host->n_ports,
	       scc_s, (MV_HP_FLAG_MSI & hpriv->hp_flags) ? "MSI" : "INTx");
}

/**
 *      mv_pci_init_one - handle a positive probe of a PCI Marvell host
 *      @pdev: PCI device found
 *      @ent: PCI device ID entry for the matched host
 *
 *      LOCKING:
 *      Inherited from caller.
 */
static int mv_pci_init_one(struct pci_dev *pdev,
			   const struct pci_device_id *ent)
{
	static int printed_version;
	unsigned int board_idx = (unsigned int)ent->driver_data;
	const struct ata_port_info *ppi[] = { &mv_port_info[board_idx], NULL };
	struct ata_host *host;
	struct mv_host_priv *hpriv;
	int n_ports, port, rc;

	if (!printed_version++)
		dev_printk(KERN_INFO, &pdev->dev, "version " DRV_VERSION "\n");

	/* allocate host */
	n_ports = mv_get_hc_count(ppi[0]->flags) * MV_PORTS_PER_HC;

	host = ata_host_alloc_pinfo(&pdev->dev, ppi, n_ports);
	hpriv = devm_kzalloc(&pdev->dev, sizeof(*hpriv), GFP_KERNEL);
	if (!host || !hpriv)
		return -ENOMEM;
	host->private_data = hpriv;
	hpriv->n_ports = n_ports;
	hpriv->board_idx = board_idx;

	/* acquire resources */
	rc = pcim_enable_device(pdev);
	if (rc)
		return rc;

	rc = pcim_iomap_regions(pdev, 1 << MV_PRIMARY_BAR, DRV_NAME);
	if (rc == -EBUSY)
		pcim_pin_device(pdev);
	if (rc)
		return rc;
	host->iomap = pcim_iomap_table(pdev);
	hpriv->base = host->iomap[MV_PRIMARY_BAR];

	rc = pci_go_64(pdev);
	if (rc)
		return rc;

	rc = mv_create_dma_pools(hpriv, &pdev->dev);
	if (rc)
		return rc;

	for (port = 0; port < host->n_ports; port++) {
		struct ata_port *ap = host->ports[port];
		void __iomem *port_mmio = mv_port_base(hpriv->base, port);
		unsigned int offset = port_mmio - hpriv->base;

		ata_port_pbar_desc(ap, MV_PRIMARY_BAR, -1, "mmio");
		ata_port_pbar_desc(ap, MV_PRIMARY_BAR, offset, "port");
	}

	/* initialize adapter */
	rc = mv_init_host(host);
	if (rc)
		return rc;

	/* Enable message-switched interrupts, if requested */
	if (msi && pci_enable_msi(pdev) == 0)
		hpriv->hp_flags |= MV_HP_FLAG_MSI;

	mv_dump_pci_cfg(pdev, 0x68);
	mv_print_info(host);

	pci_set_master(pdev);
	pci_try_set_mwi(pdev);
	return ata_host_activate(host, pdev->irq, mv_interrupt, IRQF_SHARED,
				 IS_GEN_I(hpriv) ? &mv5_sht : &mv6_sht);
}

#ifdef CONFIG_PM
static int mv_pci_device_resume(struct pci_dev *pdev)
{
	struct ata_host *host = dev_get_drvdata(&pdev->dev);
	int rc;

	rc = ata_pci_device_do_resume(pdev);
	if (rc)
		return rc;

	/* initialize adapter */
	rc = mv_init_host(host);
	if (rc)
		return rc;

	ata_host_resume(host);

	return 0;
}
#endif
#endif

static int mv_platform_probe(struct platform_device *pdev);
static int __devexit mv_platform_remove(struct platform_device *pdev);

static int __init mv_init(void)
{
	int rc = -ENODEV;
#ifdef CONFIG_PCI
	rc = pci_register_driver(&mv_pci_driver);
	if (rc < 0)
		return rc;
#endif
	rc = platform_driver_register(&mv_platform_driver);

#ifdef CONFIG_PCI
	if (rc < 0)
		pci_unregister_driver(&mv_pci_driver);
#endif
	return rc;
}

static void __exit mv_exit(void)
{
#ifdef CONFIG_PCI
	pci_unregister_driver(&mv_pci_driver);
#endif
	platform_driver_unregister(&mv_platform_driver);
}

MODULE_AUTHOR("Brett Russ");
MODULE_DESCRIPTION("SCSI low-level driver for Marvell SATA controllers");
MODULE_LICENSE("GPL");
MODULE_DEVICE_TABLE(pci, mv_pci_tbl);
MODULE_VERSION(DRV_VERSION);
MODULE_ALIAS("platform:" DRV_NAME);

module_init(mv_init);
module_exit(mv_exit);<|MERGE_RESOLUTION|>--- conflicted
+++ resolved
@@ -1907,21 +1907,12 @@
 	if (cmd & ATA_DMA_START) {
 		cmd &= ~ATA_DMA_START;
 		writelfl(cmd, port_mmio + BMDMA_CMD);
-<<<<<<< HEAD
 
 		/* one-PIO-cycle guaranteed wait, per spec, for HDMA1:0 transition */
 		ata_sff_dma_pause(ap);
 	}
 }
 
-=======
-
-		/* one-PIO-cycle guaranteed wait, per spec, for HDMA1:0 transition */
-		ata_sff_dma_pause(ap);
-	}
-}
-
->>>>>>> b55e9ac4
 static void mv_bmdma_stop(struct ata_queued_cmd *qc)
 {
 	mv_bmdma_stop_ap(qc->ap);
