--- conflicted
+++ resolved
@@ -354,18 +354,15 @@
 		 * as memory compaction should not move pages between nodes.
 		 */
 		page = pfn_to_page(low_pfn);
-<<<<<<< HEAD
 
 		/* Watch for unexpected holes punched in the memmap */
 		if (!memmap_valid_within(low_pfn, page, zone))
 			continue;
 
-=======
 		if (page_zone(page) != zone)
 			continue;
 
 		/* Skip if free */
->>>>>>> 66510aa1
 		if (PageBuddy(page))
 			continue;
 
