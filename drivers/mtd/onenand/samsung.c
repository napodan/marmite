--- conflicted
+++ resolved
@@ -22,10 +22,7 @@
 #include <linux/mtd/onenand.h>
 #include <linux/mtd/partitions.h>
 #include <linux/dma-mapping.h>
-<<<<<<< HEAD
-=======
 #include <linux/interrupt.h>
->>>>>>> b55e9ac4
 #include <linux/clk.h>
 
 #include <asm/mach/flash.h>
@@ -33,15 +30,8 @@
 
 #include <linux/io.h>
 
-<<<<<<< HEAD
-#ifdef CONFIG_MTD_PARTITIONS
 #include <asm/setup.h>
 #include <linux/string.h>
-#endif
-=======
-#include <asm/setup.h>
-#include <linux/string.h>
->>>>>>> b55e9ac4
 
 enum soc_type {
 	TYPE_S3C6400,
@@ -246,10 +236,6 @@
 }
 #endif
 
-<<<<<<< HEAD
-#ifdef CONFIG_MTD_PARTITIONS
-=======
->>>>>>> b55e9ac4
 struct slsi_ptbl_entry {
 	char name[16];
 	__u32 offset;
@@ -299,10 +285,6 @@
 	return 0;
 }
 __tagtable(ATAG_SLSI_PARTITION, parse_tag_partition);
-<<<<<<< HEAD
-#endif
-=======
->>>>>>> b55e9ac4
 
 static unsigned int s3c64xx_cmd_map(unsigned type, unsigned val)
 {
@@ -1109,8 +1091,6 @@
 		}
 
 		onenand->phys_base = onenand->base_res->start;
-<<<<<<< HEAD
-=======
 
 		s5pc110_dma_ops = s5pc110_dma_poll;
 		/* Interrupt support */
@@ -1125,7 +1105,6 @@
 				goto scan_failed;
 			}
 		}
->>>>>>> b55e9ac4
 	}
 
 	if (onenand_scan(mtd, 1)) {
@@ -1142,34 +1121,7 @@
 	if (s3c_read_reg(MEM_CFG_OFFSET) & ONENAND_SYS_CFG1_SYNC_READ)
 		dev_info(&onenand->pdev->dev, "OneNAND Sync. Burst Read enabled\n");
 
-<<<<<<< HEAD
-#ifdef CONFIG_MTD_PARTITIONS
 #ifdef CONFIG_MTD_CMDLINE_PARTS
-	err = parse_mtd_partitions(mtd, part_probes, &onenand->parts, 0);
-	if (err > 0)
-		add_mtd_partitions(mtd, onenand->parts, err);
-	else if (err <= 0 && pdata && pdata->parts)
-		add_mtd_partitions(mtd, pdata->parts, pdata->nr_parts);
-	else
-#endif
-	if (num_partitions <= 0) {
-		/* default partition table */
-		num_partitions = ARRAY_SIZE(s3c_partition_info);	/* pdata->nr_parts */
-		partitions = s3c_partition_info;			/* pdata->parts */
-	}
-
-	if (partitions && num_partitions > 0)
-		err = add_mtd_partitions(mtd, partitions, num_partitions);
-	else
-#endif
-		err = add_mtd_device(mtd);
-
-
-/*
-#ifdef CONFIG_MTD_PARTITIONS
-=======
-#ifdef CONFIG_MTD_CMDLINE_PARTS
->>>>>>> b55e9ac4
 	err = parse_mtd_partitions(mtd, part_probes, &onenand->parts, 0);
 	if (err > 0)
 		mtd_device_register(mtd, onenand->parts, err);
@@ -1177,9 +1129,6 @@
 		mtd_device_register(mtd, pdata->parts, pdata->nr_parts);
 	else
 #endif
-<<<<<<< HEAD
-		err = add_mtd_device(mtd);
-=======
 	if (num_partitions <= 0) {
 		/* default partition table */
 		num_partitions = ARRAY_SIZE(s3c_partition_info);	/* pdata->nr_parts */
@@ -1200,7 +1149,6 @@
 		mtd_device_register(mtd, pdata->parts, pdata->nr_parts);
 	else
 		err = mtd_device_register(mtd, NULL, 0);
->>>>>>> b55e9ac4
 */
 
 	platform_set_drvdata(pdev, mtd);
