/*******************************************************************************

  Intel PRO/1000 Linux driver
  Copyright(c) 1999 - 2011 Intel Corporation.

  This program is free software; you can redistribute it and/or modify it
  under the terms and conditions of the GNU General Public License,
  version 2, as published by the Free Software Foundation.

  This program is distributed in the hope it will be useful, but WITHOUT
  ANY WARRANTY; without even the implied warranty of MERCHANTABILITY or
  FITNESS FOR A PARTICULAR PURPOSE.  See the GNU General Public License for
  more details.

  You should have received a copy of the GNU General Public License along with
  this program; if not, write to the Free Software Foundation, Inc.,
  51 Franklin St - Fifth Floor, Boston, MA 02110-1301 USA.

  The full GNU General Public License is included in this distribution in
  the file called "COPYING".

  Contact Information:
  Linux NICS <linux.nics@intel.com>
  e1000-devel Mailing List <e1000-devel@lists.sourceforge.net>
  Intel Corporation, 5200 N.E. Elam Young Parkway, Hillsboro, OR 97124-6497

*******************************************************************************/

/*
 * 82571EB Gigabit Ethernet Controller
 * 82571EB Gigabit Ethernet Controller (Copper)
 * 82571EB Gigabit Ethernet Controller (Fiber)
 * 82571EB Dual Port Gigabit Mezzanine Adapter
 * 82571EB Quad Port Gigabit Mezzanine Adapter
 * 82571PT Gigabit PT Quad Port Server ExpressModule
 * 82572EI Gigabit Ethernet Controller (Copper)
 * 82572EI Gigabit Ethernet Controller (Fiber)
 * 82572EI Gigabit Ethernet Controller
 * 82573V Gigabit Ethernet Controller (Copper)
 * 82573E Gigabit Ethernet Controller (Copper)
 * 82573L Gigabit Ethernet Controller
 * 82574L Gigabit Network Connection
 * 82583V Gigabit Network Connection
 */

#include "e1000.h"

#define ID_LED_RESERVED_F746 0xF746
#define ID_LED_DEFAULT_82573 ((ID_LED_DEF1_DEF2 << 12) | \
			      (ID_LED_OFF1_ON2  <<  8) | \
			      (ID_LED_DEF1_DEF2 <<  4) | \
			      (ID_LED_DEF1_DEF2))

#define E1000_GCR_L1_ACT_WITHOUT_L0S_RX 0x08000000
#define AN_RETRY_COUNT          5 /* Autoneg Retry Count value */
#define E1000_BASE1000T_STATUS          10
#define E1000_IDLE_ERROR_COUNT_MASK     0xFF
#define E1000_RECEIVE_ERROR_COUNTER     21
#define E1000_RECEIVE_ERROR_MAX         0xFFFF

#define E1000_NVM_INIT_CTRL2_MNGM 0x6000 /* Manageability Operation Mode mask */

static s32 e1000_get_phy_id_82571(struct e1000_hw *hw);
static s32 e1000_setup_copper_link_82571(struct e1000_hw *hw);
static s32 e1000_setup_fiber_serdes_link_82571(struct e1000_hw *hw);
static s32 e1000_check_for_serdes_link_82571(struct e1000_hw *hw);
static s32 e1000_write_nvm_eewr_82571(struct e1000_hw *hw, u16 offset,
				      u16 words, u16 *data);
static s32 e1000_fix_nvm_checksum_82571(struct e1000_hw *hw);
static void e1000_initialize_hw_bits_82571(struct e1000_hw *hw);
static s32 e1000_setup_link_82571(struct e1000_hw *hw);
static void e1000_clear_hw_cntrs_82571(struct e1000_hw *hw);
static void e1000_clear_vfta_82571(struct e1000_hw *hw);
static bool e1000_check_mng_mode_82574(struct e1000_hw *hw);
static s32 e1000_led_on_82574(struct e1000_hw *hw);
static void e1000_put_hw_semaphore_82571(struct e1000_hw *hw);
static void e1000_power_down_phy_copper_82571(struct e1000_hw *hw);
static void e1000_put_hw_semaphore_82573(struct e1000_hw *hw);
static s32 e1000_get_hw_semaphore_82574(struct e1000_hw *hw);
static void e1000_put_hw_semaphore_82574(struct e1000_hw *hw);
static s32 e1000_set_d0_lplu_state_82574(struct e1000_hw *hw, bool active);
static s32 e1000_set_d3_lplu_state_82574(struct e1000_hw *hw, bool active);

/**
 *  e1000_init_phy_params_82571 - Init PHY func ptrs.
 *  @hw: pointer to the HW structure
 **/
static s32 e1000_init_phy_params_82571(struct e1000_hw *hw)
{
	struct e1000_phy_info *phy = &hw->phy;
	s32 ret_val;

	if (hw->phy.media_type != e1000_media_type_copper) {
		phy->type = e1000_phy_none;
		return 0;
	}

	phy->addr			 = 1;
	phy->autoneg_mask		 = AUTONEG_ADVERTISE_SPEED_DEFAULT;
	phy->reset_delay_us		 = 100;

	phy->ops.power_up		 = e1000_power_up_phy_copper;
	phy->ops.power_down		 = e1000_power_down_phy_copper_82571;

	switch (hw->mac.type) {
	case e1000_82571:
	case e1000_82572:
		phy->type		 = e1000_phy_igp_2;
		break;
	case e1000_82573:
		phy->type		 = e1000_phy_m88;
		break;
	case e1000_82574:
	case e1000_82583:
		phy->type		 = e1000_phy_bm;
		phy->ops.acquire = e1000_get_hw_semaphore_82574;
		phy->ops.release = e1000_put_hw_semaphore_82574;
		phy->ops.set_d0_lplu_state = e1000_set_d0_lplu_state_82574;
		phy->ops.set_d3_lplu_state = e1000_set_d3_lplu_state_82574;
		break;
	default:
		return -E1000_ERR_PHY;
		break;
	}

	/* This can only be done after all function pointers are setup. */
	ret_val = e1000_get_phy_id_82571(hw);
	if (ret_val) {
		e_dbg("Error getting PHY ID\n");
		return ret_val;
	}

	/* Verify phy id */
	switch (hw->mac.type) {
	case e1000_82571:
	case e1000_82572:
		if (phy->id != IGP01E1000_I_PHY_ID)
			ret_val = -E1000_ERR_PHY;
		break;
	case e1000_82573:
		if (phy->id != M88E1111_I_PHY_ID)
			ret_val = -E1000_ERR_PHY;
		break;
	case e1000_82574:
	case e1000_82583:
		if (phy->id != BME1000_E_PHY_ID_R2)
			ret_val = -E1000_ERR_PHY;
		break;
	default:
		ret_val = -E1000_ERR_PHY;
		break;
	}

	if (ret_val)
		e_dbg("PHY ID unknown: type = 0x%08x\n", phy->id);

	return ret_val;
}

/**
 *  e1000_init_nvm_params_82571 - Init NVM func ptrs.
 *  @hw: pointer to the HW structure
 **/
static s32 e1000_init_nvm_params_82571(struct e1000_hw *hw)
{
	struct e1000_nvm_info *nvm = &hw->nvm;
	u32 eecd = er32(EECD);
	u16 size;

	nvm->opcode_bits = 8;
	nvm->delay_usec = 1;
	switch (nvm->override) {
	case e1000_nvm_override_spi_large:
		nvm->page_size = 32;
		nvm->address_bits = 16;
		break;
	case e1000_nvm_override_spi_small:
		nvm->page_size = 8;
		nvm->address_bits = 8;
		break;
	default:
		nvm->page_size = eecd & E1000_EECD_ADDR_BITS ? 32 : 8;
		nvm->address_bits = eecd & E1000_EECD_ADDR_BITS ? 16 : 8;
		break;
	}

	switch (hw->mac.type) {
	case e1000_82573:
	case e1000_82574:
	case e1000_82583:
		if (((eecd >> 15) & 0x3) == 0x3) {
			nvm->type = e1000_nvm_flash_hw;
			nvm->word_size = 2048;
			/*
			 * Autonomous Flash update bit must be cleared due
			 * to Flash update issue.
			 */
			eecd &= ~E1000_EECD_AUPDEN;
			ew32(EECD, eecd);
			break;
		}
		/* Fall Through */
	default:
		nvm->type = e1000_nvm_eeprom_spi;
		size = (u16)((eecd & E1000_EECD_SIZE_EX_MASK) >>
				  E1000_EECD_SIZE_EX_SHIFT);
		/*
		 * Added to a constant, "size" becomes the left-shift value
		 * for setting word_size.
		 */
		size += NVM_WORD_SIZE_BASE_SHIFT;

		/* EEPROM access above 16k is unsupported */
		if (size > 14)
			size = 14;
		nvm->word_size	= 1 << size;
		break;
	}

	/* Function Pointers */
	switch (hw->mac.type) {
	case e1000_82574:
	case e1000_82583:
		nvm->ops.acquire = e1000_get_hw_semaphore_82574;
		nvm->ops.release = e1000_put_hw_semaphore_82574;
		break;
	default:
		break;
	}

	return 0;
}

/**
 *  e1000_init_mac_params_82571 - Init MAC func ptrs.
 *  @hw: pointer to the HW structure
 **/
static s32 e1000_init_mac_params_82571(struct e1000_adapter *adapter)
{
	struct e1000_hw *hw = &adapter->hw;
	struct e1000_mac_info *mac = &hw->mac;
	struct e1000_mac_operations *func = &mac->ops;
	u32 swsm = 0;
	u32 swsm2 = 0;
	bool force_clear_smbi = false;

	/* Set media type */
	switch (adapter->pdev->device) {
	case E1000_DEV_ID_82571EB_FIBER:
	case E1000_DEV_ID_82572EI_FIBER:
	case E1000_DEV_ID_82571EB_QUAD_FIBER:
		hw->phy.media_type = e1000_media_type_fiber;
		break;
	case E1000_DEV_ID_82571EB_SERDES:
	case E1000_DEV_ID_82572EI_SERDES:
	case E1000_DEV_ID_82571EB_SERDES_DUAL:
	case E1000_DEV_ID_82571EB_SERDES_QUAD:
		hw->phy.media_type = e1000_media_type_internal_serdes;
		break;
	default:
		hw->phy.media_type = e1000_media_type_copper;
		break;
	}

	/* Set mta register count */
	mac->mta_reg_count = 128;
	/* Set rar entry count */
	mac->rar_entry_count = E1000_RAR_ENTRIES;
	/* Adaptive IFS supported */
	mac->adaptive_ifs = true;

	/* check for link */
	switch (hw->phy.media_type) {
	case e1000_media_type_copper:
		func->setup_physical_interface = e1000_setup_copper_link_82571;
		func->check_for_link = e1000e_check_for_copper_link;
		func->get_link_up_info = e1000e_get_speed_and_duplex_copper;
		break;
	case e1000_media_type_fiber:
		func->setup_physical_interface =
			e1000_setup_fiber_serdes_link_82571;
		func->check_for_link = e1000e_check_for_fiber_link;
		func->get_link_up_info =
			e1000e_get_speed_and_duplex_fiber_serdes;
		break;
	case e1000_media_type_internal_serdes:
		func->setup_physical_interface =
			e1000_setup_fiber_serdes_link_82571;
		func->check_for_link = e1000_check_for_serdes_link_82571;
		func->get_link_up_info =
			e1000e_get_speed_and_duplex_fiber_serdes;
		break;
	default:
		return -E1000_ERR_CONFIG;
		break;
	}

	switch (hw->mac.type) {
	case e1000_82573:
		func->set_lan_id = e1000_set_lan_id_single_port;
		func->check_mng_mode = e1000e_check_mng_mode_generic;
		func->led_on = e1000e_led_on_generic;
		func->blink_led = e1000e_blink_led_generic;

		/* FWSM register */
		mac->has_fwsm = true;
		/*
		 * ARC supported; valid only if manageability features are
		 * enabled.
		 */
		mac->arc_subsystem_valid =
			(er32(FWSM) & E1000_FWSM_MODE_MASK)
			? true : false;
		break;
	case e1000_82574:
	case e1000_82583:
		func->set_lan_id = e1000_set_lan_id_single_port;
		func->check_mng_mode = e1000_check_mng_mode_82574;
		func->led_on = e1000_led_on_82574;
		break;
	default:
		func->check_mng_mode = e1000e_check_mng_mode_generic;
		func->led_on = e1000e_led_on_generic;
		func->blink_led = e1000e_blink_led_generic;

		/* FWSM register */
		mac->has_fwsm = true;
		break;
	}

	/*
	 * Ensure that the inter-port SWSM.SMBI lock bit is clear before
	 * first NVM or PHY access. This should be done for single-port
	 * devices, and for one port only on dual-port devices so that
	 * for those devices we can still use the SMBI lock to synchronize
	 * inter-port accesses to the PHY & NVM.
	 */
	switch (hw->mac.type) {
	case e1000_82571:
	case e1000_82572:
		swsm2 = er32(SWSM2);

		if (!(swsm2 & E1000_SWSM2_LOCK)) {
			/* Only do this for the first interface on this card */
			ew32(SWSM2,
			    swsm2 | E1000_SWSM2_LOCK);
			force_clear_smbi = true;
		} else
			force_clear_smbi = false;
		break;
	default:
		force_clear_smbi = true;
		break;
	}

	if (force_clear_smbi) {
		/* Make sure SWSM.SMBI is clear */
		swsm = er32(SWSM);
		if (swsm & E1000_SWSM_SMBI) {
			/* This bit should not be set on a first interface, and
			 * indicates that the bootagent or EFI code has
			 * improperly left this bit enabled
			 */
			e_dbg("Please update your 82571 Bootagent\n");
		}
		ew32(SWSM, swsm & ~E1000_SWSM_SMBI);
	}

	/*
	 * Initialize device specific counter of SMBI acquisition
	 * timeouts.
	 */
	 hw->dev_spec.e82571.smb_counter = 0;

	return 0;
}

static s32 e1000_get_variants_82571(struct e1000_adapter *adapter)
{
	struct e1000_hw *hw = &adapter->hw;
	static int global_quad_port_a; /* global port a indication */
	struct pci_dev *pdev = adapter->pdev;
	int is_port_b = er32(STATUS) & E1000_STATUS_FUNC_1;
	s32 rc;

	rc = e1000_init_mac_params_82571(adapter);
	if (rc)
		return rc;

	rc = e1000_init_nvm_params_82571(hw);
	if (rc)
		return rc;

	rc = e1000_init_phy_params_82571(hw);
	if (rc)
		return rc;

	/* tag quad port adapters first, it's used below */
	switch (pdev->device) {
	case E1000_DEV_ID_82571EB_QUAD_COPPER:
	case E1000_DEV_ID_82571EB_QUAD_FIBER:
	case E1000_DEV_ID_82571EB_QUAD_COPPER_LP:
	case E1000_DEV_ID_82571PT_QUAD_COPPER:
		adapter->flags |= FLAG_IS_QUAD_PORT;
		/* mark the first port */
		if (global_quad_port_a == 0)
			adapter->flags |= FLAG_IS_QUAD_PORT_A;
		/* Reset for multiple quad port adapters */
		global_quad_port_a++;
		if (global_quad_port_a == 4)
			global_quad_port_a = 0;
		break;
	default:
		break;
	}

	switch (adapter->hw.mac.type) {
	case e1000_82571:
		/* these dual ports don't have WoL on port B at all */
		if (((pdev->device == E1000_DEV_ID_82571EB_FIBER) ||
		     (pdev->device == E1000_DEV_ID_82571EB_SERDES) ||
		     (pdev->device == E1000_DEV_ID_82571EB_COPPER)) &&
		    (is_port_b))
			adapter->flags &= ~FLAG_HAS_WOL;
		/* quad ports only support WoL on port A */
		if (adapter->flags & FLAG_IS_QUAD_PORT &&
		    (!(adapter->flags & FLAG_IS_QUAD_PORT_A)))
			adapter->flags &= ~FLAG_HAS_WOL;
		/* Does not support WoL on any port */
		if (pdev->device == E1000_DEV_ID_82571EB_SERDES_QUAD)
			adapter->flags &= ~FLAG_HAS_WOL;
		break;
	case e1000_82573:
	case e1000_82574:
	case e1000_82583:
		if (pdev->device == E1000_DEV_ID_82573L) {
			adapter->flags |= FLAG_HAS_JUMBO_FRAMES;
			adapter->max_hw_frame_size = DEFAULT_JUMBO;
		}
		break;
	default:
		break;
	}

	return 0;
}

/**
 *  e1000_get_phy_id_82571 - Retrieve the PHY ID and revision
 *  @hw: pointer to the HW structure
 *
 *  Reads the PHY registers and stores the PHY ID and possibly the PHY
 *  revision in the hardware structure.
 **/
static s32 e1000_get_phy_id_82571(struct e1000_hw *hw)
{
	struct e1000_phy_info *phy = &hw->phy;
	s32 ret_val;
	u16 phy_id = 0;

	switch (hw->mac.type) {
	case e1000_82571:
	case e1000_82572:
		/*
		 * The 82571 firmware may still be configuring the PHY.
		 * In this case, we cannot access the PHY until the
		 * configuration is done.  So we explicitly set the
		 * PHY ID.
		 */
		phy->id = IGP01E1000_I_PHY_ID;
		break;
	case e1000_82573:
		return e1000e_get_phy_id(hw);
		break;
	case e1000_82574:
	case e1000_82583:
		ret_val = e1e_rphy(hw, PHY_ID1, &phy_id);
		if (ret_val)
			return ret_val;

		phy->id = (u32)(phy_id << 16);
		udelay(20);
		ret_val = e1e_rphy(hw, PHY_ID2, &phy_id);
		if (ret_val)
			return ret_val;

		phy->id |= (u32)(phy_id);
		phy->revision = (u32)(phy_id & ~PHY_REVISION_MASK);
		break;
	default:
		return -E1000_ERR_PHY;
		break;
	}

	return 0;
}

/**
 *  e1000_get_hw_semaphore_82571 - Acquire hardware semaphore
 *  @hw: pointer to the HW structure
 *
 *  Acquire the HW semaphore to access the PHY or NVM
 **/
static s32 e1000_get_hw_semaphore_82571(struct e1000_hw *hw)
{
	u32 swsm;
	s32 sw_timeout = hw->nvm.word_size + 1;
	s32 fw_timeout = hw->nvm.word_size + 1;
	s32 i = 0;

	/*
	 * If we have timedout 3 times on trying to acquire
	 * the inter-port SMBI semaphore, there is old code
	 * operating on the other port, and it is not
	 * releasing SMBI. Modify the number of times that
	 * we try for the semaphore to interwork with this
	 * older code.
	 */
	if (hw->dev_spec.e82571.smb_counter > 2)
		sw_timeout = 1;

	/* Get the SW semaphore */
	while (i < sw_timeout) {
		swsm = er32(SWSM);
		if (!(swsm & E1000_SWSM_SMBI))
			break;

		udelay(50);
		i++;
	}

	if (i == sw_timeout) {
		e_dbg("Driver can't access device - SMBI bit is set.\n");
		hw->dev_spec.e82571.smb_counter++;
	}
	/* Get the FW semaphore. */
	for (i = 0; i < fw_timeout; i++) {
		swsm = er32(SWSM);
		ew32(SWSM, swsm | E1000_SWSM_SWESMBI);

		/* Semaphore acquired if bit latched */
		if (er32(SWSM) & E1000_SWSM_SWESMBI)
			break;

		udelay(50);
	}

	if (i == fw_timeout) {
		/* Release semaphores */
		e1000_put_hw_semaphore_82571(hw);
		e_dbg("Driver can't access the NVM\n");
		return -E1000_ERR_NVM;
	}

	return 0;
}

/**
 *  e1000_put_hw_semaphore_82571 - Release hardware semaphore
 *  @hw: pointer to the HW structure
 *
 *  Release hardware semaphore used to access the PHY or NVM
 **/
static void e1000_put_hw_semaphore_82571(struct e1000_hw *hw)
{
	u32 swsm;

	swsm = er32(SWSM);
	swsm &= ~(E1000_SWSM_SMBI | E1000_SWSM_SWESMBI);
	ew32(SWSM, swsm);
}
/**
 *  e1000_get_hw_semaphore_82573 - Acquire hardware semaphore
 *  @hw: pointer to the HW structure
 *
 *  Acquire the HW semaphore during reset.
 *
 **/
static s32 e1000_get_hw_semaphore_82573(struct e1000_hw *hw)
{
	u32 extcnf_ctrl;
	s32 ret_val = 0;
	s32 i = 0;

	extcnf_ctrl = er32(EXTCNF_CTRL);
	extcnf_ctrl |= E1000_EXTCNF_CTRL_MDIO_SW_OWNERSHIP;
	do {
		ew32(EXTCNF_CTRL, extcnf_ctrl);
		extcnf_ctrl = er32(EXTCNF_CTRL);

		if (extcnf_ctrl & E1000_EXTCNF_CTRL_MDIO_SW_OWNERSHIP)
			break;

		extcnf_ctrl |= E1000_EXTCNF_CTRL_MDIO_SW_OWNERSHIP;

		usleep_range(2000, 4000);
		i++;
	} while (i < MDIO_OWNERSHIP_TIMEOUT);

	if (i == MDIO_OWNERSHIP_TIMEOUT) {
		/* Release semaphores */
		e1000_put_hw_semaphore_82573(hw);
		e_dbg("Driver can't access the PHY\n");
		ret_val = -E1000_ERR_PHY;
		goto out;
	}

out:
	return ret_val;
}

/**
 *  e1000_put_hw_semaphore_82573 - Release hardware semaphore
 *  @hw: pointer to the HW structure
 *
 *  Release hardware semaphore used during reset.
 *
 **/
static void e1000_put_hw_semaphore_82573(struct e1000_hw *hw)
{
	u32 extcnf_ctrl;

	extcnf_ctrl = er32(EXTCNF_CTRL);
	extcnf_ctrl &= ~E1000_EXTCNF_CTRL_MDIO_SW_OWNERSHIP;
	ew32(EXTCNF_CTRL, extcnf_ctrl);
}

static DEFINE_MUTEX(swflag_mutex);

/**
 *  e1000_get_hw_semaphore_82574 - Acquire hardware semaphore
 *  @hw: pointer to the HW structure
 *
 *  Acquire the HW semaphore to access the PHY or NVM.
 *
 **/
static s32 e1000_get_hw_semaphore_82574(struct e1000_hw *hw)
{
	s32 ret_val;

	mutex_lock(&swflag_mutex);
	ret_val = e1000_get_hw_semaphore_82573(hw);
	if (ret_val)
		mutex_unlock(&swflag_mutex);
	return ret_val;
}

/**
 *  e1000_put_hw_semaphore_82574 - Release hardware semaphore
 *  @hw: pointer to the HW structure
 *
 *  Release hardware semaphore used to access the PHY or NVM
 *
 **/
static void e1000_put_hw_semaphore_82574(struct e1000_hw *hw)
{
	e1000_put_hw_semaphore_82573(hw);
	mutex_unlock(&swflag_mutex);
}

/**
 *  e1000_set_d0_lplu_state_82574 - Set Low Power Linkup D0 state
 *  @hw: pointer to the HW structure
 *  @active: true to enable LPLU, false to disable
 *
 *  Sets the LPLU D0 state according to the active flag.
 *  LPLU will not be activated unless the
 *  device autonegotiation advertisement meets standards of
 *  either 10 or 10/100 or 10/100/1000 at all duplexes.
 *  This is a function pointer entry point only called by
 *  PHY setup routines.
 **/
static s32 e1000_set_d0_lplu_state_82574(struct e1000_hw *hw, bool active)
{
	u16 data = er32(POEMB);

	if (active)
		data |= E1000_PHY_CTRL_D0A_LPLU;
	else
		data &= ~E1000_PHY_CTRL_D0A_LPLU;

	ew32(POEMB, data);
	return 0;
}

/**
 *  e1000_set_d3_lplu_state_82574 - Sets low power link up state for D3
 *  @hw: pointer to the HW structure
 *  @active: boolean used to enable/disable lplu
 *
 *  The low power link up (lplu) state is set to the power management level D3
 *  when active is true, else clear lplu for D3. LPLU
 *  is used during Dx states where the power conservation is most important.
 *  During driver activity, SmartSpeed should be enabled so performance is
 *  maintained.
 **/
static s32 e1000_set_d3_lplu_state_82574(struct e1000_hw *hw, bool active)
{
	u16 data = er32(POEMB);

	if (!active) {
		data &= ~E1000_PHY_CTRL_NOND0A_LPLU;
	} else if ((hw->phy.autoneg_advertised == E1000_ALL_SPEED_DUPLEX) ||
		   (hw->phy.autoneg_advertised == E1000_ALL_NOT_GIG) ||
		   (hw->phy.autoneg_advertised == E1000_ALL_10_SPEED)) {
		data |= E1000_PHY_CTRL_NOND0A_LPLU;
	}

	ew32(POEMB, data);
	return 0;
}

/**
 *  e1000_acquire_nvm_82571 - Request for access to the EEPROM
 *  @hw: pointer to the HW structure
 *
 *  To gain access to the EEPROM, first we must obtain a hardware semaphore.
 *  Then for non-82573 hardware, set the EEPROM access request bit and wait
 *  for EEPROM access grant bit.  If the access grant bit is not set, release
 *  hardware semaphore.
 **/
static s32 e1000_acquire_nvm_82571(struct e1000_hw *hw)
{
	s32 ret_val;

	ret_val = e1000_get_hw_semaphore_82571(hw);
	if (ret_val)
		return ret_val;

	switch (hw->mac.type) {
	case e1000_82573:
		break;
	default:
		ret_val = e1000e_acquire_nvm(hw);
		break;
	}

	if (ret_val)
		e1000_put_hw_semaphore_82571(hw);

	return ret_val;
}

/**
 *  e1000_release_nvm_82571 - Release exclusive access to EEPROM
 *  @hw: pointer to the HW structure
 *
 *  Stop any current commands to the EEPROM and clear the EEPROM request bit.
 **/
static void e1000_release_nvm_82571(struct e1000_hw *hw)
{
	e1000e_release_nvm(hw);
	e1000_put_hw_semaphore_82571(hw);
}

/**
 *  e1000_write_nvm_82571 - Write to EEPROM using appropriate interface
 *  @hw: pointer to the HW structure
 *  @offset: offset within the EEPROM to be written to
 *  @words: number of words to write
 *  @data: 16 bit word(s) to be written to the EEPROM
 *
 *  For non-82573 silicon, write data to EEPROM at offset using SPI interface.
 *
 *  If e1000e_update_nvm_checksum is not called after this function, the
 *  EEPROM will most likely contain an invalid checksum.
 **/
static s32 e1000_write_nvm_82571(struct e1000_hw *hw, u16 offset, u16 words,
				 u16 *data)
{
	s32 ret_val;

	switch (hw->mac.type) {
	case e1000_82573:
	case e1000_82574:
	case e1000_82583:
		ret_val = e1000_write_nvm_eewr_82571(hw, offset, words, data);
		break;
	case e1000_82571:
	case e1000_82572:
		ret_val = e1000e_write_nvm_spi(hw, offset, words, data);
		break;
	default:
		ret_val = -E1000_ERR_NVM;
		break;
	}

	return ret_val;
}

/**
 *  e1000_update_nvm_checksum_82571 - Update EEPROM checksum
 *  @hw: pointer to the HW structure
 *
 *  Updates the EEPROM checksum by reading/adding each word of the EEPROM
 *  up to the checksum.  Then calculates the EEPROM checksum and writes the
 *  value to the EEPROM.
 **/
static s32 e1000_update_nvm_checksum_82571(struct e1000_hw *hw)
{
	u32 eecd;
	s32 ret_val;
	u16 i;

	ret_val = e1000e_update_nvm_checksum_generic(hw);
	if (ret_val)
		return ret_val;

	/*
	 * If our nvm is an EEPROM, then we're done
	 * otherwise, commit the checksum to the flash NVM.
	 */
	if (hw->nvm.type != e1000_nvm_flash_hw)
		return ret_val;

	/* Check for pending operations. */
	for (i = 0; i < E1000_FLASH_UPDATES; i++) {
		usleep_range(1000, 2000);
		if ((er32(EECD) & E1000_EECD_FLUPD) == 0)
			break;
	}

	if (i == E1000_FLASH_UPDATES)
		return -E1000_ERR_NVM;

	/* Reset the firmware if using STM opcode. */
	if ((er32(FLOP) & 0xFF00) == E1000_STM_OPCODE) {
		/*
		 * The enabling of and the actual reset must be done
		 * in two write cycles.
		 */
		ew32(HICR, E1000_HICR_FW_RESET_ENABLE);
		e1e_flush();
		ew32(HICR, E1000_HICR_FW_RESET);
	}

	/* Commit the write to flash */
	eecd = er32(EECD) | E1000_EECD_FLUPD;
	ew32(EECD, eecd);

	for (i = 0; i < E1000_FLASH_UPDATES; i++) {
		usleep_range(1000, 2000);
		if ((er32(EECD) & E1000_EECD_FLUPD) == 0)
			break;
	}

	if (i == E1000_FLASH_UPDATES)
		return -E1000_ERR_NVM;

	return 0;
}

/**
 *  e1000_validate_nvm_checksum_82571 - Validate EEPROM checksum
 *  @hw: pointer to the HW structure
 *
 *  Calculates the EEPROM checksum by reading/adding each word of the EEPROM
 *  and then verifies that the sum of the EEPROM is equal to 0xBABA.
 **/
static s32 e1000_validate_nvm_checksum_82571(struct e1000_hw *hw)
{
	if (hw->nvm.type == e1000_nvm_flash_hw)
		e1000_fix_nvm_checksum_82571(hw);

	return e1000e_validate_nvm_checksum_generic(hw);
}

/**
 *  e1000_write_nvm_eewr_82571 - Write to EEPROM for 82573 silicon
 *  @hw: pointer to the HW structure
 *  @offset: offset within the EEPROM to be written to
 *  @words: number of words to write
 *  @data: 16 bit word(s) to be written to the EEPROM
 *
 *  After checking for invalid values, poll the EEPROM to ensure the previous
 *  command has completed before trying to write the next word.  After write
 *  poll for completion.
 *
 *  If e1000e_update_nvm_checksum is not called after this function, the
 *  EEPROM will most likely contain an invalid checksum.
 **/
static s32 e1000_write_nvm_eewr_82571(struct e1000_hw *hw, u16 offset,
				      u16 words, u16 *data)
{
	struct e1000_nvm_info *nvm = &hw->nvm;
	u32 i, eewr = 0;
	s32 ret_val = 0;

	/*
	 * A check for invalid values:  offset too large, too many words,
	 * and not enough words.
	 */
	if ((offset >= nvm->word_size) || (words > (nvm->word_size - offset)) ||
	    (words == 0)) {
		e_dbg("nvm parameter(s) out of bounds\n");
		return -E1000_ERR_NVM;
	}

	for (i = 0; i < words; i++) {
		eewr = (data[i] << E1000_NVM_RW_REG_DATA) |
		       ((offset+i) << E1000_NVM_RW_ADDR_SHIFT) |
		       E1000_NVM_RW_REG_START;

		ret_val = e1000e_poll_eerd_eewr_done(hw, E1000_NVM_POLL_WRITE);
		if (ret_val)
			break;

		ew32(EEWR, eewr);

		ret_val = e1000e_poll_eerd_eewr_done(hw, E1000_NVM_POLL_WRITE);
		if (ret_val)
			break;
	}

	return ret_val;
}

/**
 *  e1000_get_cfg_done_82571 - Poll for configuration done
 *  @hw: pointer to the HW structure
 *
 *  Reads the management control register for the config done bit to be set.
 **/
static s32 e1000_get_cfg_done_82571(struct e1000_hw *hw)
{
	s32 timeout = PHY_CFG_TIMEOUT;

	while (timeout) {
		if (er32(EEMNGCTL) &
		    E1000_NVM_CFG_DONE_PORT_0)
			break;
		usleep_range(1000, 2000);
		timeout--;
	}
	if (!timeout) {
		e_dbg("MNG configuration cycle has not completed.\n");
		return -E1000_ERR_RESET;
	}

	return 0;
}

/**
 *  e1000_set_d0_lplu_state_82571 - Set Low Power Linkup D0 state
 *  @hw: pointer to the HW structure
 *  @active: true to enable LPLU, false to disable
 *
 *  Sets the LPLU D0 state according to the active flag.  When activating LPLU
 *  this function also disables smart speed and vice versa.  LPLU will not be
 *  activated unless the device autonegotiation advertisement meets standards
 *  of either 10 or 10/100 or 10/100/1000 at all duplexes.  This is a function
 *  pointer entry point only called by PHY setup routines.
 **/
static s32 e1000_set_d0_lplu_state_82571(struct e1000_hw *hw, bool active)
{
	struct e1000_phy_info *phy = &hw->phy;
	s32 ret_val;
	u16 data;

	ret_val = e1e_rphy(hw, IGP02E1000_PHY_POWER_MGMT, &data);
	if (ret_val)
		return ret_val;

	if (active) {
		data |= IGP02E1000_PM_D0_LPLU;
		ret_val = e1e_wphy(hw, IGP02E1000_PHY_POWER_MGMT, data);
		if (ret_val)
			return ret_val;

		/* When LPLU is enabled, we should disable SmartSpeed */
		ret_val = e1e_rphy(hw, IGP01E1000_PHY_PORT_CONFIG, &data);
		data &= ~IGP01E1000_PSCFR_SMART_SPEED;
		ret_val = e1e_wphy(hw, IGP01E1000_PHY_PORT_CONFIG, data);
		if (ret_val)
			return ret_val;
	} else {
		data &= ~IGP02E1000_PM_D0_LPLU;
		ret_val = e1e_wphy(hw, IGP02E1000_PHY_POWER_MGMT, data);
		/*
		 * LPLU and SmartSpeed are mutually exclusive.  LPLU is used
		 * during Dx states where the power conservation is most
		 * important.  During driver activity we should enable
		 * SmartSpeed, so performance is maintained.
		 */
		if (phy->smart_speed == e1000_smart_speed_on) {
			ret_val = e1e_rphy(hw, IGP01E1000_PHY_PORT_CONFIG,
					   &data);
			if (ret_val)
				return ret_val;

			data |= IGP01E1000_PSCFR_SMART_SPEED;
			ret_val = e1e_wphy(hw, IGP01E1000_PHY_PORT_CONFIG,
					   data);
			if (ret_val)
				return ret_val;
		} else if (phy->smart_speed == e1000_smart_speed_off) {
			ret_val = e1e_rphy(hw, IGP01E1000_PHY_PORT_CONFIG,
					   &data);
			if (ret_val)
				return ret_val;

			data &= ~IGP01E1000_PSCFR_SMART_SPEED;
			ret_val = e1e_wphy(hw, IGP01E1000_PHY_PORT_CONFIG,
					   data);
			if (ret_val)
				return ret_val;
		}
	}

	return 0;
}

/**
 *  e1000_reset_hw_82571 - Reset hardware
 *  @hw: pointer to the HW structure
 *
 *  This resets the hardware into a known state.
 **/
static s32 e1000_reset_hw_82571(struct e1000_hw *hw)
{
	u32 ctrl, ctrl_ext;
	s32 ret_val;

	/*
	 * Prevent the PCI-E bus from sticking if there is no TLP connection
	 * on the last TLP read/write transaction when MAC is reset.
	 */
	ret_val = e1000e_disable_pcie_master(hw);
	if (ret_val)
		e_dbg("PCI-E Master disable polling has failed.\n");

	e_dbg("Masking off all interrupts\n");
	ew32(IMC, 0xffffffff);

	ew32(RCTL, 0);
	ew32(TCTL, E1000_TCTL_PSP);
	e1e_flush();

	usleep_range(10000, 20000);

	/*
	 * Must acquire the MDIO ownership before MAC reset.
	 * Ownership defaults to firmware after a reset.
	 */
	switch (hw->mac.type) {
	case e1000_82573:
		ret_val = e1000_get_hw_semaphore_82573(hw);
		break;
	case e1000_82574:
	case e1000_82583:
		ret_val = e1000_get_hw_semaphore_82574(hw);
		break;
	default:
		break;
	}
	if (ret_val)
		e_dbg("Cannot acquire MDIO ownership\n");

	ctrl = er32(CTRL);

	e_dbg("Issuing a global reset to MAC\n");
	ew32(CTRL, ctrl | E1000_CTRL_RST);

	/* Must release MDIO ownership and mutex after MAC reset. */
	switch (hw->mac.type) {
	case e1000_82574:
	case e1000_82583:
		e1000_put_hw_semaphore_82574(hw);
		break;
	default:
		break;
	}

	if (hw->nvm.type == e1000_nvm_flash_hw) {
		udelay(10);
		ctrl_ext = er32(CTRL_EXT);
		ctrl_ext |= E1000_CTRL_EXT_EE_RST;
		ew32(CTRL_EXT, ctrl_ext);
		e1e_flush();
	}

	ret_val = e1000e_get_auto_rd_done(hw);
	if (ret_val)
		/* We don't want to continue accessing MAC registers. */
		return ret_val;

	/*
	 * Phy configuration from NVM just starts after EECD_AUTO_RD is set.
	 * Need to wait for Phy configuration completion before accessing
	 * NVM and Phy.
	 */

	switch (hw->mac.type) {
	case e1000_82573:
	case e1000_82574:
	case e1000_82583:
		msleep(25);
		break;
	default:
		break;
	}

	/* Clear any pending interrupt events. */
	ew32(IMC, 0xffffffff);
	er32(ICR);

	if (hw->mac.type == e1000_82571) {
		/* Install any alternate MAC address into RAR0 */
		ret_val = e1000_check_alt_mac_addr_generic(hw);
		if (ret_val)
			return ret_val;

		e1000e_set_laa_state_82571(hw, true);
	}

	/* Reinitialize the 82571 serdes link state machine */
	if (hw->phy.media_type == e1000_media_type_internal_serdes)
		hw->mac.serdes_link_state = e1000_serdes_link_down;

	return 0;
}

/**
 *  e1000_init_hw_82571 - Initialize hardware
 *  @hw: pointer to the HW structure
 *
 *  This inits the hardware readying it for operation.
 **/
static s32 e1000_init_hw_82571(struct e1000_hw *hw)
{
	struct e1000_mac_info *mac = &hw->mac;
	u32 reg_data;
	s32 ret_val;
	u16 i, rar_count = mac->rar_entry_count;

	e1000_initialize_hw_bits_82571(hw);

	/* Initialize identification LED */
	ret_val = e1000e_id_led_init(hw);
	if (ret_val)
		e_dbg("Error initializing identification LED\n");
		/* This is not fatal and we should not stop init due to this */

	/* Disabling VLAN filtering */
	e_dbg("Initializing the IEEE VLAN\n");
	mac->ops.clear_vfta(hw);

	/* Setup the receive address. */
	/*
	 * If, however, a locally administered address was assigned to the
	 * 82571, we must reserve a RAR for it to work around an issue where
	 * resetting one port will reload the MAC on the other port.
	 */
	if (e1000e_get_laa_state_82571(hw))
		rar_count--;
	e1000e_init_rx_addrs(hw, rar_count);

	/* Zero out the Multicast HASH table */
	e_dbg("Zeroing the MTA\n");
	for (i = 0; i < mac->mta_reg_count; i++)
		E1000_WRITE_REG_ARRAY(hw, E1000_MTA, i, 0);

	/* Setup link and flow control */
	ret_val = e1000_setup_link_82571(hw);

	/* Set the transmit descriptor write-back policy */
	reg_data = er32(TXDCTL(0));
	reg_data = (reg_data & ~E1000_TXDCTL_WTHRESH) |
		   E1000_TXDCTL_FULL_TX_DESC_WB |
		   E1000_TXDCTL_COUNT_DESC;
	ew32(TXDCTL(0), reg_data);

	/* ...for both queues. */
	switch (mac->type) {
	case e1000_82573:
		e1000e_enable_tx_pkt_filtering(hw);
		/* fall through */
	case e1000_82574:
	case e1000_82583:
		reg_data = er32(GCR);
		reg_data |= E1000_GCR_L1_ACT_WITHOUT_L0S_RX;
		ew32(GCR, reg_data);
		break;
	default:
		reg_data = er32(TXDCTL(1));
		reg_data = (reg_data & ~E1000_TXDCTL_WTHRESH) |
			   E1000_TXDCTL_FULL_TX_DESC_WB |
			   E1000_TXDCTL_COUNT_DESC;
		ew32(TXDCTL(1), reg_data);
		break;
	}

	/*
	 * Clear all of the statistics registers (clear on read).  It is
	 * important that we do this after we have tried to establish link
	 * because the symbol error count will increment wildly if there
	 * is no link.
	 */
	e1000_clear_hw_cntrs_82571(hw);

	return ret_val;
}

/**
 *  e1000_initialize_hw_bits_82571 - Initialize hardware-dependent bits
 *  @hw: pointer to the HW structure
 *
 *  Initializes required hardware-dependent bits needed for normal operation.
 **/
static void e1000_initialize_hw_bits_82571(struct e1000_hw *hw)
{
	u32 reg;

	/* Transmit Descriptor Control 0 */
	reg = er32(TXDCTL(0));
	reg |= (1 << 22);
	ew32(TXDCTL(0), reg);

	/* Transmit Descriptor Control 1 */
	reg = er32(TXDCTL(1));
	reg |= (1 << 22);
	ew32(TXDCTL(1), reg);

	/* Transmit Arbitration Control 0 */
	reg = er32(TARC(0));
	reg &= ~(0xF << 27); /* 30:27 */
	switch (hw->mac.type) {
	case e1000_82571:
	case e1000_82572:
		reg |= (1 << 23) | (1 << 24) | (1 << 25) | (1 << 26);
		break;
	default:
		break;
	}
	ew32(TARC(0), reg);

	/* Transmit Arbitration Control 1 */
	reg = er32(TARC(1));
	switch (hw->mac.type) {
	case e1000_82571:
	case e1000_82572:
		reg &= ~((1 << 29) | (1 << 30));
		reg |= (1 << 22) | (1 << 24) | (1 << 25) | (1 << 26);
		if (er32(TCTL) & E1000_TCTL_MULR)
			reg &= ~(1 << 28);
		else
			reg |= (1 << 28);
		ew32(TARC(1), reg);
		break;
	default:
		break;
	}

	/* Device Control */
	switch (hw->mac.type) {
	case e1000_82573:
	case e1000_82574:
	case e1000_82583:
		reg = er32(CTRL);
		reg &= ~(1 << 29);
		ew32(CTRL, reg);
		break;
	default:
		break;
	}

	/* Extended Device Control */
	switch (hw->mac.type) {
	case e1000_82573:
	case e1000_82574:
	case e1000_82583:
		reg = er32(CTRL_EXT);
		reg &= ~(1 << 23);
		reg |= (1 << 22);
		ew32(CTRL_EXT, reg);
		break;
	default:
		break;
	}

	if (hw->mac.type == e1000_82571) {
		reg = er32(PBA_ECC);
		reg |= E1000_PBA_ECC_CORR_EN;
		ew32(PBA_ECC, reg);
	}
	/*
	 * Workaround for hardware errata.
	 * Ensure that DMA Dynamic Clock gating is disabled on 82571 and 82572
	 */

        if ((hw->mac.type == e1000_82571) ||
           (hw->mac.type == e1000_82572)) {
                reg = er32(CTRL_EXT);
                reg &= ~E1000_CTRL_EXT_DMA_DYN_CLK_EN;
                ew32(CTRL_EXT, reg);
        }


	/* PCI-Ex Control Registers */
	switch (hw->mac.type) {
	case e1000_82574:
	case e1000_82583:
		reg = er32(GCR);
		reg |= (1 << 22);
		ew32(GCR, reg);

		/*
		 * Workaround for hardware errata.
		 * apply workaround for hardware errata documented in errata
		 * docs Fixes issue where some error prone or unreliable PCIe
		 * completions are occurring, particularly with ASPM enabled.
		 * Without fix, issue can cause Tx timeouts.
		 */
		reg = er32(GCR2);
		reg |= 1;
		ew32(GCR2, reg);
		break;
	default:
		break;
	}
}

/**
 *  e1000_clear_vfta_82571 - Clear VLAN filter table
 *  @hw: pointer to the HW structure
 *
 *  Clears the register array which contains the VLAN filter table by
 *  setting all the values to 0.
 **/
static void e1000_clear_vfta_82571(struct e1000_hw *hw)
{
	u32 offset;
	u32 vfta_value = 0;
	u32 vfta_offset = 0;
	u32 vfta_bit_in_reg = 0;

	switch (hw->mac.type) {
	case e1000_82573:
	case e1000_82574:
	case e1000_82583:
		if (hw->mng_cookie.vlan_id != 0) {
			/*
			 * The VFTA is a 4096b bit-field, each identifying
			 * a single VLAN ID.  The following operations
			 * determine which 32b entry (i.e. offset) into the
			 * array we want to set the VLAN ID (i.e. bit) of
			 * the manageability unit.
			 */
			vfta_offset = (hw->mng_cookie.vlan_id >>
				       E1000_VFTA_ENTRY_SHIFT) &
				      E1000_VFTA_ENTRY_MASK;
			vfta_bit_in_reg = 1 << (hw->mng_cookie.vlan_id &
					       E1000_VFTA_ENTRY_BIT_SHIFT_MASK);
		}
		break;
	default:
		break;
	}
	for (offset = 0; offset < E1000_VLAN_FILTER_TBL_SIZE; offset++) {
		/*
		 * If the offset we want to clear is the same offset of the
		 * manageability VLAN ID, then clear all bits except that of
		 * the manageability unit.
		 */
		vfta_value = (offset == vfta_offset) ? vfta_bit_in_reg : 0;
		E1000_WRITE_REG_ARRAY(hw, E1000_VFTA, offset, vfta_value);
		e1e_flush();
	}
}

/**
 *  e1000_check_mng_mode_82574 - Check manageability is enabled
 *  @hw: pointer to the HW structure
 *
 *  Reads the NVM Initialization Control Word 2 and returns true
 *  (>0) if any manageability is enabled, else false (0).
 **/
static bool e1000_check_mng_mode_82574(struct e1000_hw *hw)
{
	u16 data;

	e1000_read_nvm(hw, NVM_INIT_CONTROL2_REG, 1, &data);
	return (data & E1000_NVM_INIT_CTRL2_MNGM) != 0;
}

/**
 *  e1000_led_on_82574 - Turn LED on
 *  @hw: pointer to the HW structure
 *
 *  Turn LED on.
 **/
static s32 e1000_led_on_82574(struct e1000_hw *hw)
{
	u32 ctrl;
	u32 i;

	ctrl = hw->mac.ledctl_mode2;
	if (!(E1000_STATUS_LU & er32(STATUS))) {
		/*
		 * If no link, then turn LED on by setting the invert bit
		 * for each LED that's "on" (0x0E) in ledctl_mode2.
		 */
		for (i = 0; i < 4; i++)
			if (((hw->mac.ledctl_mode2 >> (i * 8)) & 0xFF) ==
			    E1000_LEDCTL_MODE_LED_ON)
				ctrl |= (E1000_LEDCTL_LED0_IVRT << (i * 8));
	}
	ew32(LEDCTL, ctrl);

	return 0;
}

/**
 *  e1000_check_phy_82574 - check 82574 phy hung state
 *  @hw: pointer to the HW structure
 *
 *  Returns whether phy is hung or not
 **/
bool e1000_check_phy_82574(struct e1000_hw *hw)
{
	u16 status_1kbt = 0;
	u16 receive_errors = 0;
	bool phy_hung = false;
	s32 ret_val = 0;

	/*
	 * Read PHY Receive Error counter first, if its is max - all F's then
	 * read the Base1000T status register If both are max then PHY is hung.
	 */
	ret_val = e1e_rphy(hw, E1000_RECEIVE_ERROR_COUNTER, &receive_errors);

	if (ret_val)
		goto out;
	if (receive_errors == E1000_RECEIVE_ERROR_MAX)  {
		ret_val = e1e_rphy(hw, E1000_BASE1000T_STATUS, &status_1kbt);
		if (ret_val)
			goto out;
		if ((status_1kbt & E1000_IDLE_ERROR_COUNT_MASK) ==
		    E1000_IDLE_ERROR_COUNT_MASK)
			phy_hung = true;
	}
out:
	return phy_hung;
}

/**
 *  e1000_setup_link_82571 - Setup flow control and link settings
 *  @hw: pointer to the HW structure
 *
 *  Determines which flow control settings to use, then configures flow
 *  control.  Calls the appropriate media-specific link configuration
 *  function.  Assuming the adapter has a valid link partner, a valid link
 *  should be established.  Assumes the hardware has previously been reset
 *  and the transmitter and receiver are not enabled.
 **/
static s32 e1000_setup_link_82571(struct e1000_hw *hw)
{
	/*
	 * 82573 does not have a word in the NVM to determine
	 * the default flow control setting, so we explicitly
	 * set it to full.
	 */
	switch (hw->mac.type) {
	case e1000_82573:
	case e1000_82574:
	case e1000_82583:
		if (hw->fc.requested_mode == e1000_fc_default)
			hw->fc.requested_mode = e1000_fc_full;
		break;
	default:
		break;
	}

	return e1000e_setup_link(hw);
}

/**
 *  e1000_setup_copper_link_82571 - Configure copper link settings
 *  @hw: pointer to the HW structure
 *
 *  Configures the link for auto-neg or forced speed and duplex.  Then we check
 *  for link, once link is established calls to configure collision distance
 *  and flow control are called.
 **/
static s32 e1000_setup_copper_link_82571(struct e1000_hw *hw)
{
	u32 ctrl;
	s32 ret_val;

	ctrl = er32(CTRL);
	ctrl |= E1000_CTRL_SLU;
	ctrl &= ~(E1000_CTRL_FRCSPD | E1000_CTRL_FRCDPX);
	ew32(CTRL, ctrl);

	switch (hw->phy.type) {
	case e1000_phy_m88:
	case e1000_phy_bm:
		ret_val = e1000e_copper_link_setup_m88(hw);
		break;
	case e1000_phy_igp_2:
		ret_val = e1000e_copper_link_setup_igp(hw);
		break;
	default:
		return -E1000_ERR_PHY;
		break;
	}

	if (ret_val)
		return ret_val;

	ret_val = e1000e_setup_copper_link(hw);

	return ret_val;
}

/**
 *  e1000_setup_fiber_serdes_link_82571 - Setup link for fiber/serdes
 *  @hw: pointer to the HW structure
 *
 *  Configures collision distance and flow control for fiber and serdes links.
 *  Upon successful setup, poll for link.
 **/
static s32 e1000_setup_fiber_serdes_link_82571(struct e1000_hw *hw)
{
	switch (hw->mac.type) {
	case e1000_82571:
	case e1000_82572:
		/*
		 * If SerDes loopback mode is entered, there is no form
		 * of reset to take the adapter out of that mode.  So we
		 * have to explicitly take the adapter out of loopback
		 * mode.  This prevents drivers from twiddling their thumbs
		 * if another tool failed to take it out of loopback mode.
		 */
		ew32(SCTL, E1000_SCTL_DISABLE_SERDES_LOOPBACK);
		break;
	default:
		break;
	}

	return e1000e_setup_fiber_serdes_link(hw);
}

/**
 *  e1000_check_for_serdes_link_82571 - Check for link (Serdes)
 *  @hw: pointer to the HW structure
 *
 *  Reports the link state as up or down.
 *
 *  If autonegotiation is supported by the link partner, the link state is
 *  determined by the result of autonegotiation. This is the most likely case.
 *  If autonegotiation is not supported by the link partner, and the link
 *  has a valid signal, force the link up.
 *
 *  The link state is represented internally here by 4 states:
 *
 *  1) down
 *  2) autoneg_progress
 *  3) autoneg_complete (the link successfully autonegotiated)
 *  4) forced_up (the link has been forced up, it did not autonegotiate)
 *
 **/
static s32 e1000_check_for_serdes_link_82571(struct e1000_hw *hw)
{
	struct e1000_mac_info *mac = &hw->mac;
	u32 rxcw;
	u32 ctrl;
	u32 status;
	u32 txcw;
	u32 i;
	s32 ret_val = 0;

	ctrl = er32(CTRL);
	status = er32(STATUS);
	rxcw = er32(RXCW);

	if ((rxcw & E1000_RXCW_SYNCH) && !(rxcw & E1000_RXCW_IV)) {

		/* Receiver is synchronized with no invalid bits.  */
		switch (mac->serdes_link_state) {
		case e1000_serdes_link_autoneg_complete:
			if (!(status & E1000_STATUS_LU)) {
				/*
				 * We have lost link, retry autoneg before
				 * reporting link failure
				 */
				mac->serdes_link_state =
				    e1000_serdes_link_autoneg_progress;
				mac->serdes_has_link = false;
				e_dbg("AN_UP     -> AN_PROG\n");
			} else {
				mac->serdes_has_link = true;
			}
			break;

		case e1000_serdes_link_forced_up:
			/*
			 * If we are receiving /C/ ordered sets, re-enable
			 * auto-negotiation in the TXCW register and disable
			 * forced link in the Device Control register in an
			 * attempt to auto-negotiate with our link partner.
			 * If the partner code word is null, stop forcing
			 * and restart auto negotiation.
			 */
			if ((rxcw & E1000_RXCW_C) || !(rxcw & E1000_RXCW_CW))  {
				/* Enable autoneg, and unforce link up */
				ew32(TXCW, mac->txcw);
				ew32(CTRL, (ctrl & ~E1000_CTRL_SLU));
				mac->serdes_link_state =
				    e1000_serdes_link_autoneg_progress;
				mac->serdes_has_link = false;
				e_dbg("FORCED_UP -> AN_PROG\n");
			} else {
				mac->serdes_has_link = true;
			}
			break;

		case e1000_serdes_link_autoneg_progress:
			if (rxcw & E1000_RXCW_C) {
				/*
				 * We received /C/ ordered sets, meaning the
				 * link partner has autonegotiated, and we can
				 * trust the Link Up (LU) status bit.
				 */
				if (status & E1000_STATUS_LU) {
					mac->serdes_link_state =
					    e1000_serdes_link_autoneg_complete;
					e_dbg("AN_PROG   -> AN_UP\n");
					mac->serdes_has_link = true;
				} else {
					/* Autoneg completed, but failed. */
					mac->serdes_link_state =
					    e1000_serdes_link_down;
					e_dbg("AN_PROG   -> DOWN\n");
				}
			} else {
				/*
				 * The link partner did not autoneg.
				 * Force link up and full duplex, and change
				 * state to forced.
				 */
				ew32(TXCW, (mac->txcw & ~E1000_TXCW_ANE));
				ctrl |= (E1000_CTRL_SLU | E1000_CTRL_FD);
				ew32(CTRL, ctrl);

				/* Configure Flow Control after link up. */
				ret_val = e1000e_config_fc_after_link_up(hw);
				if (ret_val) {
					e_dbg("Error config flow control\n");
					break;
				}
				mac->serdes_link_state =
				    e1000_serdes_link_forced_up;
				mac->serdes_has_link = true;
				e_dbg("AN_PROG   -> FORCED_UP\n");
			}
			break;

		case e1000_serdes_link_down:
		default:
			/*
			 * The link was down but the receiver has now gained
			 * valid sync, so lets see if we can bring the link
			 * up.
			 */
			ew32(TXCW, mac->txcw);
			ew32(CTRL, (ctrl & ~E1000_CTRL_SLU));
			mac->serdes_link_state =
			    e1000_serdes_link_autoneg_progress;
			mac->serdes_has_link = false;
			e_dbg("DOWN      -> AN_PROG\n");
			break;
		}
	} else {
		if (!(rxcw & E1000_RXCW_SYNCH)) {
			mac->serdes_has_link = false;
			mac->serdes_link_state = e1000_serdes_link_down;
			e_dbg("ANYSTATE  -> DOWN\n");
		} else {
			/*
			 * Check several times, if Sync and Config
			 * both are consistently 1 then simply ignore
			 * the Invalid bit and restart Autoneg
			 */
			for (i = 0; i < AN_RETRY_COUNT; i++) {
				udelay(10);
				rxcw = er32(RXCW);
				if ((rxcw & E1000_RXCW_IV) &&
				    !((rxcw & E1000_RXCW_SYNCH) &&
				      (rxcw & E1000_RXCW_C))) {
					mac->serdes_has_link = false;
					mac->serdes_link_state =
					    e1000_serdes_link_down;
					e_dbg("ANYSTATE  -> DOWN\n");
					break;
				}
			}

			if (i == AN_RETRY_COUNT) {
				txcw = er32(TXCW);
				txcw |= E1000_TXCW_ANE;
				ew32(TXCW, txcw);
				mac->serdes_link_state =
				    e1000_serdes_link_autoneg_progress;
				mac->serdes_has_link = false;
				e_dbg("ANYSTATE  -> AN_PROG\n");
			}
		}
	}

	return ret_val;
}

/**
 *  e1000_valid_led_default_82571 - Verify a valid default LED config
 *  @hw: pointer to the HW structure
 *  @data: pointer to the NVM (EEPROM)
 *
 *  Read the EEPROM for the current default LED configuration.  If the
 *  LED configuration is not valid, set to a valid LED configuration.
 **/
static s32 e1000_valid_led_default_82571(struct e1000_hw *hw, u16 *data)
{
	s32 ret_val;

	ret_val = e1000_read_nvm(hw, NVM_ID_LED_SETTINGS, 1, data);
	if (ret_val) {
		e_dbg("NVM Read Error\n");
		return ret_val;
	}

	switch (hw->mac.type) {
	case e1000_82573:
	case e1000_82574:
	case e1000_82583:
		if (*data == ID_LED_RESERVED_F746)
			*data = ID_LED_DEFAULT_82573;
		break;
	default:
		if (*data == ID_LED_RESERVED_0000 ||
		    *data == ID_LED_RESERVED_FFFF)
			*data = ID_LED_DEFAULT;
		break;
	}

	return 0;
}

/**
 *  e1000e_get_laa_state_82571 - Get locally administered address state
 *  @hw: pointer to the HW structure
 *
 *  Retrieve and return the current locally administered address state.
 **/
bool e1000e_get_laa_state_82571(struct e1000_hw *hw)
{
	if (hw->mac.type != e1000_82571)
		return false;

	return hw->dev_spec.e82571.laa_is_present;
}

/**
 *  e1000e_set_laa_state_82571 - Set locally administered address state
 *  @hw: pointer to the HW structure
 *  @state: enable/disable locally administered address
 *
 *  Enable/Disable the current locally administered address state.
 **/
void e1000e_set_laa_state_82571(struct e1000_hw *hw, bool state)
{
	if (hw->mac.type != e1000_82571)
		return;

	hw->dev_spec.e82571.laa_is_present = state;

	/* If workaround is activated... */
	if (state)
		/*
		 * Hold a copy of the LAA in RAR[14] This is done so that
		 * between the time RAR[0] gets clobbered and the time it
		 * gets fixed, the actual LAA is in one of the RARs and no
		 * incoming packets directed to this port are dropped.
		 * Eventually the LAA will be in RAR[0] and RAR[14].
		 */
		e1000e_rar_set(hw, hw->mac.addr, hw->mac.rar_entry_count - 1);
}

/**
 *  e1000_fix_nvm_checksum_82571 - Fix EEPROM checksum
 *  @hw: pointer to the HW structure
 *
 *  Verifies that the EEPROM has completed the update.  After updating the
 *  EEPROM, we need to check bit 15 in work 0x23 for the checksum fix.  If
 *  the checksum fix is not implemented, we need to set the bit and update
 *  the checksum.  Otherwise, if bit 15 is set and the checksum is incorrect,
 *  we need to return bad checksum.
 **/
static s32 e1000_fix_nvm_checksum_82571(struct e1000_hw *hw)
{
	struct e1000_nvm_info *nvm = &hw->nvm;
	s32 ret_val;
	u16 data;

	if (nvm->type != e1000_nvm_flash_hw)
		return 0;

	/*
	 * Check bit 4 of word 10h.  If it is 0, firmware is done updating
	 * 10h-12h.  Checksum may need to be fixed.
	 */
	ret_val = e1000_read_nvm(hw, 0x10, 1, &data);
	if (ret_val)
		return ret_val;

	if (!(data & 0x10)) {
		/*
		 * Read 0x23 and check bit 15.  This bit is a 1
		 * when the checksum has already been fixed.  If
		 * the checksum is still wrong and this bit is a
		 * 1, we need to return bad checksum.  Otherwise,
		 * we need to set this bit to a 1 and update the
		 * checksum.
		 */
		ret_val = e1000_read_nvm(hw, 0x23, 1, &data);
		if (ret_val)
			return ret_val;

		if (!(data & 0x8000)) {
			data |= 0x8000;
			ret_val = e1000_write_nvm(hw, 0x23, 1, &data);
			if (ret_val)
				return ret_val;
			ret_val = e1000e_update_nvm_checksum(hw);
		}
	}

	return 0;
}

/**
 *  e1000_read_mac_addr_82571 - Read device MAC address
 *  @hw: pointer to the HW structure
 **/
static s32 e1000_read_mac_addr_82571(struct e1000_hw *hw)
{
	s32 ret_val = 0;

	if (hw->mac.type == e1000_82571) {
		/*
		 * If there's an alternate MAC address place it in RAR0
		 * so that it will override the Si installed default perm
		 * address.
		 */
		ret_val = e1000_check_alt_mac_addr_generic(hw);
		if (ret_val)
			goto out;
	}

	ret_val = e1000_read_mac_addr_generic(hw);

out:
	return ret_val;
}

/**
 * e1000_power_down_phy_copper_82571 - Remove link during PHY power down
 * @hw: pointer to the HW structure
 *
 * In the case of a PHY power down to save power, or to turn off link during a
 * driver unload, or wake on lan is not enabled, remove the link.
 **/
static void e1000_power_down_phy_copper_82571(struct e1000_hw *hw)
{
	struct e1000_phy_info *phy = &hw->phy;
	struct e1000_mac_info *mac = &hw->mac;

	if (!(phy->ops.check_reset_block))
		return;

	/* If the management interface is not enabled, then power down */
	if (!(mac->ops.check_mng_mode(hw) || phy->ops.check_reset_block(hw)))
		e1000_power_down_phy_copper(hw);
}

/**
 *  e1000_clear_hw_cntrs_82571 - Clear device specific hardware counters
 *  @hw: pointer to the HW structure
 *
 *  Clears the hardware counters by reading the counter registers.
 **/
static void e1000_clear_hw_cntrs_82571(struct e1000_hw *hw)
{
	e1000e_clear_hw_cntrs_base(hw);

	er32(PRC64);
	er32(PRC127);
	er32(PRC255);
	er32(PRC511);
	er32(PRC1023);
	er32(PRC1522);
	er32(PTC64);
	er32(PTC127);
	er32(PTC255);
	er32(PTC511);
	er32(PTC1023);
	er32(PTC1522);

	er32(ALGNERRC);
	er32(RXERRC);
	er32(TNCRS);
	er32(CEXTERR);
	er32(TSCTC);
	er32(TSCTFC);

	er32(MGTPRC);
	er32(MGTPDC);
	er32(MGTPTC);

	er32(IAC);
	er32(ICRXOC);

	er32(ICRXPTC);
	er32(ICRXATC);
	er32(ICTXPTC);
	er32(ICTXATC);
	er32(ICTXQEC);
	er32(ICTXQMTC);
	er32(ICRXDMTC);
}

static struct e1000_mac_operations e82571_mac_ops = {
	/* .check_mng_mode: mac type dependent */
	/* .check_for_link: media type dependent */
	.id_led_init		= e1000e_id_led_init,
	.cleanup_led		= e1000e_cleanup_led_generic,
	.clear_hw_cntrs		= e1000_clear_hw_cntrs_82571,
	.get_bus_info		= e1000e_get_bus_info_pcie,
	.set_lan_id		= e1000_set_lan_id_multi_port_pcie,
	/* .get_link_up_info: media type dependent */
	/* .led_on: mac type dependent */
	.led_off		= e1000e_led_off_generic,
	.update_mc_addr_list	= e1000e_update_mc_addr_list_generic,
	.write_vfta		= e1000_write_vfta_generic,
	.clear_vfta		= e1000_clear_vfta_82571,
	.reset_hw		= e1000_reset_hw_82571,
	.init_hw		= e1000_init_hw_82571,
	.setup_link		= e1000_setup_link_82571,
	/* .setup_physical_interface: media type dependent */
	.setup_led		= e1000e_setup_led_generic,
	.read_mac_addr		= e1000_read_mac_addr_82571,
};

static struct e1000_phy_operations e82_phy_ops_igp = {
	.acquire		= e1000_get_hw_semaphore_82571,
	.check_polarity		= e1000_check_polarity_igp,
	.check_reset_block	= e1000e_check_reset_block_generic,
	.commit			= NULL,
	.force_speed_duplex	= e1000e_phy_force_speed_duplex_igp,
	.get_cfg_done		= e1000_get_cfg_done_82571,
	.get_cable_length	= e1000e_get_cable_length_igp_2,
	.get_info		= e1000e_get_phy_info_igp,
	.read_reg		= e1000e_read_phy_reg_igp,
	.release		= e1000_put_hw_semaphore_82571,
	.reset			= e1000e_phy_hw_reset_generic,
	.set_d0_lplu_state	= e1000_set_d0_lplu_state_82571,
	.set_d3_lplu_state	= e1000e_set_d3_lplu_state,
	.write_reg		= e1000e_write_phy_reg_igp,
	.cfg_on_link_up      	= NULL,
};

static struct e1000_phy_operations e82_phy_ops_m88 = {
	.acquire		= e1000_get_hw_semaphore_82571,
	.check_polarity		= e1000_check_polarity_m88,
	.check_reset_block	= e1000e_check_reset_block_generic,
	.commit			= e1000e_phy_sw_reset,
	.force_speed_duplex	= e1000e_phy_force_speed_duplex_m88,
	.get_cfg_done		= e1000e_get_cfg_done,
	.get_cable_length	= e1000e_get_cable_length_m88,
	.get_info		= e1000e_get_phy_info_m88,
	.read_reg		= e1000e_read_phy_reg_m88,
	.release		= e1000_put_hw_semaphore_82571,
	.reset			= e1000e_phy_hw_reset_generic,
	.set_d0_lplu_state	= e1000_set_d0_lplu_state_82571,
	.set_d3_lplu_state	= e1000e_set_d3_lplu_state,
	.write_reg		= e1000e_write_phy_reg_m88,
	.cfg_on_link_up      	= NULL,
};

static struct e1000_phy_operations e82_phy_ops_bm = {
	.acquire		= e1000_get_hw_semaphore_82571,
	.check_polarity		= e1000_check_polarity_m88,
	.check_reset_block	= e1000e_check_reset_block_generic,
	.commit			= e1000e_phy_sw_reset,
	.force_speed_duplex	= e1000e_phy_force_speed_duplex_m88,
	.get_cfg_done		= e1000e_get_cfg_done,
	.get_cable_length	= e1000e_get_cable_length_m88,
	.get_info		= e1000e_get_phy_info_m88,
	.read_reg		= e1000e_read_phy_reg_bm2,
	.release		= e1000_put_hw_semaphore_82571,
	.reset			= e1000e_phy_hw_reset_generic,
	.set_d0_lplu_state	= e1000_set_d0_lplu_state_82571,
	.set_d3_lplu_state	= e1000e_set_d3_lplu_state,
	.write_reg		= e1000e_write_phy_reg_bm2,
	.cfg_on_link_up      	= NULL,
};

static struct e1000_nvm_operations e82571_nvm_ops = {
	.acquire		= e1000_acquire_nvm_82571,
	.read			= e1000e_read_nvm_eerd,
	.release		= e1000_release_nvm_82571,
	.update			= e1000_update_nvm_checksum_82571,
	.valid_led_default	= e1000_valid_led_default_82571,
	.validate		= e1000_validate_nvm_checksum_82571,
	.write			= e1000_write_nvm_82571,
};

struct e1000_info e1000_82571_info = {
	.mac			= e1000_82571,
	.flags			= FLAG_HAS_HW_VLAN_FILTER
				  | FLAG_HAS_JUMBO_FRAMES
				  | FLAG_HAS_WOL
				  | FLAG_APME_IN_CTRL3
				  | FLAG_RX_CSUM_ENABLED
				  | FLAG_HAS_CTRLEXT_ON_LOAD
				  | FLAG_HAS_SMART_POWER_DOWN
				  | FLAG_RESET_OVERWRITES_LAA /* errata */
				  | FLAG_TARC_SPEED_MODE_BIT /* errata */
				  | FLAG_APME_CHECK_PORT_B,
	.flags2			= FLAG2_DISABLE_ASPM_L1 /* errata 13 */
				  | FLAG2_DMA_BURST,
	.pba			= 38,
	.max_hw_frame_size	= DEFAULT_JUMBO,
	.get_variants		= e1000_get_variants_82571,
	.mac_ops		= &e82571_mac_ops,
	.phy_ops		= &e82_phy_ops_igp,
	.nvm_ops		= &e82571_nvm_ops,
};

struct e1000_info e1000_82572_info = {
	.mac			= e1000_82572,
	.flags			= FLAG_HAS_HW_VLAN_FILTER
				  | FLAG_HAS_JUMBO_FRAMES
				  | FLAG_HAS_WOL
				  | FLAG_APME_IN_CTRL3
				  | FLAG_RX_CSUM_ENABLED
				  | FLAG_HAS_CTRLEXT_ON_LOAD
				  | FLAG_TARC_SPEED_MODE_BIT, /* errata */
	.flags2			= FLAG2_DISABLE_ASPM_L1 /* errata 13 */
				  | FLAG2_DMA_BURST,
	.pba			= 38,
	.max_hw_frame_size	= DEFAULT_JUMBO,
	.get_variants		= e1000_get_variants_82571,
	.mac_ops		= &e82571_mac_ops,
	.phy_ops		= &e82_phy_ops_igp,
	.nvm_ops		= &e82571_nvm_ops,
};

struct e1000_info e1000_82573_info = {
	.mac			= e1000_82573,
	.flags			= FLAG_HAS_HW_VLAN_FILTER
				  | FLAG_HAS_WOL
				  | FLAG_APME_IN_CTRL3
				  | FLAG_RX_CSUM_ENABLED
				  | FLAG_HAS_SMART_POWER_DOWN
				  | FLAG_HAS_AMT
				  | FLAG_HAS_SWSM_ON_LOAD,
<<<<<<< HEAD
	.flags2			= FLAG2_DISABLE_ASPM_L1,
=======
	.flags2			= FLAG2_DISABLE_ASPM_L1
				  | FLAG2_DISABLE_ASPM_L0S,
>>>>>>> b55e9ac4
	.pba			= 20,
	.max_hw_frame_size	= ETH_FRAME_LEN + ETH_FCS_LEN,
	.get_variants		= e1000_get_variants_82571,
	.mac_ops		= &e82571_mac_ops,
	.phy_ops		= &e82_phy_ops_m88,
	.nvm_ops		= &e82571_nvm_ops,
};

struct e1000_info e1000_82574_info = {
	.mac			= e1000_82574,
	.flags			= FLAG_HAS_HW_VLAN_FILTER
				  | FLAG_HAS_MSIX
				  | FLAG_HAS_JUMBO_FRAMES
				  | FLAG_HAS_WOL
				  | FLAG_APME_IN_CTRL3
				  | FLAG_RX_CSUM_ENABLED
				  | FLAG_HAS_SMART_POWER_DOWN
				  | FLAG_HAS_AMT
				  | FLAG_HAS_CTRLEXT_ON_LOAD,
	.flags2			  = FLAG2_CHECK_PHY_HANG
				  | FLAG2_DISABLE_ASPM_L0S,
	.pba			= 32,
	.max_hw_frame_size	= DEFAULT_JUMBO,
	.get_variants		= e1000_get_variants_82571,
	.mac_ops		= &e82571_mac_ops,
	.phy_ops		= &e82_phy_ops_bm,
	.nvm_ops		= &e82571_nvm_ops,
};

struct e1000_info e1000_82583_info = {
	.mac			= e1000_82583,
	.flags			= FLAG_HAS_HW_VLAN_FILTER
				  | FLAG_HAS_WOL
				  | FLAG_APME_IN_CTRL3
				  | FLAG_RX_CSUM_ENABLED
				  | FLAG_HAS_SMART_POWER_DOWN
				  | FLAG_HAS_AMT
				  | FLAG_HAS_CTRLEXT_ON_LOAD,
	.flags2			= FLAG2_DISABLE_ASPM_L0S,
	.pba			= 32,
	.max_hw_frame_size	= ETH_FRAME_LEN + ETH_FCS_LEN,
	.get_variants		= e1000_get_variants_82571,
	.mac_ops		= &e82571_mac_ops,
	.phy_ops		= &e82_phy_ops_bm,
	.nvm_ops		= &e82571_nvm_ops,
};
<|MERGE_RESOLUTION|>--- conflicted
+++ resolved
@@ -2065,12 +2065,8 @@
 				  | FLAG_HAS_SMART_POWER_DOWN
 				  | FLAG_HAS_AMT
 				  | FLAG_HAS_SWSM_ON_LOAD,
-<<<<<<< HEAD
-	.flags2			= FLAG2_DISABLE_ASPM_L1,
-=======
 	.flags2			= FLAG2_DISABLE_ASPM_L1
 				  | FLAG2_DISABLE_ASPM_L0S,
->>>>>>> b55e9ac4
 	.pba			= 20,
 	.max_hw_frame_size	= ETH_FRAME_LEN + ETH_FCS_LEN,
 	.get_variants		= e1000_get_variants_82571,
