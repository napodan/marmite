--- conflicted
+++ resolved
@@ -92,15 +92,9 @@
 		.length		= SZ_4K,
 		.type		= MT_DEVICE,
 	}, {
-<<<<<<< HEAD
-		.virtual	= (unsigned long)S3C_VA_WATCHDOG,
-		.pfn		= __phys_to_pfn(S5P_PA_WDT),
-		.length 	= SZ_4K,
-=======
 		.virtual	= (unsigned long)S3C_VA_USB_HSPHY,
 		.pfn		=__phys_to_pfn(S5PV210_PA_HSPHY),
 		.length		= SZ_4K,
->>>>>>> b55e9ac4
 		.type		= MT_DEVICE,
 	}, {
 		.virtual	= (unsigned long)S3C_VA_OTG,
@@ -122,28 +116,11 @@
 	},
 #endif
 	{
-<<<<<<< HEAD
-		.virtual	= (unsigned long)S5P_VA_DMC0,
-		.pfn		= __phys_to_pfn(S5P_PA_DMC0),
-		.length		= SZ_4K,
-		.type		= MT_DEVICE,
-	}, {
-		.virtual	= (unsigned long)S5P_VA_DMC1,
-		.pfn		= __phys_to_pfn(S5P_PA_DMC1),
-		.length		= SZ_4K,
-		.type		= MT_DEVICE,
-	}, {
-=======
->>>>>>> b55e9ac4
 		.virtual	= (unsigned long)S5P_VA_AUDSS,
 		.pfn		= __phys_to_pfn(S5PV210_PA_AUDSS),
 		.length		= SZ_1M,
 		.type		= MT_DEVICE,
 	},
-<<<<<<< HEAD
-
-=======
->>>>>>> b55e9ac4
 };
 
 static void s5pv210_idle(void)
