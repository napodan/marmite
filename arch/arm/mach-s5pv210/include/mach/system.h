--- conflicted
+++ resolved
@@ -13,25 +13,11 @@
 #ifndef __ASM_ARCH_SYSTEM_H
 #define __ASM_ARCH_SYSTEM_H __FILE__
 
-<<<<<<< HEAD
-#include <asm/proc-fns.h>
-#include <plat/watchdog-reset.h>
+#include <plat/system-reset.h>
 
 static void arch_idle(void)
 {
 	/* nothing here yet */
 }
-=======
-#include <plat/system-reset.h>
->>>>>>> b55e9ac4
-
-static void arch_idle(void)
-{
-	if (mode != 's')
-		arch_wdt_reset();
-
-	/* if all else fails, or mode was for soft, jump to 0 */
-	cpu_reset(0);
-}
 
 #endif /* __ASM_ARCH_SYSTEM_H */