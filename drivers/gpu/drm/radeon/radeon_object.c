/*
 * Copyright 2009 Jerome Glisse.
 * All Rights Reserved.
 *
 * Permission is hereby granted, free of charge, to any person obtaining a
 * copy of this software and associated documentation files (the
 * "Software"), to deal in the Software without restriction, including
 * without limitation the rights to use, copy, modify, merge, publish,
 * distribute, sub license, and/or sell copies of the Software, and to
 * permit persons to whom the Software is furnished to do so, subject to
 * the following conditions:
 *
 * THE SOFTWARE IS PROVIDED "AS IS", WITHOUT WARRANTY OF ANY KIND, EXPRESS OR
 * IMPLIED, INCLUDING BUT NOT LIMITED TO THE WARRANTIES OF MERCHANTABILITY,
 * FITNESS FOR A PARTICULAR PURPOSE AND NON-INFRINGEMENT. IN NO EVENT SHALL
 * THE COPYRIGHT HOLDERS, AUTHORS AND/OR ITS SUPPLIERS BE LIABLE FOR ANY CLAIM,
 * DAMAGES OR OTHER LIABILITY, WHETHER IN AN ACTION OF CONTRACT, TORT OR
 * OTHERWISE, ARISING FROM, OUT OF OR IN CONNECTION WITH THE SOFTWARE OR THE
 * USE OR OTHER DEALINGS IN THE SOFTWARE.
 *
 * The above copyright notice and this permission notice (including the
 * next paragraph) shall be included in all copies or substantial portions
 * of the Software.
 *
 */
/*
 * Authors:
 *    Jerome Glisse <glisse@freedesktop.org>
 *    Thomas Hellstrom <thomas-at-tungstengraphics-dot-com>
 *    Dave Airlie
 */
#include <linux/list.h>
#include <linux/slab.h>
#include <drm/drmP.h>
#include "radeon_drm.h"
#include "radeon.h"
#include "radeon_trace.h"


int radeon_ttm_init(struct radeon_device *rdev);
void radeon_ttm_fini(struct radeon_device *rdev);
static void radeon_bo_clear_surface_reg(struct radeon_bo *bo);

/*
 * To exclude mutual BO access we rely on bo_reserve exclusion, as all
 * function are calling it.
 */

static void radeon_ttm_bo_destroy(struct ttm_buffer_object *tbo)
{
	struct radeon_bo *bo;

	bo = container_of(tbo, struct radeon_bo, tbo);
	mutex_lock(&bo->rdev->gem.mutex);
	list_del_init(&bo->list);
	mutex_unlock(&bo->rdev->gem.mutex);
	radeon_bo_clear_surface_reg(bo);
	drm_gem_object_release(&bo->gem_base);
	kfree(bo);
}

bool radeon_ttm_bo_is_radeon_bo(struct ttm_buffer_object *bo)
{
	if (bo->destroy == &radeon_ttm_bo_destroy)
		return true;
	return false;
}

void radeon_ttm_placement_from_domain(struct radeon_bo *rbo, u32 domain)
{
	u32 c = 0;

	rbo->placement.fpfn = 0;
	rbo->placement.lpfn = 0;
	rbo->placement.placement = rbo->placements;
	rbo->placement.busy_placement = rbo->placements;
	if (domain & RADEON_GEM_DOMAIN_VRAM)
		rbo->placements[c++] = TTM_PL_FLAG_WC | TTM_PL_FLAG_UNCACHED |
					TTM_PL_FLAG_VRAM;
	if (domain & RADEON_GEM_DOMAIN_GTT)
		rbo->placements[c++] = TTM_PL_MASK_CACHING | TTM_PL_FLAG_TT;
	if (domain & RADEON_GEM_DOMAIN_CPU)
		rbo->placements[c++] = TTM_PL_MASK_CACHING | TTM_PL_FLAG_SYSTEM;
	if (!c)
		rbo->placements[c++] = TTM_PL_MASK_CACHING | TTM_PL_FLAG_SYSTEM;
	rbo->placement.num_placement = c;
	rbo->placement.num_busy_placement = c;
}

int radeon_bo_create(struct radeon_device *rdev,
		     unsigned long size, int byte_align, bool kernel, u32 domain,
		     struct radeon_bo **bo_ptr)
{
	struct radeon_bo *bo;
	enum ttm_bo_type type;
	unsigned long page_align = roundup(byte_align, PAGE_SIZE) >> PAGE_SHIFT;
	unsigned long max_size = 0;
	int r;

	size = ALIGN(size, PAGE_SIZE);

	if (unlikely(rdev->mman.bdev.dev_mapping == NULL)) {
		rdev->mman.bdev.dev_mapping = rdev->ddev->dev_mapping;
	}
	if (kernel) {
		type = ttm_bo_type_kernel;
	} else {
		type = ttm_bo_type_device;
	}
	*bo_ptr = NULL;

	/* maximun bo size is the minimun btw visible vram and gtt size */
	max_size = min(rdev->mc.visible_vram_size, rdev->mc.gtt_size);
	if ((page_align << PAGE_SHIFT) >= max_size) {
		printk(KERN_WARNING "%s:%d alloc size %ldM bigger than %ldMb limit\n",
			__func__, __LINE__, page_align  >> (20 - PAGE_SHIFT), max_size >> 20);
		return -ENOMEM;
	}

retry:
	bo = kzalloc(sizeof(struct radeon_bo), GFP_KERNEL);
	if (bo == NULL)
		return -ENOMEM;
	r = drm_gem_object_init(rdev->ddev, &bo->gem_base, size);
	if (unlikely(r)) {
		kfree(bo);
		return r;
	}
	bo->rdev = rdev;
	bo->gem_base.driver_private = NULL;
	bo->surface_reg = -1;
	INIT_LIST_HEAD(&bo->list);
<<<<<<< HEAD

retry:
=======
>>>>>>> b55e9ac4
	radeon_ttm_placement_from_domain(bo, domain);
	/* Kernel allocation are uninterruptible */
	mutex_lock(&rdev->vram_mutex);
	r = ttm_bo_init(&rdev->mman.bdev, &bo->tbo, size, type,
			&bo->placement, page_align, 0, !kernel, NULL, size,
			&radeon_ttm_bo_destroy);
	mutex_unlock(&rdev->vram_mutex);
	if (unlikely(r != 0)) {
		if (r != -ERESTARTSYS) {
			if (domain == RADEON_GEM_DOMAIN_VRAM) {
				domain |= RADEON_GEM_DOMAIN_GTT;
				goto retry;
			}
			dev_err(rdev->dev,
				"object_init failed for (%lu, 0x%08X)\n",
				size, domain);
		}
		return r;
	}
	*bo_ptr = bo;

	trace_radeon_bo_create(bo);

	return 0;
}

int radeon_bo_kmap(struct radeon_bo *bo, void **ptr)
{
	bool is_iomem;
	int r;

	if (bo->kptr) {
		if (ptr) {
			*ptr = bo->kptr;
		}
		return 0;
	}
	r = ttm_bo_kmap(&bo->tbo, 0, bo->tbo.num_pages, &bo->kmap);
	if (r) {
		return r;
	}
	bo->kptr = ttm_kmap_obj_virtual(&bo->kmap, &is_iomem);
	if (ptr) {
		*ptr = bo->kptr;
	}
	radeon_bo_check_tiling(bo, 0, 0);
	return 0;
}

void radeon_bo_kunmap(struct radeon_bo *bo)
{
	if (bo->kptr == NULL)
		return;
	bo->kptr = NULL;
	radeon_bo_check_tiling(bo, 0, 0);
	ttm_bo_kunmap(&bo->kmap);
}

void radeon_bo_unref(struct radeon_bo **bo)
{
	struct ttm_buffer_object *tbo;
	struct radeon_device *rdev;

	if ((*bo) == NULL)
		return;
	rdev = (*bo)->rdev;
	tbo = &((*bo)->tbo);
	mutex_lock(&rdev->vram_mutex);
	ttm_bo_unref(&tbo);
	mutex_unlock(&rdev->vram_mutex);
	if (tbo == NULL)
		*bo = NULL;
}

int radeon_bo_pin(struct radeon_bo *bo, u32 domain, u64 *gpu_addr)
{
	int r, i;

	if (bo->pin_count) {
		bo->pin_count++;
		if (gpu_addr)
			*gpu_addr = radeon_bo_gpu_offset(bo);
		return 0;
	}
	radeon_ttm_placement_from_domain(bo, domain);
	if (domain == RADEON_GEM_DOMAIN_VRAM) {
		/* force to pin into visible video ram */
		bo->placement.lpfn = bo->rdev->mc.visible_vram_size >> PAGE_SHIFT;
	}
	for (i = 0; i < bo->placement.num_placement; i++)
		bo->placements[i] |= TTM_PL_FLAG_NO_EVICT;
	r = ttm_bo_validate(&bo->tbo, &bo->placement, false, false, false);
	if (likely(r == 0)) {
		bo->pin_count = 1;
		if (gpu_addr != NULL)
			*gpu_addr = radeon_bo_gpu_offset(bo);
	}
	if (unlikely(r != 0))
		dev_err(bo->rdev->dev, "%p pin failed\n", bo);
	return r;
}

int radeon_bo_unpin(struct radeon_bo *bo)
{
	int r, i;

	if (!bo->pin_count) {
		dev_warn(bo->rdev->dev, "%p unpin not necessary\n", bo);
		return 0;
	}
	bo->pin_count--;
	if (bo->pin_count)
		return 0;
	for (i = 0; i < bo->placement.num_placement; i++)
		bo->placements[i] &= ~TTM_PL_FLAG_NO_EVICT;
	r = ttm_bo_validate(&bo->tbo, &bo->placement, false, false, false);
	if (unlikely(r != 0))
		dev_err(bo->rdev->dev, "%p validate failed for unpin\n", bo);
	return r;
}

int radeon_bo_evict_vram(struct radeon_device *rdev)
{
	/* late 2.6.33 fix IGP hibernate - we need pm ops to do this correct */
	if (0 && (rdev->flags & RADEON_IS_IGP)) {
		if (rdev->mc.igp_sideport_enabled == false)
			/* Useless to evict on IGP chips */
			return 0;
	}
	return ttm_bo_evict_mm(&rdev->mman.bdev, TTM_PL_VRAM);
}

void radeon_bo_force_delete(struct radeon_device *rdev)
{
	struct radeon_bo *bo, *n;

	if (list_empty(&rdev->gem.objects)) {
		return;
	}
	dev_err(rdev->dev, "Userspace still has active objects !\n");
	list_for_each_entry_safe(bo, n, &rdev->gem.objects, list) {
		mutex_lock(&rdev->ddev->struct_mutex);
		dev_err(rdev->dev, "%p %p %lu %lu force free\n",
			&bo->gem_base, bo, (unsigned long)bo->gem_base.size,
			*((unsigned long *)&bo->gem_base.refcount));
		mutex_lock(&bo->rdev->gem.mutex);
		list_del_init(&bo->list);
		mutex_unlock(&bo->rdev->gem.mutex);
		/* this should unref the ttm bo */
		drm_gem_object_unreference(&bo->gem_base);
		mutex_unlock(&rdev->ddev->struct_mutex);
	}
}

int radeon_bo_init(struct radeon_device *rdev)
{
	/* Add an MTRR for the VRAM */
	rdev->mc.vram_mtrr = mtrr_add(rdev->mc.aper_base, rdev->mc.aper_size,
			MTRR_TYPE_WRCOMB, 1);
	DRM_INFO("Detected VRAM RAM=%lluM, BAR=%lluM\n",
		rdev->mc.mc_vram_size >> 20,
		(unsigned long long)rdev->mc.aper_size >> 20);
	DRM_INFO("RAM width %dbits %cDR\n",
			rdev->mc.vram_width, rdev->mc.vram_is_ddr ? 'D' : 'S');
	return radeon_ttm_init(rdev);
}

void radeon_bo_fini(struct radeon_device *rdev)
{
	radeon_ttm_fini(rdev);
}

void radeon_bo_list_add_object(struct radeon_bo_list *lobj,
				struct list_head *head)
{
	if (lobj->wdomain) {
		list_add(&lobj->tv.head, head);
	} else {
		list_add_tail(&lobj->tv.head, head);
	}
}

int radeon_bo_list_validate(struct list_head *head)
{
	struct radeon_bo_list *lobj;
	struct radeon_bo *bo;
	u32 domain;
	int r;

	r = ttm_eu_reserve_buffers(head);
	if (unlikely(r != 0)) {
		return r;
	}
	list_for_each_entry(lobj, head, tv.head) {
		bo = lobj->bo;
		if (!bo->pin_count) {
			domain = lobj->wdomain ? lobj->wdomain : lobj->rdomain;
<<<<<<< HEAD

=======
			
>>>>>>> b55e9ac4
		retry:
			radeon_ttm_placement_from_domain(bo, domain);
			r = ttm_bo_validate(&bo->tbo, &bo->placement,
						true, false, false);
			if (unlikely(r)) {
				if (r != -ERESTARTSYS && domain == RADEON_GEM_DOMAIN_VRAM) {
					domain |= RADEON_GEM_DOMAIN_GTT;
					goto retry;
				}
				return r;
			}
		}
		lobj->gpu_offset = radeon_bo_gpu_offset(bo);
		lobj->tiling_flags = bo->tiling_flags;
	}
	return 0;
}

int radeon_bo_fbdev_mmap(struct radeon_bo *bo,
			     struct vm_area_struct *vma)
{
	return ttm_fbdev_mmap(vma, &bo->tbo);
}

int radeon_bo_get_surface_reg(struct radeon_bo *bo)
{
	struct radeon_device *rdev = bo->rdev;
	struct radeon_surface_reg *reg;
	struct radeon_bo *old_object;
	int steal;
	int i;

	BUG_ON(!atomic_read(&bo->tbo.reserved));

	if (!bo->tiling_flags)
		return 0;

	if (bo->surface_reg >= 0) {
		reg = &rdev->surface_regs[bo->surface_reg];
		i = bo->surface_reg;
		goto out;
	}

	steal = -1;
	for (i = 0; i < RADEON_GEM_MAX_SURFACES; i++) {

		reg = &rdev->surface_regs[i];
		if (!reg->bo)
			break;

		old_object = reg->bo;
		if (old_object->pin_count == 0)
			steal = i;
	}

	/* if we are all out */
	if (i == RADEON_GEM_MAX_SURFACES) {
		if (steal == -1)
			return -ENOMEM;
		/* find someone with a surface reg and nuke their BO */
		reg = &rdev->surface_regs[steal];
		old_object = reg->bo;
		/* blow away the mapping */
		DRM_DEBUG("stealing surface reg %d from %p\n", steal, old_object);
		ttm_bo_unmap_virtual(&old_object->tbo);
		old_object->surface_reg = -1;
		i = steal;
	}

	bo->surface_reg = i;
	reg->bo = bo;

out:
	radeon_set_surface_reg(rdev, i, bo->tiling_flags, bo->pitch,
			       bo->tbo.mem.start << PAGE_SHIFT,
			       bo->tbo.num_pages << PAGE_SHIFT);
	return 0;
}

static void radeon_bo_clear_surface_reg(struct radeon_bo *bo)
{
	struct radeon_device *rdev = bo->rdev;
	struct radeon_surface_reg *reg;

	if (bo->surface_reg == -1)
		return;

	reg = &rdev->surface_regs[bo->surface_reg];
	radeon_clear_surface_reg(rdev, bo->surface_reg);

	reg->bo = NULL;
	bo->surface_reg = -1;
}

int radeon_bo_set_tiling_flags(struct radeon_bo *bo,
				uint32_t tiling_flags, uint32_t pitch)
{
	int r;

	r = radeon_bo_reserve(bo, false);
	if (unlikely(r != 0))
		return r;
	bo->tiling_flags = tiling_flags;
	bo->pitch = pitch;
	radeon_bo_unreserve(bo);
	return 0;
}

void radeon_bo_get_tiling_flags(struct radeon_bo *bo,
				uint32_t *tiling_flags,
				uint32_t *pitch)
{
	BUG_ON(!atomic_read(&bo->tbo.reserved));
	if (tiling_flags)
		*tiling_flags = bo->tiling_flags;
	if (pitch)
		*pitch = bo->pitch;
}

int radeon_bo_check_tiling(struct radeon_bo *bo, bool has_moved,
				bool force_drop)
{
	BUG_ON(!atomic_read(&bo->tbo.reserved));

	if (!(bo->tiling_flags & RADEON_TILING_SURFACE))
		return 0;

	if (force_drop) {
		radeon_bo_clear_surface_reg(bo);
		return 0;
	}

	if (bo->tbo.mem.mem_type != TTM_PL_VRAM) {
		if (!has_moved)
			return 0;

		if (bo->surface_reg >= 0)
			radeon_bo_clear_surface_reg(bo);
		return 0;
	}

	if ((bo->surface_reg >= 0) && !has_moved)
		return 0;

	return radeon_bo_get_surface_reg(bo);
}

void radeon_bo_move_notify(struct ttm_buffer_object *bo,
			   struct ttm_mem_reg *mem)
{
	struct radeon_bo *rbo;
	if (!radeon_ttm_bo_is_radeon_bo(bo))
		return;
	rbo = container_of(bo, struct radeon_bo, tbo);
	radeon_bo_check_tiling(rbo, 0, 1);
}

int radeon_bo_fault_reserve_notify(struct ttm_buffer_object *bo)
{
	struct radeon_device *rdev;
	struct radeon_bo *rbo;
	unsigned long offset, size;
	int r;

	if (!radeon_ttm_bo_is_radeon_bo(bo))
		return 0;
	rbo = container_of(bo, struct radeon_bo, tbo);
	radeon_bo_check_tiling(rbo, 0, 0);
	rdev = rbo->rdev;
	if (bo->mem.mem_type == TTM_PL_VRAM) {
		size = bo->mem.num_pages << PAGE_SHIFT;
		offset = bo->mem.start << PAGE_SHIFT;
		if ((offset + size) > rdev->mc.visible_vram_size) {
			/* hurrah the memory is not visible ! */
			radeon_ttm_placement_from_domain(rbo, RADEON_GEM_DOMAIN_VRAM);
			rbo->placement.lpfn = rdev->mc.visible_vram_size >> PAGE_SHIFT;
			r = ttm_bo_validate(bo, &rbo->placement, false, true, false);
			if (unlikely(r != 0))
				return r;
			offset = bo->mem.start << PAGE_SHIFT;
			/* this should not happen */
			if ((offset + size) > rdev->mc.visible_vram_size)
				return -EINVAL;
		}
	}
	return 0;
}<|MERGE_RESOLUTION|>--- conflicted
+++ resolved
@@ -130,11 +130,6 @@
 	bo->gem_base.driver_private = NULL;
 	bo->surface_reg = -1;
 	INIT_LIST_HEAD(&bo->list);
-<<<<<<< HEAD
-
-retry:
-=======
->>>>>>> b55e9ac4
 	radeon_ttm_placement_from_domain(bo, domain);
 	/* Kernel allocation are uninterruptible */
 	mutex_lock(&rdev->vram_mutex);
@@ -332,11 +327,7 @@
 		bo = lobj->bo;
 		if (!bo->pin_count) {
 			domain = lobj->wdomain ? lobj->wdomain : lobj->rdomain;
-<<<<<<< HEAD
-
-=======
 			
->>>>>>> b55e9ac4
 		retry:
 			radeon_ttm_placement_from_domain(bo, domain);
 			r = ttm_bo_validate(&bo->tbo, &bo->placement,
