--- conflicted
+++ resolved
@@ -33,10 +33,6 @@
 #include <linux/android_aid.h>
 #endif
 
-#ifdef CONFIG_ANDROID_PARANOID_NETWORK
-#include <linux/android_aid.h>
-#endif
-
 /*
  * If a non-root user executes a setuid-root binary in
  * !secure(SECURE_NOROOT) mode, then we raise capabilities.
@@ -91,18 +87,10 @@
 int cap_capable(struct task_struct *tsk, const struct cred *cred,
 		struct user_namespace *targ_ns, int cap, int audit)
 {
-<<<<<<< HEAD
-#ifdef CONFIG_ANDROID_PARANOID_NETWORK
-=======
->>>>>>> b55e9ac4
 	if (cap == CAP_NET_RAW && in_egroup_p(AID_NET_RAW))
 		return 0;
 	if (cap == CAP_NET_ADMIN && in_egroup_p(AID_NET_ADMIN))
 		return 0;
-<<<<<<< HEAD
-#endif
-	return cap_raised(cred->cap_effective, cap) ? 0 : -EPERM;
-=======
 
 	for (;;) {
 		/* The creator of the user namespace has all caps. */
@@ -125,7 +113,6 @@
 	}
 
 	/* We never get here */
->>>>>>> b55e9ac4
 }
 
 /**
