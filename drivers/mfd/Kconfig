#
# Multifunction miscellaneous devices
#

menuconfig MFD_SUPPORT
	bool "Multifunction device drivers"
	depends on HAS_IOMEM
	default y
	help
	  Multifunction devices embed several functions (e.g. GPIOs,
	  touchscreens, keyboards, current regulators, power management chips,
	  etc...) in one single integrated circuit. They usually talk to the
	  main CPU through one or more IRQ lines and low speed data busses (SPI,
	  I2C, etc..). They appear as one single device to the main system
	  through the data bus and the MFD framework allows for sub devices
	  (a.k.a. functions) to appear as discrete platform devices.
	  MFDs are typically found on embedded platforms.

	  This option alone does not add any kernel code.

if MFD_SUPPORT

config MFD_CORE
	tristate
	default n

config MFD_88PM860X
	bool "Support Marvell 88PM8606/88PM8607"
	depends on I2C=y && GENERIC_HARDIRQS
	select MFD_CORE
	help
	  This supports for Marvell 88PM8606/88PM8607 Power Management IC.
	  This includes the I2C driver and the core APIs _only_, you have to
	  select individual components like voltage regulators, RTC and
	  battery-charger under the corresponding menus.

config MFD_SM501
	tristate "Support for Silicon Motion SM501"
	 ---help---
	  This is the core driver for the Silicon Motion SM501 multimedia
	  companion chip. This device is a multifunction device which may
	  provide numerous interfaces including USB host controller, USB gadget,
	  asynchronous serial ports, audio functions, and a dual display video
	  interface. The device may be connected by PCI or local bus with
	  varying functions enabled.

config MFD_SM501_GPIO
	bool "Export GPIO via GPIO layer"
	depends on MFD_SM501 && GPIOLIB
	 ---help---
	 This option uses the gpio library layer to export the 64 GPIO
	 lines on the SM501. The platform data is used to supply the
	 base number for the first GPIO line to register.

config MFD_ASIC3
	bool "Support for Compaq ASIC3"
	depends on GENERIC_HARDIRQS && GPIOLIB && ARM
	select MFD_CORE
	 ---help---
	  This driver supports the ASIC3 multifunction chip found on many
	  PDAs (mainly iPAQ and HTC based ones)

config MFD_DAVINCI_VOICECODEC
	tristate
	select MFD_CORE

config MFD_DM355EVM_MSP
	bool "DaVinci DM355 EVM microcontroller"
	depends on I2C=y && MACH_DAVINCI_DM355_EVM
	help
	  This driver supports the MSP430 microcontroller used on these
	  boards.  MSP430 firmware manages resets and power sequencing,
	  inputs from buttons and the IR remote, LEDs, an RTC, and more.

config MFD_TI_SSP
	tristate "TI Sequencer Serial Port support"
	depends on ARCH_DAVINCI_TNETV107X
	select MFD_CORE
	---help---
	  Say Y here if you want support for the Sequencer Serial Port
	  in a Texas Instruments TNETV107X SoC.

	  To compile this driver as a module, choose M here: the
	  module will be called ti-ssp.

config HTC_EGPIO
	bool "HTC EGPIO support"
	depends on GENERIC_HARDIRQS && GPIOLIB && ARM
	help
	    This driver supports the CPLD egpio chip present on
	    several HTC phones.  It provides basic support for input
	    pins, output pins, and irqs.

config HTC_PASIC3
	tristate "HTC PASIC3 LED/DS1WM chip support"
	select MFD_CORE
	help
	  This core driver provides register access for the LED/DS1WM
	  chips labeled "AIC2" and "AIC3", found on HTC Blueangel and
	  HTC Magician devices, respectively. Actual functionality is
	  handled by the leds-pasic3 and ds1wm drivers.

config HTC_I2CPLD
	bool "HTC I2C PLD chip support"
	depends on I2C=y && GPIOLIB
	help
	  If you say yes here you get support for the supposed CPLD
	  found on omap850 HTC devices like the HTC Wizard and HTC Herald.
	  This device provides input and output GPIOs through an I2C
	  interface to one or more sub-chips.

config UCB1400_CORE
	tristate "Philips UCB1400 Core driver"
	depends on AC97_BUS
	depends on GPIOLIB
	help
	  This enables support for the Philips UCB1400 core functions.
	  The UCB1400 is an AC97 audio codec.

	  To compile this driver as a module, choose M here: the
	  module will be called ucb1400_core.

config TPS6105X
	tristate "TPS61050/61052 Boost Converters"
	depends on I2C
	select REGULATOR
	select MFD_CORE
	select REGULATOR_FIXED_VOLTAGE
	help
	  This option enables a driver for the TP61050/TPS61052
	  high-power "white LED driver". This boost converter is
	  sometimes used for other things than white LEDs, and
	  also contains a GPIO pin.

config TPS65010
	tristate "TPS6501x Power Management chips"
	depends on I2C && GPIOLIB
	default y if MACH_OMAP_H2 || MACH_OMAP_H3 || MACH_OMAP_OSK
	help
	  If you say yes here you get support for the TPS6501x series of
	  Power Management chips.  These include voltage regulators,
	  lithium ion/polymer battery charging, and other features that
	  are often used in portable devices like cell phones and cameras.

	  This driver can also be built as a module.  If so, the module
	  will be called tps65010.

config TPS6507X
	tristate "TPS6507x Power Management / Touch Screen chips"
	select MFD_CORE
	depends on I2C
	help
	  If you say yes here you get support for the TPS6507x series of
	  Power Management / Touch Screen chips.  These include voltage
	  regulators, lithium ion/polymer battery charging, touch screen
	  and other features that are often used in portable devices.
	  This driver can also be built as a module.  If so, the module
	  will be called tps6507x.

config MFD_TPS6586X
	bool "TPS6586x Power Management chips"
	depends on I2C=y && GPIOLIB && GENERIC_HARDIRQS
	select MFD_CORE
	help
	  If you say yes here you get support for the TPS6586X series of
	  Power Management chips.
	  This driver provides common support for accessing the device,
	  additional drivers must be enabled in order to use the
	  functionality of the device.

	  This driver can also be built as a module.  If so, the module
	  will be called tps6586x.

config MENELAUS
	bool "Texas Instruments TWL92330/Menelaus PM chip"
	depends on I2C=y && ARCH_OMAP2
	help
	  If you say yes here you get support for the Texas Instruments
	  TWL92330/Menelaus Power Management chip. This include voltage
	  regulators, Dual slot memory card transceivers, real-time clock
	  and other features that are often used in portable devices like
	  cell phones and PDAs.

config TWL4030_CORE
	bool "Texas Instruments TWL4030/TWL5030/TWL6030/TPS659x0 Support"
	depends on I2C=y && GENERIC_HARDIRQS
	help
	  Say yes here if you have TWL4030 / TWL6030 family chip on your board.
	  This core driver provides register access and IRQ handling
	  facilities, and registers devices for the various functions
	  so that function-specific drivers can bind to them.

	  These multi-function chips are found on many OMAP2 and OMAP3
	  boards, providing power management, RTC, GPIO, keypad, a
	  high speed USB OTG transceiver, an audio codec (on most
	  versions) and many other features.

config TWL4030_MADC
	tristate "Texas Instruments TWL4030 MADC"
	depends on TWL4030_CORE
	help
	This driver provides support for triton TWL4030-MADC. The
	driver supports both RT and SW conversion methods.

	This driver can be built as a module. If so it will be
	named twl4030-madc

config TWL4030_POWER
	bool "Support power resources on TWL4030 family chips"
	depends on TWL4030_CORE && ARM
	help
	  Say yes here if you want to use the power resources on the
	  TWL4030 family chips.  Most of these resources are regulators,
	  which have a separate driver; some are control signals, such
	  as clock request handshaking.

	  This driver uses board-specific data to initialize the resources
	  and load scripts controlling which resources are switched off/on
	  or reset when a sleep, wakeup or warm reset event occurs.

config TWL4030_CODEC
	bool
	depends on TWL4030_CORE
	select MFD_CORE
	default n

config TWL6030_PWM
	tristate "TWL6030 PWM (Pulse Width Modulator) Support"
	depends on TWL4030_CORE
	select HAVE_PWM
	default n
	help
	  Say yes here if you want support for TWL6030 PWM.
	  This is used to control charging LED brightness.

config MFD_STMPE
	bool "Support STMicroelectronics STMPE"
	depends on I2C=y && GENERIC_HARDIRQS
	select MFD_CORE
	help
	  Support for the STMPE family of I/O Expanders from
	  STMicroelectronics.

	  Currently supported devices are:

		STMPE811: GPIO, Touchscreen
		STMPE1601: GPIO, Keypad
		STMPE2401: GPIO, Keypad
		STMPE2403: GPIO, Keypad

	  This driver provides common support for accessing the device,
	  additional drivers must be enabled in order to use the functionality
	  of the device.  Currently available sub drivers are:

		GPIO: stmpe-gpio
		Keypad: stmpe-keypad
		Touchscreen: stmpe-ts

config MFD_TC3589X
	bool "Support Toshiba TC35892 and variants"
	depends on I2C=y && GENERIC_HARDIRQS
	select MFD_CORE
	help
	  Support for the Toshiba TC35892 and variants I/O Expander.

	  This driver provides common support for accessing the device,
	  additional drivers must be enabled in order to use the
	  functionality of the device.

config MFD_TMIO
	bool
	default n

config MFD_T7L66XB
	bool "Support Toshiba T7L66XB"
	depends on ARM && HAVE_CLK
	select MFD_CORE
	select MFD_TMIO
	help
	  Support for Toshiba Mobile IO Controller T7L66XB

config MFD_TC6387XB
	bool "Support Toshiba TC6387XB"
	depends on ARM && HAVE_CLK
	select MFD_CORE
	select MFD_TMIO
	help
	  Support for Toshiba Mobile IO Controller TC6387XB

config MFD_TC6393XB
	bool "Support Toshiba TC6393XB"
	depends on GPIOLIB && ARM
	select MFD_CORE
	select MFD_TMIO
	help
	  Support for Toshiba Mobile IO Controller TC6393XB

config PMIC_DA903X
	bool "Dialog Semiconductor DA9030/DA9034 PMIC Support"
	depends on I2C=y
	help
	  Say yes here to support for Dialog Semiconductor DA9030 (a.k.a
	  ARAVA) and DA9034 (a.k.a MICCO), these are Power Management IC
	  usually found on PXA processors-based platforms. This includes
	  the I2C driver and the core APIs _only_, you have to select
	  individual components like LCD backlight, voltage regulators,
	  LEDs and battery-charger under the corresponding menus.

config PMIC_ADP5520
	bool "Analog Devices ADP5520/01 MFD PMIC Core Support"
	depends on I2C=y
	help
	  Say yes here to add support for Analog Devices AD5520 and ADP5501,
	  Multifunction Power Management IC. This includes
	  the I2C driver and the core APIs _only_, you have to select
	  individual components like LCD backlight, LEDs, GPIOs and Kepad
	  under the corresponding menus.

config MFD_MAX8925
	bool "Maxim Semiconductor MAX8925 PMIC Support"
	depends on I2C=y && GENERIC_HARDIRQS
	select MFD_CORE
	help
	  Say yes here to support for Maxim Semiconductor MAX8925. This is
	  a Power Management IC. This driver provies common support for
	  accessing the device, additional drivers must be enabled in order
	  to use the functionality of the device.

<<<<<<< HEAD
config MFD_MAX8998
	bool "Maxim Semiconductor MAX8998 PMIC Support"
	depends on I2C=y
	select MFD_CORE
	help
	  Say yes here to support for Maxim Semiconductor MAX8998. This is
	  a Power Management IC. This driver provies common support for
	  accessing the device, additional drivers must be enabled in order
	  to use the functionality of the device.
=======
config MFD_MAX8997
	bool "Maxim Semiconductor MAX8997/8966 PMIC Support"
	depends on I2C=y && GENERIC_HARDIRQS
	select MFD_CORE
	help
	  Say yes here to support for Maxim Semiconductor MAX8998/8966.
	  This is a Power Management IC with RTC, Flash, Fuel Gauge, Haptic,
	  MUIC controls on chip.
	  This driver provides common support for accessing the device;
	  additional drivers must be enabled in order to use the functionality
	  of the device.

config MFD_MAX8998
	bool "Maxim Semiconductor MAX8998/National LP3974 PMIC Support"
	depends on I2C=y && GENERIC_HARDIRQS
	select MFD_CORE
	help
	  Say yes here to support for Maxim Semiconductor MAX8998 and
	  National Semiconductor LP3974. This is a Power Management IC.
	  This driver provies common support for accessing the device,
	  additional drivers must be enabled in order to use the functionality
	  of the device.
>>>>>>> b55e9ac4

config MFD_WM8400
	tristate "Support Wolfson Microelectronics WM8400"
	select MFD_CORE
	depends on I2C
	help
	  Support for the Wolfson Microelecronics WM8400 PMIC and audio
	  CODEC.  This driver provides common support for accessing
	  the device, additional drivers must be enabled in order to use
	  the functionality of the device.

config MFD_WM831X
	bool
	depends on GENERIC_HARDIRQS

config MFD_WM831X_I2C
	bool "Support Wolfson Microelectronics WM831x/2x PMICs with I2C"
	select MFD_CORE
	select MFD_WM831X
	depends on I2C=y && GENERIC_HARDIRQS
	help
	  Support for the Wolfson Microelecronics WM831x and WM832x PMICs
	  when controlled using I2C.  This driver provides common support
	  for accessing the device, additional drivers must be enabled in
	  order to use the functionality of the device.

config MFD_WM831X_SPI
	bool "Support Wolfson Microelectronics WM831x/2x PMICs with SPI"
	select MFD_CORE
	select MFD_WM831X
	depends on SPI_MASTER && GENERIC_HARDIRQS
	help
	  Support for the Wolfson Microelecronics WM831x and WM832x PMICs
	  when controlled using SPI.  This driver provides common support
	  for accessing the device, additional drivers must be enabled in
	  order to use the functionality of the device.

config MFD_WM8350
	bool
	depends on GENERIC_HARDIRQS

config MFD_WM8350_CONFIG_MODE_0
	bool
	depends on MFD_WM8350

config MFD_WM8350_CONFIG_MODE_1
	bool
	depends on MFD_WM8350

config MFD_WM8350_CONFIG_MODE_2
	bool
	depends on MFD_WM8350

config MFD_WM8350_CONFIG_MODE_3
	bool
	depends on MFD_WM8350

config MFD_WM8351_CONFIG_MODE_0
	bool
	depends on MFD_WM8350

config MFD_WM8351_CONFIG_MODE_1
	bool
	depends on MFD_WM8350

config MFD_WM8351_CONFIG_MODE_2
	bool
	depends on MFD_WM8350

config MFD_WM8351_CONFIG_MODE_3
	bool
	depends on MFD_WM8350

config MFD_WM8352_CONFIG_MODE_0
	bool
	depends on MFD_WM8350

config MFD_WM8352_CONFIG_MODE_1
	bool
	depends on MFD_WM8350

config MFD_WM8352_CONFIG_MODE_2
	bool
	depends on MFD_WM8350

config MFD_WM8352_CONFIG_MODE_3
	bool
	depends on MFD_WM8350

config MFD_WM8350_I2C
	bool "Support Wolfson Microelectronics WM8350 with I2C"
	select MFD_WM8350
	depends on I2C=y && GENERIC_HARDIRQS
	help
	  The WM8350 is an integrated audio and power management
	  subsystem with watchdog and RTC functionality for embedded
	  systems.  This option enables core support for the WM8350 with
	  I2C as the control interface.  Additional options must be
	  selected to enable support for the functionality of the chip.

config MFD_WM8994
	bool "Support Wolfson Microelectronics WM8994"
	select MFD_CORE
	depends on I2C=y && GENERIC_HARDIRQS
	help
	  The WM8994 is a highly integrated hi-fi CODEC designed for
	  smartphone applicatiosn.  As well as audio functionality it
	  has on board GPIO and regulator functionality which is
	  supported via the relevant subsystems.  This driver provides
	  core support for the WM8994, in order to use the actual
	  functionaltiy of the device other drivers must be enabled.

config MFD_PCF50633
	tristate "Support for NXP PCF50633"
	depends on I2C
	help
	  Say yes here if you have NXP PCF50633 chip on your board.
	  This core driver provides register access and IRQ handling
	  facilities, and registers devices for the various functions
	  so that function-specific drivers can bind to them.

config PCF50633_ADC
	tristate "Support for NXP PCF50633 ADC"
	depends on MFD_PCF50633
	help
	 Say yes here if you want to include support for ADC in the
	 NXP PCF50633 chip.

config PCF50633_GPIO
	tristate "Support for NXP PCF50633 GPIO"
	depends on MFD_PCF50633
	help
	 Say yes here if you want to include support GPIO for pins on
	 the PCF50633 chip.

config MFD_MC13783
	tristate

config MFD_MC13XXX
	tristate "Support Freescale MC13783 and MC13892"
	depends on SPI_MASTER
	select MFD_CORE
	select MFD_MC13783
	help
	  Support for the Freescale (Atlas) PMIC and audio CODECs
	  MC13783 and MC13892.
	  This driver provides common support for accessing  the device,
	  additional drivers must be enabled in order to use the
	  functionality of the device.

config ABX500_CORE
	bool "ST-Ericsson ABX500 Mixed Signal Circuit register functions"
	default y if ARCH_U300 || ARCH_U8500
	help
	  Say yes here if you have the ABX500 Mixed Signal IC family
	  chips. This core driver expose register access functions.
	  Functionality specific drivers using these functions can
	  remain unchanged when IC changes. Binding of the functions to
	  actual register access is done by the IC core driver.

config AB3100_CORE
	bool "ST-Ericsson AB3100 Mixed Signal Circuit core functions"
	depends on I2C=y && ABX500_CORE
	select MFD_CORE
	default y if ARCH_U300
	help
	  Select this to enable the AB3100 Mixed Signal IC core
	  functionality. This connects to a AB3100 on the I2C bus
	  and expose a number of symbols needed for dependent devices
	  to read and write registers and subscribe to events from
	  this multi-functional IC. This is needed to use other features
	  of the AB3100 such as battery-backed RTC, charging control,
	  LEDs, vibrator, system power and temperature, power management
	  and ALSA sound.

config AB3100_OTP
	tristate "ST-Ericsson AB3100 OTP functions"
	depends on AB3100_CORE
	default y if AB3100_CORE
	help
	  Select this to enable the AB3100 Mixed Signal IC OTP (one-time
	  programmable memory) support. This exposes a sysfs file to read
	  out OTP values.

config EZX_PCAP
	bool "PCAP Support"
	depends on GENERIC_HARDIRQS && SPI_MASTER
	help
	  This enables the PCAP ASIC present on EZX Phones. This is
	  needed for MMC, TouchScreen, Sound, USB, etc..

config AB8500_CORE
	bool "ST-Ericsson AB8500 Mixed Signal Power Management chip"
	depends on GENERIC_HARDIRQS && ABX500_CORE
	select MFD_CORE
	help
	  Select this option to enable access to AB8500 power management
	  chip. This connects to U8500 either on the SSP/SPI bus (deprecated
	  since hardware version v1.0) or the I2C bus via PRCMU. It also adds
	  the irq_chip parts for handling the Mixed Signal chip events.
	  This chip embeds various other multimedia funtionalities as well.

config AB8500_I2C_CORE
	bool "AB8500 register access via PRCMU I2C"
	depends on AB8500_CORE && MFD_DB8500_PRCMU
	default y
	help
	  This enables register access to the AB8500 chip via PRCMU I2C.
	  The AB8500 chip can be accessed via SPI or I2C. On DB8500 hardware
	  the I2C bus is connected to the Power Reset
	  and Mangagement Unit, PRCMU.

config AB8500_DEBUG
       bool "Enable debug info via debugfs"
       depends on AB8500_CORE && DEBUG_FS
       default y if DEBUG_FS
       help
         Select this option if you want debug information using the debug
         filesystem, debugfs.

config AB8500_GPADC
	bool "AB8500 GPADC driver"
	depends on AB8500_CORE && REGULATOR_AB8500
	default y
	help
	  AB8500 GPADC driver used to convert Acc and battery/ac/usb voltage

config AB3550_CORE
        bool "ST-Ericsson AB3550 Mixed Signal Circuit core functions"
	select MFD_CORE
	depends on I2C=y && GENERIC_HARDIRQS && ABX500_CORE
	help
	  Select this to enable the AB3550 Mixed Signal IC core
	  functionality. This connects to a AB3550 on the I2C bus
	  and expose a number of symbols needed for dependent devices
	  to read and write registers and subscribe to events from
	  this multi-functional IC. This is needed to use other features
	  of the AB3550 such as battery-backed RTC, charging control,
	  LEDs, vibrator, system power and temperature, power management
	  and ALSA sound.

config MFD_DB8500_PRCMU
	bool "ST-Ericsson DB8500 Power Reset Control Management Unit"
	depends on UX500_SOC_DB8500
	select MFD_CORE
	help
	  Select this option to enable support for the DB8500 Power Reset
	  and Control Management Unit. This is basically an autonomous
	  system controller running an XP70 microprocessor, which is accessed
	  through a register map.

config MFD_DB5500_PRCMU
	bool "ST-Ericsson DB5500 Power Reset Control Management Unit"
	depends on UX500_SOC_DB5500
	select MFD_CORE
	help
	  Select this option to enable support for the DB5500 Power Reset
	  and Control Management Unit. This is basically an autonomous
	  system controller running an XP70 microprocessor, which is accessed
	  through a register map.

config MFD_CS5535
	tristate "Support for CS5535 and CS5536 southbridge core functions"
	select MFD_CORE
	depends on PCI && X86
	---help---
	  This is the core driver for CS5535/CS5536 MFD functions.  This is
          necessary for using the board's GPIO and MFGPT functionality.

config MFD_TIMBERDALE
	tristate "Support for the Timberdale FPGA"
	select MFD_CORE
	depends on PCI && GPIOLIB
	---help---
	This is the core driver for the timberdale FPGA. This device is a
	multifunction device which exposes numerous platform devices.

	The timberdale FPGA can be found on the Intel Atom development board
	for in-vehicle infontainment, called Russellville.

config LPC_SCH
	tristate "Intel SCH LPC"
	depends on PCI
	select MFD_CORE
	help
	  LPC bridge function of the Intel SCH provides support for
	  System Management Bus and General Purpose I/O.

config MFD_RDC321X
	tristate "Support for RDC-R321x southbridge"
	select MFD_CORE
	depends on PCI
	help
	  Say yes here if you want to have support for the RDC R-321x SoC
	  southbridge which provides access to GPIOs and Watchdog using the
	  southbridge PCI device configuration space.

config MFD_JANZ_CMODIO
	tristate "Support for Janz CMOD-IO PCI MODULbus Carrier Board"
	select MFD_CORE
	depends on PCI
	help
	  This is the core driver for the Janz CMOD-IO PCI MODULbus
	  carrier board. This device is a PCI to MODULbus bridge which may
	  host many different types of MODULbus daughterboards, including
	  CAN and GPIO controllers.

config MFD_JZ4740_ADC
	tristate "Support for the JZ4740 SoC ADC core"
	select MFD_CORE
	depends on MACH_JZ4740
	help
	  Say yes here if you want support for the ADC unit in the JZ4740 SoC.
	  This driver is necessary for jz4740-battery and jz4740-hwmon driver.

config MFD_VX855
	tristate "Support for VIA VX855/VX875 integrated south bridge"
	depends on PCI
	select MFD_CORE
	help
	  Say yes here to enable support for various functions of the
	  VIA VX855/VX875 south bridge. You will need to enable the vx855_spi
	  and/or vx855_gpio drivers for this to do anything useful.

config MFD_WL1273_CORE
	tristate "Support for TI WL1273 FM radio."
	depends on I2C
	select MFD_CORE
	default n
	help
	  This is the core driver for the TI WL1273 FM radio. This MFD
	  driver connects the radio-wl1273 V4L2 module and the wl1273
	  audio codec.

config MFD_OMAP_USB_HOST
	bool "Support OMAP USBHS core driver"
	depends on USB_EHCI_HCD_OMAP || USB_OHCI_HCD_OMAP3
	default y
	help
	  This is the core driver for the OAMP EHCI and OHCI drivers.
	  This MFD driver does the required setup functionalities for
	  OMAP USB Host drivers.

config MFD_PM8XXX
	tristate

config MFD_PM8921_CORE
	tristate "Qualcomm PM8921 PMIC chip"
	depends on MSM_SSBI
	select MFD_CORE
	select MFD_PM8XXX
	help
	  If you say yes to this option, support will be included for the
	  built-in PM8921 PMIC chip.

	  This is required if your board has a PM8921 and uses its features,
	  such as: MPPs, GPIOs, regulators, interrupts, and PWM.

	  Say M here if you want to include support for PM8921 chip as a module.
	  This will build a module called "pm8921-core".

config MFD_PM8XXX_IRQ
	bool "Support for Qualcomm PM8xxx IRQ features"
	depends on MFD_PM8XXX
	default y if MFD_PM8XXX
	help
	  This is the IRQ driver for Qualcomm PM 8xxx PMIC chips.

	  This is required to use certain other PM 8xxx features, such as GPIO
	  and MPP.

config MFD_TPS65910
	bool "TPS65910 Power Management chip"
	depends on I2C=y && GPIOLIB
	select MFD_CORE
	select GPIO_TPS65910
	help
	  if you say yes here you get support for the TPS65910 series of
	  Power Management chips.

config TPS65911_COMPARATOR
	tristate

endif # MFD_SUPPORT

menu "Multimedia Capabilities Port drivers"
	depends on ARCH_SA1100

config MCP
	tristate

# Interface drivers
config MCP_SA11X0
	tristate "Support SA11x0 MCP interface"
	depends on ARCH_SA1100
	select MCP

# Chip drivers
config MCP_UCB1200
	tristate "Support for UCB1200 / UCB1300"
	depends on MCP

config MCP_UCB1200_TS
	tristate "Touchscreen interface support"
	depends on MCP_UCB1200 && INPUT

endmenu<|MERGE_RESOLUTION|>--- conflicted
+++ resolved
@@ -326,17 +326,6 @@
 	  accessing the device, additional drivers must be enabled in order
 	  to use the functionality of the device.
 
-<<<<<<< HEAD
-config MFD_MAX8998
-	bool "Maxim Semiconductor MAX8998 PMIC Support"
-	depends on I2C=y
-	select MFD_CORE
-	help
-	  Say yes here to support for Maxim Semiconductor MAX8998. This is
-	  a Power Management IC. This driver provies common support for
-	  accessing the device, additional drivers must be enabled in order
-	  to use the functionality of the device.
-=======
 config MFD_MAX8997
 	bool "Maxim Semiconductor MAX8997/8966 PMIC Support"
 	depends on I2C=y && GENERIC_HARDIRQS
@@ -359,7 +348,6 @@
 	  This driver provies common support for accessing the device,
 	  additional drivers must be enabled in order to use the functionality
 	  of the device.
->>>>>>> b55e9ac4
 
 config MFD_WM8400
 	tristate "Support Wolfson Microelectronics WM8400"
